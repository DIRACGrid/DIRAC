<<<<<<< HEAD
[v7r0-pre3]

*Accounting
CHANGE: (Multi)AccountingDB - Grouping Type and Object loader together with the MonitoringSystem ones.

*WorkloadManagementSystem

NEW: Add JobElasticDB.py with getJobParameters and setJobParameter methods to work with ElasticSearch (ES) backend.
NEW: Add gJobElasticDB variable and indicates the activation of ES backend.
CHANGE: Modify export_getJobParameter(s) to report values from ES if available.
CHANGE: (#3748) Reduced (removed, in fact) interactions of Optimizers with JobParameters, using only OptimizerParameters
NEW: (#3760) Add Client/JobStateUpdateClient.py
NEW: (#3760) Add Client/JobManagerClient.py
CHANGE: (#3760) Use the above Client classes instead of invoking RPCClient()
NEW: Added ES backend to WMSAdministratorHandler to get JobParameters.
NEW: Added separate MySQL table for JobsStatus in JobDB, and modified code accordingly.
CHANGE: ElasticJobDB.py: Modify setJobParameter method to register JobAttributes like Owner, Proxy, JobGroup etc.
CHANGE: ElasticJobDB.py: added getJobParametersAndAttributes method to retrieve both parameters and attributes for a given JobID.

*Core
NEW: (#3744) Add update method to the ElasticSearchDB.py to update or if not available create the values 
     sent from the setJobParameter function. Uses update_by_query and index ES APIs.
CHANGE: (#3744) generateFullIndexName() method made static under the ElasticSearchDB class.
CHANGE: (#3744) removed unused/outdated stuff from Distribution module

*tests

NEW: Add ChangeESFlag.py script to modify useES flag in dirac.cfg. To be integrated with Jenkins code.
CHANGE: (#3760) Use the above Client classes instead of invoking RPCClient()
NEW: (#3744) Added performance tests for ES and MySQL for WMS DB backends
NEW: (#3744) Added miniInstallDIRAC function for Jenkins jobs

*Docs
FIX: Better dirac.cfg example configuration for web
NEW: (#3744) Add WMS documentation in DeveloperGuide/Systems
=======
[v6r20p13]

*FrameworkSystem

FIX: (#3822) obsolete parameter maxQueueSize in UserProfileDB initialization removed

*WorkloadManagementSystem

FIX: (#3824) Added Parameter "Queue" to methods invoked on batch systems by LocalComputingElement
FIX: (#3818) Testing parametric jobs locally now should also work for parametric input data
NEW: (#3818) Parameters from Parametric jobs are also replaced for ModuleParameters, 
             and not only for common workflow parameters

*DataManagementSystem

FIX: (#3825) FileCatalogCLI: print error message when removeReplica encounters weird return value
FIX: (#3819) ReplicateAndRegister: fix a problem when transferring files to multiple storage 
             elements, if more than one attempt was needed the transfer to all SEs was not always 
             happening.
CHANGE: (#3821) FTS3Agent: set pool_size of the FTS3DB

*TransformationSystem

FIX: (#3820) Fix exception in TransformationCleaningAgent: "'str' object not callable"

*ConfigurationSystem

FIX: (#3816) The VOMS2CSAgent was not sending notification emails when the DetailedReport 
             option was set to False, it will now send emails again when things change for a VO.
CHANGE: (#3816) VOMS2CSAgent: Users to be checked for deletion are now printed sorted and line 
                by line
NEW: (#3817) dirac-admin-check-config-options script to compare options and values between 
             the current Configuration and the ConfigTemplates. Allows one to find wrong or 
             missing option names or just see the difference between the current settings and 
             the default values.
>>>>>>> 456ff2fd

[v6r20p12]

*Core
FIX: (#3807) Glue2 will return a constant 2500 for the SI00 queue parameter, 
     any value is needed so that the SiteDirector does not ignore the queue, fixes #3790

*ConfigurationSystem
FIX: (#3797) VOMS2CSAgent: return error when VO is not set (instead of exception)
FIX: (#3797) BDII2CSAgent: Fix for GLUE2URLs option in ConfigTemplate (Lower case S at the end)

*DataManagementSystem
FIX: (#3814) SEManager - adapt to the new meaning of the SE plugin section name
FIX: (#3814) SEManager - return also VO specific prefixes for the getReplicas() and similar calls
FIX: (#3814) FileCatalogClient - take into account VO specific prefixes when constructing PFNs on the fly

*TransformationSystem
FIX: (#3812) checking return value of jobManagerClient.getMaxParametricJobs() call

[v6r20p11]

*Core
FIX: (#3805) ElasticSearchDB - fix a typo (itertems -> iteritems())

[v6r20p10]

*Core
NEW: (#3801) ElasticSearchDB - add method which allows for deletion by query
NEW: (#3792) added breakDictionaryIntoChunks utility

*WorkloadManagementSystem
FIX: (#3796) Removed legacy "SystemConfig" and "LHCbPlatform" checks
FIX: (#3803) bug fix: missing loop on pRef in SiteDirector
NEW: (#3792) JobManager exposes a call to get the maxParametricJobs

*TransformationSystem
NEW: (#3804) new option for dirac-transformation-replication scrip `--GroupName/-R`
FIX: (#3804) The TransformationGroup is now properly set for transformation created with dirac-transformation-replication, previously a transformation parameter Group was created instead.
FIX: (#3792) Adding JobType as parameter to parametric jobs
FIX: (#3792) WorkflowTaskAgent is submitting a chunk of tasks not exceeding the MaxParametricJobs accepted by JobManager

[v6r20p9]

*Core
FIX: (#3794) Fix executeWithUserProxy when called with proxyUserDN, 
     fixes exception in WMSAdministrator getPilotLoggingInfo and TransformationCleaningAgent

*DataManagementSystem
CHANGE: (#3793) reuse of the ThreadPool in the FTS3Agent in order to optimize the Context use

*WorkloadManagementSystem
FIX: (#3787) Better and simpler code and test for SiteDirector 
FIX: (#3791) Fix exception in TaskQueueDB.getActiveTaskQueues, triggered 
             by dirac-admin-show-task-queues

[v6r20p8]

*ResourceStatusSystem
FIX: (#3782) try/except for OperationalError for sqlite (EmailAction)

*Core
FIX: (#3785) Adjust voms-proxy-init timeouts
NEW: (#3773) New Core.Utilities.Proxy.UserProxy class to be used as a contextManager
FIX: (#3773) Fix race condition in Core.Utilities.Proxy.executeWithUserProxy, 
     the $X509_USER_PROXY environment variable from one thread could leak to another, fixes #3764


*ConfigurationSystem
NEW: (#3784) Bdii2CSAgent: New option **SelectedSites**, if any sites are set, only those will 
     be updated
NEW: (#3788) for CS/Registry section: added possibility to define a QuarantineGroup per VO

*WorkloadManagementSystem

FIX: (#3786) StalledJobAgent: fix "Proxy not found" error when sending kill command to stalled job, 
     fixes #3783
FIX: (#3773) The solution for bug #3764 fixes a problem with the JobScheduling executor, where 
     files could end up in the checking state with the error "Couldn't get storage metadata 
     of some files"
FIX: (#3779) Add setting of X509_USER_PROXY in pilot wrapper script, 
which is needed to establish pilot env in work nodes of Cluster sites.

*DataManagementSystem
FIX: (#3778) Added template for RegisterReplica
FIX: (#3772) add a protection against race condition between RMS and FTS3
FIX: (#3774) Fix FTS3 multi-VO support by setting VO name in SE constructor.

*TransformationSystem
FIX: (#3789) better tests for TS agents

*StorageManagamentSystem
FIX: (#3773) Fix setting of the user proxy for StorageElement.getFileMetadata calls, fixes #3764

[v6r20p7]

*Core
FIX: (#3768) The Glue2 parsing handles some common issues more gracefully:
     handle cases where the execution environment just does not exist, use sensible;
     dummy values in this case (many sites);
     handle multiple execution environments at a single computing share (i.e., CERN);
     handle multiple execution environments with the same ID (e.g., SARA)
     
CHANGE: (#3768) some print outs are prefixed with "SCHEMA PROBLEM", which seem to point to problems in the published information, i.e. keys pointing to non-existent entries, or non-unique IDs

*Tests
NEW: (#3769) allow to install DIRACOS if DIRACOSVER env variable is specified

*ResourceStatusSystem
CHANGE: (#3767) Added a post-processing function in InfoGetter, for handling special case of FreeDisk policies

*WorkloadManagementSystem
FIX: (#3767) corrected inconsistent option name for pilotFileServer CS option

*TransformationSystem
CHANGE: (#3766) TransformationCleaningAgent can now run without a shifterProxy, it uses 
        the author of the transformation for the cleanup actions instead.
CHANGE: (#3766) TransformationCleaningAgent: the default value for shifterProxy was removed
FIX: (#3766) TaskManagerAgent: RequestTasks/WorkflowTasks: value for useCertficates to `False` 
     instead of `None`. Fixes the broken submission when using a shifterProxy for the TaskManagerAgents

[v6r20p6]

*Tests
CHANGE: (#3757) generate self signed certificate TLS compliant

*Interfaces
FIX: (#3754) classmethods should not have self! (Dirac.py)

*WorkloadManagementSystem
FIX: (#3755) JobManager - bug fix in __deleteJob resulting in exceptions

*DataManagementSystem
NEW: (#3736) FTS3 add kicking of stuck jobs
FIX: (#3736) FTS3 update files in sequence to avoid mysql deadlock
CHANGE: (#3736) Canceled is not a final state for FTS3 Files
CHANGE: (#3736) FTS3Operations are finalized if the Request is in a final state (instead of Scheduled)
FIX: (#3724) change the ps_delete_files and ps_delete_replicas_from_file_ids to not lock on MySQL 5.7

*TransformationSystem
CHANGE: (#3758) re-written a large test as pytest (much less verbosity, plan to extend it)
FIX: (#3758) added BulkSubmission option in documentation for WorkflowTaskAgent

*RequestManagementSystem
FIX: (#3759) dirac-rms-request: silence a warning, when not using the old FTS Services

*ResourceStatusSystem
FIX: (#3753) - style changes

[v6r20p5]

*Docs

FIX: (#3747) fix many warnings
FIX: (#3735) GetReleaseNotes.py no longer depends on curl, but the python requests packe
FIX: (#3740) Fix fake environments for sqlalchemy.ext import, some code documentation pages were not build, e.g. FTS3Agent
NEW: (#3762) Add --repo option, e.g. --repo DiracGrid/DiracOS, or just --repo DiracOS, fixes DIRACGrid/DIRACOS#30

*TransformationSystem

FIX: (#3726) If the result can not be evaluated, it can be converted to list
FIX: (#3723) TaskManagerAgentBase - add option ShifterCredentials to set the credentials to 
     use for all submissions, this is single VO only
FIX: (#3723) WorkflowTasks/RequestTasks: pass ownerDN and ownerGroup parameter to all the submission 
     clients if using shifterProxy ownerDN and ownerGroup are None thus reproducing the original behaviour
FIX: (#3723) TaskManagerAgentBase - refactor adding operations for transformation to separate function to 
     ensure presence of Owner/DN/Group in dict entries RequestTaskAgent no longer sets shifterProxy by default.

*Resources

CHANGE: (#3745) Add the deprecated decorator to native XROOT plugin

[v6r20p4]

*DMS
FIX: (#3727) use proxy location in the SECache

*RMS
FIX: (#3727) use downloadVOMSProxyToFile in RequestTask

*TS
FIX: (#3720) TaskManager - pass output data arguments as lists rather 
     than strings to the parametric job description

Docs:
FIX: (#3725) AdministratorGuide TransformationSystem spell check and added a few 
     phrases, notably for bulk submission working in v6r20p3

[v6r20p3]

*Framework
FIX: SystemAdministrator - Get the correct cpu usage data for each component

*TS
NEW: new command dirac-transformation-replication to create replication transformation to copy files from some SEs to other SEs, resolves #3700

*RMS
FIX: fix integration tests to work with privileged and non privileged proxies

*RSS
FIX: Fix for downtime publisher: wrong column names. Avoiding dates (not reflected in web app)

[v6r20p2]

*Core

CHANGE: (#3713) Fixes the infamous "invalid action proposal" by speeding up the handshake and not looking up the user/group in the baseStub

*RequestManagementSystem
CHANGE: (#3713) FowardDISET uses the owner/group of Request to execute the stub
CHANGE: (#3713) owner/group of the Requests are evaluated/authorized on the server side
CHANGE: (#3713) LimitedDelegation or FullDelegation are required to set requests on behalf of others -> pilot user and hosts should must them (which should already be the case)

*docs

NEW: (#3699) documentation on Workflow
CHANGE: (#3699) update on documentation for integration tests

*ConfigurationSystem

CHANGE: (#3699) for pilotCS2JSONSynchronizer: if pilotFileServer is not set, still print out the content

*WorkloadManagementSystem

CHANGE: (#3693) introduce options for sites to choose usage of Singularity

*TransformationSystem

FIX: (#3706) TaskManger with bulksubmission might have occasional exception, depending on order of entries in a dictionary
FIX: (#3709) TaskManager - fix the generated JobName to be of the form ProdID_TaskID
FIX: (#3709) TaskManager - check the JOB_ID and PRODUCTION_ID parameters are defined in the workflow

*Interfaces

FIX: (#3709) Job API - do not merge workflow non-JDL parameters with the sequence parameters of the same name

[v6r20p1]

*WorkloadManagementSystem

FIX: (#3697) Ensure retrieveTaskQueues doesn't return anything when given an empty list of TQ IDs.
FIX: (#3698) Call optimizer fast-path for non-bulk jobs

[v6r20]

*Core
NEW: MJF utility added, providing a general interface to Machine/Job Features values.
NEW: DEncode - added unit tests
NEW: JEncode for json based serialization
NEW: Add conditional printout of the traceback when serializing/deserializing non json compatible
     object in DEncode (enabled with DIRAC_DEBUG_DENCODE_CALLSTACK environment variable)
NEW: File.py - utility to convert file sizes between different unit
NEW: new flag in dirac-install script to install DIRAC-OS on demand
CHANGE: Removed deprecated option "ExtraModules" (dirac-configure, dirac-install scripts)
CHANGE: dirac-deploy-scripts, dirac-install - allow command modules with underscores in 
        their names in order for better support for the code checking tools
CHANGE: dirac-distribution and related scripts - compile web code while release
        generation
CHANGE: dirac-external-requirements - reimplemented to use preinstalled pip command rather than
the pip python API
FIX: dirac-distribution - fixed wrong indentation  
NEW: new command name for voms proxy
FIX: dirac-install default behaviour preserved even with diracos options
New: Add additional check in MJF utility to look for a shutdown file located at '/var/run/shutdown_time'
FIX: The hardcoded rule was not taken into account when the query was coming from the web server
CHANGE: VOMSService - reimplemented using VOMS REST interface
FIX: MJF utility won't throw exceptions when MJF is not fully deployed at a site

*Framework
NEW: WebAppCompiler methods is implemented, which is used to compile the web framework
NEW: add JsonFormatter for logs
NEW: add default configuration to CS: only TrustedHost can upload file
CHANGE: ComponentInstaller - remove the old web portal configuration data
	used during the installation
CHANGE: MessageQueue log handler uses JsonFormatter

*Monitoring
CHANGE: fixes for testing in Jenkins with locally-deployed ElasticSearch
FIX: fixes in the query results interpretation

*Configuration
FIX: ConfigurationHandler, PilotCStoJSONSynchronizer - fixes for enabling pilotCStoJSONSynchronizer, and doc
NEW: dirac-admin-voms-sync - command line for VOMS to CS synchronization
NEW: VOMS2CSSynchronizer - new class encapsulating VOMS to CS synchronization
CHANGE: VOMS2CSAgent - reimplemented to use VOMS2CSSynchronizer

*WorkloadManagementSystem
NEW: StopSigRegex, StopSigStartSeconds, StopSigFinishSeconds, StopSigNumber added to JDL, which cause Watchdog to send a signal StopSigNumber to payload processes matching StopSigRegex when there are less than StopSigFinishSeconds of wall clock remaining according to MJF.
NEW: PilotLoggingDB, Service and Client for handling extended pilot logging
NEW: added a new synchronizer for Pilot3: sync of subset of CS info to JSON file, 
     and sync of pilot3 files
NEW: dirac-admin-get-pilotslogging script for viewing PilotsLogging
NEW: Bulk job submission with protection of the operation transaction
NEW: WMSHistoryCorrector and MonitoringHistoryCorrector classes inheriting from a common BaseHistoryCorrector class
CHANGE: SiteDirector - refactored Site Director for better extensibility
CHANGE: dirac-wms-cpu-normalization uses the abstracted DB12 benchmark script used by the HEPiX Benchmarking Working Group, and the new MJF utility to obtain values from the system and to save them into the DIRAC LocalSite configuration.
CHANGE: Removed TaskQueueDirector and the other old style (WMS) *PilotDirector
CHANGE: TaskQueueDB - removed PilotsRequirements table
CHANGE: TaskQueueDB - added FOREIGN KEYS 
CHANGE: Removed gLite pilot related WMS code
FIX: always initialize gPilotAgentsDB object
FIX: JobManager - Added some debug message when deleting jobs
FIX: Job.py - fixing finding XML file
NEW: SiteDirector - added flag for sending pilot3 files
CHANGE: SiteDirector - changed the way we create the pilotWrapper (better extensibility)
NEW: SiteDirector - added possibility for deploying environment variables in the pilot wrapper

*Workflow
CHANGE: Script.py: created _exitWithError method for extension possibilities

*TS
FIX: TranformationCleaningAgent - just few simplifications 

*DMS
NEW: FTS3Agent working only with the FTS3 service to replace the existing one
NEW: FTS3Utilities - use correct FTS Server Selection Policy
NEW: StorageElement service - getFreeDiskSpace() and getTotalDiskSpace() take into account 
     MAX_STORAGE_SIZE parameter value
CHANGE: Adding vo name argument for StorageElement   
CHANGE: Fixing rss to fetch fts3 server status
NEW: Add a feature to the DFC LHCbManager to dump the content of an SE as a CSV file
FIX: FTS3DB: sqlalchemy filter statements with "is None" do not work and result in no lines being selected
NEW: FTS3Agent and FTS3DB: add functionality to kick stuck requests and delete old requests
NEW: FTS3Agent - add accounting report

*RMS
FIX: Really exit the RequestExecutingAgent when the result queue is buggy

*RSS
CHANGE: Using StorageElement.getOccupancy()
FIX: Initialize RPC to WMSAdministrator only once
FIX: Using MB as default for the size
FIX: flagged some commands that for the moment are unusable
FIX: fixed documentation of how to develop commands

*Resources
NEW: New SingularityComputingElement to submit jobs to a Singularity container
NEW: Added StorageElement.getOccupancy() method for DIP and GFAL2_SMR2 SE types
CHANGE: enable Stomp logging only if DIRAC_DEBUG_STOMP environment variable is set to any value

*Interfaces
CHANGE: Dirac.py - saving output of jobs run with 'runLocal' when they fail (for DEBUG purposes)

*Docs
CHANGE: WebApp release procedure
FIX: Update of the FTS3 docs

*Tests
FIX: add MonitoringDB to the configuration
FIX: Installing elasticSeach locally in Jenkins, with ComponentInstaller support.

[v6r19p25]

*TransformationSystem
FIX: (#3742) TransformationDB - when adding files to transformations with a multi-threaded agent, 
     it might happen that 2 threads are adding the same file at the same time. The LFN was not 
     unique in the DataFiles table, which was a mistake... This fix assumes the LFN is unique, 
     i.e. if not the table had been cleaned and the table updated to be unique.

[v6r19p24]

*WMS
FIX: (#3739) pilotTools - added --tag and --requiredTag options
FIX: (#3739) pilotCommands - make NumberOfProcessors = 1 if nowhere defined (default)

*Resources
FIX: (#3739) CREAMComputingElement - possibility to defined CEQueueName to be used in the pilot submission command

[v6r19p23]

*TS
FIX: (#3734) catch correct exception for ast.literal_eval

[v6r19p22]

*Core
CHANGE: Backport from v6r20 - fixes the infamous "invalid action proposal" by speeding up 
        the handshake and not looking up the user/group in the baseStub

RMS:
CHANGE: Backport from v6r20 - FowardDISET uses the owner/group of Request to execute the stub
CHANGE: Backport from v6r20 - owner/group of the Requests are evaluated/authorized on the server side
CHANGE: Backport from v6r20 - LimitedDelegation or FullDelegation are required to set requests on behalf 
        of others -> pilot user and hosts should must them (which should already be the case)

*API
NEW: Dirac.py - running jobs locally now also works for parametric jobs. Only the first sequence will be run
FIX: Dirac.py - running jobs locally will now properly work with LFNs in the inputSanbdox

*DMS
FIX: DMSHelpers - in getLocalSiteForSE() return None as LocalSite if an SE is at no site

[v6r19p21]

*Configuration
FIX: Bdii2CSAgent - make the GLUE2 information gathering less verbose; Silently ignore StorageShares

*Test
CHANGE: backported some of the CI tools from the integration branch 

[v6r19p20]

*StorageManagement
FIX: StorageManagementDB - fixed buggy group by with MySQL 5.7

[v6r19p19]

*Configuration

NEW: BDII2CSAgent - new options: GLUE2URLs, if set this is queried in addition to the other BDII;
    GLUE2Only to turn off looking on the old schema, if true only the main BDII URL is queried;
    Host to set the BDII host to search

NEW: dirac-admin-add-resources new option G/glue2 , enable looking at GLUE2 Schema, 
     H/host to set the host URL to something else

[v6r19p18]

*Configuration
CHANGE: Better logging of the Configuration file write exception

*RSS
FIX: SummarizeLogsAgent - fix the case when no previous history

[v6r19p17]

*Framework
FIX: ProxyManager - if an extension has a ProxyDB, use it

*RSS
FIX: CSHelpers.py minor fixes

[v6r19p16]

*WMS
FIX: pilotCommands - cast maxNumOfProcs to an int.
CHANGE: pilotTools - change maxNumOfProcs short option from -P to -m.

[v6r19p15]

*Framework
NEW: ProxyDB - allow FROM address to be set for proxy expiry e-mails

*DMS
CHANGE: FTSJob - FailedSize is now BIGINT in FTSJob
CHANGE: FTSJob - increase the bringonline time

*WMS
FIX: SiteDirector won't set CPUTime of the pilot
FIX: convert MaxRAM inside the pilots to int

*RSS
FIX: SummarizeLogsAgent: comparison bug fix
FIX: Fixed sites synchronizer

[v6r19p14]

*WMS
NEW: pilotCommands/Tools - added possibility to specify a maxNumberOfProcessors parameter for pilots
CHANGE: MultiProcessorSiteDirector - allow kwargs to SiteDirector getExecutable & _getPilotOptions functions

*RMS
FIX: Fix a bug in ReplicateAndRegister Operation preventing files having failed once to be retried

*DMS
FIX: FileCatalogWithFkAndPsDB.sql - Fixes for the DFC to be compatible with strict group by mode 
     (https://dev.mysql.com/doc/refman/5.7/en/sql-mode.html#sqlmode_only_full_group_by)

*docs
CHANGE: added little documentation for lcgBundles

[v6r19p13]

*WMS
FIX: JobWrapper - added a debug message
FIX: Allow non-processor related tags to match TQ in MultiProcessorSiteDirector.

*Test
CHANGE: improve Gfal2 integration tests by checking the metadata

[v6r19p12]

*Core
CHANGE: QualityMapGraph - change the color map of the Quality plots

*Framework
FIX: Logging - remove the space after log messages if no variable message is printed, fixes #3587

*MonitoringSystem
CHANGE: ElasticSearch 6 does not support multiple types, only one type is created instead.

*RSS
FIX: GOCDBClient - encode in utf-8, update goc db web api URL
FIX: fixed bug in creation of history of status (avoid repetition of entries)

*DMS
FIX: fixed bug in FTSAgent initialization

*WMS
FIX: fix bug in dirac-wms-job-select: treating the case of jobGroup(s) not requested

[v6r19p11]

*Framework:
CHANGE: moved column "Instance" of InstalledComponentsDB.InstalledComponent 
        table from 64 to 32 characters

*WMS
FIX: JobWrapperTemplate - fix exception handling
CHANGE: dirac-wms-select-jobs - new option to limit the number of selected jobs
CHANGE: returning an error when sandboxes can't be unassigned from jobs (JobCleaningAgent)

*RMS
FIX: RequestDB - add missing JOIN in the web summary query
NEW: dirac-rms-request - add option to allow resetting the NotBefore member even 
     for non-failed requests

*DMS
FIX: FTSAgent - change data member names from uppercase to lower case

*Interfaces
CHANGE: autopep8 on the API/Dirac module

*docs:
NEW: added some doc about shifterProxy

[v6r19p10]

*Core
FIX: MySQL - catch exception when closing closed connection

*TS
CHANGE: add possibility to get extension-specific tasks and files statuses in TransformationMonitor web application

*RMS
NEW: dirac-rms-request - add option --ListJobs to list the jobs for a set of requests

*Resources
FIX: Use parameters given at construction for SRM2 protocols List

*StorageManagement
FIX: use StorageElement object to get disk cache size

*DMS
FIX: DMSHelpers - fix case when no site is found for an SE
FIX: ReplicateAndRegister - don't try and get SE metadata is replica is inactive

[v6r19p9]

*WMS
CHANGE: DownloadInputData was instantiating all local SEs which is not necessary... Only instantiate those that are needed
CHANGE: JobWrapper - use resolveSEGroup in order to allow defining SE groups including other SE groups
FIX: JobDB - fixed typo in getSiteMaskStatus() method
FIX: Fix getSiteMaskStatus in SiteDirector and MultiProcessSiteDirector
CHANGE: WatchdogLinux - using python modules in  instead of shell calls

*DMS
FIX: in DMSHelpers don't complain if an SE is at 0 sites

*Interfaces
CHANGE: Job.py - using the deprecated decorator for 2 deprecated methods

*RSS
FIX: EmailAction considers also CEs, not only SEs

*Resources
FIX: removed a useless/broken method in Resources helper
FIX: marked as obsoleted two methods in Resources helper (FTS2 related)

[v6r19p8]

*Configuration
FIX; Resources - don't overwrite queue tags if requiredtags are set.

*Framework
CHANGE: dirac-proxy-init - increase dirac-proxy-init CRL update frequency

*Accounting
CHANGE: AccountingDB - if the bucket length is part of the selected conditions, 
        add to the grouping

*WorkloadManagement
FIX: ConfigTemplate.cfg - allow user access to getSiteMaskStatus

*DataManagementSystem
FIX: DMSHelpers - recursive resolution of SEGroup was keeping the SEGroup in the list

*RSS
FIX: CSHelper - getting FTS from the correct location
CHANGE: use the SiteStatus object wherever possible

*Resources
FIX: CREAMComputingElement - added CS option for extra JDL parameters

*Documentation
CHANGE: point README to master and add badges for integration

[v6r19p7]

*WorkloadManagement
FIX: SiteDirector - correct escaping in pilot template
FIX: dirac-wms-get-wn-parameters - added some printouts to dirac-wms-get-wn-parameters

[v6r19p6]

*Core
FIX: SocketInfo - log proper message on CA's init failure.

*Accounting
CHANGE: NetworkAgent - remove support of perfSONAR summaries and add support of raw metrics.

*WMS
FIX: JobDB - don't trigger exception in webSummary if a site with a single dot is in the system
CHANGE: SiteDirector - added logging format and UTC timestamp to pilot wrapper
FIX: JobMonitoring - fix in getJobPageSummaryWeb() for showing correct sign of life for stalled jobs

*TS
FIX: TransformationManager - fix for wrong method called by the Manager

*RSS
NEW: SiteStatus object uses the RSS Cache
FIX: expiration time is a date (dirac-rss-query-db)

[v6r19p5]

*WMS
CHANGE: ParametricJob - added getParameterVectorLength() to replace getNumberOfParameters with a more detailed check of the job JDL validity
FIX: JobManagerHandler - restored the use of MaxParametricJobs configuration option

*Interfaces
FIX: Always use a list of LFNs for input data resolution (local run, mostly)

*tests
FIX: use rootPath instead of environment variable


[v6r19p4]

NEW: Added dummy setup.py in anticipation for standard installation procedure

*Core
CHANGE: SocketInfoFactory - version check of GSI at run time is removed

*Configuration 
FIX: Resources - fix RequiredTags in getQueue() function

*Interfaces
FIX: fix exception when using Dirac.Job.getJobJDL

*WMS
FIX: SiteDirector - fix proxy validity check in updatePilotStatus, a new proxy was 
     never created because isProxyValid returns non-empty dictionary
FIX: JobMonitoring - web table was not considering correctly Failed jobs because 
     stalled for setting the LastSignOfLife     

*DMS
FIX: StorageFactory - avoid complaining if Access option is not in SE section
CHANGE: dirac-dms-user-lfns - the wildcard flag will always assume leading "*" to match files, 
       unless the full path was specified in the wildcard no files were previously matched

*RSS
FIX: CacheFeederAgent resilient to command exceptions

*Resources
FIX: ARCComputingElement - the proxy environment variable was assumed before the 
     return value of the prepareProxy function was checked, which could lead to exceptions

[v6r19p3]

CHANGE: .pylintrc - disable redefined-variable-type
CHANGE: .pylintrc - max-nested-blocks=10 due to the many tests of result['OK']
CHANGE: use autopep8 for auto-formatting with following exceptions:
        tabs = 2 spaces and not 4
        line length check disabled (i.e. 120 characters instead of 80)
        Option for autopep8 are: --ignore E111,E101,E501

*Configuration
FIX: retrigger the initialization of the logger and the ObjectLoader after 
     all the CS has been loaded

*WMS
FIX: pilot commands will add /DIRAC/Extensions=extensions if requested
FIX: SiteDirector, pilotCommands - fix support for multiple values in the 
     RequiredTag CE parameter
FIX: MultiProcessorSiteDirector - fix dictionary changed size exception 

*Workflow
FIX: application log name can also come from step_commons.get['logFile']

*Resources
CHANGE: Condor, SLURM, SSHComputingElement - added parameters to force allocation
        of multi-core job slots

[v6r19p2]

*DMS
FIX: dirac-admin-allow-se: fix crash because of usage of old RSS function

*RSS
FIX: ResourceStatusDB - microseconds should always be 0 
FIX: Multiple fixes for the RSS tests

[v6r19p1]

*Core
FIX: ElasticSearchDB - certifi package was miscalled
FIX: ElasticSearchDB - added debug messages for DB connection

*Framework
FIX: ComponentInstaller - handling correctly extensions of DBs found in sql files

*WMS
FIX: SudoComputingElement - prevent message overwriting application errors
FIX: JobDB.getInputData now returns list of cleaned LFNs strings, possible "LFN:" 
     prefix is removed

*Interfaces
FIX: Dirac.py - bring back treatment of files in working local submission directory

[v6r19]

FIX: In multiple places - use systemCall() rather than shellCall() to avoid
     potential shell injection problems

FIX: All Databases are granting also REFERENCES grant to Dirac user to comply with
     more strict policies of MySQL version >= 5.7

*Accounting
NEW: new functionality to plot the data gathered by perfSONARs. It allows to 
     present jitter, one-way delay, packet-loss rate and some derived functions.
FIX: compatibility of AccountingDB with MySQL 5.7

*ConfigurationSystem
NEW: Allow to define FailoverURLs and to reference MainServers in the URLs

*FrameworkSystem
NEW: gLogger is replaced by the new logging system based on the python logging module
NEW: Added ElasticSearch backend for the logging
NEW: Central Backends configuration to customize their use by multiple components 
NEW: BundleDelivery - serves also CA's and CRL's all-in-one files
NEW: added shell scripts for generating CAs and CRLs with the possibility to specify the Input and/or output directories
CHANGE: can now send mails to multiple recipients using the NotificationClient
CHANGE: Make the new logging system thread-safe
FIX: Adapting query to MySLQ 5.7 "GROUP BY" clause
FIX: TopErrorMessagesReporter - more precise selection to please stricter versions of MySQL
CHANGE: ProxyGeneration - make RFC proxies by default, added -L/--legacy flag to dirac-proxy-init
        to force generation of no-RFC proxies

*Core
FIX: dirac-install - allow to use local md5 files
CHANGE: X509Chain - fixes to allow robot proxies with embedded DIRAC group extension
        ( allow DIRAC group extension not in the first certificate chain step )
CHANGE: BaseClient - recheck the useServerCertificate while establishing connection
        and take it into account even if it has changed after the client object creation    
FIX: PlainTransport - fixed socket creation in initAsClient()         
NEW: Technology preview of new logging system, based on standard python logging module
CHANGE: Added graphviz extension to sphinx builds
FIX: Added documentation of low level RPC/DISET classes
FIX: Gateway service - multiple fixes to resurrect the service and to correctly instantiate it
NEW: dirac-install will change the shebang of the python scripts to use the environment 
     python instead of the system one
NEW: Security.Utilities - methods to generate all-in-one CA certificates and CRLs files     
NEW: ElasticSearchDB - gets CA's all-in-one file from the BundleDelivery service if needed
NEW: genAllCAs.sh, genRevokedCerts.sh - DIRAC-free commands to generate all-in-one CA 
     certificates and CRLs files     
CHANGE: dirac-create-distribution-tarball - removing docs and tests directories when 
        creating release tarballs     

*DMS
CHANGE: FTSJob - use Request wrapper for the fts3 REST interface instead of pycurl based
        client
CHANGE: FTSHistoryView - drop FTSServer field from the view description   
CHANGE: FTSFile DB table: increased length of fields LFN(955), SourceSURL(1024), TargetSURL(1024)
CHANGE: Uniform length of LFN to 255 across DIRAC dbs
FIX: FTSJob - fix the serialization of 0 values
FIX: FTSFile, FTSJob - fix SQL statement generation for stricter versions of MySQL

*Resources
NEW: New method in the StorageElement to generate pair of URLs for third party copy.
     Implement the logic to generate pair of URLs to do third party copy. 
     This will be used mostly by FTS, but is not enabled as of now
FIX: StorageElement - fix different weird behaviors in Storage Element, in particular, 
     the inheritance of the protocol sections     
FIX: GFAL2 storage element: update for compatibility with GFAL2 2.13.3 APIs
NEW: Introduced Resources/StorageElementBases configuration section for definitions
     of abstract SEs to be used in real SEs definition by inheritance     

*RMS
NEW: dirac-rms-request - command including functionality of several other commands:
     dirac-rms-cancel|reset|show-request which are dropped. The required functionality
     is selected by the appropriate switches   

*RSS
NEW: Put Sites, ComputingElements, FTS and Catalogs under the status control of the
     RSS system 
NEW: Rewrote RsourceStatus/ResourceManagementDB tables with sqlAlchemy (RM DB with declarative base style)
NEW: SiteStatus client to interrogate site status with respect to RSS
CHANGE: introduced backward compatibility of RSS services with DIRAC v6r17 clients
CHANGE: moved some integration tests from pytest to unittest
CHANGE: Moved ResourceStatusDB to sqlAlchemy declarative_base
FIX: Automated setting of lastCheckTime and Dateffective in ResourceStatusDB and ResourceManagementDB
FIX: fixes for tables inheritance and extensions
FIX: fixes for Web return structure ("meta" column)
FIX: ResourceStatus, RSSCacheNoThread - fixed RSS cache generation 
FIX: ResourceStatus - fixes for getting status from the CS information
FIX: ResourceManagement/StatusDB - fixed bugs in meta parameter check
FIX: fixed incompatibility between Active/InActive RSS clients return format
FIX: SiteStatus - bug fixed in getSites() method - siteState argument not propagated to
     the service call
FIX: ResourceStatus - return the same structure for status lookup in both RSS and CS cases     
FIX: Bug fixes in scripts getting data out of DB


*Monitoring
CHANGE: DBUtils - change the bucket sizes for the monitoring plots as function of the time span

*WMS
NEW: SiteDirector - checks the status of CEs and Sites with respect to RSS  
NEW: pilotCommands - new ReplaceDIRACCode command mostly for testing purposes
NEW: JobAgent, JobWrapper - several fixes to allow the work with PoolComputingElement
     to support multiprocessor jobs    
NEW: JobScheduling - interpret WholeNode and NumberOfProcessors job JDL parameters and
     convert then to corresponding tags
NEW: SiteDirector - CEs can define QueryCEFlag in the Configuration Service which can be
     used to disallow querying the CE status and use information from PiltAgentsDB instead     
NEW: The application error codes, when returned, are passed to the JobWrapper, and maybe interpreted.
NEW: The JobWrapperTemplate can reschedule a job if the payload exits with status DErrno.EWMSRESC & 255 (222)
FIX: SiteDirector - unlink is also to be skipped for Local Condor batch system
FIX: JobDB - fixes necessary to suite MySQL 5.7
FIX: dirac-pilot, pilotTools - PYTHONPATH is cleared on pilot start, pilot option keepPP
     can override this
FIX: WMSAdministratorHandler - make methods static appropriately
FIX: Bug fix for correctly excluding WebApp extensions
CHANGE: JobScheduling - more precise site name while the job is Waiting, using the set of 
        sites at which the input files are online rather than checking Tier1s in eligible sites      
FIX: SiteDirector - aggregate tags for the general job availability test         
FIX: JobScheduling - bug fix in __sendToTQ()
FIX: pilotTools,pilotCommands - pick up all the necessary settings from the site/queue configuration
     related to Tags and multi-processor
NEW: SiteDirector - added option to force lcgBundle version in the pilot
FIX: SiteDirector - if MaxWaitingJobs or MaxTotalJobs not defined for a queue, assume a default value of 10
FIX: MatcherHandler - preprocess resource description in getMatchingTaskQueues()
FIX: JobDB - set CPUTime to a default value if not defined when rescheduling jobs

*TS
FIX: TransformationClient - fix issue #3446 for wrong file error counting in TS
FIX: TransformationDB - set ExternalID before ExternalStatus in tasks
BUGFIX: TransformationClient - fix a bug in the TS files state machine (comparing old status.lower() 
        with new status)

*Interfaces
CHANGE: Dirac API - expose the protocol parameter of getAccessURL()
CHANGE: Dirac API - added runLocal as an API method

*Docs
NEW: Documentation for developing with a container (includes Dockerfile)
NEW: Add script to collate release notes from Pull Request comments  
NEW: Chapter on scaling and limitations
CHANGE: Added documentation about runsv installation outside of DIRAC

*tests
NEW: Added client (scripts) system test
CHANGE: Add to the TS system test, the test for transformations with meta-filters
FIX: Minor fixes in the TS system test
FIX: correctly update the DFC DB configuration in jenkins' tests

[v6r17p35]

*Core
FIX: GOCDBClient - add EXTENSIONS & SCOPE tag support to GOCDB service queries.

[v6r17p34]

*SMS
FIX: StorageManagerClient - fix logic for JobScheduling executor when CheckOnlyTapeSEs is 
     its default true and the lfn is only on a tapeSE

[v6r17p33]

*WMS
FIX: StalledJobAgent - if no PilotReference found in jobs parameters, do as if there would be 
     no pilot information, i.e. set Stalled job Failed immediately
CHANGE: DownloadInputData - job parameters report not only successful downloads but also failed ones
FIX: JobDB - back port - set CPUTime to 0 if not defined at all for the given job 
FIX: JobDB - back port - use default CPUTime in the job description when rescheduling jobs

*Resources
FIX: ARCComputingElement - fix job submission issue due to timeout for newer lcg-bundles

[v6r17p32]

Resources:
CHANGE: /Computing/BatchSystems/Condor.py: do not copy SiteDirector's shell environment variables into the job environment

*WMS
CHANGE: Add option to clear PYTHONPATH on pilot start

[v6r17p31]

*RMS
FIX: ReqClient - avoid INFO message in client
*WMS
CHANGE: JobWrapper - allow SE-USER to be defined as another SE group (e.g. Tier1-USER)
*DMS
CHANGE: DMSHelpers - make resolveSEGroup recursive in order to be able to define SE groups in terms of SE groups

[v6r17p30]

*DMS
CHANGE: StorageElement - added status(), storageElementName(), checksumType() methods returning
        values directly without the S_OK structure. Remove the checks of OK everywhere
NEW: dirac-dms-add-file, DataManager - added option (-f) to force an overwrite of an existing file

*TS:
FIX: TransformationDB.py - set the ExternalID before the ExternalStatus in order to avoid inconsistent 
     tasks if setting the ExternalID fails

*StorageManagementSystem
FIX: StorageManagementClient.py - return the full list of onlineSites while it was previously happy 
     with only one

*Resources
FIX: HTCondorCEComputingElement.py - transfer output files(only log and err) for remote scheduler

[v6r17p29]

*WMS
CHANGE: split time left margins in cpuMargin and wallClockMargin. Also simplified check.


[v6r17p28]

*WMS
BUGFIX: JobScheduling - fix a bug introduced in 6r17p27 changes

*Monitoring
BUGFIX: MonitoringReporter - do not try to close the MQ connection if MD is not used

[v6r17p27]

*Configuration
FIX: ConfigurationClient - allow default value to be a tuple, a dict or a set

*Monitoring
CHANGE: DBUtils - change bucket sizes and simplify settings

*DMS
FIX: DMSRequestOperationsBase, RemoveFile - allow request to not fail if an SE is temporarily banned
FIX: dirac-admin-allow-se - first call of gLogger after its import

*RMS
CHANGE: remove scripts dirac-rms-show-request, dirac-rms-cancel-request and dirac-rms-reset-request 
        and replace with a single script dirac-rms-request with option (default is "show")
CHANGE: allow script to finalize a request if needed and set the job status appropriately

*Resources
FIX: LocalComputingElement - pilot jobIDs start with ssh to be compatible with pilotCommands. 
     Still original jobIDs are passed to getJobStatus. To be reviewed

*WMS
CHANGE: JobScheduling - assign a job to Group.<site>.<country>, if input files are at <site>.<country>.
        If several input replicas, assign Waiting to "MultipleInput"

[v6r17p26]

*Core
FIX: dirac-install.py to fail when installation of lcgBundle has failed
FIX: ClassAdLight - getAttributeInt() and getAttributeFloat() return None 
     if the corresponding JDL attribute is not defined

*MonitoringSystem
CHANGE: The Consumer and Producer use separate connections to the MQ; 
        If the db is not accessible, the messaged will not be consumed.

*WMS
FIX: JobDB - fix the case where parametric job placeholder %j is used in the JobName attribute
FIX: JobDB - take into account that ClassAdLight methods return None if numerical attribute is not defined
FIX: ParametricJob utility - fixed bug in evaluation of the ParameterStart|Step|Factor.X job numerical attribute

[v6r17p25]

*Monitoring
NEW: Implemented the support of monthly indexes and the unit tests are fixed

*RMS
FIX: RequestExecutingAgent - fix infinite loop for duplicate requests

*WMS 
NEW: ARCComputingElement - add support for multiprocessor jobs

[v6r17p24]

*WMS
FIX: SiteDirector - unlink is also to be skipped for Local Condor batch system

[v6r17p23]

*WMS
FIX: get job output for remote scheduler in the case of HTCondorCE

[v6r17p22]

*Framework
FIX: NotificationClient - added avoidSpam flag to sendMail() method which is propagated to
     the corresponding service call
     
*Integration
FIX: several fixes in integration testing scripts     

[v6r17p21]

*Core
NEW: Mail.py - added mechanism to compare mail objects
FIX: Grid.py - take into account the case sometimes happening to ARC CEs 
     where ARC-CE BDII definitions have SubClusters where the name isn't set to 
     the hostname of the machine

*Framework
FIX: Notification service - avoid duplicate emails mechanism 

[v6r17p20]

*Core
NEW: API.py - added __getstate__, __setstate__ to allow pickling objects inheriting
     API class by special treatment of internal Logger objects, fixes #3334

*Framework
FIX: SystemAdministrator - sort software version directories by explicit versions in the
     old software cleaning logic
FIX: MonitoringUtilities - sets a suitable "unknown" username when installing DIRAC from scratch, 
     and the CS isn't initialized fully when running dirac-setup-site     
CHANGE: Logger - added getter methods to access internal protected variables, use these methods
        in various places instead of access Logger protected variables     

*WMS
CHANGE: JobDB - removed unused CPUTime field in the Jobs table
CHANGE: JobScheduling - make check for requested Platform among otherwise eligible sites
        for a given job, fail jobs if no site with requested Platform are available

*RSS
FIX: Commands - improved logging messages

*SMS
FIX: StorageManagerClient - instantiate StorageElement object with an explicit vo argument,
     fixes #3335

*Interfaces
NEW: dirac-framework-self-ping command for a server to self ping using it's own certificate

[v6r17p19]

*Core
FIX: Adler - fix checksum with less than 8 characters to be 8 chars long

*Configuration
FIX: VOMS2CSAgent - fix to accomodate some weird new user DNs (containing only CN field)

*DMS
FIX: FileCatalog - fix for the doc strings usage in file catalog CLI, fixes #3306
FIX: FileCatalog - modified recursive file parameter setting to enable usage of the index

*SMS
CHANGE: StorageManagerClient - try to get sites with data online if possible in getFilesToStage

*RMS
FIX: RequestExecutingAgent - tuning of the request caching while execution

*WMS
FIX: DownloadInputData - do not mistakenly use other metadata from the replica info than SEs
FIX: JobScheduling - put sites holding data before others in the list of available sites
FIX: JobScheduling - try and select replicas for staging at the same site as online files
FIX: SiteDirector - keep the old pilot status if the new one can not be obtained in updatePilotStatus()

*Resources
FIX: CREAMComputingElement - return error when pilot output is missing in getJobOutput()

*Monitoring
FIX: DBUtils - change the buckets in order to support queries which require more than one year 
     data. The maximum buckets size is 7 weeks

[v6r17p18]

*Framework
NEW: SystemAdministrator - added possibility to remove old software installations keeping
     only a predefined number of the most recent ones.

*DMS
FIX: RemoveReplica - removing replica of a non-existing file is considered successful

*SMS
CHANGE: StorageManagerClient - restrict usage of executeWithUserProxy decorator 
        to calling the SE.getFileMetadata only; added flag to check only replicas 
        at tape SEs
        
*WMS
FIX: JobScheduling - added CS option to flag checking only replicas at tape SEs;
     fail jobs with input data not available in the File Catalog        

[v6r17p17]

*DMS
NEW: FTSAgent has a new CS parameter ProcessJobRequests to be able to process job
     requests only. This allows to run 2 FTS agents in parallel
     
*Resources
FIX: GFAL2_StorageBase - only set the space token if there is one to avoid problems
     with some SEs     

[v6r17p16]

*Configuration
FIX: VOMS2CSAgent - create user home directory in the catalog without
     recursion in the chown command
     
*RMS
FIX: RequestExecutingAgent - catch error of the cacheRequest() call
FIX: ReqClient - enhanced log error message

*SMS
FIX: StorageManagerClient - treat the case of absent and offline files on an SE 
     while staging
     
*TS
FIX: TaskManagerBase - process tasks in chunks of 100 in order to 
     update faster the TS (tasks and files)          

*WMS
FIX: JobScheduling - do not assume that all non-online files required staging

[v6r17p15]

*WMS
CHANGE: StalledJobAgent - ignore or prolong the Stalled state period for jobs 
        at particular sites which can be suspended, e.g. Boinc sites

[v6r17p14]

*Core
FIX: PrettyPrint.printTable utility enhanced to allow multi-row fields and
     justification specification for each field value  

*Accounting
NEW: DataStore - allow to run several instances of the service with only one which
     is enabled to do the bucketing

*RMS
NEW: new dirac-rms-list-req-cache command to list the requests in the ReqProxies services

*Interfaces
CHANGE: Dirac API - make several private methods visible to derived class

[v6r17p13]

*Core
NEW: Proxy - added executeWithoutServerCertificate() decorator function 

*Resources
FIX: CREAMComputingElement - split CREAM proxy renewal operation into smaller chunks for 
     improved reliability

[v6r17p12]

*Framework
FIX: SecurityFileLog  - when the security logs are rotated, the buffer size is reduced
     to 1 MB to avoid gzip failures ( was 2 GBs )

*WMS
FIX: pilotCommands - fix for interpreting DNs when saving the installation environment
FIX: SandboxStoreClient - do not check/make destination directory if requested sandbox 
     is returned InMemory

*TS
FIX: TransformationAgent CS option MaxFiles split in MaxFilesToProcess and MaxFilesPerTask,
     MaxFiles option is interpreted as MaxFilesPerTask for backward compatibility

*Resources
NEW: Added plug-ins for GSIFTP and HTTPS Storage protocols 

[v6r17p11]

*Core
FIX: ElasticSearchDB - set a very high number (10K) for the size of the ElasticSearch result

*Monitoring
FIX: MonitoringDB - et a very high number (10K) for the size of the ElasticSearch result

*WMS
FIX: pilotCommands - get the pilot environment from the contents of the bashrc script

*DMS
FIX: RemoveReplica - fix for the problem that if an error was set it was never reset
FIX: SE metadata usage in several components: ConsistencyInspector, DataIntwgrityClient,
     FTSRequest, dirac-dms-replica-metadata, StageMonitorAgent, StageRequestAgent,
     StorageManagerClient, DownloadInputData, InputDataByProtocol

[v6r17p10]

*Core
NEW: Logger - printing methods return True/False if the message was printed or not
FIX: ElastocSearchDB - error messages demoted to warnings

*Monitoring
FIX: MonitoringReporter - create producers if the CS definitions are properly in place

*TS
CHANGE: TaskManagerPlugin - allow to redefine the AutoAddedSites for each job type

[v6r17p9]

*WMS
BUGFIX: JobScheduling - bug fixed introduced in the previous patch 
NEW: pilotTools - introduced -o swicth for a generic CS option

*SMS
FIX: StorageManagerClient - fixes in the unit test

*DMS
FIX: FileManagerPs - in _getFileLFNs() - break a long list of LFNs into smaller chunks

[v6r17p8]

*Core
NEW: DErrno.ENOGROUP error to denote proxies without DIRAC group extension embedded
CHANGE: X509Chain - use DErrno.ENOGROUP error
FIX: dirac-install, dirac-deploy-scripts - fixes to allow DIRAC client installation on
     recent MacOS versions with System Integrity Protection feature
CHANGE: Proxy - added executionLock optional argument to executeWithUserProxy() decorator
        to lock while executing the function with user proxy 
FIX: Proxy - fix indentation in getProxy() preventing looping on the DNs  

*Framework
FIX: ProxyDB - fix of error message check in completeDelegation()

*WMS
FIX: TaskQueueDB - when an empty TaskQueue is marked for deletion, it can still get matches 
     which result in no selected jobs that produced unnecessary error messages 
FIX: JobScheduling executor - calls getFilesToStage() with a flag to lock while file lookup
     with user proxy; same for InputData executor for calling _resolveInputData()      

*TS
FIX: FileReport - fix in setFileStatus() for setting status for multiple LFNs at once

*SMS
FIX: StorageManagerClient - in getFilesToStage() avoid using proxy if no files to check
     on a storage element

*Resources
FIX: GFAL2_XROOTStorage - fix to allow interactive use of xroot plugin
FIX: GFAL2_StorageBase - enable IPV6 for gsiftp

[v6r17p7]

*DMS
FIX: dirac-dms-user-lfns - do not print out empty directories

*WMS
FIX: InputData Executor, JobWrapper - use DataManager.getReplicasForJobs() for
     getting input data replicas

*TS
FIX: TransformationAgent - use DataManager.getReplicasForJobs() for transformations
     creating jobs  

[v6r17p6]

*DMS
NEW: DataManager - add key argument forJobs (default False) in getReplicas() in order 
     to get only replicas that can be used for jobs (as defined in the CS); added
     getReplicasForJobs(), also used in the Dirac API

*SMS
FIX: Stager agents - monitor files even when there is no requestID, e.g. dCache returns None 
     when staging a file that is already staged    

*Resources
FIX: StorageFactory - bug fixes when interpreting SEs inheriting other SE parameters
NEW: Test_StorageFactory unit test and corresponding docs
FIX: Torque - some sites put advertising in the command answer that can not be parsed:
     redirect stderr to /dev/null

[v6r17p5]

*Resources
FIX: LcgFileCatalogClient - do not evaluate GUID if it is not a string

[v6r17p4]

*Configuration
FIX: Utilities - fixed interpretation of weird values of GlueCEPolicyMaxWallClockTime
     BDII parameter; newMaxCPUTime should is made integer

*Framework
FIX: Logger - make subloggers processing messages with the same level
     as the parent logger

*Docs
NEW: Updated documentation in several sections

*DMS
FIX: RemoveReplica operation - don't set file Done in RemoveReplicas if there is an error

[v6r17p3]

*RSS
FIX: Synchronizer - the sync method removes the resources that are no longer 
     in the CS from the DowntimeCache table

*DMS
CHANGE: dirac-dms-find-lfns - added SE switch to look for files only having
        replicas on a given SE (list)

*TS
FIX: TaskManager - optimization of the site checking while preparing job; optimized
     creation of the job template

*Resources
CHANGE: GFAL2_SRM2Storage, SRM2Storage - added gsiftp to the list of OUTPUT protocols 

[v6r17p2]

*Monitoring
FIX: ElasticSearchDB - fixes required to use host certificate for connection;
     fixes required to pass to version 5.0.1 of the elasticsearch.py binding

[v6r17p1]

*RSS
FIX: GOCDBSync - make commmand more verbose and added some minor fixes

[v6r17]

*Core
FIX: Adler - check explicitly if the checksum value is "False"
FIX: install_site.sh - added command line option to choose DIRAC version to install
NEW: ComponentInstaller - added configuration parameters to setup NoSQL database

*Framework
CHANGE: Logger - test level before processing string (i.e. mostly converting objects to strings)  
CHANGE: dirac-proxy-init - check and attempt to update local CRLs at the same time as
        generating user proxy
CHANGE: ProxyManager service - always store the uploaded proxy even if the already stored
        one is of the same validity length to allow replacement in case of proxy type
        changes, e.g. RFC type proxies           

*DMS
NEW: Next in implementation multi-protocol support for storage elements. When performing 
     an action on the StorageElement, instead of looping over all the protocol plugins, 
     we loop over a filtered list. This list is built taking into account which action 
     is taken (read vs write), and is also sorted according to lists defined in the CS.
     The negotiation for third party transfer is also improved: it takes into account all 
     possible protocols the source SE is able to produce, and all protocols the target is 
     able to receive as input.
NEW: StorageElement - added methods for monitoring used disk space
FIX: ReplicateAndRegister - fix the case when checksum is False in the FC
NEW: DMSHelpers - get list of sites from CS via methods; allow to add automatically sites 
     with storage

*RSS
NEW: FreeDiskSpace - added new command which is used to get the total and the remaining 
     disk space of all dirac storage elements that are found in the CS and inserts the 
     results in the SpaceTokenOccupancyCache table of ResourceManagementDB database.  
NEW: GOCDBSync command to ensure that all the downtime dates in the DowntimeCache 
     table are up to date       

Resources*
NEW: Updated Message Queue interface: MQ service connection management, support for
     SSL connections, better code arrangement

*Workflow
FIX: Modulebase, Script - avoid too many unnecessarily different application states

*WMS
FIX: JobStateUpdate service - in setJobStatusBulk() avoid adding false information when adding 
     an application status
     
*TS
FIX: TaskManager, TaskManagerAgentBase - standardize the logging information; removed unnecessary 
     code; use iterators wherever possible     
NEW: Introduced metadata-based filters when registering new data in the TS as catalog       

[v6r16p6]

*WMS
NEW: Added MultiProcessorSiteDirector section to the ConfigTemplate.cfg

*DMS
FIX: FileCatalogClient - added missing read methods to the interface description
     getDirectoryUserMetadata(), getFileUserMetadata()

[v6r16p5]

FIX: included patches from v6r15p27

[v6r16p4]

FIX: applied fixes from v6r15p26

[v6r16p3]

FIX: incorporated fixes from v6r15p25

[v6r16p2]

*Configuration
CHANGE: VOMS2CSAgent - remove user DNs which are no more in VOMS. Fixes #3130

*Monitoring
CHANGE: WMSHistory - added user, jobgroup and usergroup selection keys

*DMS
FIX: DataManager - retry checksum calculation on putAndRegister, pass checksum to the DataManager
     object in the FailoverTransfer object.
FIX: DatasetManager, FileCatalogClientCLI - bug fixes in the dataset management and commands      
     
*WMS
CHANGE: JobManager - added 'Killed' to list of jobs status that can be deleted     

[v6r16p1]

*Monitoring
CHANGE: MonitorinDB - allow to use more than one filter condition

*WMS
CHANGE: StalledJobAgent - send a kill signal to the job before setting it Failed. This should 
        prevent jobs to continue running after they have been found Stalled and then Failed.

[v6r16]

*Core
CHANGE: dirac-install, dirac-configure - use Extensions options consistently, drop
        ExtraModule option
CHANGE: dirac-install - use insecure ssl context for downloading files with urllib2.urlopen    
CHANGE: GOCDBClient - replaced urllib2 with requests module
        FIX: dirac-setup-site - added switch to exitOnError, do not exit on error by default
CHANGE: Added environment variables to rc files to enable certificates verification (necessary for python 2.7.9+)
FIX: ComponentInstaller - always update CS when a database is installed, even if it is
     already existing in the db server 
FIX: SSLSocketFactory - in __checkKWArgs() use correct host address composed of 2 parts      

*Framework
FIX: SystemAdministrator service - do not install WebAppDIRAC by default, only for the host
     really running the web portal

*Accounting
FIX: JobPolicy - remove User field from the policy conditions to fix a problem that 
     non-authenticated user gets more privileges on the Accounting info.

*Monitoring
NEW: New Monitoring system is introduced to collect, analyze and display various
     monitoring information on DIRAC components status and behavior using ElasticSearch
     database. The initial implementation is to collect WMSHistory counters.

*DMS
NEW: MoveReplica operation for the RMS system and a corresponding dirac-dms-move-replica-request
     comand line tool

*Resources
NEW: MessageQueue resources to manage MQ connections complemented with
     MQListener and MQPublisher helper classes
NEW: SudoComputingElement - computing element to execute payload with a sudo to a dedicated
     UNIX account     

[v6r15p27]

*Configuration
FIX: CSAPI - changed so that empty but existing options in the CS can be still
     modified

[v6r15p26]

*WMS
FIX: SandboxStoreClient - ensure that the latest sandbox is returned in the Web
     portal in the case the job was reset.

[v6r15p25]

*Resources
FIX: HTCondorCEComputingElement - cast useLocalSchedd to bool value even if it
     is defined as srting

[v6r15p24]

*Resources
CHANGE: HTCondorCE - added option to use remote scheduler daemon

[v6r15p23]

*DMS
FIX: dirac-dms-find-lfns - fixed bug causing generl script failure

[v6r15p22]

*Interfaces
CHANGE: Dirac API - add possibility to define the VO in the API
CHANGE: Dirac API - add checkSEAccess() method for checking SE status

[v6r15p21]

*WMS
FIX: removed default LCG version from the pilot (dirac-install will use the one of the requested release)

*RMS
FIX: reject bad checksum

[v6r15p20]

*Framework
FIX: SystemAdministratorHandler - in updateSoftware() put explicitly the project
     name into the command
FIX: ComponentInstaller - added baseDir option to the mysql_install_db call
     while a fresh new database server installation     

[v6r15p19]

*Core
FIX: dirac-install - lcg-binding version specified in the command switch
     overrides the configuration option value
     
*DMS
FIX: RemoveFile operation - Remove all files that are not at banned SEs

*TMS
FIX: FileReport - after successful update of input files status, clear the 
     cache dictionary to avoid double update      

[v6r15p18]

*Configuration
FIX: Utilities - take into account WallClock time limit while the MaxCPUTime
     evaluation in the Bdii@CSAgent 

*DMS
FIX: FTSJob - specify checksum type at FTS request submission

*StorageManagement
FIX: StorageManagerClient - in getFilesToStage() avoid exception in case
     of no active replicas

*Resources
FIX: StorageBase - in getParameters() added baseURL in the list of parameters returned 

*WMS
FIX: CPUNormalization - minor code rearrangement

[v6r15p17]

*Core
CHANGE: GOCDBClient - catch all downtimes, independently of their scope
FIX: LSFTimeLeft - accept 2 "word" output from bqueues command
CHANGE: dirac-install - create bashrc/cshrc with the possibility to define
        installation path in the $DIRAC env variable, this is needed for
        the cvmfs DIRAC client installation

[v6r15p16]

*Core
CHANGE: AgentModule - added a SIGALARM handler to set a hard timeout for each Agent
        cycle to avoid agents stuck forever due to some faults in the execution code

*DMS
FIX: DataManager - cache SE status information in filterTapeReplicas() to speed up execution
     
*WMS
BUGFIX: InputDataByProtocol - the failed resolution for local SEs was not considered correctly:
        if there were other SEs that were ignored (e.g. because on tape)     
     
*TS
FIX: TransformationAgent - in getDataReplicasDM() no need to get replica PFNs     

[v6r15p15]

*Configuration
CHANGE: VOMS2CSAgent - added new features: deleting users no more registered in VOMS;
        automatic creation of home directories in the File Catalog for new users

*WMS
CHANGE: JobScheduling - correct handling of user specified sites in the executor,
        including non-existent (misspelled) site names
FIX: CPUNormalization - accept if the JOBFEATURES information is zero or absent        

[v6r15p14]

*Core
FIX: BaseClient - proper error propagation to avoid excessive output in the logger

*Configuration
CHANGE: Resources helper - in getStorageElementOptions() dereference SEs containing
        BaseSE and Alias references

*Accounting
FIX: AccountingDB - changes to use DB index to speed-up removal query

*DMS
CHANGE: DMSHelpers - define SE groups SEsUsedForFailover, SEsNotToBeUsedForJobs, 
        SEsUsedForArchive in the Operations/DataManagement and use them in the
        corresponding helper functions
FIX: FTSJob - temporary fix for the FTS rest interface Request object until it is
     fixed in the FTS REST server         

*Resources
FIX: HTCondorCEComputingElement - check that some path was found in findFile(), return with error otherwise
CHANGE: ARCComputingElement - consider jobs in Hold state as Failed as they never come back
CHANGE: ARCComputingElement - do not use JobSupervisor tool for bulk job cancellation as
        it does not seem to work, cancel jobs one by one
FIX: ARCComputingElement - ensure that pilot jobs that are queued also get their proxies renewed on ARC-CE        

*WMS
FIX: SiteDirector - ensure that a proxy of at least 3 hours is available to the updatePilotStatus 
     function so that if it renews any proxies, it's not renewing them with a very short proxy

[v6r15p13]

*Resources
FIX: HTCondorCEComputingElement - fixed location of log/output files 
  
*TS
FIX: ValidateOutputDataAgent - works now with the DataManager shifter proxy

[v6r15p12]

*Core
FIX: Graphs - make sure matplotlib package is always using Agg backend
FIX: cshrc - added protection for cases with undefined environment variables
NEW: AuthManager - added possibility to define authorization rules by VO
     and by user group

*Configuration
NEW: Resources, ComputingElement(Factory) - added possibility to define site-wide
     CE parameters; added possibility to define common parameters for a given
     CE type.

*Framework
FIX: SystemAdministrator service - avoid using its own client to connect
     to itself for storing host information
FIX: SystemAdministratorClientCLI, dirac-populate-component-db - fix insertion
     of wrongly configured component to the ComponentMonitorDB     

*DMS
FIX: FileCatalog service - fix the argument type for getAncestor(), getDescendents()

*WMS
NEW: JobCleaningAgent - add an option (disabled by default) to remove Jobs from the 
     dirac server irrespective of their state

*Resources
CHANGE: HTCondorCE - added new configurable options - ExtraSubmitString, WorkingDirectory
        DaysToKeepLogs

[v6r15p11]

*Framework
NEW: dirac-proxy-destroy command to destroy proxy locally and in the ProxyManager
     service
CHANGE: ProxyManagerClient - reduce the proxy caching time to be more suitable
        for cases with short VOMS extensions     

*Configuration
FIX: VOMS2CSAgent - fixed typo bug in execute()

*RMS
FIX: RequestTask - fix if the problem when the processing of an operation times out, 
     there was no increment of the attempts done.

*DMS
FIX: FTSAgent - avoid FTS to fetch a request that was canceled

*Resources
FIX: HTCondorCE - protect against non-standard line in 'job status' list in the getJobStatus()
CHANGE: ComputingElement - reduce the default time length of the payload proxy to accomodate
        the case with short VOMS extensions

[v6r15p10]

*Core
FIX: MySQL - do not print database access password explicitly in the logs

*Configuration
CHANGE: VOMS2CSAgent - show in the log if there are changes ready to be committed
CHANGE: Bdii2CSAgent - get information from alternative BDII's for sites not 
        existing in central BDII

*Framework
FIX: ComponentInstaller - fixed location of stop_agent file in the content of t file
     of the runsv tool 

*RMS
FIX: Changed default port of ReqProxy service to 9161 from 9198

*Resources
FIX: BatchSystem/Condor, HYCondroCEComputingElement - more resilient parsing 
     of the status lookup command
FIX: CREAMComputingElement - in case of glite-ce-job-submit error print our both 
     std.err and std.out for completeness and better understanding    

*DMS
FIX: FileCatalogClient - bug fix in getDirectoryUserMetadata()

*Interfaces
FIX: Dirac - in replicateFile() in case of copying via the local cache check if 
     there is another copy for the same file name is happening at the same time

[v6r15p9]

*Configuration
FIX: fixed CS agents initialization bug

*DMS
FIX: fixed inconsistency between DataIntegrity and ConsistencyInspector modules

*Interfaces
FIX: Fix download of LFNs in InputSandbox when running job locally

[v6r15p8]

*Configuration
NEW: Added DryRun option for CS agents (false by default, True for new installations)

[v6r15p7]

*Core
CHANGE: Enabled attachments in the emails

*TS
*CHANGE: Added possibility for multiple operations in Data Operation Transformations

[v6r15p6]

*Resources
FIX: FCConditionParser: ProxyPlugin handles the case of having no proxy

*WMS
FIX: MJF messages correctly parsed from the pilot
NEW: Added integration test for TimeLeft utility and script calling it

[v6r15p5]

Included fixes from v6r14p36 patch release

*Framework
FIX: added GOCDB2CSAgent in template
FIX: Fixed permissions for HostLogging

*DMS
FIX: Introduced hopefully temporary fix to circumvent globus bug in gfal2

*WMS:
FIX: added test for MJF and made code more robust

*RSS
NEW: HTML notification Emails


[v6r15p4]

Included fixes from v6r14p35 patch release

*Core
NEW: Added a new way of doing pfnparse and pfnunparse using the standard python library. 
     The two methods now contains a flag to know which method to use. By default, the old 
     hand made one is used. The new one works perfectly for all standard protocols, except SRM

*RSS
FIX: dirac-rss-sync - command fixed to work with calling services rather than 
     databases directly
     
*Resources     
CHANGE: In multiple Storage classes use pfnparse and pfnunparse methods to manipulate
        url strings instead of using just string operations
NEW: A new attribute is added to the storage plugins: DYNAMIC_OPTIONS. This allows to construct 
     URLs with attributes going at the end of the URL, in the form ?key1=value1&key2=value2 
     This is useful for xroot and http.         

[v6r15p3]

Included changes from v6r14p34 patch release

*Accounting
FIX: DataStoreClient - catch all exceptions in sending failover accounting 
     requests as it could disrupt the logic of the caller 

*DMS
CHANGE: dirac-dms-show-se-status - added switches to show SEs only accessible by
        a given VO and SEs not assigned to any VO
FIX: dirac-dms-replicate-and-register-request - prints out the new request IDs
     to allow their monitoring by ID rather than possibly ambiguous request name      

[v6r15p2]

*WMS
FIX: pilotCommands - protect calls to external commands in case of empty
     or erroneous output
FIX: Matcher - fixed bug in the tag matching logic: if a site presented an empty
     Tag list instead of no Tag field at all, it was interpreted as site accepts
     all the tags
FIX: Matcher - matching parameters are printed out in the Matcher rather than
     in the TaskQueueDB, MaxRAM and Processors are not expanded into tags           

[v6r15p1]

Included patches for v6r14p32

*Configuration
CHANGE: Resources helper - remove "dips" protocol from the default list of third party
        protocols

*Resources
FIX: XROOTStorage - bug fixed in __createSingleDirectory() - proper interpretation
     of the xrootClient.mkdir return status
FIX: XROOTStorage unit test reenabled by mocking the xrootd import      

[v6r15]

Removed general "from DIRAC.Core.Utilities import *" in the top-level __init__.py

Made service handlers systematically working with unicode string arguments
Added requirements.txt and Makefile in the root of the project to support pip style installation

DIRAC documentation moved to the "docs" directory if the DIRAC project from the
DIRACDocs separate project.

*Accounting
CHANGE: INTEGER -> BIGINT for "id" in "in" accountingDB tables

*Core
NEW: The S_ERROR has an enhanced structure containing also the error code and the call
     stack from where the structure was created
NEW: DErrno module to contain definitions of the DIRAC error numbers and standard
     descriptions to be used from now on in any error code check      
CHANGE: gMonitor instantiation removed from DIRAC.__init__.py to avoid problems in
        documentation generation
CHANGE: removed Core.Utilities.List.sortList (sorted does the job)
CHANGE: removed unused module Core.Utilities.TimeSeries
NEW: dirac-install - makes us of the DIRAC tar files in CVMFS if available
NEW: dirac-install-client - a guiding script to install the DIRAC client from A to Z        
CHANGE: dirac-install - when generating bashrc and cshrc scripts prepend DIRAC paths
        to the ones existing in the environment already
NEW: MJFTimeLeft - using Machine JOb features in the TimeLeft utility
FIX: BaseClient - only give warning log message "URL banned" when one of the
     service URLs is really banned
CHANGE: DISET components - improved logic of service URL retries to speedup queries
        in case of problematic services     
NEW: dirac-rss-policy-manager - allows to interactively modify and test only the 
     policy section of Dirac.cfg     
FIX: XXXTimeLeft - do not mix CPU and WallTime values     
FIX: ComponentInstaller - longer timeout for checking components PID (after restart)
CHANGE: Proxy - in executeWithUserProxy() when multiple DNs are present, try all of them
CHANGE: List utility - change uniqueElements() to be much faster
NEW: Platform - added getPlatform() and getPlatformTuple() utilities to evaluate lazily the
     DIRAC platform only when it is needed, this accelerates DIRAC commands not needing
     the platform information. 

*Configuration
NEW: GOCDB2CSAgent agent to synchronize GOCDB and CS data about perfSONAR services
NEW: VOMS2CSAgent to synchronize VOMS user data with the DIRAC Registry
CHANGE: ConfigurationData - lazy config data compression in getCompressedData()

*Framework
CHANGE: SystemAdministratorIntegrator - make initial pinging of the hosts in parallel
        to speed up the operation
CHANGE: InstalledComponentsDB - table to cache host status information populated
        by a periodic task    
NEW: ComponentInstaller Client class to encapsulate all the installation utilities
     from InstallTools module    
NEW: SystemAdministratorClientCLI - added uninstall host command
NEW: SystemAdministratorClientCLI - added show ports command
NEW: SystemAdministratorHandler - added getUsedPorts() interface
NEW: SystemAdministratorHandler - show host command shows also versions of the Extensions
NEW: InstalledComponentsDB - added Extension field to the HostLogging table 
FIX: SystemLoggingDB - fixed double creation of db tables

*Accounting
FIX: DataStoreClient - Synchronizer based decorators have been replaced with a simple 
     lock as they were blocking addRegister() during every commit(); 

*RSS
NEW: CE Availability policy, closing #2373
CHANGE: Ported setStatus and setToken rpc calls to PublisherHandler from LHCb implementation
NEW: E-mails generated while RSS actions are now aggregated to avoid avalanches of mails
NEW: dirac-rss-sync is also synchronizing Sites now

*DMS
CHANGE: FileCatalogClient - make explicit methods for all service calls
CHANGE: DataManager, StorageElement - move physical accounting the StorageElement
CHANGE: FileCatalog - added recursive changePathXXX operations
CHANGE: FileCatalog contained objects have Master attribute defined in the CS. Extra check of eligibility of the catalogs specified explicitely. No-LFN write methods return just the Master result to be compatible with the current use in the clients.
CHANGE: Removed LcgFileCatalogXXX obsoleted classes
NEW: ConsistencyInspector class to perform data consistency checks between 
     different databases
CHANGE: FileCatalog(Client) - refactored to allow clients declare which interface
        they implement     
NEW: FileCatalog - conditional FileCatalog instantiation based on the configured
     Operations criteria        

*TS
CHANGE: TransformationDB table TaskInputs: InputVector column from BLOB to MEDIUMTEXT
FIX: TaskManager - fix bug in case there is no InputData for a task, the Request created 
     for the previous task was reassigned
NEW: TaskManager - possibility to submit one bulk job for a series of tasks     

*WMS
NEW: TaskQueueDB - possibility to present requirements in a form of tags from the 
     site( pilot ) to the jobs to select ones with required properties
FIX: JobWrapper - the InputData optimizer parameters are now DEncoded     
CHANGE: JobAgent - add Processors and WholeNode tags to the resources description
CHANGE: SiteDirector - flag to always download pilot output is set to False by default
FIX: SiteDirector - using PilotRunDirectory as WorkingDirectory, if available at the CE 
     level in the CS. Featire requested in issue #2746
NEW: MultiProcessorSiteDirector - new director to experiment with the multiprocessor/
     wholeNode queues
CHANGE: JobMemory utility renamed to JobParameters
CHANGE: CheckWNCapabilities pilot command changed to get WN parameters from the
        Machine Job Features (MJF) - NumberOfProcessors, MaxRAM    
NEW: JobManager, ParametricJob - utilities and support for parametric jobs with multiple
     parameter sequences      
NEW: SiteDirector - added logic to send pilots to sites with no waiting pilots even if
     the number of already sent pilots exceeds the number of waiting jobs. The functionality
     is switched on/off by the AddPilotsToEmptySites option.        

*RMS
FIX: Request - fix for the case when one of the request is malformed, the rest of 
     the requests could not be swiped
FIX: ReqProxyHandler - don't block the ReqProxy sweeping if one of the request is buggy     
CHANGE: ReqProxyHandler - added monitoring counters
NEW: ReqProxyHandler - added interface methods to list and show requests in a ReqProxy

*Resources
FIX: SRM2Storage - do not add accounting to the output structure as it is done in 
     the container StorageElement class
CHANGE: Add standard metadata in the output of all the Storage plugins     

*Interfaces
NEW: Job API - added setParameterSequence() to add an arbitrary number of parameter
     sequences for parametric jobs, generate the corresponding JDL

*tests
NEW: The contents of the TestDIRAC package is moved into the tests directory here

[v6r14p39]

Patch to include WebApp version v1r6p32

[v6r14p38]

*Core
CHANGE: Unhashable objects as DAG graph nodes

*RMS
CHANGE: Added possibility of constant delay for RMS operations

[v6r14p37]

*Core
NEW: Added soft implementation of a Direct Acyclic Graph

*Configuration
FIX: Bdii2CSAgent finds all CEs of a site (was finding only one)

*Resources
FIX: Make sure transferClient connects to the same ProxyStorage instance

[v6r14p36]

*Core
FIX: Sending mails to multiple recipients was not working

*WMS
FIX: Allow staging from SEs accessible by protocol


[v6r14p35]

*Core
FIX: SOAPFactory - fixes for import statements of suds module to work with the
     suds-jurko package that replaces the suds package

*Resources
FIX: BatchSystems.Torque - take into account that in some cases jobID includes
     a host name that should be stripped off
FIX: SSHComputingElement - in _getJobOutputFiles() fixed bug where the output
     of scpCall() call was wrongly interpreted    
FIX: ProxyStorage - evaluate the service url as simple /DataManagement/StorageElementProxy
     to solve the problem with redundant StorageElementProxy services with multiple
     possible urls       
     
*RSS
CHANGE: Configurations.py - Added DTScheduled3 policy (3 hours before downtime)     
     
*WMS
FIX: pilotCommands - take into account that in the case of Torque batch system
     jobID includes a host name that should be stripped off   
       
[v6r14p34]

*Configuration
FIX: Bdii2CSAgent - reinitilize the BDII info cache at each cycle in order not to 
     carry on obsoleted stuff. Fixes #2959

*Resources
FIX: Slurm.py - use --partition rather --cluster for passing the DIRAC queue name
FIX: DIPStorage - fixed bug in putFile preventing third party-like transfer from
     another DIPS Storage Element. Fixes #2413

*WMS
CHANGE: JobWrapper - added BOINC user ID to the job parameters
FIX: pilotCommands - interpret SLURM_JOBID environment if present
FIX: WMSClient - strip of comments in the job JDL before any processing.
     Passing jdl with comments to the WMS could provoke errors in the
     job checking.

[v6r14p33]

*WMS
FIX: JobAgent - included a mechanism to stop JobAgent if the host operator
     creates /var/lib/dirac_drain
FIX: CPUNormalization - fixed a typo in getPowerFromMJF() in the name of the
     exception log message           

[v6r14p32]

*Core
FIX: InstallTools - getStartupComponentStatus() uses "ps -p <pid>" variant of the
     system call to be independent of the OS differences

*DMS
FIX: RemoveReplica - bulkRemoval() was modifying its input dict argument and returning it,
     which was useless, only modify argument

*WMS
CHANGE: CPUNormalization - get HS'06 worker node value from JOBFEATURES if available

*RMS
FIX: ReqClient - bug fixed preventing the client to contact multiple instances of ReqManager
     service

[v6r14p31]

*DMS
FIX: FTSAgent - if a file was not Scheduled, the FTSAgent was setting it Done even if it had 
     not been replicated.

*Workflow
FIX: FailoverRequest - forcing setting the input file Unused if it was already set Processed

[v6r14p30]

*Framework
BUGFIX: MonitoringHandler - in deleteActivities() use retVal['Message'] if result is not OK

*Resources
FIX: XROOTStorage - in getFile() evaluate file URL without URL parameters
                    in __putSingleFile() use result['Message'] in case of error
                    
*RMS
FIX: dirac-rms-cancel-request - fixed crash because of gLogger object was not imported

*TS
FIX: TransformationCLI - in resetProcessedFile() added check that the Failed dictionary
     is present in the result of a call                    

[v6r14p29]

*Core
FIX: Time - skip the effect of timeThis decorator if not running interractively

*DMS
FIX: DataManager - in getFile(), select preferentially local disk replicas, if none disk replicas, 
     if none tape replicas
FIX: DataManager - avoid changing argument of public method checkActiveReplicas()
FIX: FTSAgent - wait 3 times longer for monitoring FTS jobs if Staging

*Accounting
CHANGE: Jobs per pilot plot is presented as Quality plot rather than a histogram

*WMS
CHANGE: dirac-wms-cpu-normalization - reduce memory usage by using xrange() instead of range()
        in the large test loop

[v6r14p28]

*TS
FIX: TaskManager - protection against am empty task dictionary in 
     prepareTransformationTasks()
FIX: Test_Client_TransformationSystem - fixes ti run in the Travis CI 
     environment
     
*WMS
FIX: JobMemory - use urllib instead of requests Python module as the latter
     can be unavailable in pilots.           

[v6r14p27]

*Core
FIX: PlainTransport,SocketInfoFactory - fix for the IPv6 "Address family not supported 
     by protocol" problems

*Interfaces
NEW: Dirac.py - in ping()/pingService() allow to ping a specific URL

*Resources
FIX: LcgFileCatalogClient - convert LFN into str in __fullLfn to allow LFNs
     in a unicode encoding

*WMS
FIX: JobWrapper - set the job minor status to 'Failover Request Failed' 
     if the failover request fails sending

*TS
FIX: TransformationDB - in getTransformationTasks(),getTaskInputVector 
     forward error result to the callers
FIX: TaskManager - in case there is no InputData for a task, the Request created 
     for the previous task was reassigned. This fixes this bug.      

*tests
FIX: several fixes to satisfy on-the-fly unit tests with teh Travis CI service 

[v6r14p26]

NEW: Enabled on-the-fly tests using the Travis-CI service

*Core
FIX: Subprocess - fix two potential infinite loops which can result in indefinite
     output buffer overflow

*WMS
FIX: JobScheduling executor - check properly if staging is allowed, it was always True before

[v6r14p25]

*Core
FIX: Subprocess - more detailed error log message in case ov output buffer
     overflow

*DMS
FIX: DataManager - fix for getActiveReplicas(): first check Active replicas before 
     selecting disk SEs

*Resources
FIX: StorageElementCache - fixes to make this class thread safe
FIX: StorageFactory - fix in getConfigStorageProtocols() to properly get options
     for inheriting SE definitions

[v6r14p24]

*Accounting
FIX: Plots, JobPlotter - fix sorting by plot labels in case the enddata != "now"

*DMS
FIX: dirac-dms-user-lfns - add error message when proxy is expired 

[v6r14p23]

*Interfaces
FIX: Job.py - setCPUTime() method sets both CPUTime and MaxCPUTime JDL parameters
     for backward compatibility. Otherwise this setting was ignored by scheduling

*TS
BUGFIX: TaskManager - bug fixed in submitTransformationTasks in getting the TransformationID 

[v6r14p22]

CHANGE: Multiple commands - permissions bits changed from 644 to 755  

*Framework
FIX: UserProfileDB - in case of desktop name belonging to two different users we have 
     to use both desktop name and user id to identify the desktop

*WMS
BUGFIX: JobWrapperTemplate - bug fixed in evaluation of the job arguments

*TMS
CHANGE: TaskManager - added TransformationID to the log messages

[v6r14p21]

*DMS
CHANGE: dirac-admin-allow(ban)-se - allow an SE group to be banned/allowed

*SMS
FIX: RequestPreparationAgent - fix crash in execute() in case no replica information
     available

*WMS
FIX: TaskQueueDB, PilotAgentsDB - escape DN strings to avoid potential SQL injection
FIX: JobWrapperTemplate - pass JobArguments through a json file to fix the case
     of having apostrophes in the values

*TMS
FIX: TransformationAgent - in processTransformation() fix reduction of number of files

[v6r14p20]

*WMS
FIX: SandboxMetadataDB - escape values in SandboxMetadataDB SQL queries to accommodate
     DNs containing apostrophe 

[v6r14p19]

*Core
NEW: CLI base class for all the DIRAC CLI consoles, common methods moved to the new class,
     XXXCLI classes updated to inherit the base class
FIX: Network - fix crash when path is empty string, fixes partly #2413     
     
*Configuration
FIX: Utilities.addToChangeSet() - fix the case when comma is in the BDII Site description 
     followed by a white space, the description string was constantly updated in the CS

*Interfaces
FIX: Dirac.py - in retrieveRepositorySandboxes/Data - "Retrieved" and "OutputData" key values
     are strings '0' in the jobDict when a repository file is read, need to cast it to int

*DMS
FIX: RegisterReplica - if operation fails on a file that no longer exists and has no 
     replica at that SE, consider the operation as Done.

*Resources
FIX: ARCComputingElement - bug fix in getJobOutput in using the S_ERROR()

[v6r14p18]

*Core
FIX: VOMSService - attGetUserNickname() can only return string type values
FIX: dirac-deploy-scripts - install DIRAC scripts first so that they can be 
     overwritten by versions from extensions

*Framework
FIX: dirac-populate-component-db - bug fixed to avoid duplicate entries in the
     database

*TS
FIX: TaskManager - do not use ReqProxy when submitting Request for Tasks, otherwise
     no RequestID can be obtained

*Interfaces
CHANGE: Dirac.py - increase verbosity of a error log message in selectJobs

*Resources
FIX: XROOTStorage - fixed KeyError exception while checking file existence
FIX: ARCComputingElement - in getJobOutput test for existence of an already 
     downloaded pilot log

[v6r14p17]

*Core
FIX: Service.py - use the service name as defined in the corresponding section in the CS
     and not the name defined in service Module option. This fixes the problem with the
     StorageElement service not interpreting properly the PFN name and using a wrong local
     data path. 

*Resources
CHANGE: ARCComputingElement - if the VO is not discoverable from the environment, use ARC API
        call in the getCEStatus, use ldapsearch otherwise

[v6r14p16]

*Resources
CHANGE: ARC Computing Element automatically renew proxies of jobs when needed

[v6r14p15]

*Core
FIX: VOMS.py - Fixed bug that generates proxies which are a mix between legacy and rfc proxies.

*DMS
CHANGE: Allow selecting disk replicas in getActiveReplicas() and getReplicas()

*WMS
CHANGE: Use the preferDisk option in the InputData optimizer, the TransformationAgent and in the Interface splitter


[v6r14p14]

*Core
FIX: VOMS.py - return RFC proxy if necessary after adding the VOMS extension

*Configuration
FIX: Validate maxCPUTime and Site description value

*Resources
FIX: XROOTStorage - changes to allow third party transfers between XROOT storages
CHANGE: HTCondorCEComputingElement - the Condor logging can now be obtained in the webinterface;
        SIGTERM (instead of SIGKILL) is send to the application in case jobs are killed by the host site;
        when pilots are put in held status we kill them in condor and mark them as aborted.

*WMS
FIX: pilotCommands - fixes for intrepreting tags in the pilot

[v6r14p13]

*WMS
FIX: pilot commands CheckCECapabilities and CheckWNCapabilities were not considering the case of missing proxy

[v6r14p12]

*Core
FIX: allow a renormalization of the estimated CPU power
FIX: dirac-install: Make hashlib optional again (for previous versions of python, since the pilot may end up on old machines)

*Framework
FIX: allow to install agents with non-standard names (different from the module name)

*DMS
CHANGE: Consider files to reschedule and submit when they are Failed in FTS

*WMS
CHANGE: Move getCEStatus function back to using the ARC API

[v6r14p11]

*Core
FIX: XXXTimeLeft - set limit to CPU lower than wall clock if unknown
FIX: Logger - fix exception printing in gLogger.exception()
CHANGE: InstallTools - added more info about the process in getStartupComponentStatus()
CHANGE: Time - better report from timeThis() decorator

*DMS
CHANGE: FTSAgent - wait some time between 2 monitorings of each job

*WMS
NEW: pilotCommands - added CheckCECapabilities, CheckWNCapabilities commands
NEW: Added dirac-wms-get-wn-parameters command

*TS
NEW: Added dirac-production-runjoblocal command
FIX: TransformationAgent(Plugin) - clean getNextSite() and normalizeShares()
FIX: TransformationPlugin - added setParameters() method

*RSS
FIX: dirac-rss-sync - move imports to after the Script.getPositionalArguments()

*Resources
NEW: Added dirac-resource-get-parameters command

[v6r14p10]
*Configuration
FIX: Resources - getQueue() is fixed to get properly Tag parameters

*Framework
FIX: SecurityFileLog - fix for zipping very large files

*Resources
NEW: added dirac-resource-get-parameters command

*WMS
NEW: JobMonitoringHandler - add getJobsParameters() method
NEW: pilotCommands - added CheckCECapabilities, CheckWNCapabilities
NEW: Added dirac-wms-get-wn-parameters command
NEW: Matcher - generate internal tags for MaxRAM and NumberOfProcessors parameters
CHANGE: SiteDirector does not pass Tags to the Pilot
FIX: Matcher(Handler) - do not send error log message if No match found,
     fixed Matcher return value not correctly interpreted

[v6r14p9]

*Core
FIX: BaseClient - enhance retry connection logic to minimize the overall delay
FIX: MessageBroker - fix of calling private __remove() method from outside
     of the class

*Framework
BUGFIX: dirac-(un)install-component - bug in importing InstallTools module

*WMS:
FIX: JobWrapper - fix in getting the OutputPath defined in the job

*Resources
FIX: ARCComputingElement - add queue to the XRSL string

[v6r14p8]

*Core
FIX: XXXTimeLeft - minor fixes plus added the corresponding Test case
FIX: ReturnValues - fixes in the doc strings to comply with the sphinx syntax
FIX: SocketInfoFactory - in __sockConnect() catch exception when creating a
     socket

*Interfaces
FIX: Job.py - fixes in the doc strings to comply with the sphinx syntax

*RSS
NEW: Configurations.py - new possible configuration options for Downtime Policies

*WMS
CHANGE: StatesAccountingAgent - retry once and empty the local messages cache
        in case of failure to avoid large backlog of messages
CHANGE: SiteDirector - do not send SharedArea and ClientPlatform as pilot
        invocation arguments  
CHANGE: Matcher - allow matching by hosts in multi-VO installations              

[v6r14p7]

*Core
CHANGE: XXXTimeLeft utilities revisited - all return real seconds,
        code refactoring - use consistently always the same CPU power 

*WMS
FIX: JobAgent - code refactoring for the timeLeft logic part

*Resources
BUGFIX: ComputingElement - get rid of legacy getResourcesDict() call

[v6r14p6]

*Configuration
FIX: Bdii2CSAgent - refresh configuration from Master before updating
FIX: Bdii2CSAgent - distinguish the CE and the Cluster in the Glue 1.0 schema

*DMS
CHANGE: FTSAgent - make the amount of scheduled requests fetched by the 
        FTSAgent a parameter in the CS 
CHANGE: RMS Operations - check whether the always banned policy is applied for SEs
        to a given access type

*RMS
FIX: RequestClient(DB,Manager) - fix bulk requests, lock the lines when selecting 
     the requests to be assigned, update the LastUpdate time, and expose the 
     assigned flag to the client

*WMS
FIX: JobAgent - when the application finishes with errors but the agent continues 
     to take jobs, the timeLeft was not evaluated
FIX: JobAgent - the initial timeLeft value was always set to 0.0     

[v6r14p5]

*Core
FIX: X509Certificate - protect from VOMS attributes that are not decodable


*Resources
FIX: GFAL2_StorageBase - fixed indentation and a debug log typo

*WMS
BUGFIX: Matcher - only the first job was associated with the given pilot
FIX: pilotTools - 0o22 is only a valid int for recent python interpreters, 
     replaced by 18

[v6r14p4]

*Core
FIX: DictCache - fix the exception in the destructor preventing the final
     cache cleaning

*Framework
FIX: SystemAdministratorClientCLI - corrected info line inviting to update
     the pilot version after the software update

*DMS
FIX: FTSAgent - Add recovery of FTS files that can be left in weird statuses 
     when the agent dies
CHANGE: DataManager - allow to not get URLs of the replicas
CHANGE: FTSJob - keep and reuse the FTS3 Context object

*Storage
CHANGE: StorageManagerClient - don't fail getting metadata for staging if at 
        least one staged replica found

*WMS
FIX: CPUNormalization - protect MJF from 0 logical cores
FIX: JobScheduling - fix printout that was saying "single site" and "multiple sites" 
     in two consecutive lines
NEW: pilotTools,Commands - added CEType argument, e.g. to specify Pool CE usage 
FIX: WatchDog - added checks of function return status, added hmsCPU initialization to 0,
     removed extra printout     
     
*Resources
FIX: GFAL2 plugins - multiple bug fixes     

[v6r14p3]

*Core
BUGFIX: small bug fixed in dirac-install-component, dirac-uninstall-component
BUGFIX: VOMS - remove the temporary file created when issuing getVOMSProxyInfo
FIX: FileHelper - support unicode file names
FIX: DictCache - purges all the entry of the DictCache when deleting the DictCache object 

*Framework
BUGFIX: dirac-populate-component-db - avoid return statement out of scope

*Interfaces
BUGFIX: Dirac - in submitJob() faulty use of os.open

*WMS
FIX: JobWrapper - avoid evaluation of OutputData to ['']
FIX: Matcher - the Matcher object uses a VO dependent Operations helper
CHANGE: JobAgent - stop agent if time left is too small (default 1000 HS06.s)
FIX: CPUNormalization - use correct denominator to get power in MJF

*Resources
FIX: ARCComputingElement - changed implementation of ldap query for getCEStatus

[v6r14p2]

*Core
FIX: Use GSI version 0.6.3 by default
CHANGE: Time - print out the caller information in the timed decorator
CHANGE: dirac-install - set up ARC_PLUGIN_PATH environment variable

*Framework
FIX: dirac-proxy-info - use actimeleft VOMS attribute

*Accounting
CHANGE: Removed SRMSpaceTokenDeployment Accounting type

*RSS
CHANGE: ResourceStatus - re-try few times to update the RSS SE cache before giving up
FIX: XXXCommand, XXXAction - use self.lof instead of gLogger
CHANGE: Added support for all protocols for SEs managed by RSS

*RMS
FIX: Request - produce enhanced digest string
FIX: RequestDB - fix in getDigest() in case of errors while getting request

*Resources
CHANGE: Propagate hideExceptions flag to the ObjectLoader when creating StorageElements
FIX: ARCComputingElement - multiple fixes after experience in production

*WMS
FIX: Pilot commands - fixed an important bug, when using the 
     dirac-wms-cpu-normalization script

[v6r14p1]

The version is buggy when used in pilots

*Core
NEW: dirac-install-component command replacing dirac-install-agent/service/executor
     commands
     
*Resources
NEW: FileStorage - plugin for "file" protocol
FIX: ARCComputingElement - evaluate as int the job exit code

*RSS
FIX: CSHelpers - several fixes and beautifications     

[v6r14]

*Core
NEW: CSGlobals - includes Extensions class to consistently check the returned
     list of extensions with proper names 
NEW: ProxyManagerXXX, ProxyGeneration, X509XXX - support for RFC proxies
NEW: ProxyInfo - VOMS proxy information without using voms commands
NEW: LocalConfiguration - option to print out license information    
FIX: SocketInfo.py - check the CRL lists while handshaking  

Configuration
NEW: ConfigurationClient - added getSectionTree() method

*Framework
NEW: InstalledComponentsDB will now store information about the user who did the 
     installation/uninstallation of components.

*Resources
NEW: ARCComputingElement based on the ARC python API

*RSS
FIX: Improved logging all over the place 

*DMS
NEW: New FileCatalog SecurityManager with access control based on policies,
     VOMSPolicy as one of the policy implementations.
NEW: lfc_dfc_db_copy - script used by LHCb to migrate from the LFC to the DFC with 
     Foreign Keys and Stored Procedures by accessing the databases directly     
NEW: FileManagerPs.py - added _getFileLFNs() to serve info for the Web Portal     
CHANGE: Moving several tests to TestDIRAC

*Interfaces
CHANGE: use jobDescription.xml as a StringIO object to avoid multiple disk
        write operations while massive job submission

*WMS
FIX: Watchdog - review for style and pylint
CHANGE: Review of the Matcher code, extracting Limiter and Matcher as standalone 
        utilities
        

*Transformation
NEW: New ported plugins from LHCb, added unit tests


[v6r13p21]

*TS
FIX: Registering TargetSE for Standard TransformationAgent plugin

[v6r13p20]

*DMS
FIX: DMSHelpers - allow for more than one Site defined to be local per SE

*Resources
FIX: XRootStorage - fix in getURLBase()

[v6r13p19]

FIX: changes incorporated from v6r12p53 patch

[v6r13p18]

*WMS
FIX: JobWrapper - ported back from v6r14p9 the fix for getting OutputPath

[v6r13p17]

FIX: changes incorporated from v6r12p52 patch

[v6r13p16]

FIX: changes incorporated from v6r12p51 patch

[v6r13p15]

Included patches from v6r12p50 release 

[v6r13p14]

*DMS
FIX: ReplicateAndRegister - fix a problem when a file is set Problematic 
     in the FC but indeed doesn't exist at all 

*Resources
CHANGE: StorageFactory - enhance the logic of BaseSE inheritance in the
        SE definition in the CS
        
*WMS
CHANGE: CPUNormalization, dirac-wms-cpu-normalization - reading CPU power 
        from MJF for comparison with the DIRAC evaluation
FIX: SiteDirector - create pilot working directory in the batch system working
     directory and not in "/tmp"                

[v6r13p13]

*DMS
BUGFIX: FileCatalogClient - bug fixed in getDirectoryMetadata()

[v6r13p12]

*Resources
FIX: StorageElement - bug fixed in inValid()
CHANGE: StorageFactory - do not interpret VO parameter as mandatory

[v6r13p11]

*DMS
BUGFIX: RemoveReplica - fix in singleRemoval()
FIX: dirac-dms-user-lfns - increased timeout

[v6r13p10]

CHANGE: Use sublogger to better identify log source in multiple places

*Core
CHANGE: Review / beautify code in TimeLeft and LSFTimeLeft
FIX: LSFTimeLeft - is setting shell variables, not environment variables, 
     therefore added an "export" command to get the relevant variable 
     and extract then the correct normalization

*Accounting
FIX: DataOperationPlotter - add better names to the data operations

*DMS:
FIX: DataManager - add mandatory vo parameter in __SEActive()
CHANGE: dirac-dms-replicate-and-register-request - submit multiple requests
        to avoid too many files in a single FTS request
FIX: FileCatalog - typo in getDirectoryMetadata()
FIX: FileCatalog - pass directory name to getDirectoryMetadata and not file name 
FIX: DataManager - in __SEActive() break LFN list in smaller chunks when
     getting replicas from a catalog        

*WMS
FIX: WMSAdministratorHandler - fix in reporting pilot statistics
FIX: JobScheduling - fix in __getSitesRequired() when calling self.jobLog.info 
CHANGE: pilotCommands - when exiting with error, print out current processes info

[v6r13p9]

*Framework
FIX: SystemLoggingDB - schema change for ClientIPs table to store IPv6 addresses

*DMS
BUGFIX: DMSRequestOperationsBase - bug fix in checkSEsRSS()
FIX: RemoveFile - in __call__(): bug fix; fix in the BannedSE treatment logic

*RMS
BUGFIX: Operation - in catalogList()
BUGFIX: ReqClient - in printOperation()

*Resources
FIX: GFAL2_StorageBase - added Lost, Cached, Unavailable in getSingleFileMetadata() output
BUGFIX: GFAL2_StorageBase - fixed URL construction in put(get)SingleFile() methods

*WMS
FIX: InputDataByProtocol - removed StorageElement object caching

[v6r13p8]

*Framework
FIX: MonitoringUtilities - minor bug fix

*DMS
FIX: DataManager - remove local file when doing two hops transfer

*WMS
FIX: SandboxStoreClient - get the VO info from the delegatedGroup argument to 
     use for the StorageElement instantiation

*TMS
CHANGE: Transformation(Client,DB,Manager) - multiple code clean-up without
        changing the logic

[v6r13p7]

*Core
NEW: X509CRL - class to handle certificate revocation lists

*DMS
FIX: RequestOperations/RemoveFile.py - check target SEs to be online before
     performing the removal operation. 
FIX: SecurityManager, VOMSPolicy - make the vomspolicy compatible with the old client 
     by calling in case of need the old SecurityManager     

*Resources
BUGFIX: Torque, GE - methods must return Message field in case of non-zero return status
FIX: SRM2Storage - when used internaly, listDirectory should return urls and not lfns

*WMS
FIX: ConfigureCPURequirements pilot command - add queue CPU length to the extra local
     configuration
FIX: JobWrapper - load extra local configuration of any     

*RMS
FIX: RequestDB - fix in getRequestSummaryWeb() to suit the Web Portal requirements

*Transformation
FIX: TransformationManagerHandler - fix in getTransformationSummaryWeb() to suit 
     the Web Portal requirements

[v6r13p6]

*Core
FIX: X509Chain - use SHA1 signature encryption in all tha cases

*Resources
FIX: ComputingElement - take CPUTime from its configuration defined in the 
     pilot parameters

*WMS
FIX: SiteDirector - correctly configure jobExecDir and httpProxy Queue parameters

[v6r13p5]

*Resources
BUGFIX: Torque - getCEStatus() must return integer job numbers
FIX: StorageBase - removed checking the VO name inside the LFN 

*WMS
FIX: InputData, JobScheduling - StorageElement needs to know its VO

*DMS
FIX: ReplicateAndRegister - Add checksumType to RMS files when adding 
     checksum value
FIX: DataManager - remove unnecessary access to RSS and use SE.getStatus()     
FIX: DMHelpers - take into account Alias and BaseSE in site-SE relation

*RMS
FIX: Request - bug fixed in optimize() in File reassignment from one
     Operation to another  

*Transformation
FIX: TransformationDB - set derived transformation to Automatic

[v6r13p4]

*Core
FIX: VOMSService - treat properly the case when the VOMS service returns no result
     in attGetUserNickname()

*DMS
FIX: FTSAgent, ReplicateAndRegister - make sure we use source replicas with correct 
     checksum 

*RMS
FIX: Request - minor fix in setting the Request properties, suppressing pylint
     warnings
CHANGE: File, Reques, Operation, RequestDB - remove the use of sqlalchemy on 
        the client side     
     
*Resources
FIX: StorageElement - import FileCatalog class rather than the corresponding module     
FIX: SLURM - proper formatting commands using %j, %T placeholders
FIX: SSHComputingElement - return full job references from getJobStatus() 

*RSS
FIX: DowntimeCommand - checking for downtimes including the time to start in hours

*Workflow
CHANGE: FailoverRequest - assign to properties rather than using setters

*Transformation
FIX: TransformationClient(DB,Utilities) - fixes to make derived transformations work

[v6r13p3]

*DMS
FIX: DataManager - in putAndRegister() specify explicitly registration protocol
     to ensure the file URL available right after the transfer
     
*Resources
FIX: SRM2Storage - use the proper se.getStatus() interface ( not the one of the RSS )     

[v6r13p2]

*Framework
FIX: SystemAdministratorHandler - install WebAppDIRAC extension only in case
     of Web Portal installation
CHANGE: dirac-populate-component-db - check the setup of the hosts to register 
        into the DB only installations from the same setup; check the MySQL installation
        before retrieving the database information      

*DMS
FIX: FTSAgent - fix in parsing the server result
FIX: FTSFile - added Waiting status
FIX: FTSJob - updated regexps for the "missing source" reports from the server;
     more logging message 

*Resources
FIX: SRM2Storage - fix in treating the checksum type 
FIX: StorageElement - removed getTransportURL from read methods

*RMS
FIX: Request - typo in the optimize() method

[v6r13p1]

*Framework
CHANGE: SystemAdminstratorIntegrator - can take a list of hosts to exclude from contacting

*DMS
FIX: DataManager - fix in __getFile() in resolving local SEs
FIX: dirac-dms-user-lfns - sort result, simplify logic

*RMS
FIX: Request - Use DMSHelper to resolve the Failovers SEs
FIX: Operation - treat the case where the SourceSE is None

*WMS
FIX: WMSAdministratorHandler - return per DN dictionary from getPilotStatistics 

[v6r13]

CHANGE: Separating fixed and variable parts of error log messages for multiple systems 
        to allow SystemLogging to work

*Core
FIX: MySQL.py - treat in detailed way datetime functions in __escapeString()
FIX: DictCache.get() returns now None instead of False if no or expired value
NEW: InstallTools - allow to define environment variables to be added to the component
     runit run script
NEW: Changes to make the DISET protocol IP V6 ready
CHANGE: BaseClient - retry service call on another instance in case of failure
CHANGE: InnerRPCClient - retry 3 times in case of exception in the transport layer
CHANGE: SocketInfo - retry 3 times in case of handshaking error
CHANGE: MySQL - possibility to specify charset in the table definition
FIX: dirac-install, dirac-distribution - removed obsoleted defaults     
NEW: Proxy utility module with executeWithUserProxy decorator function

*Configuration
NEW: CSAPI,dirac-admin-add-shifter - function, and script, for adding or modifying a 
     shifter in the CS

*Framework
FIX: NotificationDB - escape fields for sorting in getNotifications()
NEW: Database, Service, Client, commands for tracking the installed DIRAC components

*Interfaces
CHANGE: Dirac - changed method names, keeping backward compatibility
CHANGE: multiple commands updated to use the new Dirac API method names

*DMS
NEW: Native use of the FTS3 services
CHANGE: Removed the use of current DataLogging service
CHANGE: DataManager - changes to manage URLs inside StorageElement objects only
FIX: DataManager - define SEGroup as accessible at a site
CHANGE: DirectoryListing - extracted from FileCatalogClientCLI as an independent utility
CHANGE: MetaQuery - extracted from FileCatalogClientCLI as an independent utility
CHANGE: FileCatalogClientCLI uses external DirectoryListing, MetaQuery utilities
CHANGE: FileCatalog - replace getDirectoryMetadata by getDirectoryUserMetadata
NEW: FileCatalog - added new getDirectoryMetadata() interface to get standard directory metadata
NEW: FileCatalog - possibility to find files by standard metadata
NEW: FileCatalog - possibility to use wildcards in the metadata values for queries
NEW: DMSHelpers class
NEW: dirac-dms-find-lfns command

*WMS
NEW: SiteDirector - support for the MaxRAM queue description parameter
CHANGE: JobScheduling executor uses the job owner proxy to evaluate which files to stage
FIX: DownloadInputData - localFile was not defined properly
FIX: DownloadInputData - could not find cached files (missing [lfn])

*RMS
CHANGE: Removed files from the previous generation RMS
CHANGE: RMS refactored based on SQLAlchemy 
NEW: ReqClient - added options to putRequest(): useFailoverProxy and retryMainServer
CHANGE: DMSRequestOperationsBase - delay execution or cancel request based on SE statuses 
        from RSS/CS
FIX: Fixes to make use of RequestID as a unique identifier. RequestName can be used in
     commands in case of its uniqueness        

*Resources
NEW: Computing - BatchSystem classes introduced to be used both in Local and SSH Computing Elements
CHANGE: Storage - reworked Storage Element/Plugins to encapsulate physical URLs 
NEW: GFAL2_StorageBase.py, GFAL2_SRM2Storage.py, GFAL2_XROOTStorage.py 

*RSS:
NEW: dirac-admin-allow(ban)-se - added RemoveAccess status
CHANGE: TokenAgent - added more info to the mail

*TS
CHANGE: Task Manager plugins

[v6r12p53]

*DMS
CHANGE: FileCatalogClientCLI - ls order by size, human readable size value
FIX: DirectoryMetadata - enhanced error message in getDirectoryMetadata

*WMS
BUGFIX: JobAgent - bug when rescheduling job due to glexec failure

*TS
NEW: TransformationCLI - added getOutputFiles, getAllByUser commands
NEW: Transformation - added getAuthorDNfromProxy, getTransformationsByUser methods

*Resources
CHANGE: GlobusComputingElement - simplify creating of pilotStamp

[v6r12p52]

*DMS
NEW: dirac-dms-directory-sync - new command to synchronize the contents of a
     local and remote directories
FIX: DataManager - in removeFile() return successfully if empty input file list     

*TS
NEW: TransformationCLI - getInputDataQuery command returning inputDataQuery 
     of a given transformation

[v6r12p51]

*Core
FIX: dirac-install - fix to work with python version prior to 2.5

*DMS
CHANGE: FileCatalogClientCLI - possibility to set multiple metadata with one command

*Resources
FIX: HTCondorComputingElement - multiple improvements

[v6r12p50]

*Core
FIX: dirac-install - define TERMINFO variable to include local sources as well

*Framework
FIX: SystemAdministratorHandler - show also executors in the log overview

*DMS
FIX: FileCatalogClientCLI - use getPath utility systematically to normalize the
     paths passed by users

*WMS
FIX: PilotStatusAgent - split dynamic and static parts in the log error message

*Resources
NEW: HTCondorCEComputingElement class

[v6r12p49]

*Resources
FIX: GlobusComputingElement - in killJob added -f switch to globus-job-clean command
FIX: ARCComputingElement - create working directory if it does not exist

*DMS
CHANGE: DataManager - added XROOTD to registration protocols

*TMS
FIX: TransformationCLI - doc string

[v6r12p48]

*DMS
FIX: DirectoryTreeBase - fix in changeDirectoryXXX methods to properly interpret input

[v6r12p47]

*DMS
BUGFIX: FileCatalogClientCLI - wrong signature in the removeMetadata() service call

[v6r12p46]

*Core
FIX: GraphData - check for missing keys in parsed_data in initialize()

*WMS
CHANGE: PilotStatusAgent - kill pilots being deleted; do not delete pilots still
        running jobs
  
*RSS
CHANGE: Instantiate RequestManagementDB/Client taking into account possible extensions        

*Resources
FIX: GlobusComputingElement - evaluate WaitingJobs in getCEStatus()
FIX: SRM2Storage - error 16 of exists call is interpreted as existing file
FIX: XROOTStorage - added Lost, Cached, Unavailable in the output of getSingleMetadata()

*WMS
FIX: pilotCommands - removed unnecessary doOSG() function

[v6r12p45]

*Resources
FIX: SRM2Storage - error 22 of exists call is interpreted as existing file
     ( backport from v6r13 )

[v6r12p44]

*WMS
FIX: SiteDirector - consider also pilots in Waiting status when evaluating
     queue slots available

*Resources
NEW: SRM2Storage - makes use of /Resources/StorageElements/SRMBusyFilesExist option
     to set up the mode of interpreting the 22 error code as existing file

[v6r12p43]

*DMS:
FIX: DirectoryTreeBase - avoid double definition of FC_DirectoryUsage table
     in _rebuildDirectoryUsage()

[v6r12p42]

FIX: added fixes from v6r11p34 patch release

[v6r12p41]

*WMS
CHANGE: dirac-wms-job-submit - "-r" switch to enable job repo

[v6r12p40]

*DMS
FIX: DirectoryTreeBase.py - set database engine to InnoDB 

[v6r12p39]

FIX: imported fixes from rel-v6r11

[v6r12p38]

*DMS
CHANGE: DataManager - enhanced real SE name resolution

*RMS
FIX: Request - fixed bug in the optimization of requests with failover operations

*Resources
CHANGE: StorageFactory - allow for BaseSE option in the SE definition

[v6r12p37]

*Core
FIX: InstallTools - force $HOME/.my.cnf to be the only defaults file

[v6r12p36]

*Configuration
FIX: Utilities.py - bug fix getSiteUpdates()

[v6r12p35]

*Core
CHANGE: VOMSService - add URL for the method to get certificates

*DMS
FIX: DataManager - in __replicate() set do not pass file size to the SE if no
     third party transfer
FIX: RemoveFile, ReplicateAndRegister - regular expression for "no replicas"
     common for both DFC and LFC     
     
*WMS
FIX: WMSHistoryCorrector - make explicit error if no data returned from WMSHistory
     accounting query     

[v6r12p34]

*DMS
BUGFIX: FileCatalogWithFkAndPsDB - fix storage usage calculation

[v6r12p33]

*Core
NEW: VOMSService - added method admListCertificates()

*DMS
BUGFIX: dirac-dms-put-and-register-request - missing Operation in the request

*Resources
FIX: sshce - better interpretation of the "ps" command output

[v6r12p32]

*RMS
FIX: ReqManager - in getRequest() possibility to accept None type
     argument for any request 

[v6r12p31]

*WMS
FIX: pilotCommands - import json module only in case it is needed

[v6r12p30]

*Core
FIX: InstallTools - 't' file is deployed for agents installation only
FIX: GOCDBClient - creates unique DowntimeID using the ENDPOINT

*Framework
FIX: SystemAdministratorHandler - use WebAppDIRAC extension, not just WebApp

*DMS:
FIX: FileCatalogComponents.Utilities - do not allow empty LFN names in
     checkArgumentDict()

[v6r12p29]

*CS
CHANGE: CSCLI - use readline to store and resurrect command history

*WMS
FIX: JobWrapper - bug fixed in the failoverTransfer() call
CHANGE: dirac-wms-job-submit - added -f flag to store ids

*DMS
FIX: DataManager - make successful removeReplica if missing replica 
     in one catalog

*RMS
FIX: Operation, Request - limit the length of the error message

[v6r12p28]

*RMS
FIX: Request - do not optimize requests already in the DB 

[v6r12p27]

*Core
CHANGE: InstallTools - install "t" script to gracefully stop agents

*DMS
FIX: FileCatalog - return GUID in DirectoryParameters

*Resource
CHANGE: DFC/LFC clients - added setReplicaProblematic()

[v6r12p26]

*DMS
BUGFIX: FileCatalog - getDirectoryMetadata was wrongly in ro_meta_methods list 

*RMS
FIX: Operation - temporary fix in catalog names evaluation to smooth
     LFC->DFC migration - not to forget to remove afterwards !

*WMS
CHANGE: JobWrapper - added MasterCatalogOnlyFlag configuration option

[v6r12p25]

*DMS
BUGFIX: PutAndRegister, RegitserFile, RegisterReplica, ReplicateAndRegister - do not
        evaluate the catalog list if None

[v6r12p24]

*DMS:
FIX: DataManager - retry RSS call 5 times - to be reviewed

[v6r12p23]

*DMS
FIX: pass a catalog list to the DataManager methods
FIX: FileCatalog - bug fixed in the catalog list evaluation

[v6r12p22]

*DMS
FIX: RegisterFile, PutAndRegister - pass a list of catalogs to the DataManager instead of a comma separated string
FIX: FTSJob - log when a job is not found in FTS
CHANGE: dropped commands dirac-admin-allow(ban)-catalog

*Interfaces
CHANGE: Dirac, JobMonitoringHandler,dirac-wms-job-get-jdl - possibility to retrieve original JDL

*WMS
CHANGE: JobManifest - make MaxInputData a configurable option

[v6r12p21]

*RMS
BUGFIX: File,Operation,RequestDB - bug making that the request would always show 
        the current time for LastUpdate
  
*WMS
FIX: JobAgent - storing on disk retrieved job JDL as required by VMDIRAC
     ( to be reviewed )        

[v6r12p20]

*DMS
FIX: DataManager - more informative log messages, checking return structure
FIX: FileCatalog - make exists() behave like LFC file catalog client by checking
     the unicity of supplied GUID if any
FIX: StorageElementProxyHandler - do not remove the cache directory

*Framework
FIX: SystemAdministratorClient - increase the timeout to 300 for the software update     

*RMS
FIX: Operation.py - set Operation Scheduled if one file is Scheduled
CHANGE: Request - group ReplicateAndRegister operations together for failover 
        requests: it allows to launch all FTS jobs at once

*Resources
FIX: LcgFileCatalogClient - fix longstanding problem in LFC when several files 
     were not available (only one was returned) 

*TS
BUGFIX: TransformationCleaning,ValidateOutputDataAgent - interpret correctly
        the result of getTransformationParameters() call
FIX: TaskManager - fix exception in RequestTaskAgent        

[v6r12p19]

*Core
FIX: Core.py - check return value of getRecursive() call

*DMS
FIX: FileCatalog - directory removal is successful if does not exist
     special treatment of Delete operation

*WMS
FIX: InputDataByProtocol - fix interpretation of return values

[v6r12p18]

*DMS
FIX: FTSStrategy - config option name
FIX: DataManager - removing dirac_directory flag file only of it is there
     in __cleanDirectory()

*RMS
FIX: Operation - MAX_FILES limit set to 10000
FIX: ReqClient - enhanced log messages

*TMS
FIX: TaskManager - enhanced log messages

*RSS
FIX: DowntimeCommand - fixed mix of SRM.NEARLINE and SRM

*WMS
FIX: InputDataByProtocol - fixed return structure

[v6r12p16]

*DMS
FIX: IRODSStorageElement more complete implementation
FIX: FileCatalogHandler(DB) - make removeMetadata bulk method

*Resources
FIX: FileCatalog - make a special option CatalogList (Operations) to specify catalogs used by a given VO

[v6r12p15]

*Core
FIX: ProcessPool - kill the working process in case of the task timeout
FIX: FileHelper - count transfered bytes in DataSourceToNetwork()

*DMS
BUGFIX: FileCatalogCLI - changed interface in changePathXXX() methods
NEW: IRODSStorageElementHandler class
CHANGE: FileCatalog - separate metadata and file catalog methods, 
        apply metadata methods only to Metadata Catalogs 

*Resources
FIX: SSHTorqueComputingElement - check the status of the ssh call for qstat 

*WMS
FIX: WatchdogLinux - fixed typo

[v6r12p14]

*TS
FIX: TaskManagerAgentBase: avoid race conditions when submitting to WMS

*DMS
NEW: FileCatalog - added new components ( directory tree, file manager ) 
     making use of foreign keys and stored procedures
FIX: DataManager returns properly the FileCatalog errors     

[v6r12p13]

*TS
BUGFIX: TransformationAgent - data member not defined

*WMS
FIX: InputData(Resolution,ByProtocol) - possibility to define RemoteProtocol

[v6r12p12]

*WMS
BUGFIX: pilotTools - missing comma

[v6r12p11]

*WMS
FIX: CPUNormalization - dealing with the case when the maxCPUTime is not set in the queue
     definition
FIX: pilotTools - added option pilotCFGFile

[v6r12p10]

*DMS
FIX: StorageElementProxy - BASE_PATH should be a full path

*Resources
FIX: SRM2Storage - return specific error in putFile

*TS
FIX: TransformationAgent - fix to avoid an exception in finalize and double printing 
     when terminating the agent
BUGFIX: TransformationDB - fix return value in setTransformationParameter()

[v6r12p9]

*Core
CHANGE: SiteCEMapping - getSiteForCE can take site argu

ment to avoid confusion

*Interfaces
FIX: Job - provide optional site name in setDestinationCE()

*WMS
FIX: pilotCommands - check properly the presence of extra cfg files
     when starting job agent
FIX: JobAgent - can pick up local cfg file if extraOptions are specified     

[v6r12p8]

*Core
FIX: dirac-configure - correctly deleting useServerCertificate flag
BUGFIX: InstallTools - in fixMySQLScript()

*DMS
BUGFIX: DatasetManager - bug fixes
CHANGE: StorageElementProxy - internal SE object created with the VO of the requester

*TS
FIX: dirac-transformation-xxx commands - do not check the transformation status
CHANGE: Agents - do not use shifter proxy 
FIX: TransformationAgent - correct handling of replica cache for transformations 
     when there were more files in the transformation than accepted to be executed
FIX: TransformationAgent - do not get replicas for the Removal transformations     

*RMS
NEW: new SetFileStatus Operation

[v6r12p7]

*Core
FIX: dirac-configure - always removing the UseServerCertificate flag before leaving
FIX: ProcessPool - one more check for the executing task ending properly 

*Interfaces 
FIX: Dirac.py - use printTable in loggingInfo()

[v6r12p6]

FIX: fixes from v6r11p26 patch release

[v6r12p5]

*Core
FIX: VOMS.py - do not use obsoleted -dont-verify-ac flag with voms-proxy-info

*TS
FIX: TransformationManager - no status checked at level service

[v6r12p4]

FIX: fixes from v6r11p23 patch release

[v6r12p3]

*Configuration
CHANGE: dirac-admin-add-resources - define VOPath/ option when adding new SE 

*Resources
NEW: StorageFactory - modify protocol Path for VO specific value

*DMS
FIX: FileCatalog - check for empty input in checkArgumentFormat utility
FIX: DataManager - protect against FC queries with empty input

[v6r12p2]

*Core
FIX: dirac-install - svn.cern.ch rather than svnweb.cern.ch is now needed for direct 
     HTTP access to files in SVN

*WMS
FIX: dirac-wms-cpu-normalization - when re-configuring, do not try to dump in the 
     diracConfigFilePath

[v6r12p1]

*Configuration
FIX: Core.Utilities.Grid, dirac-admin-add-resources - fix to make a best effort to 
     guess the proper VO specific path of a new SE
*WMS
FIX: dirac-configure, pilotCommands, pilotTools - fixes to use server certificate

[v6r12]

*Core
CHANGE: ProcessPool - do not stop working processes by default
NEW: ReturnValue - added returnSingleResult() utility 
FIX: MySQL - correctly parse BooleanType
FIX: dirac-install - use python 2.7 by default
FIX: dirac-install-xxx commands - complement installation with the component setup
     in runit
NEW: dirac-configure - added --SkipVOMSDownload switch, added --Output switch
     to define output configuration file
CHANGE: ProcessPool - exit from the working process if a task execution timed out  
NEW: ProcessMonitor - added evaluation of the memory consumed by a process and its children   
NEW: InstallTools - added flag to require MySQL installation
FIX: InstallTools - correctly installing DBs extended (with sql to be sourced) 
FIX: InstallTools - run MySQL commands one by one when creating a new database
FIX: InstallTools - fixMySQLScripts() fixes the mysql start script to ognore /etc/my.cnf file
CHANGE: Os.py - the use of "which" is replaced by distutils.spawn.find_executable
NEW: Grid.py - ldapSA replaced by ldapSE, added getBdiiSE(CE)Info() methods
CHANGE: CFG.py - only lines starting with ^\s*# will be treated as comments
CHANGE: Shifter - Agents will now have longer proxies cached to prevent errors 
        for heavy duty agents, closes #2110
NEW: Bdii2CSAgent - reworked to apply also for SEs and use the same utilities for the
     corresponding command line tool
NEW: dirac-admin-add-resources - an interactive tool to add and update sites, CEs, SEs
     to the DIRAC CS   
CHANGE: dirac-proxy-init - added message in case of impossibility to add VOMS extension   
FIX: GOCDBClient - handle correctly the case of multiple elements in the same DT            


*Accounting
NEW: Allow to have more than one DB for accounting
CHANGE: Accounting - use TypeLoader to load plotters

*Framework
FIX: Logger - fix FileBackend implementation

*WMS
NEW: Refactored pilots ( dirac-pilot-2 ) to become modular following RFC #18, 
     added pilotCommands.py, SiteDirector modified accordingly 
CHANGE: InputData(Executor) - use VO specific catalogs      
NEW: JobWrapper, Watchdog - monitor memory consumption by the job ( in a Warning mode )
FIX: SandboxStoreHandler - treat the case of exception while cleaning sandboxes
CHANGE: JobCleaningAgent - the delays of job removals become CS parameters
BUGFIX: JobDB - %j placeholder not replaced after rescheduling
FIX: JobDB - in the SQL schema description reorder tables to allow foreign keys
BUGFIX: JobAgent, Matcher - logical bug in using PilotInfoReported flag
FIX: OptimizerExecutor - when a job fails the optimization chain set the minor status 
     to the optimiser name and the app status to the fail error

*Resources
NEW: StorageElement - added a cache of already created SE objects
CHANGE: SSHTorqueComputingElement - mv getCEStatus to remote script

*ResourceStatus
NEW: ResourceManagementClient/DB, DowntimeCommand - distinguish Disk and Tape storage 
FIX: GODDBClient  - downTimeXMLParsing() can now handle the "service type" parameter properly
CHANGE: dirac-rss-xxx commands use the printTable standard utility
FIX: dirac-dms-ftsdb-summary - bug fix for #2096

*DMS
NEW: DataManager - add masterCatalogOnly flag in the constructor
FIX: DataManager - fix to protect against non valid SE
CHANGE: FC.DirectoryLevelTree - use SELECT ... FOR UPDATE lock in makeDir()
FIX: FileCatalog - fixes in using file and replica status
CHANGE: DataManager - added a new argument to the constructor - vo
CHANGE: DataManager - removed removeCatalogFile() and dirac-dms-remove-catalog-file adjusted
CHANGE: Several components - field/parameter CheckSumType all changed to ChecksumType
CHANGE: PoolXMLCatalog - add the SE by default in the xml dump and use the XML library 
        for dumping the XML
FIX: XROOTStorageElement - fixes to comply with the interface formalism        

*SMS
FIX: StorageManagementDB - small bugfix to avoid SQL errors

*RMS
NEW: Added 'since' and 'until' parameters for getting requests
NEW: Request - added optimize() method to merge similar operations when
     first inserting the request
NEW: ReqClient, RequestDB - added getBulkRequest() interface. RequestExecutingAgent
     can use it controlled by a special flag     
FIX: Operation, Request - set LastUpdate time stamp when reaching final state
FIX: OperationHandlerBase - don't erase the original message when reaching the max attempts      
FIX: removed some deprecated codes
FIX: RequestTask - always set useServerCerificate flag to tru in case of executing inside
     an agent
CHANGE: gRequestValidator removed to avoid object instantiation at import   
NEW: dirac-rms-cancel-request command and related additions to the db and service classes  

*TMS
NEW: WorkflowTaskAgent is now multi-threaded
NEW: Better use of threads in Transformation Agents
CHANGE: TransformationDB - modified such that the body in a transformation can be updated
FIX: TransformationCleaningAgent - removed non-ASCII characters in a comment

[v6r11p34]

*Resources
NEW: GlobusComputingElement class

[v6r11p33]

*Configuration
FIX: Resources - avoid white spaces in OSCompatibility

[v6r11p32]

*Core
CHANGE: BaseClient, SSLSocketFactory, SocketInfo - enable TLSv1 for outgoing 
        connections via suds, possibility to configure SSL connection details
        per host/IP 

[v6r11p31]

*Core
FIX: CFG - bug fixed in loadFromBuffer() resulting in a loss of comments

*Resources
FIX: SSHTorqueComputingElement - check the status of ssh call for qstat

*DMS
FIX: FileCatalog - return LFN name instead of True from exists() call if LFN
     already in the catalog

[v6r11p30]

*DMS
CHANGE: FileCatalogCLI - add new -D flag for find to print only directories

[v6r11p29]

*DMS
FIX: FTS(Agent,Startegy,Gragh) - make use of MaxActiveJobs parameter, bug fixes

*TMS
FIX: Transformation(Agent,Client) - Operations CS parameters can be defined for each plugin: MaxFiles, SortedBy, NoUnusedDelay. Fixes to facilitate work with large numbers of files.

[v6r11p28]

*Core
FIX: InstallTools - check properly the module availability before installation

*WMS
FIX: JobScheduling - protection against missing dict field RescheduleCounter

*TMS
FIX: TransformationCleaningAgent - execute DM operations with the shifter proxy

[v6r11p27]

*Core
BUGFIX: InstallTools - bug fix in installNewPortal()

*WMS
FIX: Watchdog - disallow cputime and wallclock to be negative

*TS
FIX: TransformationAgent - correct handling of replica caches when more than 5000 files


BUGFIX: ModuleBase - bug fix in execute()
BUGFIX: Workflow - bug fix in createStepInstance()

*DMS
BUGFIX: DiractoryTreeBase - bug fix in getDirectoryPhysicalSizeFromUsage()

*Resources
FIX: XROOTStorage - back ported fixes from #2126: putFile would place file in 
     the wrong location on eos

[v6r11p26]

*Framework
FIX: UserProfileDB.py - add PublishAccess field to the UserProfileDB

*RSS
FIX: Synchronizer.py - fix deletion of old resources

*DMS
FIX: DataManager - allow that permissions are OK for part of a list of LFNs ( __verifyWritePermission() )
     (when testing write access to parent directory). Allows removal of replicas 
     even if one cannot be removed
FIX: DataManager - test SE validity before removing replica     
     
*RMS
FIX: RequestTask - fail requests for users who are no longer in the system
FIX: RequestExecutingAgent - fix request timeout computation

[v6r11p25]

*Interfaces
FIX: Job.py - bring back different logfile names if they have not been specified by the user

[v6r11p24]

*DMS
BUGFIX: SEManagerDB - bug fixed in getting connection in __add/__removeSE

[v6r11p23]

*DMS
CHANGE: FTSRequest is left only to support dirac-dms-fts-XXX commands

[v6r11p22]

*DMS
FIX: FTSJob - fixes in the glite-transfer-status command outpu parsing
FIX: TransformationClient - allow single lfn in setFileStatusForTransformation()

*WMS
FIX: StatesMonitoringAgent - install pika on the fly as a temporary solution

[v6r11p21]

*DMS
BUGFIX: dirac-dms-remove-replicas - continue in case of single replica failure
FIX: dirac-rms-xxx scripts - use Script.getPositionalArgs() instead of sys.argv

*Workflow
FIX: Test_Modules.py - fix in mocking functions, less verbose logging

[v6r11p20]

*DMS
BUGFIX: DataManager - in __SEActive() use resolved SE name to deal with aliases
BUGFIX: FileMetadata - multiple bugs in __buildUserMetaQuery()

[v6r11p19]

*DMS
FIX: FTSJob - fix FTS job monitoring a la FTS2

*RMS
CHANGE: ReqClient - added setServer() method
FIX: File,Operation,Request - call the getters to fetch the up-to-date information 
     from the parent

[v6r11p18]

*DMS
FIX: FTSAgent(Job) - fixes for transfers requiring staging (bringOnline) and adaptation 
     to the FTS3 interface

*WMS
FIX: StatesMonitoringAgent - resend the records in case of failure

[v6r11p17]

*DMS
FIX: FileCatalog - in multi-VO case get common catalogs if even VO is not specified

*Resources
FIX: ComputintgElement - bugfix in available() method

*WMS
FIX: SiteDirector - if not pilots registered in the DB, pass empty list to the ce.available()

[v6r11p16]

*RMS
BUGFIX: Request,Operation,File - do not cast to str None values

[v6r11p15]

*DMS
FIX: ReplicateAndRegister - do not create FTSClient if no FTSMode requested
CHANGE: FTSAgent(Job,File) - allow to define the FTS2 submission command;
        added --copy-pin-lifetime only for a tape backend
        parse output of both commands (FTS2, FTS3)
        consider additional state for FTS retry (Canceled)
        
*RMS
FIX: Operation, Request - treat updates specially for Error fields        

*TMS
FIX: TransformationAgent - fixes in preparing json serialization of requests

*WMS
NEW: StateMonitoringAgent - sends WMS history data through MQ messages 

[v6r11p14]

*WMS
CHANGE: JobDB - removed unused tables and methods
CHANGE: removed obsoleted tests

*DMS
FIX: FTSAgent - recover case when a target is not in FTSDB
CHANGE: FTSAgent(Job) - give possibility to specify a pin life time in CS 

*RMS
FIX: Make RMS objects comply with Python Data Model by adding __nonzero__ methods 

[v6r11p13]

*DMS
BUGFIX: SEManager - in SEManagerDB.__addSE() bad _getConnection call, closes #2062

[v6r11p12]

*Resources
CHANGE: ARCComputingElement - accomodate changes in the ARC job reported states

*Configuration
CHANGE: Resources - define a default FTS server in the CS (only for v6r11 and v6r12)

*DMS
FIX: FTSStrategy - allow to use a given channel more than once in a tree 
FIX: FTSAgent - remove request from cache if not found
FIX: FTSAgent - recover deadlock situations when FTS Files had not been correctly 
     updated or were not in the DB

*RMS
FIX: RequestExecutingAgent - fix a race condition (cache was cleared after the request was put)
FIX: RequestValidator - check that the Operation handlers are defined when inserting a request

[v6r11p11]

*Core
FIX: TransportPool - fixed exception due to uninitialized variable
FIX: HTTPDISETSocket - readline() takes optional argument size ( = 0 )

*DMS
FIX: FTSAgent - check the type of the Operation object ( can be None ) and
     some other protections
FIX: FTSClient - avoid duplicates in the file list

*RMS
FIX: ReqClient - modified log message
CHANGE: dirac-dms-fts-monitor - allow multiple comma separated LFNs in the arguments

[v6r11p10]

*RSS
FIX: DowntimeCommand, Test_RSS_Command_GOCDBStatusCommand - correctly interpreting list of downtimes

*RMS
FIX: ReplicateAndRegister - Create a RegisterReplica (not RegisterFile) if ReplicateAndRegister 
     fails to register
FIX: OperationHandlerBase - handle correctly Attempt counters when SEs are banned
FIX: ReplicateAndRegister - use FC checksum in case of mismatch request/PFN
FIX: FTSAgent - in case a file is Submitted but the FTSJob is unknown, resubmit
FIX: FTSAgent - log exceptions and put request to DB in case of exception
FIX: FTSAgent - handle FTS error "Unknown transfer state NOT_USED", due to same file 
     registered twice (to be fixed in RMS, not clear origin)

*WMS
FIX: JobStateUpdateHandler - status not updated while jobLogging is, due to time skew between 
     WN and DB service
FIX: JobStateUpdateHandler - stager callback not getting the correct status Staging 
     (retry for 10 seconds)     

[v6r11p9]

*Core
NEW: AgentModule - set AGENT_WORKDIRECTORY env variable with the workDirectory
NEW: InstallTools - added methods for the new web portal installation

*DMS
FIX: ReplicateAndRegister - apply same error logic for DM replication as for FTS

*Resources:
FIX: SRM2Storage - fix log message level
FIX: SRM2Storage - avoid useless existence checks 

*RMS
FIX: ForwardDISET - a temporary fix for a special LHCb case, to be removed asap
FIX: ReqClient - prettyPrint is even prettier
FIX: RequestTask - always use server certificates when executed within an agent

[v6r11p8]

*TMS
FIX: TransformationDB - fix default value within ON DUPLICATE KEY UPDATE mysql statement

[v6r11p7]

*Framework
BUGFIX: ProxyDB.py - bug in a MySQL table definition

*DMS
FIX: ReplicateAndRegister.py - FTS client is not instantiated in the c'tor as it 
     might not be used, 

*WMS
FIX: JobWrapper - don't delete the sandbox tar file if upload fails
FIX: JobWrapper - fix in setting the failover request

*RMS
FIX: RequestDB - add protections when trying to get a non existing request

[v6r11p6]

*WMS
FIX: InpudDataResolution - fix the case when some files only have a local replica
FIX: DownloadInputData, InputDataByProtocol - fix the return structure of the
     execute() method
     
*Resources
NEW: LocalComputingElement, CondorComputingElement      

[v6r11p5]

FIX: Incorporated changes from v6r10p25 patch

*Framework
NEW: Added getUserProfileNames() interface

*WMS
NEW: WMSAdministrator - added getPilotStatistics() interface
BUGFIX: JobWrapperTemplate - use sendJobAccounting() instead of sendWMSAccounting()
FIX: JobCleaningAgent - skip if no jobs to remove

*DMS
BUGFIX: FileCatalogClientCLI - bug fix in the metaquery construction

*Resources
CHANGE: StorageElement - enable Storage Element proxy configuration by protocol name

*TMS
NEW: TransformationManager - add Scheduled to task state for monitoring

[v6r11p4]

*Framework
NEW: ProxyDB - added primary key to ProxyDB_Log table
CHANGE: ProxyManagerHandler - purge logs once in 6 hours

*DMS
FIX: DataManager - fix in the accounting report for deletion operation
CHANGE: FTSRequest - print FTS GUID when submitting request
FIX: dirac-dms-fts-monitor - fix for using the new FTS structure
FIX: DataLoggingDB - fix type of the StatusTimeOrder field
FIX: DataLoggingDB - take into account empty date argument in addFileRecord()
FIX: ReplicateAndRegister - use active replicas
FIX: FTS related modules - multiple fixes

*WMS
NEW: SiteDirector - pass the list of already registered pilots to the CE.available() query
FIX: JobCleaningAgent - do not attempt job removal if no eligible jobs

*Resources
FIX: LcgFileCatalogClient - if replica already exists while registration, reregister
NEW: CREAM, SSH, ComputingElement - consider only registered pilots to evaluate queue occupancy

[v6r11p3]

FIX: import gMonitor from it is original location

*Core
FIX: FC.Utilities - treat properly the LFN names starting with /grid ( /gridpp case )

*Configuration
FIX: LocalConfiguration - added exitCode optional argument to showHelp(), closes #1821

*WMS
FIX: StalledJobAgent - extra checks when failing Completed jobs, closes #1944
FIX: JobState - added protection against absent job in getStatus(), closes #1853

[v6r11p2]

*Core
FIX: dirac-install - skip expectedBytes check if Content-Length not returned by server
FIX: AgentModule - demote message "Cycle had an error:" to warning

*Accounting
FIX: BaseReporter - protect against division by zero

*DMS
CHANGE: FileCatalogClientCLI - quite "-q" option in find command
FIX: DataManager - bug fix in __initializeReplication()
FIX: DataManager - less verbose log message 
FIX: DataManager - report the size of removed files only for successfully removed ones
FIX: File, FTSFile, FTSJob - SQL tables schema change: Size filed INTEGER -> BIGINT

*RMS
FIX: dirac-rms-reset-request, dirac-rms-show-request - fixes
FIX: ForwardDISET - execute with trusted host certificate

*Resources
FIX: SSHComputingElement - SSHOptions are parsed at the wrong place
NEW: ComputingElement - evaluate the number of available cores if relevant

*WMS
NEW: JobMonitoringHander - added export_getOwnerGroup() interface

*TMS
CHANGE: TransformationCleaningAgent - instantiation of clients moved in the initialize()

[v6r11p1]

*RMS
FIX: ReqClient - failures due to banned sites are considered to be recoverable

*DMS
BUGFIX: dirac-dms-replicate-and-register-request - minor bug fixes

*Resources
FIX: InProcessComputingElement - stop proxy renewal thread for a finished payload

[v6r11]

*Core
FIX: Client - fix in __getattr__() to provide dir() functionality
CHANGE: dirac-configure - use Registry helper to get VOMS servers information
BUGFIX: ObjectLoader - extensions must be looked up first for plug-ins
CHANGE: Misc.py - removed obsoleted
NEW: added returnSingleResult() generic utility by moving it from Resources/Utils module 

*Configuration
CHANGE: Resources.getDIRACPlatform() returns a list of compatible DIRAC platforms
NEW: Resources.getDIRACPlatforms() used to access platforms from /Resources/Computing/OSCompatibility
     section
NEW: Registry - added getVOs() and getVOMSServerInfo()     
NEW: CE2CSAgent - added VO management

*Accounting
FIX: AccountingDB, Job - extra checks for invalid values

*WMS
NEW: WMS tags to allow jobs require special site/CE/queue properties  
CHANGES: DownloadInputData, InputDataByProtocol, InputDataResolution - allows to get multiple 
         PFNs for the protocol resolution
NEW: JobDB, JobMonitoringHandler - added traceJobParameters(s)() methods     
CHANGE: TaskQueueDirector - use ObjectLoader to load directors    
CHANGE: dirac-pilot - use Python 2.7 by default, 2014-04-09 LCG bundles

*DMS
NEW: DataManager to replace ReplicaManager class ( simplification, streamlining )
FIX: InputDataByProtocol - fix the case where file is only on tape
FIX: FTSAgent - multiple fixes
BUGFIX: ReplicateAndRegister - do not ask SE with explicit SRM2 protocol

*Interfaces
CHANGE: Dirac - instantiate SandboxStoreClient and WMSClient when needed, not in the constructor
CHANGE: Job - removed setSystemConfig() method
NEW: Job.py - added setTag() interface

*Resources
CHANGE: StorageElement - changes to avoid usage PFNs
FIX: XROOTStorage, SRM2Storage - changes in PFN construction 
NEW: PoolComputingElement - a CE allowing to manage multi-core slots
FIX: SSHTorqueComputingElement - specify the SSHUser user for querying running/waiting jobs 

*RSS
NEW: added commands dirac-rss-query-db and dirac-rss-query-dtcache

*RMS
CHANGE: ReqDB - added Foreign Keys to ReqDB tables
NEW: dirac-rms-reset-request command
FIX: RequestTask - always execute operations with owner proxy

*SMS
FIX: few minor fixes to avoid pylint warnings

[v6r10p25]

*DMS
CHANGE: FileCatalog - optimized file selection by metadata

[v6r10p24]

*DMS
FIX: FC.FileMetadata - optimized queries for list interception evaluation

[v6r10p23]

*Resoures
CHANGE: SSHComputingElement - allow SSH options to be passed from CS setup of SSH Computing Element
FIX: SSHComputingElement - use SharedArea path as $HOME by default

[v6r10p22]

*CS
CHANGE: Operations helper - if not given, determine the VO from the current proxy 

*Resources
FIX: glexecComputingElement - allows Application Failed with Errors results to show through, 
     rather than be masked by false "glexec CE submission" errors
     
*DMS     
CHANGE: ReplicaManager - in getReplicas() rebuild PFN if 
        <Operations>/DataManagement/UseCatalogPFN option is set to False ( True by default )

[v6r10p21]

*Configuration
FIX: CSGlobals - allow to specify extensions in xxxDIRAC form in the CS

*Interfaces
FIX: Job - removed self.reqParams
FIX: Job - setSubmitPools renamed to setSubmitPool, fixed parameter definition string

*WMS
FIX: JobMonitorigHandler, JobPolicy - allow JobMonitor property to access job information

[v6r10p20]

*DMS
FIX: FTSAgent/Client, ReplicateAndRegister - fixes to properly process failed
     FTS request scheduling

[v6r10p19]

*DMS
FIX: FTSAgent - putRequest when leaving processRequest
FIX: ReplicaManager - bug in getReplicas() in dictionary creation

[v6r10p18]

*DMS
FIX: ReplicateAndRegister - dictionary items incorrectly called in ftsTransfer()

[v6r10p17]

*RMS
FIX: RequestDB.py - typo in a table name
NEW: ReqManagerHandler - added getDistinctValues() to allow selectors in the web page

*DMS
CHANGE: ReplicaManager - bulk PFN lookup in getReplicas()

[v6r10p16]

*Framework
NEW: PlottingClient - added curveGraph() function

*Transformation
FIX: TaskManagerAgentBase - add the missing Scheduled state

*WMS
FIX: TaskQueueDB - reduced number of lines in the matching parameters printout

*DMS
FIX: dirac-dms-show-se-status - exit on error in the service call, closes #1840

*Interface
FIX: API.Job - removed special interpretation of obsoleted JDLreqt type parameters

*Resources
FIX: SSHComputingElement - increased timeout in getJobStatusOnHost() ssh call, closes #1830

[v6r10p15]

*DMS
FIX: FTSAgent - added missing monitoring activity
FIX: FileCatalog - do not check directory permissions when creating / directory

*Resources
FIX: SSHTorqueComputingElement - removed obsoleted stuff

[v6r10p14]

*SMS
FIX: RequestPreparationAgent - typo fixed

[v6r10p13]

*SMS
FIX: RequestPreparationAgent - use ReplicaManager to get active replicas

*DMS
FIX: ReplicaManager - getReplicas returns all replicas ( in all statuses ) by default
CHANGE: FC/SecurityManager - give full ACL access to the catalog to groups with admin rights

*WMS
CHANGE: SiteDirector - changes to reduce the load on computing elements
FIX: JobWrapper - do not set Completed status for the case with failed application thread

[v6r10p12]

*WMS
CHANGE: Replace consistently everywhere SAM JobType by Test JobType
FIX: JobWrapper - the outputSandbox should be always uploaded (outsized, in failed job)

*DMS
FIX: RemoveFile - bugfix
FIX: ReplicateAndRegister - fixes in the checksum check, retry failed FTS transfer 
     with RM transfer
NEW: RegisterReplica request operation     

*RMS
FIX: ReqClient - fix in the request state machine
FIX: Request - enhance digest string
NEW: dirac-dms-reset-request command
CHANGE: dirac-rms-show-request - allow selection of a request by job ID

*TS
FIX: TransformationDB - in getTransformationParameters() dropped "Submitted" counter 
     in the output

[v6r10p11]

*Core
FIX: X509Chain - cast life time to int before creating cert

*Accounting
FIX: DataStoreClient - self.__maxRecordsInABundle = 5000 instead of 1000
FIX: JobPolicy - allow access for JOB_MONITOR property

*RMS
FIX: ReqClient - fix the case when a job is Completed but in an unknown minor status

*Resources
BUGFIX: ProxyStorage - use checkArgumentFormat() instead of self.__checkArgumentFormatDict()

[v6r10p10]

*DMS
FIX: Several fixes to make FTS accounting working (FTSAgent/Job, ReplicaManager, File )

[v6r10p9]

*Core
BUGFIX: LineGraph - Ymin was set to a minimal plot value rather than 0.

*DMS
CHANGE: FTSJob(Agent) - get correct information for FTS accounting (registration)

[v6r10p8]

*Core
FIX: InstallTools - admin e-mail default location changed

*Framework
FIX: SystemAdministratorClientCLI - allow "set host localhost"
FIX: BundleDelivery - protect against empty bundle

*WMS
FIX: SiteDirector - Pass siteNames and ceList as None if any is accepted
FIX: WorkloadManagement.ConfigTemplate.SiteDorectory - set Site to Any by default 

*DMS
FIX: FileCatalogCLI - ignore Datasets in ls command for backward compatibility

*Resources
FIX: SSH - some platforms use Password instead of password prompt

[v6r10p7]

*Core
FIX: dirac-install - execute dirac-fix-mysql-script and dirac-external-requirements after sourcing the environment
FIX: InstallTools - set basedir variable in fixMySQLScript()
FIX: InstallTools - define user root@host.domain in installMySQL()

*Framework
BUGFIX: SystemAdministratorCLI - bug fixed in default() call signature

*DMS
FIX: FTSRequest - handle properly FTS server in the old system 
FIX: ReplicaManager - check if file is in FC before removing 
FIX: Request/RemovalTask - handle properly proxies for removing files 
BUGFIX: DatasetManager - in the table description

[v6r10p6]

*Core
FIX: X509Certificate - reenabled fix in getDIRACGroup()

*Configuration
FIX: CSAPI - Group should be taken from the X509 chain and not the certificate

*RMS
CHANGE: ReqClient - if the job does not exist, do not try further finalization

[v6r10p5]

*Core
FIX: X509Certificate - reverted fix in getDIRACGroup()

[v6r10p4]

*Core
NEW: dirac-info - extra printout
CHANGE: PrettyPrint - extra options in printTable()
FIX: X509Certificate - bug fixed in getDIRACGroup()

*Framework
NEW: SystemAdministratorCLI - new showall command to show components across hosts
NEW: ProxyDB - allow to upload proxies without DIRAC group

*RMS
CHANGE: ReqClient - requests from failed jobs update job status to Failed
CHANGE: RequestTask - retry in the request finalize()

[v6r10p3]

*Configuration
CHANGE: Registry - allow to define a default group per user

*WMS
BUGFIX: JobReport - typo in generateForwardDISET()

[v6r10p2]

*TMS
CHANGE: Backward compatibility fixes when setting the Transformation files status

*DMS
BUGFIX: ReplicateAndRegister - bugfix when replicating to multiple destination by ReplicaManager

*WMS
BUGFIX: JobManager - bug fix when deleting no-existing jobs

[v6r10p1]

*RMS
FIX: ReqDB.Operations - Arguments field changed type from BLOB to MEDIUMBLOB

*DMS
FIX: FileCatalog - check for non-exiting directories in removeDirectory()

*TMS
FIX: TransformationDB - removed constraint that was making impossible to derive a production

[v6r10]

*Core
FIX: Several fixes on DB classes(AccountingDB, SystemLoggingDB, UserProfileDB, TransformationDB, 
     JobDB, PilotAgentsDB) after the new movement to the new MySQL implementation with a persistent 
     connection per running thread
NEW: SystemAdministratorCLI - better support for executing remote commands 
FIX: DIRAC.__init__.py - avoid re-definition of platform variable    
NEW: Graphs - added CurveGraph class to draw non-stacked lines with markers
NEW: Graphs - allow graphs with negative Y values
NEW: Graphs - allow to provide errors with the data and display them in the CurveGraph
FIX: InstallTools - fix for creation of the root@'host' user in MySQL 
FIX: dirac-install - create links to permanent directories before module installation
CHANGE: InstallTools - use printTable() utility for table printing
CHANGE: move printTable() utility to Core.Utilities.PrettyPrint
NEW: added installation configuration examples
FIX: dirac-install - fixBuildPath() operates only on files in the directory
FIX: VOMSService - added X-VOMS-CSRF-GUARD to the html header to be compliant with EMI-3 servers

*CS
CHANGE: getVOMSVOForGroup() uses the VOMSName option of the VO definition 
NEW: CE2CSAgent - added ARC CE information lookup

*Framework
FIX: SystemAdministratorIntegrator - use Host option to get the host address in addition to the section name, closes #1628
FIX: dirac-proxy-init - uses getVOMSVOForGroup() when adding VOMS extensions

*DMS
CHANGE: DFC - optimization and bug fixes of the bulk file addition
FIX: TransferAgent - protection against badly defined LFNs in collectFiles()
NEW: DFC - added getDirectoryReplicas() service method support similar to the LFC
CHANGE: DFC - added new option VisibleReplicaStatus which is used in replica getting commands
CHANGE: FileCatalogClientCLI client shows number of replicas in the 2nd column rather than 
        unimplemented number of links
CHANGE: DFC - optimizations for the bulk replica look-up
CHANGE: DFC updated scalability testing tool FC_Scaling_test.py        
NEW: DFC - methods returning replicas provide also SE definitions instead of PFNs to construct PFNs on the client side
NEW: DFC - added getReplicasByMetadata() interface
CHANGE: DFC - optimized getDirectoryReplicas()
CHANGE: FileCatalogClient - treat the reduced output from various service queries restoring LFNs and PFNs on the fly
NEW: DFC - LFNPFNConvention flag can be None, Weak or Strong to facilitate compatibility with LFC data 
CHANGE: FileCatalog - do not return PFNs, construct them on the client side
CHANGE: FileCatalog - simplified FC_Scaling_test.py script
NEW: FileCatalog/DatasetManager class to define and manipulate datasets corresponding to meta queries
NEW: FileCatalogHandler - new interface methods to expose DatasetManager functionality
NEW: FileCatalogClientCLI - new dataset family of commands
FIX: StorageFactory, ReplicaManager - resolve SE alias name recursively
FIX: FTSRequest, ReplicaManager, SRM2Storage - use current proxy owner as user name in accounting reports, closes #1602
BUGFIX: FileCatalogClientCLI - bug fix in do_ls, missing argument to addFile() call, closes #1658
NEW: FileCatalog - added new setMetadataBulk() interface, closes #1358
FIX: FileCatalog - initial argument check strips off leading lfn:, LFN:, /grid, closes #448
NEW: FileCatalog - added new setFileStatus() interface, closes #170, valid and visible file and replica statuses can be defined in respective options.
CHANGE: multiple new FTS system fixes
CHANGE: uniform argument checking with checkArgumentFormat() in multiple modules
CHANGE: FileCatalog - add Trash to the default replica valid statuses
CHANGE: ReplicaManager,FTSRequest,StorageElement - no use of PFN as returned by the FC except for file removal,
        rather constructing it always on the fly
        
*SMS
CHANGE: PinRequestAgent, SENamespaceCatalogCheckAgent - removed
CHANGE: Use StorageManagerClient instead of StorageDB directly        

*WMS
CHANGE: JobPolicy - optimization for bulk job verification
NEW: JobPolicy - added getControlledUsers() to get users which jobs can be accessed for 
     a given operation
CHANGE: JobMonitoringHandler - Avoid doing a selection of all Jobs, first count matching jobs 
        and then use "limit" to select only the required JobIDs.
NEW: JobMonitoringHandler - use JobPolicy to filter jobs in getJobSummaryWeb()
NEW: new Operations option /Services/JobMonitoring/GlobalJobsInfo ( True by default ) to 
     allow or not job info lookup by anybody, used in JobMonitoringHandler       
BUGFIX: SiteDirector - take into account the target queue Platform
BUGFIX: JobDB - bug in __insertNewJDL()    
CHANGE: dirac-admin-show-task-queues - enhanced output  
CHANGE: JobLoggingDB.sql - use trigger to manage the new LoggingInfo structure  
CHANGE: JobWrapper - trying several times to upload a request before declaring the job failed
FIX: JobScheduling executor - fix race condition that causes a job to remain in Staging
NEW: SiteDirector - do not touch sites for which there is no work available
NEW: SiteDirector - allow sites not in mask to take jobs with JobType Test
NEW: SiteDirector - allow 1 hour grace period for pilots in Unknown state before aborting them
CHANGE: Allow usage of non-plural form of the job requirement options ( PilotType, GridCE, BannedSite, 
        SubmitPool ), keep backward compatibility with a plural form
        
*RSS
FIX: DowntimeCommand - take the latest Downtime that fits    
NEW: porting new Policies from integration  
NEW: RSS SpaceToken command querying endpoints/tokens that exist  
        
*Resources
NEW: added SSHOARComputingElement class 
NEW: added XROOTStorage class       
FIX: CREAMComputingElement - extra checks for validity of returned pilot references
        
*TS
CHANGE: TransformationClient(DB,Manager) - set file status for transformation as bulk operation 
CHANGE: TransformationClient - applying state machine when changing transformation status
BUGFIX: TransformationClient(Handler) - few minor fixes
NEW: TransformationDB - backported __deleteTransformationFileTask(s) methods
CHANGE: TransformationDB(Client) - fixes to reestablish the FileCatalog interface
FIX: TransformationAgent - added MissingInFC to consider for Removal transformations
BUGFIX: TransformationAgent - in _getTransformationFiles() variable 'now' was not defined
FIX: TransformationDB.sql - DataFiles primary key is changed to (FileID) from (FileID,LFN) 
CHANGE: TransformationDB(.sql) - schema changes suitable for InnoDB
FIX: TaskManager(AgentBase) - consider only submitted tasks for updating status
CHANGE: TransformationDB(.sql) - added index on LFN in DataFiles table

*RMS
NEW: Migrate to use the new Request Management by all the clients
CHANGE: RequestContainer - Retry failed transfers 10 times and avoid sub-requests to be set Done 
        when the files are failed
CHANGE: Use a unique name for storing the proxy as processes may use the same "random" name and 
        give conflicts
NEW: RequestClient(Handler) - add new method readRequest( requestname)                 

*Workflow
NEW: Porting the LHCb Workflow package to DIRAC to make the use of general purpose modules and
     simplify construction of workflows        

[v6r9p33]

*Accounting
BUGFIX: AccountingDB - wrong indentation

[v6r9p32]

*Accounting
FIX: AccountingDB - use old style grouping if the default grouping is altered, e.g. by Country

[v6r9p31]

*Accounting
CHANGE: AccountingDB - changes to speed up queries: use "values" in GROUP By clause;
        drop duplicate indexes; reorder fields in the UniqueConstraint index of the
        "bucket" tables  

[v6r9p30]

*DMS
CHANGE: FileCatalogFactory - construct CatalogURL from CatalogType by default

*SMS
FIX: dirac-stager-stage-files - changed the order of the arguments

[v6r9p29]

*TS
FIX: TaskManager(AgentBase) - fix for considering only submitted tasks 

[v6r9p28]

*TS
FIX: TransformationDB(ManagerHandler) - several portings from v6r10

[v6r9p27]

*SMS
FIX: StorageManagementDB - in removeUnlinkedReplicas() second look for CacheReplicas 
     for which there is no entry in StageRequests

[v6r9p26]

*Resources
CHANGE: CREAMComputigElement - Make sure that pilots submitted to CREAM get a 
        fresh proxy during their complete lifetime
*Framework
FIX: ProxyDB - process properly any SQLi with DNs/groups with 's in the name

[v6r9p25]

*TS
CHANGE: TransformationClient - changed default timeout values for service calls
FIX: TransformationClient - fixes for processing of derived transformations 

[v6r9p24]

*TS
FIX: TransformationClient - in moveFilesToDerivedTransformation() set file status
     to Moved-<prod>

[v6r9p23]

*Core
BUGFIX: InstallTools - improper configuration prevents a fresh new installation

*WMS
BUGFIX: PilotDirector - Operations Helper non-instantiated

[v6r9p22]

*WMS
FIX: PilotDirector - allow to properly define extensions to be installed by the 
     Pilot differently to those installed at the server
FIX: Watchdog - convert pid to string in ProcessMonitor

*TS
FIX: TransformationDB - splitting files in chunks

*DMS
NEW: dirac-dms-create-removal-request command
CHANGE: update dirac-dms-xxx commands to use the new RMS client,
        strip lines when reading LFNs from a file

[v6r9p21]

*TS
FIX: Transformation(Client,DB,Manager) - restored FileCatalog compliant interface
FIX: TransformationDB - fix in __insertIntoExistingTransformationFiles()

[v6r9p20]

*Core
BUGFIX: ProxyUpload - an on the fly upload does not require a proxy to exist

*DMS
CHANGE: TransferAgent - use compareAdler() for checking checksum
FIX: FailoverTransfer - recording the sourceSE in case of failover transfer request 

*WMS
FIX: ProcessMonitor - some fixes added, printout when <1 s of consumed CPU is found

*Transformation
BUGFIX: TransformationClient - fixed return value in moveFilesToDerivedTransformation()

*RMS
BUGFIX: CleanReqDBAgent - now() -> utcnow() in initialize()

*Resources
FIX: ARCComputingElement - fix the parsing of CE status if no jobs are available

[v6r9p19]

*DMS
FIX: FileCatalog/DirectoryMetadata - inherited metadata is used while selecting directories
     in findDirIDsByMetadata()

[v6r9p18]

*DMS
FIX: FTSSubmitAgent, FTSRequest - fixes the staging mechanism in the FTS transfer submission
NEW: TransferDBMonitoringHandler - added getFilesForChannel(), resetFileChannelStatus()

[v6r9p17]

*Accounting
FIX: DataStoreClient - send accounting records in batches of 1000 records instead of 100

*DMS:
FIX: FailoverTransfer - catalog name from list to string
FIX: FTSSubmitAgent, FTSRequest - handle FTS3 as new protocol and fix bad submission time
FIX: FTSSubmitAgent, FTSRequest - do not submit FTS transfers for staging files

*WMS
FIX: TaskQueueDB - do not check enabled when TQs are requested from Directors
FIX: TaskQueueDB - check for Enabled in the TaskQueues when inserting jobs to print an alert
NEW: TaskQueueDB - each TQ can have at most 5k jobs, if beyond the limit create a new TQ 
     to prevent long matching times when there are way too many jobs in a single TQ

[v6r9p16]

*TS
BUGFIX: typos in TransformationCleaningAgent.py

*DMS
CHANGE: DownloadInputData - check the available disk space in the right input data directory
FIX: DownloadInputData - try to download only Cached replicas 

[v6r9p15]

*Core
FIX: MySQL - do not decrease the retry counter after ping failure

*DMS
CHANGE: FC/DirectoryMetadata - Speed up findFilesByMetadataWeb when many files match
FIX: RemovalTask - fix error string when removing a non existing file (was incompatible 
     with the LHCb BK client). 

*WMS
FIX: JobReport - minor fix ( removed unused imports )
FIX: JobMonitoring(JobStateUpdate)Handler - jobID argument can be either string, int or long

*TS
CHANGE: TransformationClient - change status of Moved files to a deterministic value
FIX: FileReport - minor fix ( inherits object ) 

[v6r9p14]

*DMS
CHANGE: FTSDB - changed schema: removing FTSSite table. From now on FTS sites 
        would be read from CS Resources

[v6r9p13]

FIX: included fixes from v6r8p26 patch release

[v6r9p12]

FIX: included fixes from v6r8p25 patch release

[v6r9p11]

*DMS
BUGFIX: FTSRequest - in __resolveFTSServer() type "=" -> "=="

[v6r9p10]

FIX: included fixes from v6r8p24 patch release

*Core
NEW: StateMachine utility

*DMS
BUGFIX: in RegisterFile operation handler

*Interfaces
FIX: Dirac.py - in splitInputData() consider only Active replicas

[v6r9p9]

*RMS
FIX: RequestDB - added getRequestFileStatus(), getRequestName() methods

[v6r9p8]

*DMS
FIX: RequestDB - get correct digest ( short request description ) of a request

[v6r9p7]

FIX: included fixes from v6r8p23 patch release

*RSS
FIX: SpaceTokenOccupancyPolicy - SpaceToken Policy decision was based on 
     percentage by mistake
     
*RMS
NEW: new scripts dirac-dms-ftsdb-summary, dirac-dms-show-ftsjobs    
FIX: FTSAgent - setting space tokens for newly created FTSJobs 

[v6r9p6]

*DMS
BUGFIX: dirac-admin-add-ftssite - missing import

*RMS
NEW: RequestDB, ReqManagerHandler - added getRequestStatus() method

*TS
FIX: fixes when using new RequestClient with the TransformationCleaningAgent

*WMS
BUGFIX: typo in SandboxStoreHandler transfer_fromClient() method

[v6r9p5]

*DMS
BUGFIX: missing proxy in service env in the FTSManager service. By default service 
        will use DataManager proxy refreshed every 6 hours.

*Resources
NEW: StorageElement - new checkAccess policy: split the self.checkMethods in 
     self.okMethods. okMethods are the methods that do not use the physical SE. 
     The isValid returns S_OK for all those immediately

*RSS
FIX: SpaceTokenOccupancyPolicy - Policy that now takes into account absolute values 
     for the space left
     
*TS
FIX: TransformationCleaningAgent - will look for both old and new RMS     

[v6r9p4]

*Stager
NEW: Stager API: dirac-stager-monitor-file, dirac-stager-monitor-jobs, 
     dirac-stager-monitor-requests, dirac-stager-show-stats

[v6r9p3]

*Transformation
FIX: TransformationCleaning Agent status was set to 'Deleted' instead of 'Cleaned'

[v6r9p2]

*RSS
NEW: Added Component family tables and statuses
FIX: removed old & unused code 
NEW: allow RSS policies match wild cards on CS

*WMS
BUGFIX: FailoverTransfer,JobWrapper - proper propagation of file metadata

[v6r9p1]

*RMS
NEW: FTSAgent - update rwAccessValidStamp,
     update ftsGraphValidStamp,
     new option for staging files before submission,
     better log handling here and there
CHANGE: FTSJob - add staging flag in in submitFTS2
CHANGE: Changes in WMS (FailoverTransfer, JobReport, JobWrapper, SandboxStoreHandler) 
        and TS (FileReport) to follow the new RMS.
NEW: Full CRUD support in RMS.

*RSS
NEW: ResourceManagementDB - new table ErrorReportBuffer
NEW: new ResourceManagementClient methods - insertErrorReportBuffer, selectErrorReportBuffer,
     deleteErrorReportBuffer

[v6r9]

NEW: Refactored Request Management System, related DMS agents and FTS management
     components

[v6r8p28]

*Core
BUGFIX: RequestHandler - the lock Name includes ActionType/Action

*DMS
FIX: dirac-dms-filecatalog-cli - prevent exception in case of missing proxy

[v6r8p27]

*DMS
BUGFIX: dirac-dms-add-file - fixed typo item -> items

[v6r8p26]

*Core
NEW: RequestHandler - added getServiceOption() to properly resolve inherited options 
     in the global service handler initialize method
NEW: FileCatalogHandler, StorageElementHandler - use getServiceOption()

[v6r8p25]

FIX: included fixes from v6r7p40 patch release

*Resources
FIX: SRM2Storage - do not account gfal_ls operations

[v6r8p24]

FIX: included fixes from v6r7p39 patch release

*Core
FIX: SiteSEMapping was returning wrong info

*DMS
FIX: FTSRequest - choose explicitly target FTS point for RAL and CERN
BUGFIX: StrategyHandler - wrong return value in __getRWAccessForSE()

*Resources
CHANGE: SRM2Storage - do not account gfal_ls operations any more

[v6r8p23]

FIX: included fixes from v6r7p37 patch release

*TS
FIX: TransformationDB - allow tasks made with ProbInFC files
FIX: TransformationCleaingAgent,Client - correct setting of transformation 
     status while cleaning

[v6r8p22]

FIX: included fixes from v6r7p36 patch release

[v6r8p21]

*DMS
FIX: FileCatalog/DirectoryMetadata - even if there is no meta Selection 
     the path should be considered when getting Compatible Metadata
FIX: FileCatalog/DirectoryNodeTree - findDir will return S_OK( '' ) if dir not 
     found, always return the same error from DirectoryMetadata in this case.     

*RSS
FIX: DowntimeCommand - use UTC time stamps

*TS
FIX: TransformationAgent - in _getTransformationFiles() get also ProbInFC files in 
     addition to Used 

[v6r8p20]

*Stager
NEW: Stager API: dirac-stager-monitor-file, dirac-stager-monitor-jobs, 
     dirac-stager-monitor-requests, dirac-stager-show-stats

[v6r8p19]

*Transformation
FIX: TransformationCleaning Agent status was set to 'Deleted' instead of 'Cleaned'

[v6r8p18]

*TS
BUGFIX: TransformationAgent - regression in __cleanCache()

[v6r8p17]

FIX: included fixes from v6r7p32 patch release

*WMS
FIX: StalledJobAgent - for accidentally stopped jobs ExecTime can be not set, 
     set it to CPUTime for the accounting purposes in this case

[v6r8p16]

FIX: included fixes from v6r7p31 patch release

*WMS
BUGFIX: TaskQueueDB - fixed a bug in the negative matching conditions SQL construction

*RSS
NEW: improved doc strings of PEP, PDP modules ( part of PolicySystem )
FIX: Minor changes to ensure consistency if ElementInspectorAgent and 
     users interact simultaneously with the same element
CHANGE: removed DatabaseCleanerAgent ( to be uninstalled if already installed )
FIX: SummarizeLogsAgent - the logic of the agent was wrong, the agent has been re-written.
     
[v6r8p15]

*Core
FIX: X509Chain - fix invalid information when doing dirac-proxy-info without CS
     ( in getCredentials() )

*RSS
NEW: PDP, PEP - added support for option "doNotCombineResult" on PDP

[v6r8p14]

*Core
FIX: dirac-deploy-scripts - can now work with the system python

*WMS
NEW: dirac-wms-cpu-normalization - added -R option to modify a given configuration file
FIX: Executor/InputData - Add extra check for LFns in InputData optimizer, closes #1472

*Transformation
CHANGE: TransformationAgent - add possibility to kick a transformation (not skip it if no 
        unused files), by touching a file in workDirectory
BUGFIX: TransformationAgent - bug in __cleanCache() dict modified in a loop        

[v6r8p13]

*Transformation
BUGFIX: TransformationDB - restored import of StringType

[v6r8p12]

NEW: Applied patches from v6r7p29

*WMS
FIX: JobDB - check if SystemConfig is present in the job definition and convert it 
     into Platform

*DMS
FIX: ReplicaManager - do not get metadata of files when getting files in a directory 
     if not strictly necessary

*RSS
NEW: ported from LHCb PublisherHandler for RSS web views

[v6r8p11]

NEW: Applied patches from v6r7p27

*RSS
NEW: SpaceTokenOccupancyPolicy - ported from LHCbDIRAC 
NEW: db._checkTable done on service initialization ( removed dirac-rss-setup script doing it )

*Transformation
FIX: TaskManager - reset oJob for each task in prepareTransformationTasks()
BUGFIX: ValidateOutputDataAgent - typo fixed in getTransformationDirectories()
FIX: TransformationManagerHandler - use CS to get files statuses not to include in 
     processed file fraction calculation for the web monitoring pages

[v6r8p10]

NEW: Applied patches from v6r7p27

[v6r8p9]

*DMS
FIX: TransferAgent,dirac-dms-show-se-status, ResourceStatus,TaskManager - fixes
     needed for DMS components to use RSS status information
NEW: ReplicaManager - allow to get metadata for an LFN+SE as well as PFN+SE     

[v6r8p8]

*RSS
BUGFIX: dirac-rss-setup - added missing return of S_OK() result

[v6r8p7]

NEW: Applied patches from v6r7p24

*DMS
BUGFIX: LcgFileCatalogClient - bug in addFile()

*RSS
BUGFIX: fixed script dirac-rss-set-token, broken in the current release.
NEW: Statistics module - will be used in the future to provide detailed information 
     from the History of the elements 

[v6r8p6]

NEW: Applied patches from v6r7p23

*Transformation
FIX: TaskManager - allow prepareTransformationTasks to proceed if no OutputDataModule is defined
FIX: TransformationDB - remove INDEX(TaskID) from TransformationTasks. It produces a single counter 
     for the whole table instead of one per TransformationID
     
*WMS     
FIX: WMSUtilities - to allow support for EMI UI's for pilot submission we drop support for glite 3.1

[v6r8p5]

NEW: Applied patches from v6r7p22

*RSS
CHANGE: removed old tests and commented out files

*WMS
FIX: PoolXMLCatalog - proper addFile usage

*Transformation
CHANGE: TransformationAgent - clear replica cache when flushing or setting a file in the workdirectory

[v6r8p4]

*Transformation
FIX: The connection to the jobManager is done only at submission time
FIX: Jenkins complaints fixes

*WMS
BUGFIX: JobDB - CPUtime -> CPUTime
FIX: Jenkins complaints fixes

[v6r8p3]

*DMS
BUGFIX: LcgFileCatalogClient

[v6r8p2]

*DMS:
FIX: LcgFileCatalogClient - remove check for opening a session in __init__ as credentials are not yet set 

*Transformation
CHANGE: reuse RPC clients in Transformation System 

[v6r8p1]

*Core
FIX: dirac-deploy-scripts - restored regression w.r.t. support of scripts starting with "d"

*DMS
BUGFIX: LcgFileCatalogClient - two typos fixed

[v6r8]

CHANGE: Several fixes backported from the v7r0 integration branch

*Core
CHANGE: DictCache - uses global LockRing to avoid locks in multiprocessing
FIX: X509Chain - proxy-info showing an error when there's no CS

*DMS
FIX: TransferAgent - inside loop filter out waiting files dictionary
BUGFIX: dirac-admin-allow-se - there was a continue that was skipping the complete loop for 
        ARCHIVE elements
NEW: LcgFileCatalogClient - test return code in startsess lfc calls       

*WMS:
FIX: OptimizerExecutor, InputData, JobScheduling - check that site candidates have all the 
     replicas

*RSS: 
BUGFIX: ResourceStatus, RSSCacheNoThread - ensure that locks are always released

*Transformation
FIX: TaskManager - site in the job definition is taken into account when submitting
NEW: Transformation - get the allowed plugins from the CS /Operations/Transformations/AllowedPlugins
FIX: ValidateOutputDataAgent - self not needed for static methods

[v6r7p40]

*Resources
FIX: StorageElement class was not properly passing the lifetime argument for prestageFile method

[v6r7p39]

*Core
CHANGE: Grid - in executeGridCommand() allow environment script with arguments needed for ARC client

*DMS
FIX: DFC SEManager - DIP Storage can have a list of ports now

*Resources
FIX: ARCComputingElement - few fixes after debugging

[v6r7p38]

*Core
NEW: DISET FileHelper, TransferClient - possibility to switch off check sum

*Resources
NEW: ARCComputingElement - first version
NEW: StorageFactory - possibility to pass extra protocol parameters to storage object
NEW: DIPStorage - added CheckSum configuration option
BUGFIX: SSHComputingElement - use CE name in the pilot reference construction

*WMS
FIX: StalledJobAgent - if ExecTime < CPUTime make it equal to CPUTime

[v6r7p37]

*Framework
BUGFIX: NotificationDB - typos in SQL statement in purgeExpiredNotifications() 

*WMS
NEW: JobCleaningAgent - added scheduling sandbox LFN removal request 
     when deleting jobs
CHANGE: JobWrapper - report only error code as ApplicationError parameter 
        when payload finishes with errors    
NEW: SiteDirector - possibility to specify extensions to be installed in 
     pilots in /Operations/Pilots/Extensions option in order not to install
     all the server side extensions        

*DMS
CHANGE: FileCatalogFactory - use service path as default URL
CHANGE: FileCatalogFactory - use ObjectLoader to import catalog clients

*SMS
BUGFIX: StorageManagementDB, dirac-stager-monitor-jobs - small bug fixes ( sic, Daniela )

*Resources
CHANGE: DIPStorage - added possibility to specify a list of ports for multiple
        service end-points
CHANGE: InProcessComputingElement - demote log message when payload failure 
        to warning, the job will fail anyway
FIX: StalledJobAgent - if pilot reference is not registered, this is not an 
     error of the StalledJobAgent, no log.error() in  this case                
        
*RMS
CHANGE: RequestTask - ensure that tasks are executed with user credentials 
        even with respect to queries to DIRAC services ( useServerCertificate 
        flag set to false )        

[v6r7p36]

*WMS
FIX: CREAMCE, SiteDirector - make sure that the tmp executable is removed
CHANGE: JobWrapper - remove sending mails via Notification Service in case
        of job rescheduling
        
*SMS
FIX: StorageManagementDB - fix a race condition when old tasks are set failed 
     between stage submission and update.        

[v6r7p35]

*Stager
NEW: Stager API: dirac-stager-monitor-file, dirac-stager-monitor-jobs, 
     dirac-stager-monitor-requests, dirac-stager-show-stats

[v6r7p34]

*Transformation
FIX: TransformationCleaning Agent status was set to 'Deleted' instead of 'Cleaned'

[v6r7p33]

*Interfaces
FIX: Job.py - in setExecutable() - prevent changing the log file name string type

*StorageManagement
NEW: StorageManagementDB(Handler) - kill staging requests at the same time as 
     killing related jobs, closes #1510
FIX: StorageManagementDB - demote the level of several log messages       

[v6r7p32]

*DMS
FIX: StorageElementHandler - do not use getDiskSpace utility, use os.statvfs instead
CHANGE: StorageManagementDB - in getStageRequests() make MySQL do an UNIQUE selection 
        and use implicit loop to speed up queries for large results

*Resources
FIX: lsfce remote script - use re.search instead of re.match in submitJob() to cope with
     multipline output

[v6r7p31]

*WMS
FIX: SiteDirector - make possible more than one SiteDirector (with different pilot identity) attached 
     to a CE, ie sgm and pilot roles. Otherwise one is declaring Aborted the pilots from the other.

[v6r7p30]

*Core
CHANGE: X509Chain - added groupProperties field to the getCredentials() report
BUGFIX: InstallTools - in getSetupComponents() typo fixed: agent -> executor

[v6r7p29]

*DMS
CHANGE: FileCatalog - selection metadata is also returned as compatible metadata in the result
        of getCompatibleMetadata() call
NEW: FileCatalog - added path argument to getCompatibleMetadata() call
NEW: FileCatalogClient - added getFileUserMetadata()
BUGFIX: dirac-dms-fts-monitor - exit with code -1 in case of error

*Resources
FIX: CREAMComputingElement - check globus-url-copy result for errors when retrieving job output

[v6r7p28]

*DMS
BUGFIX: FileCatalog/DirectoryMetadata - wrong MySQL syntax 

[v6r7p27]

*Core
FIX: Mail.py - fix of the problem of colons in the mail's body

*Interfaces
NEW: Job API - added setSubmitPools(), setPlatform() sets ... "Platform"

*WMS
FIX: TaskQueueDB - use SystemConfig as Platform for matching ( if Platform is not set explicitly

*Resources
FIX: SSHComputingElement - use ssh host ( and not CE name ) in the pilot reference
BUGFIX: SSHGEComputingElement - forgotten return statement in _getJobOutputFiles()

*Framework
NEW: dirac-sys-sendmail - email's body can be taken from pipe. Command's argument 
     in this case will be interpreted as a destination address     

[v6r7p26]

*DMS
FIX: ReplicaManager - status names Read/Write -> ReadAccess/WriteAccess

[v6r7p25]

*Core
CHANGE: X509Chain - in getCredentials() failure to contact CS is not fatal, 
        can happen when calling dirac-proxy-init -x, for example

[v6r7p24]

*DMS
NEW: FileCatalog - added getFilesByMetadataWeb() to allow pagination in the Web 
     catalog browser
     
*WMS
CHANGE: WMSAdministrator, DiracAdmin - get banned sites list by specifying the status
        to the respective jobDB call     

[v6r7p23]

*Transformation
BUGFIX: TransformationDB - badly formatted error log message

*RMS
CHANGE: RequestDBMySQL - speedup the lookup of requests

*WMS
BUGFIX: dirac-dms-job-delete - in job selection by group

*DMS
FIX: LcgFileCatalogClient - getDirectorySize made compatible with DFC
BUGFIX: LcgFileCatalogClient - proper call of __getClientCertInfo()

[v6r7p22]

*Transformation
CHANGE: InputDataAgent - treats only suitable transformations, e.g. not the extendable ones. 
CHANGE: TransformationAgent - make some methods more public for easy overload

[v6r7p21]

*Core
FIX: Shifter - pass filePath argument when downloading proxy

[v6r7p20]

*DMS
CHANGE: StrategyHandler - move out SourceSE checking to TransferAgent
CHANGE: ReplicaManager, InputDataAgent - get active replicas
FIX: StorageElement, SRM2Storage - support for 'xxxAccess' statuses, checking results
     of return structures
     
*RSS
NEW: set configurable email address on the CS to send the RSS emails
NEW: RSSCache without thread in background
FIX: Synchronizer - moved to ResourceManager handler     

[v6r7p19]

*DMS
BUGFIX: ReplicaManager - in putAndRegister() SE.putFile() singleFile argument not used explicitly

[v6r7p18]

*WMS
FIX: StalledJobAgent - do not exit the loop over Completed jobs if accounting sending fails
NEW: dirac-wms-job-delete - allow to specify jobs to delete by job group and/or in a file
FIX: JobManifest - If CPUTime is not set, set it to MaxCPUTime value

[v6r7p17]

*Resources
FIX: SRM2Storage - treat properly "22 SRM_REQUEST_QUEUED" result code

[v6r7p16]

*DMS
FIX: StrategyHandler - do not proceed when the source SE is not valid for read 
BUGFIX: StorageElement - putFile can take an optional sourceSize argument
BUGFIX: ReplicaManager - in removeFile() proper loop on failed replicas

*RSS
FIX: SpaceTokenOccupancyCommand, CacheFeederAgent - add timeout when calling lcg_util commands

*WMS
FIX: JobManifest - take all the SubmitPools defined in the TaskQueueAgent 
NEW: StalledJobAgent - declare jobs stuck in Completed status as Failed

[v6r7p15]

*Core
BUGFIX: SocketInfo - in host identity evaluation

*DMS
BUGFIX: FileCatalogHandler - missing import os

*Transformation
CHANGE: JobManifest - getting allowed job types from operations() section 

[v6r7p14]

*DMS
CHANGE: StorageElementProxy - removed getParameters(), closes #1280
FIX: StorageElementProxy - free the getFile space before the next file
FIX: StorageElement - added getPFNBase() to comply with the interface

*Interfaces
CHANGE: Dirac API - allow lists of LFNs in removeFile() and removeReplica()

*WMS
CHANGE: JobSchedulingAgent(Executor) - allow both BannedSite and BannedSites JDL option

*RSS
FIX: ElementInspectorAgent - should only pick elements with rss token ( rs_svc ).
FIX: TokenAgent - using 4th element instead of the 5th. Added option to set admin email on the CS.

[v6r7p13]

*Core
FIX: Resources - in getStorageElementSiteMapping() return only sites with non-empty list of SEs

*DMS
FIX: StorageElement - restored the dropped logic of using proxy SEs
FIX: FileCatalog - fix the UseProxy /LocalSite/Catalog option

*Transformation
FIX: TransformationDB - use lower() string comparison in extendTransformation()

[v6r7p12]

*WMS
BUGFIX: JobManifest - get AllowedSubmitPools from the /Systems section, not from /Operations

*Core
NEW: Resources helper - added getSites(), getStorageElementSiteMapping()

*DMS
CHANGE: StrategyHandler - use getStorageElementSiteMapping helper function
BUGFIX: ReplicaManager - do not modify the loop dictionary inside the loop

[v6r7p11]

*Core
CHANGE: Subprocess - put the use of watchdog in flagging

[v6r7p10]

*Core
NEW: Logger - added getLevel() method, closes #1292
FIX: Subprocess - returns correct structure in case of timeout, closes #1295, #1294
CHANGE: TimeOutExec - dropped unused utility
FIX: Logger - cleaned unused imports

*RSS
CHANGE: ElementInspectorAgent - do not use mangled name and removed shifterProxy agentOption

[v6r7p9]

*Core
BUGFIX: InstallTools - MySQL Port should be an integer

[v6r7p8]

*Core
FIX: Subprocess - consistent timeout error message

*DMS
NEW: RemovalTask - added bulk removal
FIX: StrategyHandler - check file source CEs
CHANGE: DataIntegrityClient - code beautification
CHANGE: ReplicaManager - do not check file existence if replica information is queried anyway,
        do not fail if file to be removed does not exist already. 

[v6r7p7]

FIX: Several fixes to allow automatic code documentation

*Core
NEW: InstallTools - added mysqlPort and mysqlRootUser

*DMS
CHANGE: ReplicaManager - set possibility to force the deletion of non existing files
CHANGE: StrategyHandler - better handling of checksum check during scheduling 

[v6r7p6]

*Core
FIX: dirac-install - restore signal alarm if downloadable file is not found
FIX: Subprocess - using Manager proxy object to pass results from the working process

*DMS:
CHANGE: StorageElement - removed overwride mode
CHANGE: removed obsoleted dirac-dms-remove-lfn-replica, dirac-dms-remove-lfn
NEW: FTSMonitorAgent - filter out sources with checksum mismatch
FIX: FTSMonitorAgent, TransferAgent - fix the names of the RSS states

*RSS
NEW: ElementInspectorAgent runs with a variable number of threads which are automatically adjusted
NEW: Added policies to force a particular state, can be very convenient to keep something Banned for example.
NEW: policy system upgrade, added finer granularity when setting policies and actions

*WMS
NEW: SiteDirector- allow to define pilot DN/Group in the agent options
CHANGE: JobDescription, JobManifest - take values for job parameter verification from Operations CS section

[v6r7p5]

*Interfaces
BUGFIX: dirac-wms-job-get-output - properly treat the case when output directory is not specified 

[v6r7p4]

*Core
FIX: Subprocess - avoid that watchdog kills the executor process before it returns itself

*Framework
BUGFIX: ProxuManagerClient - wrong time for caching proxies

*RSS
FIX: removed obsoleted methods

*DMS
NEW: FileCatalog - added findFilesByMetadataDetailed - provides detailed metadata for 
     selected files

[v6r7p3]

*DMS
FIX: FTSMonitorAgent - logging less verbose

*Transformation
FIX: TransformationAgent - use the new CS defaults locations
FIX: Proper agent initialization
NEW: TransformationPlaugin - in Broadcast plugin added file groupings by number of files, 
     make the TargetSE always defined, even if the SourceSE list contains it 

*ResourceStatus
FIX: Added the shifter's proxy to several agents

*RMS
FIX: RequestContainer - the execution order was not properly set for the single files 

*Framework:
BUGFIX: ProxyManagerClient - proxy time can not be shorter than what was requested

[v6r7p2]

*Core
FIX: dirac-configure - switch to use CS before checking proxy info

*Framework
NEW: dirac-sys-sendmail new command
NEW: SystemAdmininistratorCLI - added show host, uninstall, revert commands
NEW: SystemAdmininistratorHandler - added more info in getHostInfo()
NEW: SystemAdmininistratorHandler - added revertSoftware() interface

*Transformation
FIX: TransformationCleaningAgent - check the status of returned results

[v6r7p1]

*Core
FIX: Subprocess - finalize the Watchdog closing internal connections after a command execution
CHANGE: add timeout for py(shell,system)Call calls where appropriate
CHANGE: Shifter - use gProxyManager in a way that allows proxy caching

*Framework
NEW: ProxyManagerClient - allow to specify validity and caching time separately
FIX: ProxyDB - replace instead of delete+insert proxy in __storeVOMSProxy

*DMS
NEW: FTSMonitorAgent - made multithreaded for better efficiency
FIX: dirac-dms-add-file - allow LFN: prefix for lfn argument

*WMS
NEW: dirac-wms-job-get-output, dirac-wms-job-status - allow to retrieve output for a job group
FIX: TaskQueueDB - fixed selection SQL in __generateTQMatchSQL()
CHANGE: OptimizerExecutor - reduce diversity of MinorStatuses for failed executors

*Resources
FIX: CREAMComputingElement - remove temporary JDL right after the submission 

[v6r6p21]

*DMS
BUGFIX: TransformationCleaningAgent - use the right signature of cleanMetadataCatalogFiles() call

[v6r6p20]

*DMS
FIX: RegistrationTask - properly escaped error messages
BUGFIX: DirectoryMetadata - use getFileMetadataFields from FileMetadata in addMetadataField()
NEW: When there is a missing source error spotted during FTS transfer, file should be reset 
     and rescheduled again until maxAttempt (set to 100) is reached

*WMS
FIX: JobScheduling - fix the site group logic in case of Tier0

[v6r6p19]

*DMS
BUGFIX: All DMS agents  - set up agent name in the initialization

*Core
NEW: Subprocess - timeout wrapper for subprocess calls
BUGFIX: Time - proper interpreting of 0's instead of None
CHANGE: DISET - use cStringIO for ANY read that's longer than 16k (speed improvement) 
        + Less mem when writing data to the net
FIX: Os.py - protection against failed "df" command execution       
NEW: dirac-info prints lcg bindings versions
CHANGE: PlotBase - made a new style class 
NEW: Subprocess - added debug level log message

*Framework
NEW: SystemAdministratorIntegrator client for collecting info from several hosts
NEW: SystemAdministrator - added getHostInfo()
FIX: dirac-proxy-init - always check for errors in S_OK/ERROR returned structures
CHANGE: Do not accept VOMS proxies when uploading a proxy to the proxy manager

*Configuration
FIX: CE2CSAgent - get a fresh copy of the cs data before attempting to modify it, closes #1151
FIX: Do not create useless backups due to slaves connecting and disconnecting
FIX: Refresher - prevent retrying with 'Insane environment'

*Accounting
NEW: Accounting/Job - added validation of reported values to cope with the weird Yandex case
FIX: DBUtils - take into account invalid values, closes #949

*DMS
FIX: FTSSubmitAgent - file for some reason rejected from submission should stay in 'Waiting' in 
     TransferDB.Channel table
FIX: FTSRequest - fix in the log printout     
CHANGE: dirac-dms-add-file removed, dirac-dms-add-files renamed to dirac-dms-add-file
FIX: FileCatalogCLI - check the result of removeFile call
FIX: LcgFileCatalogClient - get rid of LHCb specific VO evaluation
NEW: New FileCatalogProxy service - a generalization of a deprecated LcgFileCatalog service
FIX: Restored StorageElementProxy functionality
CHANGE: dirac-dms-add-file - added printout
NEW: FileCatalog(Factory), StorageElement(Factory) - UseProxy flag moved to /Operations and /LocalSite sections

*RSS
NEW:  general reimplementation: 
      New DB schema using python definition of tables, having three big blocks: Site, Resource and Node.
      MySQLMonkey functionality almost fully covered by DB module, eventually will disappear.
      Services updated to use new database.
      Clients updated to use new database.
      Synchronizer updated to fill the new database. When helpers will be ready, it will need an update.
      One ElementInspectorAgent, configurable now is hardcoded.
      New Generic StateMachine using OOP.
      Commands and Policies simplified.
      ResourceStatus using internal cache, needs to be tested with real load.
      Fixes for the state machine
      Replaced Bad with Degraded status ( outside RSS ).
      Added "Access" to Read|Write|Check|Remove SE statuses wherever it applies.
      ResourceStatus returns by default "Active" instead of "Allowed" for CS calls.
      Caching parameters are defined in the CS
FIX: dirac-admin-allow/ban-se - allow a SE on Degraded ( Degraded->Active ) and ban a SE on Probing 
     ( Probing -> Banned ). In practice, Active and Degraded are "usable" states anyway.            
      
*WMS
FIX: OptimizerExecutor - failed optimizations will still update the job     
NEW: JobWrapper - added LFNUserPrefix VO specific Operations option used for building user LFNs
CHANGE: JobDB - do not interpret SystemConfig in the WMS/JobDB
CHANGE: JobDB - Use CPUTime JDL only, keep MaxCPUTime for backward compatibility
CHANGE: JobWrapper - use CPUTime job parameter instead of MaxCPUTime
CHANGE: JobAgent - use CEType option instead of CEUniqueID
FIX: JobWrapper - do not attempt to untar directories before having checked if they are tarfiles 
NEW: dirac-wms-job-status - get job statuses for jobs in a given job group
 
*SMS
FIX: StorageManagementDB - when removing unlinked replicas, take into account the case where a
     staging request had been submitted, but failed
      
*Resources    
NEW: glexecCE - add new possible locations of the glexec binary: OSG specific stuff and in last resort 
     looking in the PATH    
NEW: LcgFileCatalogClient - in removeReplica() get the needed PFN inside instead of providing it as an argument     
      
*TS      
CHANGE: Transformation types definition are moved to the Operations CS section

*Interfaces
FIX: Dirac.py - CS option Scratchdir was in LocalSite/LocalSite
FIX: Dirac.py - do not define default catalog, use FileCatalog utility instead

[v6r6p19]

*DMS
BUGFIX: All DMS agents  - set up agent name in the initialization

[v6r6p18]

*Transformation
CHANGE: /DIRAC/VOPolicy/OutputDataModule option moved to <Operations>/Transformations/OutputDataModule

*Resources
FIX: ComputingElement - properly check if the pilot proxy has VOMS before adding it to the payload 
     when updating it

*WMS
BUGFIX: JobSanity - fixed misspelled method call SetParam -> SetParameter

[v6r6p17]

*Transformation
BUGFIX: TransformationAgent - corrected  __getDataReplicasRM()

[v6r6p16]

*DMS
FIX: Agents - proper __init__ implementation with arguments passing to the super class
FIX: LcgFileCatalogClient - in removeReplica() reload PFN in case it has changed

[v6r6p15]

*Framework
BUGFIX: ErrorMessageMonitor - corrected updateFields call 

*DMS:
NEW: FTSMonitorAgent completely rewritten in a multithreaded way

*Transformation
FIX: InputDataAgent - proper instantiation of TransformationClient
CHANGE: Transformation - several log message promoted from info to notice level

[v6r6p14]

*Transformation
FIX: Correct instantiation of agents inside several scripts
CHANGE: TransformationCleaningAgent - added verbosity to logs
CHANGE: TransformationAgent - missingLFC to MissingInFC as it could be the DFC as well
FIX: TransformationAgent - return an entry for all LFNs in __getDataReplicasRM

*DMS
FIX: TransferAgent - fix exception reason in registerFiles()

[v6r6p13]

*DMS
CHANGE: TransferAgent - change RM call from getCatalogueReplicas to getActiveReplicas. 
        Lowering log printouts here and there

[v6r6p12]

*DMS
BUGFIX: RemovalTask - Replacing "'" by "" in error str set as attribute for a subRequest file. 
        Without that request cannot be updated when some nasty error occurs.

[v6r6p11]

*RMS:
BUGFIX: RequestClient - log string formatting

*DMS
BUGFIX: RemovalTask - handling for files not existing in the catalogue

*Transformation
FIX: TransformationManager - ignore files in NotProcessed status to get the % of processed files

*Interfaces
FIX: Fixes due to the recent changes in PromptUser utility

[v6r6p10]

*RMS
FIX: RequestDBMySQL - better escaping of queries 

*WMS
FIX: SiteDirector - get compatible platforms before checking Task Queues for a site

[v6r6p9]

*Core
FIX: Utilities/PromptUser.py - better user prompt

*Accounting
NEW: Add some validation to the job records because of weird data coming from YANDEX.ru

*DMS
BUGFIX: ReplicaManager - typo errStr -> infoStr in __replicate()
FIX: FTSRequest - fixed log message

*WMS
FIX: SiteDirector - use CSGlobals.getVO() call instead of explicit CS option

[v6r6p8]

*Transformation
BUGFIX: TransformationDB - typo in getTransformationFiles(): iterValues -> itervalues

[v6r6p7]

*Resources
FIX: StorageFactory - uncommented line that was preventing the status to be returned 
BUGFIX: CE remote scripts - should return status and not call exit()
BUGFIX: SSHComputingElement - wrong pilot ID reference

[v6r6p6]

*WMS
FIX: TaskQueueDB - in findOrphanJobs() retrieve orphaned jobs as list of ints instead of list of tuples
FIX: OptimizerExecutor - added import of datetime to cope with the old style optimizer parameters

*Transformation
FIX: TransformationAgent - fix finalization entering in an infinite loop
NEW: TransformationCLI - added resetProcessedFile command
FIX: TransformationCleaningAgent - treating the archiving delay 
FIX: TransformationDB - fix in getTransformationFiles() in case of empty file list

[v6r6p5]

*Transformation
FIX: TransformationAgent - type( transClient -> transfClient )
FIX: TransformationAgent - self._logInfo -> self.log.info
FIX: TransformationAgent - skip if no Unused files
FIX: TransformationAgent - Use CS option for replica cache lifetime
CHANGE: TransformationAgent - accept No new Unused files every [6] hours

[v6r6p4]

*DMS
FIX: TransferAgent - protection for files that can not be scheduled
BUGFIX: TransferDB - typo (instIDList - > idList ) fixed

*Transformation
BUGFIX: TransformationAgent - typo ( loginfo -> logInfo )

[v6r6p3]

FIX: merged in patch v6r5p14

*Core
BUGFIX: X509Chain - return the right structure in getCredentials() in case of failure
FIX: dirac-deploy-scripts.py - allow short scripts starting from "d"
FIX: dirac-deploy-scripts.py - added DCOMMANDS_PPID env variable in the script wrapper
FIX: ExecutorReactor - reduced error message dropping redundant Task ID 

*Interfaces
BUGFIX: Dirac.py - allow to pass LFN list to replicateFile()

*DMS
FIX: FileManager - extra check if all files are available in _findFiles()
BUGFIX: FileCatalogClientCLI - bug in DirectoryListing

[v6r6p2]

FIX: merged in patch v6r5p13

*WMS
FIX: SiteDirector - if no community set, look for DIRAC/VirtualOrganization setting

*Framework
FIX: SystemLoggingDB - LogLevel made VARCHAR in the MessageRepository table
FIX: Logging - several log messages are split in fixed and variable parts
FIX: SystemLoggingDB - in insertMessage() do not insert new records in auxiliary tables if they 
     are already there

[v6r6p1]

*Core:
CHANGE: PromptUser - changed log level of the printout to NOTICE
NEW: Base Client constructor arguments are passed to the RPCClient constructor

*DMS:
NEW: FTSRequest - added a prestage mechanism for source files
NEW: FileCatalogClientCLI - added -f switch to the size command to use raw faile tables 
     instead of storage usage tables
NEW: FileCatalog - added orphan directory repair tool
NEW: FIleCatalog - more counters to control the catalog sanity     

*WMS:
FIX: SandboxStoreClient - no more kwargs tricks
FIX: SandboxStoreClient returns sandbox file name in case of upload failure to allow failover
FIX: dirac-pilot - fixed VO_%s_SW_DIR env variable in case of OSG

*TS:
FIX: TransformationManagerHandler - avoid multiple Operations() instantiation in 
     getTransformationSummaryWeb()

[v6r6]

*Core
CHANGE: getDNForUsername helper migrated from Core.Security.CS to Registry helper
NEW: SiteSEMapping - new utilities getSitesGroupedByTierLevel(), getTier1WithAttachedTier2(),
     getTier1WithTier2
CHANGE: The DIRAC.Core.Security.CS is replaced by the Registry helper     
BUGFIX: dirac-install - properly parse += in .cfg files
FIX: Graphs.Utilities - allow two lines input in makeDataFromCVS()
FIX: Graphs - allow Graphs package usage if even matplotlib is not installed
NEW: dirac-compile-externals will retrieve the Externals compilation scripts from it's new location 
     in github (DIRACGrid/Externals)
NEW: Possibility to define a thread-global credentials for DISET connections (for web framework)
NEW: Logger - color output ( configurable )
NEW: dirac-admin-sort-cs-sites - to sort sites in the CS
CHANGE: MessageClient(Factor) - added msgClient attribute to messages
NEW: Core.Security.Properties - added JOB_MONITOR and USER_MANAGER properties

*Configuration
NEW: Registry - added getAllGroups() method

*Framework
NEW: SystemAdministratorClientCLI - possibility to define roothPath and lcgVersion when updating software

*Accounting
NEW: JobPlotter - added Normalized CPU plots to Job accounting
FIX: DBUtils - plots going to greater granularity

*DMS
NEW: FileCatalog - storage usage info stored in all the directories, not only those with files
NEW: FileCatalog - added utility to rebuild storage usage info from scratch
FIX: FileCatalog - addMetadataField() allow generic types, e.g. string
FIX: FileCatalog - path argument is normalized before usage in multiple methods
FIX: FileCatalog - new metadata for files(directories) should not be there before for directories(files)
NEW: FileCatalog - added method for rebuilding DirectoryUsage data from scratch 
NEW: FileCatalog - Use DirectoryUsage mechanism for both logical and physical storage
CHANGE: FileCatalog - forbid removing non-empty directories
BUGFIX: FileCatalogClientCLI - in do_ls() check properly the path existence
FIX: FileCatalogClientCLI - protection against non-existing getCatalogCounters method in the LFC client
FIX: DMS Agents - properly call superclass constructor with loadName argument
FIX: ReplicaManager - in removeFile() non-existent file is marked as failed
FIX: Make several classes pylint compliant: DataIntegrityHandler, DataLoggingHandler,
     FileCatalogHandler, StorageElementHandler, StorageElementProxyHandler, TransferDBMonitoringHandler
FIX: LogUploadAgent - remove the OSError exception in __replicate()
FIX: FileCatalogClientCLI - multiple check of proper command inputs,
     automatic completion of several commands with subcommands,
     automatic completion of file names
CHANGE: FileCatalogClientCLI - reformat the output of size command 
FIX: dirac-admin-ban-se - allow to go over all options read/write/check for each SE      
NEW: StrategyHandler - new implementation to speed up file scheduling + better error reporting
NEW: LcgFileCatalogProxy - moved from from LHCbDirac to DIRAC
FIX: ReplicaManager - removed usage of obsolete "/Resources/StorageElements/BannedTarget" 
CHANGE: removed StorageUsageClient.py
CHANGE: removed obsoleted ProcessingDBAgent.py

*WMS
CHANGE: RunNumber job parameter was removed from all the relevant places ( JDL, JobDB, etc )
NEW: dirac-pilot - add environment setting for SSH and BOINC CEs
NEW: WMSAdministrator - get output for non-grid CEs if not yet in the DB
NEW: JobAgent - job publishes BOINC parameters if any
CHANGE: Get rid of LHCbPlatform everywhere except TaskQueueDB
FIX: SiteDirector - provide list of sites to the Matcher in the initial query
FIX: SiteDirector - present a list of all groups of a community to match TQs
CHANGE: dirac-boinc-pilot dropped
CHANGE: TaskQueueDirector does not depend on /LocalSite section any more
CHANGE: reduced default delays for JobCleaningAgent
CHANGE: limit the number of jobs received by JobCleaningAgent
CHANGE: JobDB - use insertFields instead of _insert
CHANGE: Matcher, TaskQueueDB - switch to use Platform rather than LHCbPlatform retaining LHCbPlatform compatibility
BUGFIX: Matcher - proper reporting pilot site and CE
CHANGE: JobManager - improved job Killing/Deleting logic
CHANGE: dirac-pilot - treat the OSG case when jobs on the same WN all run in the same directory
NEW: JobWrapper - added more status reports on different failures
FIX: PilotStatusAgent - use getPilotProxyFromDIRACGroup() instead of getPilotProxyFromVOMSGroup()
CHANGE: JobMonitoringHandler - add cutDate and condDict parameters to getJobGroup()
NEW: JobMonitoringHandler - check access rights with JobPolicy when accessing job info from the web
NEW: JobManager,JobWrapper - report to accounting jobs in Rescheduled final state if rescheduling is successful
FIX: WMSAdministrator, SiteDirector - store only non-empty pilot output to the PilotDB
NEW: added killPilot() to the WMSAdministrator interface, DiracAdmin and dirac-admin-kill-pilot command
NEW: TimeLeft - renormalize time left using DIRAC Normalization if available
FIX: JobManager - reconnect to the OptimizationMind in background if not yet connected
CHANGE: JobManifest - use Operations helper
NEW: JobCleaningAgent - delete logging records from JobLoggingDB when deleting jobs

*RMS
FIX: RequestDBFile - better exception handling in case no JobID supplied
FIX: RequestManagerHandler - make it pylint compliant
NEW: RequestProxyHandler - is forwarding requests from voboxes to central RequestManager. 
     If central RequestManager is down, requests are dumped into file cache and a separate thread 
     running in background is trying to push them into the central. 
CHANGE: Major revision of the code      
CHANGE: RequestDB - added index on SubRequestID in the Files table
CHANGE: RequestClient - readRequestForJobs updated to the new RequetsClient structure

*RSS
NEW: CS.py - Space Tokens were hardcoded, now are obtained after scanning the StorageElements.

*Resources
FIX: SSHComputingElement - enabled multiple hosts in one queue, more debugging
CHANGE: SSHXXX Computing Elements - define SSH class once in the SSHComputingElement
NEW: SSHComputingElement - added option to define private key location
CHANGE: Get rid of legacy methods in ComputingElement
NEW: enable definition of ChecksumType per SE
NEW: SSHBatch, SSHCondor Computing Elements
NEW: SSHxxx Computing Elements - using remote control scripts to better capture remote command errors
CHANGE: put common functionality into SSHComputingElement base class for all SSHxxx CEs
NEW: added killJob() method tp all the CEs
NEW: FileCatalog - take the catalog information info from /Operations CS section, if defined there, 
     to allow specifications per VO 

*Interfaces
CHANGE: Removed Script.initialize() from the API initialization
CHANGE: Some general API polishing
FIX: Dirac.py - when running in mode="local" any directory in the ISB would not get untarred, 
     contrary to what is done in the JobWrapper

*TS
BUGFIX: TaskManager - bug fixed in treating tasks with input data
FIX: TransformationCleaningAgent - properly call superclass constructor with loadName argument
NEW: TransformationCleaningAgent - added _addExtraDirectories() method to extend the list of
     directories to clean in a subclass if needed
CHANGE: TransformationCleaningAgent - removed usage of StorageUsageClient     
NEW: TransformationAgent is multithreaded now ( implementation moved from LHCbDIRAC )
NEW: added unit tests
NEW: InputDataAgent - possibility to refresh only data registered in the last predefined period of time 
NEW: TransformationAgent(Client) - management of derived transformations and more ported from LHCbDIRAC
BUGFIX: TransformationDB - wrong SQL statement generation in setFileStatusForTransformation()

[v6r5p14]

*Core
NEW: Utilities - added Backports utility

*WMS
FIX: Use /Operations/JobScheduling section consistently, drop /Operations/Matching section
NEW: Allow VO specific share correction plugins from extensions
FIX: Executors - several fixes

[v6r5p13]

*WMS
FIX: Executors - VOPlugin will properly send and receive the params
NEW: Correctors can be defined in an extension
FIX: Correctors - Properly retrieve info from the CS using the ops helper

[v6r5p12]

FIX: merged in patch v6r4p34

[v6r5p11]

FIX: merged in patch v6r4p33

*Core
FIX: MySQL - added offset argument to buildConditions()

[v6r5p10]

FIX: merged in patch v6r4p32

[v6r5p9]

FIX: merged in patch v6r4p30

[v6r5p8]

FIX: merged in patch v6r4p29

[v6r5p7]

FIX: merged in patch v6r4p28

[v6r5p6]

FIX: merged in patch v6r4p27

*Transformation
BUGFIX: TransformationDB - StringType must be imported before it can be used

*RSS
NEW: CS.py - Space Tokens were hardcoded, now are obtained after scanning the StorageElements.

[v6r5p5]

FIX: merged in patch v6r4p26

[v6r5p4]

FIX: merged in patch v6r4p25

[v6r5p3]

*Transformation
FIX: merged in patch v6r4p24

[v6r5p2]

*Web
NEW: includes DIRACWeb tag web2012092101

[v6r5p1]

*Core
BUGFIX: ExecutorMindHandler - return S_OK() in the initializeHandler
FIX: OptimizationMindHandler - if the manifest is not dirty it will not be updated by the Mind

*Configuration
NEW: Resources helper - added getCompatiblePlatform(), getDIRACPlatform() methods

*Resources
FIX: SSHComputingElement - add -q option to ssh command to avoid banners in the output
FIX: BOINCComputingElement - removed debugging printout
FIX: ComputingElement - use Platform CS option which will be converted to LHCbPlatform for legacy compatibility

*DMS
FIX: RequestAgentBase - lowering loglevel from ALWAYS to INFO to avoid flooding SystemLogging

*WMS:
FIX: SiteDirector - provide CE platform parameter when interrogating the TQ
FIX: GridPilotDirector - publish pilot OwnerGroup rather than VOMS role
FIX: WMSUtilities - add new error string into the parsing of the job output retrieval

[v6r5]

NEW: Executor framework

*Core
NEW: MySQL.py - added Test case for Time.dateTime time stamps
NEW: MySQL.py - insertFields and updateFields can get values via Lists or Dicts
NEW: DataIntegrityDB - use the new methods from MySQL and add test cases
NEW: DataIntegrityHandler - check connection to DB and create tables (or update their schema)
NEW: DataLoggingDB - use the new methods from MySQL and add test cases
NEW: DataLoggingHandler - check connection to DB and create tables (or update their schema)
FIX: ProcessPool - killing stuck workers after timeout
CHANGE: DB will throw a RuntimeException instead of a sys.exit in case it can't contact the DB
CHANGE: Several improvements on DISET
CHANGE: Fixed all DOS endings to UNIX
CHANGE: Agents, Services and Executors know how to react to CSSection/Module and react accordingly
NEW: install tools are updated to deal with executors
FIX: dirac-install - add -T/--Timeout option to define timeout for distribution downloads
NEW: dirac-install - added possibility of defining dirac-install's global defaults by command line switch
BUGFIX: avoid PathFinder.getServiceURL and use Client class ( DataLoggingClient,LfcFileCatalogProxyClient ) 
FIX: MySQL - added TIMESTAMPADD and TIMESTAMPDIFF to special values not to be scaped by MySQL
NEW: ObjectLoader utility
CHANGE: dirac-distribution - added global defaults flag and changed the flag to -M or --defaultsURL
FIX: Convert to string before trying to escape value in MySQL
NEW: DISET Services - added PacketTimeout option
NEW: SystemLoggingDB - updated to use the renewed MySQL interface and SQL schema
NEW: Added support for multiple entries in /Registry/DefaultGroup, for multi-VO installations
CHANGE: Component installation procedure updated to cope with components inheriting Modules
CHANGE: InstallTools - use dirac- command in runit run scripts
FIX: X509Chain - avoid a return of error when the group is not valid
FIX: MySQL - reduce verbosity of log messages when high level methods are used
CHANGE: Several DB classes have been updated to use the MySQL buildCondition method
NEW: MySQL - provide support for greater and smaller arguments to all MySQL high level methods
FIX: Service.py - check all return values from all initializers

*Configuration
CHANGE: By default return option and section lists ordered as in the CS
NEW: ConfigurationClient - added function to refresh remote configuration

*Framework
FIX: Registry.findDefaultGroup will never return False
CHANGE: ProxyManager does not accept proxies without explicit group
CHANGE: SystemAdministratorHandler - force refreshing the configuration after new component setup

*RSS
CHANGE: removed code execution from __init__
CHANGE: removed unused methods
NEW: Log all policy results 

*Resources
NEW: updated SSHComputingElement which allows multiple job submission
FIX: SGETimeLeft - better parsing of the batch system commands output
FIX: InProcessComputingElement - when starting a new job discard renewal of the previous proxy
NEW: BOINCComputingElement - new CE client to work with the BOINC desktop grid infrastructure 

*WMS
CHANGE: WMS Optimizers are now executors
CHANGE: SandboxStoreClient can directly access the DB if available
CHANGE: Moved JobDescription and improved into JobManifest
FIX: typo in JobLoggingDB
NEW: JobState/CachedJobState allow access to the Job via DB/JobStateSync Service automatically
BUGFIX: DownloadInputData - when not enough disk space, message was using "buffer" while it should be using "data"
FIX: the sandboxmetadataDB explosion when using the sandboxclient without direct access to the DB
NEW: Added support for reset/reschedule in the OptimizationMind
CHANGE: Whenever a DB is not properly initialized it will raise a catchable RuntimeError exception 
        instead of silently returning
FIX: InputDataResolution - just quick mod for easier extensibility, plus removed some LHCb specific stuff
NEW: allow jobids in a file in dirac-wms-job-get-output
NEW: JobManager - zfill in %n parameter substitution to allow alphabetical sorting
NEW: Directors - added checking of the TaskQueue limits when getting eligible queues
CHANGE: Natcher - refactor to simpify the logic, introduced Limiter class
CHANGE: Treat MaxCPUTime and CPUTime the same way in the JDL to avoid confusion
NEW: SiteDirector - added options PilotScript, MaxPilotsToSubmit, MaxJobsInFillMode
BUGFIX: StalledJobAgent - use cpuNormalization as float, not string 
FIX: Don't kill an executor if a task has been taken out from it
NEW: dirac-boinc-pilot - pilot script to be used on the BOINC volunteer nodes
FIX: SiteDirector - better handling of tokens and filling mode 
NEW: Generic pilot identities are automatically selected by the TQD and the SiteDirector 
     if not explicitly defined in /Pilot/GenericDN and GenericGroup
NEW: Generic pilot groups can have a VO that will be taken into account when selecting generic 
     credentials to submit pilots
NEW: Generic pilots that belong to a VO can only match jobs from that VO
NEW: StalledJobAgent - added rescheduling of jobs stuck in Matched or Rescheduled status
BUGFIX: StalledJobAgent - default startTime and endTime to "now", avoid None value
NEW: JobAgent - stop after N failed matching attempts (nothing to do), use StopAfterFailedMatches option
CHANGE: JobAgent - provide resource description as a dictionary to avoid extra JDL parsing by the Matcher
CHANGE: Matcher - report pilot info once instead of sending it several times from the job
CHANGE: Matcher - set the job site instead of making a separate call to JobStateUpdate
NEW: Matcher - added Matches done and matches OK statistics
NEW: TaskQueue - don't delete fresh task queues. Wait 5 minutes to do so.
CHANGE: Disabled TQs can also be matched, if no jobs are there, a retry will be triggered

*Transformation
FIX: TransformationAgent - a small improvement: now can pick the prods status to handle from the CS, 
     plus few minor corrections (e.g. logger messages)
FIX: TransformationCLI - take into accout possible failures in resetFile command     

*Accounting
NEW: AccountingDB - added retrieving RAW records for internal stuff
FIX: AccountingDB - fixed some logic for readonly cases
CHANGE: Added new simpler and faster bucket insertion mechanism
NEW: Added more info when rebucketing
FIX: Calculate the rebucket ETA using remaining records to be processed instead of the total records to be processed
FIX: Plots with no data still carry the plot name

*DMS
NEW: SRM2Storage - added retry in the gfal calls
NEW: added new FTSCleaningAgent cleaning up TransferDB tables
FIX: DataLoggingClient and DataLoggingDB - tests moved to separate files
CHANGE: request agents cleanup

*RMS
CHANGE: Stop using RequestAgentMixIn in the request agents

[v6r4p34]

*DMS
BUGFIX: FileCatalogCLI - fixed wrong indentation
CHANGE: RegistrationTask - removed some LHCb specific defaults

[v6r4p33]

*DMS
CHANGE: FTSRequest - be more verbose if something is wrong with file

[v6r4p32]

*WMS
FIX: StalledJobAgent - avoid exceptions in the stalled job accounting reporting

*DMS
NEW: FTSMonitorAgent - handling of expired FTS jobs 

*Interfaces
CHANGE: Dirac.py - attempt to retrieve output sandbox also for Completed jobs in retrieveRepositorySandboxes()

[v6r4p30]

*Core
BUGFIX: dirac-admin-bdii-ce-voview - proper check of the result structure

*Interfaces
FIX: Dirac.py, Job.py - allow to pass environment variables with special characters

*DMS
NEW: FileCatalogCLI - possibility to sort output in the ls command

*WMS:
FIX: JobWrapper - interpret environment variables with special characters 

[v6r4p29]

*RMS
BUGFIX: RequestDBMySQL - wrong indentation in __updateSubRequestFiles()

[v6r4p28]

*Interfaces
CHANGE: Dirac.py, DiracAdmin.py - remove explicit timeout on RPC client instantiation

*RSS
FIX: CS.py - fix for updated CS location (backward compatible)

*DMS
BUGFIX: StrategyHandler - bug fixed determineReplicationTree()
FIX: FTSRequest - add checksum string to SURLs file before submitting an FTS job

*WMS
FIX: JobWrapper - protection for double quotes in JobName
CHANGE: SiteDirector - switched some logging messages from verbose to info level

*RMS
NEW: Request(Client,DBMySQL,Manager) - added readRequestsForJobs() method

[v6r4p27]

*DMS
FIX: SRM2Storage - removed hack for EOS (fixed server-side)

*Transformation
CHANGE: TransformationClient - limit to 100 the number of transformations in getTransformations()
NEW: TransformationAgent - define the transformations type to use in the configuration

*Interfaces
FIX: Job.py -  fix for empty environmentDict (setExecutionEnv)

[v6r4p26]

*Transformation
BUGFIX: TransformationClient - fixed calling sequence in rpcClient.getTransformationTasks()
NEW: TransformationClient - added log messages in verbose level.

[v6r4p25]

*DMS
BUGFIX: StrategyHandler - sanity check for wrong replication tree 

[v6r4p24]

*Core
NEW: MySQL - add 'offset' argument to the buildCondition()

*Transformation
FIX: TransformationAgent - randomize the LFNs for removal/replication case when large number of those
CHANGE: TransformationClient(DB,Manager) - get transformation files in smaller chunks to
        improve performance
FIX: TransformationAgent(DB) - do not return redundant LFNs in getTransformationFiles()    

[v6r4p23]

*Web
NEW: includes DIRACWeb tag web2012092101

[v6r4p22]

*DMS
FIX: SRM2Storage - fix the problem with the CERN-EOS storage 

[v6r4p21]

*Core
BUGFIX: SGETimeLeft - take into account dd:hh:mm:ss format of the cpu consumed

[v6r4p20]

*WMS
BUGFIX: PilotDirector, GridPilotDirector - make sure that at least 1 pilot is to be submitted
BUGFIX: GridPilotDirector - bug on how pilots are counted when there is an error in the submit loop.
BUGFIX: dirac-pilot - proper install script installation on OSG sites

[v6r4p19]

*RMS
FIX: RequestDBMySQL - optimized request selection query 

[v6r4p18]

*Configuration
BUGFIX: CE2CSAgent.py - the default value must be set outside the loop

*DMS
NEW: dirac-dms-create-replication-request
BUGFIX: dirac-dms-fts-submit, dirac-dms-fts-monitor - print out error messages

*Resources
BUGFIX: TorqueComputingElement.py, plus add UserName for shared Queues

*WMS
BUGFIX: JobManagerHandler - default value for pStart (to avoid Exception)

[v6r4p17]

*Core
FIX: dirac-configure - setup was not updated in dirac.cfg even with -F option
FIX: RequestHandler - added fix for Missing ConnectionError

*DMS
FIX: dirac-dms-clean-directory - command fails with `KeyError: 'Replicas'`.

*WMS
FIX: SiteDirector - adapt to the new method in the Matcher getMatchingTaskQueue 
FIX: SiteDirector - added all SubmitPools to TQ requests

[v6r4p16]

*Core:
FIX: dirac-install - bashrc/cshrc were wrongly created when using versionsDir

*Accounting
CHANGE: Added new simpler and faster bucket insertion mechanism
NEW: Added more info when rebucketing

*WMS
CHANGE: Matcher - refactored to take into account job limits when providing info to directors
NEW: JoAgent - reports SubmitPool parameter if applicable
FIX: Matcher - bad codition if invalid result

[v6r4p15]

*WMS
FIX: gLitePilotDirector - fix the name of the MyProxy server to avoid crasehs of the gLite WMS

*Transformation
FIX: TaskManager - when the file is on many SEs, wrong results were generated

[v6r4p13]

*DMS
FIX: dirac-admin-allow-se - added missing interpreter line

[v6r4p12]

*DMS
CHANGE: RemovalTask - for DataManager shifter change creds after failure of removal with her/his proxy.

*RSS
NEW: Added RssConfiguration class
FIX: ResourceManagementClient  - Fixed wrong method name

[v6r4p11]

*Core
FIX: GGUSTicketsClient - GGUS SOAP URL updated

*DMS
BUGFIX: ReplicaManager - wrong for loop

*RequestManagement
BUGFIX: RequestClient - bug fix in finalizeRequest()

*Transformation
FIX: TaskManager - fix for correctly setting the sites (as list)

[v6r4p10]

*RequestManagement
BUGFIX: RequestContainer - in addSubrequest() function

*Resources
BUGFIX: SRM2Storage - in checksum type evaluation

*ResourceStatusSystem
BUGFIX: InfoGetter - wrong import statement

*WMS
BUGFIX: SandboxMetadataDB - __init__() can not return a value

[v6r4p9]

*DMS
CHANGE: FailoverTransfer - ensure the correct execution order of the subrequests

[v6r4p8]

Bring in fixes from v6r3p17

*Core:
FIX: Don't have the __init__ return True for all DBs
NEW: Added more protection for exceptions thrown in callbacks for the ProcessPool
FIX: Operations will now look in 'Defaults' instead of 'Default'

*DataManagement:
FIX: Put more protection in StrategyHandler for neither channels  not throughput read out of TransferDB
FIX: No JobIDs supplied in getRequestForJobs function for RequestDBMySQL taken into account
FIX: Fix on getRequestStatus
CHANGE: RequestClient proper use of getRequestStatus in finalizeRequest
CHANGE: Refactored RequestDBFile

[v6r4p7]

*WorkloadManagement
FIX: SandboxMetadataDB won't explode DIRAC when there's no access to the DB 
CHANGE: Whenever a DB fails to initialize it raises a catchable exception instead of just returning silently

*DataManagement
CHANGE: Added Lost and Unavailable to the file metadata

[v6r4p6]

Bring fixes from v6r4p6

[v6r4p5]

*Configuration
NEW: Added function to generate Operations CS paths

*Core
FIX: Added proper ProcessPool checks and finalisation

*DataManagement
FIX: don't set Files.Status to Failed for non-existign files, failover transfers won't go
FIX: remove classmethods here and there to unblock requestHolder
CHANGE: RAB, TA: change task timeout: 180 and 600 (was 600 and 900 respectively)
FIX: sorting replication tree by Ancestor, not hopAncestorgit add DataManagementSystem/Agent/TransferAgent.py
NEW: TA: add finalize
CHANGE: TransferAgent: add AcceptableFailedFiles to StrategyHandler to ban FTS channel from scheduling
FIX: if there is no failed files, put an empty dict


*RSS
FIX: RSS is setting Allowed but the StorageElement checks for Active

*Workflows
FIX: Part of WorfklowTask rewritten to fix some issues and allow 'ANY' as site

*Transformation
FIX: Wrong calls to TCA::cleanMetadataCatalogFiles

[v6r4p4]

*Core
FIX: Platform.py - check if Popen.terminate is available (only from 2.6)

[v6r4p3]

*Core
FIX: ProcessPool with watchdog and timeouts - applied in v6r3 first

[v6r4p2]

*StorageManagement
BUGFIX: StorageElement - staging is a Read operation and should be allowed as such

*WMS
BUGFIX: InProcessComputingElement, JobAgent - proper return status code from the job wrapper

*Core
FIX: Platform - manage properly the case of exception in the ldconfig execution

[v6r4p1]

*DMS
FIX: TransferDB.getChannelObservedThroughput - the channelDict was created in a wrong way

*RSS
FIX: ResourceStatus was not returning Allowed by default

[v6r4]

*Core
FIX: dirac-install-db.py: addDatabaseOptionsToCS has added a new keyed argument
NEW: SGETimeLeft.py: Support for SGE backend
FIX: If several extensions are installed, merge ConfigTemplate.cfg
NEW: Service framework - added monitoring of file descriptors open
NEW: Service framework - Reduced handshake timeout to prevent stuck threads
NEW: MySQL class with new high level methods - buildCondition,insertFields,updateFields
     deleteEntries, getFields, getCounters, getDistinctAttributeValues
FIX: ProcessPool - fixes in the locking mechanism with LockRing, stopping workers when the
     parent process is finished     
FIX: Added more locks to the LockRing
NEW: The installation tools are updated to install components by name with the components module specified as an option

*DMS
FIX: TransferDB.py - speed up the Throughput determination
NEW: dirac-dms-add-files: script similar to dirac-dms-remove-files, 
     allows for 1 file specification on the command line, using the usual dirac-dms-add-file options, 
     but also can take a text file in input to upload a bunch of files. Exit code is 0 only if all 
     was fine and is different for every error found. 
NEW: StorageElementProxy- support for data downloading with http protocol from arbitrary storage, 
     needed for the web data download
BUGFIX: FileCatalogCLI - replicate operation does a proper replica registration ( closes #5 )     
FIX: ReplicaManager - __cleanDirectory now working and thus dirac-dms-clean-directory

*WMS
NEW: CPU normalization script to run a quick test in the pilot, used by the JobWrapper
     to report the CPU consumption to the accounting
FIX: StalledJobAgent - StalledTimeHours and FailedTimeHours are read each cycle, refer to the 
     Watchdog heartBeat period (should be renamed); add NormCPUTime to Accounting record
NEW: SiteDirector - support for the operation per VO in multi-VO installations
FIX: StalledJobAgent - get ProcessingType from JDL if defined
BUGFIX: dirac-wms-job-peek - missing printout in the command
NEW: SiteDirector - take into account the number of already waiting pilots when evaluating the number of pilots to submit
FIX: properly report CPU usage when the Watchdog kill the payload.

*RSS
BUGFIX: Result in ClientCache table is a varchar, but the method was getting a datetime
NEW: CacheFeederAgent - VOBOX and SpaceTokenOccupancy commands added (ported from LHCbDIRAC)
CHANGE: RSS components get operational parameters from the Operations handler

*DataManagement
FIX: if there is no failed files, put an empty dict

*Transformation
FIX: Wrong calls to TCA::cleanMetadataCatalogFiles

[v6r3p19]

*WMS
FIX: gLitePilotDirector - fix the name of the MyProxy server to avoid crashes of the gLite WMS

[v6r3p18]

*Resources
BUGFIX: SRM2Storage - in checksum type evaluation

[v6r3p17]

*DataManagement
FIX: Fixes issues #783 and #781. Bugs in ReplicaManager removePhisicalReplica and getFilesFromDirectory
FIX: Return S_ERROR if missing jobid arguments
NEW: Checksum can be verified during FTS and SRM2Storage 

[v6r3p16]

*DataManagement
FIX: better monitoring of FTS channels 
FIX: Handle properly None value for channels and bandwidths

*Core
FIX: Properly calculate the release notes if there are newer releases in the release.notes file

[v6r3p15]

*DataManagement
FIX: if there is no failed files, put an empty dict

*Transformation
FIX: Wrong calls to TCA::cleanMetadataCatalogFiles


[v6r3p14]

* Core

BUGFIX: ProcessPool.py: clean processing and finalisation
BUGFIX: Pfn.py: don't check for 'FileName' in pfnDict

* DMS

NEW: dirac-dms-show-fts-status.py: script showing last hour history for FTS channels
NEW: TransferDBMonitoringHandler.py: new function exporting FST channel queues
BUGFIX: TransferAgent.py,RemovalAgent.py,RegistrationAgent.py - unlinking of temp proxy files, corection of values sent to gMonitor
BUGFIX: StrategyHandler - new config option 'AcceptableFailedFiles' to unblock scheduling for channels if problematic transfers occured for few files
NEW: TransferAgent,RemovalAgent,RegistrationAgent - new confing options for setting timeouts for tasks and ProcessPool finalisation
BUGFIX: ReplicaManager.py - reverse sort of LFNs when deleting files and directories to avoid blocks
NEW: moved StrategyHandler class def to separate file under DMS/private

* TMS

FIX: TransformationCleaningAgent.py: some refactoring, new way of disabling/enabline execution by 'EnableFlag' config option

[v6r3p13]

*Core
FIX: Added proper ProcessPool checks and finalisation

*DataManagement
FIX: don't set Files.Status to Failed for non-existign files, failover transfers won't go
FIX: remove classmethods here and there to unblock requestHolder
CHANGE: RAB, TA: change task timeout: 180 and 600 (was 600 and 900 respectively)
FIX: sorting replication tree by Ancestor, not hopAncestorgit add DataManagementSystem/Agent/TransferAgent.py
NEW: TA: add finalize
CHANGE: TransferAgent: add AcceptableFailedFiles to StrategyHandler to ban FTS channel from scheduling

[v6r3p12]

*Core
FIX: Platform.py - check if Popen.terminate is available (only from 2.6)

[v6r3p11]

*Core
FIX: ProcessPool with watchdog and timeouts

[v6r3p10]

*StorageManagement
BUGFIX: StorageElement - staging is a Read operation and should be allowed as such

*WMS
BUGFIX: InProcessComputingElement, JobAgent - proper return status code from the job wrapper

*Core
FIX: Platform - manage properly the case of exception in the ldconfig execution

[v6r3p9]

*DMS
FIX: TransferDB.getChannelObservedThroughput - the channelDict was created in a wrong way

[v6r3p8]

*Web
CHANGE: return back to the release web2012041601

[v6r3p7]

*Transformation
FIX: TransformationCleaningAgent - protection from deleting requests with jobID 0 

[v6r3p6]

*Core
FIX: dirac-install-db - proper key argument (follow change in InstallTools)
FIX: ProcessPool - release all locks every time WorkignProcess.run is executed, more fixes to come
FIX: dirac-configure - for Multi-Community installations, all vomsdir/vomses files are now created

*WMS
NEW: SiteDirector - add pilot option with CE name to allow matching of SAM jobs.
BUGFIX: dirac-pilot - SGE batch ID was overwriting the CREAM ID
FIX: PilotDirector - protect the CS master if there are at least 3 slaves
NEW: Watchdog - set LocalJobID in the SGE case

[v6r3p5]

*Core:
BUGFIX: ProcessPool - bug making TaskAgents hang after max cycles
BUGFIX: Graphs - proper handling plots with data containing empty string labels
FIX: GateWay - transfers were using an old API
FIX: GateWay - properly calculate the gateway URL
BUGFIX: Utilities/Pfn.py - bug in pfnunparse() when concatenating Path and FileName

*Accounting
NEW: ReportGenerator - make AccountingDB readonly
FIX: DataCache - set daemon the datacache thread
BUGFIX: BasePlotter - proper handling of the Petabyte scale data

*DMS:
BUGFIX: TransferAgent, RegistrationTask - typos 

[v6r3p4]

*DMS:
BUGFIX: TransferAgent - wrong value for failback in TA:execute

[v6r3p3]

*Configuration
BUGFIX: Operations helper - typo

*DMS:
FIX: TransferAgent - change the way of redirecting request to task

[v6r3p2]

*DMS
FIX: FTSRequest - updating metadata for accouting when finalizing FTS requests

*Core
FIX: DIRAC/__init__.py - default version is set to v6r3

[v6r3p1]

*WMS
CHANGE: Use ResourcesStatus and Resources helpers in the InputDataAgent logic

*Configuration
NEW: added getStorageElementOptions in Resources helper

*DMS
FIX: resourceStatus object created in TransferAgent instead of StrategyHandler

[v6r3]

*Core
NEW: Added protections due to the process pool usage in the locking logic

*Resources
FIX: LcgFileCatalogClient - reduce the number of retries: LFC_CONRETRY = 5 to 
     avoid combined catalog to be stuck on a faulty LFC server
     
*RSS
BUGFIX: ResourceStatus - reworked helper to keep DB connections     

*DMS
BUGFIX: ReplicaManager::CatalogBase::_callFileCatalogFcnSingleFile() - wrong argument

*RequestManagement
FIX: TaskAgents - set timeOut for task to 10 min (15 min)
NEW: TaskAgents - fill in Error fields in case of failing operations

*Interfaces
BUGFIX: dirac-wms-select-jobs - wrong use of the Dirac API

[v6r2p9]

*Core
FIX: dirac-configure - make use of getSEsForSite() method to determine LocalSEs

*WMS
NEW: DownloadInputData,InputDataByProtocol - check Files on Tape SEs are on Disk cache 
     before Download or getturl calls from Wrapper
CHANGE: Matcher - add Stalled to "Running" Jobs when JobLimits are applied   
CHANGE: JobDB - allow to specify required platform as Platform JDL parameter,
        the specified platform is taken into account even without /Resources/Computing/OSCompatibility section

*DMS
CHANGE: dirac-admin-allow(ban)-se - removed lhcb-grid email account by default, 
        and added switch to avoid sending email
FIX: TaskAgents - fix for non-existing files
FIX: change verbosity in failoverReplication 
FIX: FileCatalog - remove properly metadata indices 
BUGFIX: FileManagerBase - bugfix in the descendants evaluation logic  
FIX: TransferAgent and TransferTask - update Files.Status to Failed when ReplicaManager.replicateAndRegister 
     will fail completely; when no replica is available at all.

*Core
FIX: dirac-pilot - default lcg bindings version set to 2012-02-20

[v6r2p8]

*DMS:
CHANGE: TransferAgent - fallback to task execution if replication tree is not found

[v6r2p7]

*WMS
BUGFIX: SiteDirector - wrong CS option use: BundleProxy -> HttpProxy
FIX: SiteDirector - use short lines in compressed/encoded files in the executable
     python script

[v6r2p6]

*DataManagement
FIX: Bad logic in StrategyHandler:MinimiseTotalWait

*Core
CHANGE: updated GGUS web portal URL

*RSS
BUGFIX: meta key cannot be reused, it is popped from dictionary

*Framework
FIX: The Gateway service does not have a handler
NEW: ConfingTemplate entry for Gateway
FIX: distribution notes allow for word wrap

*WorkloadManagement
FIX: avoid unnecessary call if no LFN is left in one of the SEs
FIX: When Uploading job outputs, try first Local SEs, if any


[v6r2p5]

*RSS
BUGFIX: several minor bug fixes

*RequestManagement
BUGFIX: RequestDBMySQL - removed unnecessary request type check

*DMS
BUGFIX: FileCatalogClienctCLI - wrong evaluation of the operation in the find command
NEW: FileCatalog - added possibility to remove specified metadata for a given path 
BUGFIX: ReplicaManager - wrong operation order causing failure of UploadLogFile module

*Core
NEW: dirac-install - generate cshrc DIRAC environment setting file for the (t)csh 

*Interfaces
CHANGE: Job - added InputData to each element in the ParametricInputData

*WMS
CHANGE: dirac-jobexec - pass ParametericInputData to the workflow as a semicolon separated string

[v6r2p4]

*WMS
BUGFIX: StalledJobAgent - protection against jobs with no PilotReference in their parameters
BUGFIX: WMSAdministratorHandler - wrong argument type specification for getPilotInfo method

*StorageManagement
BUGFIX: RequestFinalizationAgent - no method existence check when calling RPC method

[v6r2p3]

*WMS
CHANGE: Matcher - fixed the credentials check in requestJob() to simplify it

*ConfigurationSystem
CHANGE: Operations helper - fix that allow no VO to be defined for components that do not need it

*Core
BUGFIX: InstallTools - when applying runsvctrl to a list of components make sure that the config server is treated first and the sysadmin service - last
        
[v6r2p2]

*WMS
BUGFIX: Matcher - restored logic for checking private pilot asking for a given DN for belonging to the same group with JOB_SHARING property.

[v6r2p1]

*RequestManagementSystem
BUGFIX: RequestCleaningAgent - missing import of the "second" interval definition 

[v6r2]

*General
FIX: replaced use of exec() python statement in favor of object method execution

*Accounting
CHANGE: Accounting 'byte' units are in powers of 1000 instead of powers of 1024 (closes #457)

*Core
CHANGE: Pfn.py - pfnparse function rewritten for speed up and mem usage, unit test case added
FIX: DISET Clients are now thread-safe. Same clients used twice in different threads was not 
closing the previous connection
NEW: reduce wait times in DISET protocol machinery to improve performance    
NEW: dirac-fix-mysql-script command to fix the mysql start-up script for the given installation
FIX: TransferClient closes connections properly
FIX: DISET Clients are now thread-safe. Same client used twice in different threads will not close the previous connection
CHANGE: Beautification and reduce wait times to improve performance
NEW: ProcessPool - added functionality to kill all children processes properly when destroying ProcessPool objects
NEW: CS Helper for LocalSite section, with gridEnv method
NEW: Grid module will use Local.gridEnv if nothing passed in the arguments
CHANGE: Add deprecated sections in the CS Operations helper to ease the transition
FIX: dirac-install - execute dirac-fix-mysql-script, if available, to fix the mysql.server startup script
FIX: dirac-distribution - Changed obsoleted tar.list file URL
FIX: typo in dirac-admin-add-host in case of error
CHANGE: dirac-admin-allow(ban)-se - use diracAdmin.sendMail() instead of NotificationClient.sendMail()

*Framework
BUGFIX: UserProfileDB - no more use of "type" variable as it is a reserved keyword 

*RequestManagement:
FIX: RequestDBFile - more consistent treatment of requestDB Path
FIX: RequestMySQL - Execution order is evaluated based on not Done state of subrequests
NEW: RequestCleaningAgent - resetting Assigned requests to Waiting after a configurable period of time

*RSS
CHANGE: RSS Action now inherits from a base class, and Actions are more homogeneous, they all take a uniform set of arguments. The name of modules has been changed from PolType to Action as well.
FIX: CacheFeederAgent - too verbose messages moved to debug instead of info level
BUGFIX: fixed a bug preventing RSS clients to connect to the services     
FIX: Proper services synchronization
FIX: Better handling of exceptions due to timeouts in GOCDBClient   
FIX: RSS.Notification emails are sent again
FIX: Commands have been modified to return S_OK, S_ERROR inside the Result dict. This way, policies get a S_ERROR / S_OK object. CacheFeederAgent has been updated accordingly.
FIX: allow clients, if db connection fails, to reconnect ( or at least try ) to the servers.
CHANGE: access control using CS Authentication options. Default is SiteManager, and get methods are all.
BUGFIX: MySQLMonkey - properly escaped all parameters of the SQL queries, other fixes.
NEW: CleanerAgent renamed to CacheCleanerAgent
NEW: Updated RSS scripts, to set element statuses and / or tokens.
NEW: Added a new script, dirac-rss-synch
BUGFIX: Minor bugfixes spotted on the Web development
FIX: Removed useless decorator from RSS handlers
CHANGE: ResourceStatus helper tool moved to RSS/Client directory, no RSS objects created if the system is InActive
CHANGE: Removed ClientFastDec decorator, using a more verbose alternative.
CHANGE: Removed useless usage of kwargs on helper functions.  
NEW: added getSESitesList method to RSSClient      
FIX: _checkFloat() checks INTEGERS, not datetimes

*DataManagement
CHANGE: refactoring of DMS agents executing requests, allow requests from arbitrary users
NEW: DFC - allow to specify multiple replicas, owner, mode when adding files
CHANGE: DFC - optimization of the directory size evaluation
NEW: Added CREATE TEMPORARY TABLES privilege to FileCatalogDB
CHANGE: DFC - getCatalogCounters() update to show numbers of directories
NEW: lfc_dfc_copy script to migrate data from LFC to DFC
FIX: dirac-dms-user-lfns - fixed the case when the baseDir is specified
FIX: FTS testing scripts were using sys.argv and getting confused if options are passed
NEW: DFC - use DirectoryUsage tables for the storage usage evaluations
NEW: DFC - search by metadata can be limited to a given directory subtree
NEW: DFC - search by both directory and file indexed metadata
BUGFIX: DFC - avoid crash if no directories or files found in metadata query
NEW: DFC FileCatalogHandler - define database location in the configuration
NEW: DFC - new FileCatalogFactory class, possibility to use named DFC services
FIX: FTSMonitor, FTSRequest - fixes in handling replica registration, setting registration requests in FileToCat table for later retry
FIX: Failover registration request in the FTS agents.      
FIX: FTSMonitor - enabled to register new replicas if even the corresponding request were removed from the RequestManagement 
FIX: StorageElement - check if SE has been properly initialized before executing any method     
CHANGE: LFC client getReplica() - make use of the new bulk method lfc.lfc_getreplicasl()
FIX: LFC client - protect against getting None in lfc.lfc_readdirxr( oDirectory, "" )  
FIX: add extra protection in dump method of StorageElement base class
CHANGE: FailoverTransfer - create subrequest per catalog if more than one catalog

*Interface
NEW: Job.py - added method to handle the parametric parameters in the workflow. They are made available to the workflow_commons via the key 'GenericParameters'.
FIX: Dirac.py - fix some type checking things
FIX: Dirac.py - the addFile() method can now register to more than 1 catalog.

*WMS
FIX: removed dependency of the JobSchedulingAgent on RSS. Move the getSiteTier functionality to a new CS Helper.
FIX: WMSAdministratorHandler - Replace StringType by StringTypes in the export methods argument type
FIX: JobAgent - Set explicitly UseServerCertificate to "no" for the job executable
NEW: dirac-pilot - change directory to $OSG_WN_TMP on OSG sites
FIX: SiteDirector passes jobExecDir to pilot, this defaults to "." for CREAM CEs. It can be set in the CS. It will not make use of $TMPDIR in this case.
FIX: Set proper project and release version to the SiteDirector     
NEW: Added "JobDelay" option for the matching, refactored and added CS options to the matcher
FIX: Added installation as an option to the pilots and random MyProxyServer
NEW: Support for parametric jobs with parameters that can be of List type

*Resources
NEW: Added SSH Grid Engine Computing Element
NEW: Added SSH Computing Element
FIX: make sure lfc client will not try to connect for several days

*Transformation
FIX: TransformationDB - in setFileStatusForTransformation() reset ErrorCount to zero if "force" flag and    the new status is "unused"
NEW: TransformationDB - added support for dictionary in metadata for the InputDataQuery mechanism     

[v6r1p13]

*WMS
FIX: JobSchedulingAgent - backported from v6r2 use of Resources helper

[v6r1p12]

*Accounting
FIX: Properly delete cached plots

*Core
FIX: dirac-install - run externals post install after generating the versions dir

[v6r1p11]

*Core
NEW: dirac-install - caches locally the externals and the grid bundle
FIX: dirac-distribution - properly generate releasehistory and releasenotes

[v6r1p10]

*WorloadManagement
FIX: JobAgent - set UseServerCertificate option "no" for the job executable

[v6r1p9]

*Core
FIX: dirac-configure - set the proper /DIRAC/Hostname when defining /LocalInstallation/Host

*DataManagement
FIX: dirac-dms-user-lfns - fixed the case when the baseDir is specified
BUGFIX: dirac-dms-remove-files - fixed crash in case of returned error report in a form of dictionary 

[v6r1p8]

*Web
FIX: restored Run panel in the production monitor

*Resources
FIX: FileCatalog - do not check existence of the catalog client module file

[v6r1p7]

*Web
BUGFIX: fixed scroll bar in the Monitoring plots view

[v6r1p6]

*Core
FIX: TransferClient closes connections properly

[v6r1p5]

*Core
FIX: DISET Clients are now thread-safe. Same clients used twice in different threads was not 
     closing the previous connection
NEW: reduce wait times in DISET protocol machinery to improve performance   

[v6r1p4]

*RequestManagement
BUGFIX: RequestContainer - in isSubRequestDone() treat special case for subrequests with files

*Transformation
BUGFIX: TransformationCleaningAgent - do not clear requests for tasks with no associated jobs

[v6r1p3]

*Framework
NEW: Pass the monitor down to the request RequestHandler
FIX: Define the service location for the monitor
FIX: Close some connections that DISET was leaving open

[v6r1p2]

*WorkloadManagement
BUGFIX: JobSchedulingAgent - use getSiteTiers() with returned direct value and not S_OK

*Transformation
BUGFIX: Uniform use of the TaskManager in the RequestTaskAgent and WorkflowTaskAgent

[v6r1p1]

*RSS
BUGFIX: Alarm_PolType now really send mails instead of crashing silently.

[v6r1]

*RSS
CHANGE: Major refactoring of the RSS system
CHANGE: DB.ResourceStatusDB has been refactored, making it a simple wrapper round ResourceStatusDB.sql with only four methods by table ( insert, update, get & delete )
CHANGE: DB.ResourceStatusDB.sql has been modified to support different statuses per granularity.
CHANGE: DB.ResourceManagementDB has been refactored, making it a simple wrapper round ResourceStatusDB.sql with only four methods by table ( insert, update, get & delete )
CHANGE: Service.ResourceStatusHandler has been refactored, removing all data processing, making it an intermediary between client and DB.
CHANGE: Service.ResourceManagementHandler has been refactored, removing all data processing, making it an intermediary between client and DB.
NEW: Utilities.ResourceStatusBooster makes use of the 'DB primitives' exposed on the client and does some useful data processing, exposing the new functions on the client.
NEW: Utilities.ResourceManagementBooster makes use of the 'DB primitives' exposed on the client and does some useful data processing, exposing the new functions on the client.
CHANGE: Client.ResourceStatusClient has been refactorerd. It connects automatically to DB or to the Service. Exposes DB and booster functions.
CHANGE: Client.ResourceManagementClient has been refactorerd. It connects automatically to DB or to the Service. Exposes DB and booster functions.
CHANGE: Agent.ClientsCacheFeederAgent renamed to CacheFeederAgent. The name was not accurate, as it also feeds Accouting Cache tables.
CHANGE: Agent.InspectorAgent, makes use of automatic API initialization.
CHANGE: Command. refactor and usage of automatic API initialization.
CHANGE: PolicySystem.PEP has reusable client connections, which increase significantly performance.
CHANGE: PolicySystem.PDP has reusable client connections, which increase significantly performance.
NEW: Utilities.Decorators are syntactic sugar for DB, Handler and Clients.
NEW: Utilities.MySQLMonkey is a mixture of laziness and refactoring, in order to generate the SQL statements automatically. Not anymore sqlStatemens hardcoded on the RSS.
NEW: Utilities.Validator are common checks done through RSS modules
CHANGE: Utilities.Synchronizer syncs users and DIRAC sites
CHANGE: cosmetic changes everywhere, added HeadURL and RCSID
CHANGE: Removed all the VOExtension logic on RSS
BUGFIX: ResourceStatusHandler - getStorageElementStatusWeb(), access mode by default is Read
FIX: RSS __init__.py will not crash anymore if no CS info provided
BUGFIX: CS.getSiteTier now behaves correctly when a site is passed as a string

*dirac-setup-site
BUGFIX: fixed typos in the Script class name

*Transformation
FIX: Missing logger in the TaskManager Client (was using agent's one)
NEW: Added UnitTest class for TaskManager Client

*DIRAC API
BUGFIX: Dirac.py. If /LocalSite/FileCatalog is not define the default Catalog was not properly set.
FIX: Dirac.py - fixed __printOutput to properly interpret the first argument: 0:stdout, 1:stderr
NEW: Dirac.py - added getConfigurationValue() method

*Framework
NEW: UsersAndGroups agent to synchronize users from VOMRS server.

*dirac-install
FIX: make Platform.py able to run with python2.3 to be used inside dirac-install
FIX: protection against the old or pro links pointing to non-existent directories
NEW: make use of the HTTP proxies if available
FIX: fixed the logic of creating links to /opt/dirac directories to take into account webRoot subdirs

*WorkloadManagement
FIX: SiteDirector - change getVO() function call to getVOForGroup()

*Core:
FIX: Pfn.py - check the sanity of the pfn and catch the erroneous case

*RequestManagement:
BUGFIX: RequestContainer.isSubrequestDone() - return 0 if Done check fails

*DataManagement
NEW: FileCatalog - possibility to configure multiple FileCatalog services of the same type

[v6r0p4]

*Framework
NEW: Pass the monitor down to the request RequestHandler
FIX: Define the service location for the monitor
FIX: Close some connections that DISET was leaving open

[v6r0p3]

*Framework
FIX: ProxyManager - Registry.groupHasProperties() wasn't returning a result 
CHANGE: Groups without AutoUploadProxy won't receive expiration notifications 
FIX: typo dirac-proxy-info -> dirac-proxy-init in the expiration mail contents
CHANGE: DISET - directly close the connection after a failed handshake

[v6r0p2]

*Framework
FIX: in services logs change ALWAYS log level for query messages to NOTICE

[v6r0p1]

*Core
BUGFIX: List.uniqueElements() preserves the other of the remaining elements

*Framework
CHANGE: By default set authorization rules to authenticated instead of all
FIX: Use all required arguments in read access data for UserProfileDB
FIX: NotificationClient - dropped LHCb-Production setup by default in the __getRPSClient()

[v6r0]

*Framework
NEW: DISET Framework modified client/server protocol, messaging mechanism to be used for optimizers
NEW: move functions in DIRAC.Core.Security.Misc to DIRAC.Core.Security.ProxyInfo
CHANGE: By default log level for agents and services is INFO
CHANGE: Disable the log headers by default before initializing
NEW: dirac-proxy-init modification according to issue #29: 
     -U flag will upload a long lived proxy to the ProxyManager
     If /Registry/DefaultGroup is defined, try to generate a proxy that has that group
     Replaced params.debugMessage by gLogger.verbose. Closes #65
     If AutoUploadProxy = true in the CS, the proxy will automatically be uploaded
CHANGE: Proxy upload by default is one month with dirac-proxy-upload
NEW: Added upload of pilot proxies automatically
NEW: Print info after creating a proxy
NEW: Added setting VOMS extensions automatically
NEW: dirac-proxy-info can also print the information of the uploaded proxies
NEW: dirac-proxy-init will check that the lifetime of the certificate is less than one month and advise to renew it
NEW: dirac-proxy-init will check that the certificate has at least one month of validity
FIX: Never use the host certificate if there is one for dirac-proxy-init
NEW: Proxy manager will send notifications when the uploaded proxies are about to expire (configurable via CS)
NEW: Now the proxyDB also has a knowledge of user names. Queries can use the user name as a query key
FIX: ProxyManager - calculate properly the dates for credentials about to expire
CHANGE: ProxyManager will autoexpire old proxies, also auto purge logs
CHANGE: Rename dirac-proxy-upload to dirac-admin-proxy-upload
NEW: dirac-proxy-init will complain if the user certificate has less than 30 days
CHANGE: SecurityLogging - security log level to verbose
NEW: OracleDB - added Array type 
NEW: MySQL - allow definition of the port number in the configuration
FIX: Utilities/Security - hash VOMS Attributes as string
FIX: Utilities/Security - Generate a chain hash to discover if two chains are equal
NEW: Use chain has to discover if it has already been dumped
FIX: SystemAdministrator - Do not set  a default lcg version
NEW: SystemAdministrator - added Project support for the sysadmin
CHANGE: SysAdmin CLI - will try to connect to the service when setting the host
NEW: SysAdmin CLI - colorization of errors in the cli
NEW: Logger - added showing the thread id in the logger if enabled
     
*Configuration
NEW: added getVOfromProxyGroup() utility
NEW: added getVoForGroup() utility, use it in the code as appropriate
NEW: added Registry and Operations Configuration helpers
NEW: dirac-configuration-shell - a configuration script for CS that behaves like an UNIX shellCHANGE: CSAPI - added more functionality required by updated configuration console
NEW: Added possibility to define LocalSE to any Site using the SiteLocalSEMapping 
     section on the Operations Section     
NEW: introduce Registry/VO section, associate groups to VOs, define SubmitPools per VO
FIX: CE2CSAgent - update the CEType only if there is a relevant info in the BDII  

*ReleaseManagement
NEW: release preparations and installation tools based on installation packages
NEW: dirac-compile-externals will try go get a DIRAC-free environment before compiling
NEW: dirac-disctribution - upload command can be defined via defaults file
NEW: dirac-disctribution - try to find if the version name is a branch or a tag in git and act accordingly
NEW: dirac-disctribution - added keyword substitution when creating a a distribution from git
FIX: Install tools won't write HostDN to the configuration if the Admin username is not set 
FIX: Properly set /DIRAC/Configuration/Servers when installing a CS Master
FIX: install_site.sh - missing option in wget for https download: --no-check-certificate
FIX: dirac-install-agent(service) - If the component being installed already has corresponding 
     CS section, it is not overwritten unless explicitly asked for
NEW: dirac-install functionality enhancement: start using the switches as defined in issue #26;
CHANGE: dirac-install - write the defaults if any under defaults-.cfg so dirac-configure can 
        pick it up
FIX: dirac-install - define DYLD_LIBRARY_PATH ( for Mac installations )     
NEW: dirac-install - put all the goodness under a function so scripts like lhcb-proxy-init can use it easily
FIX: dirac-install - Properly search for the LcgVer
NEW: dirac-install will write down the releases files in -d mode   
CHANGE: use new dirac_install from gothub/integration branch in install_site.sh
NEW: Extensions can request custom external dependencies to be installed via pip when 
     installing DIRAC.
NEW: LCG bundle version can be defined on a per release basis in the releases.cfg 
NEW: dirac-deploy-scripts - when setting the lib path in the deploy scripts. 
     Also search for subpaths of the libdir and include them
NEW: Install tools - plainly separate projects from installations

*Accounting
CHANGE: For the WMSHistory type, send as JobSplitType the JobType
CHANGE: Reduced the size of the max key length to workaround mysql max bytes for index problem
FIX: Modified buckets width of 1week to 1 week + 1 day to fix summer time end week (1 hour more )

*WorkloadManagement
CHANGE: SiteDirector - simplified executable generation
NEW: SiteDirector - few more checks of error conditions   
NEW: SiteDirector - limit the queue max length to the value of MaxQueueLengthOption 
     ( 3 days be default )
BUGFIX: SiteDirector - do not download pilot output if the flag getPilotOutput is not set     
NEW: JobDB will extract the VO when applying DIRAC/VOPolicy from the proper VO
FIX: SSHTorque - retrieve job status by chunks of 100 jobs to avoid too long
NEW: glexecComputingElement - allow glexecComputingElement to "Reschedule" jobs if the Test of
     the glexec fails, instead of defaulting to InProcess. Controlled by
     RescheduleOnError Option of the glexecComputingElement
NEW: SandboxStore - create a different SBPath with the group included     
FIX: JobDB - properly treat Site parameter in the job JDL while rescheduling jobs
NEW: JobSchedulingAgent - set the job Site attribute to the name of a group of sites corresponding 
     to a SE chosen by the data staging procedure 
CHANGE: TimeLeft - call batch system commands with the ( default ) timeout 120 sec
CHANGE: PBSTimeLeft - uses default CPU/WallClock if not present in the output  
FIX: PBSTimeLeft - proper handling of (p)cput parameter in the batch system output, recovery of the
     incomplete batch system output      
NEW: automatically add SubmitPools JDL option of the job owner's VO defines it     
NEW: JobManager - add MaxParametericJobs option to the service configuration
NEW: PilotDirector - each SubmitPool or Middleware can define TargetGrids
NEW: JobAgent - new StopOnApplicationFailure option to make the agent exiting the loop on application failure
NEW: PilotAgentsDB - on demand retrieval of the CREAM pilot output
NEW: Pilot - proper job ID evaluation for the OSG sites
FIX: ComputingElement - fixed proxy renewal logic for generic and private pilots
NEW: JDL - added %j placeholder in the JDL to be replaced by the JobID
BUGFIX: DownloadInputData - bug fixed in the naming of downloaded files
FIX: Matcher - set the group and DN when a request gets to the matcher if the request is not 
     coming from a pilot
FIX: Matcher = take into account JobSharing when checking the owner for the request
CHANGE: PilotDirector, dirac-pilot - interpret -V flag of the pilot as Installation name

*DataManagement
FIX: FileCatalog/DiractoryLevelTree - consistent application of the max directory level using global 
     MAX_LEVELS variable
FIX: FileCatalog - Directory metadata is deleted together with the directory deletion, issue #40    
CHANGE: FileCatalog - the logic of the files query by metadata revisited to increase efficiency 
FIX: LcgFileCatalog - use lfcthr and call lfcthr.init() to allow multithread
     try the import only once and just when LcgFileCatalogClient class is intantiated
NEW: LcgFileCatalogClient - new version of getPathPermissions relying on the lfc_access method to solve the problem
     of multiple user DNs in LFC.     
FIX: StorageElement - get service CS options with getCSOption() method ( closes #97 )
FIX: retrieve FileCatalogs as ordered list, to have a proper default.
CHANGE: FileCatalog - allow up to 15 levels of directories
BUGFIX: FileCatalog - bug fixes in the directory removal methods (closes #98)
BUGFIX: RemovalAgent - TypeError when getting JobID in RemovalAgent
BUGFIX: RemovalAgent - put a limit to be sure the execute method will end after a certain number of iterations
FIX: DownloadInputData - when files have been uploaded with lcg_util, the PFN filename
     might not match the LFN file name
FIX: putting FTSMonitor web page back
NEW: The default file catalog is now determined using /LocalSite/FileCatalog. The old behavior 
     is provided as a fallback solution
NEW: ReplicaManager - can now deal with multiple catalogs. Makes sure the surl used for removal is 
the same as the one used for registration.   
NEW: PoolXMLCatalog - added getTypeByPfn() function to get the type of the given PFN  
NEW: dirac-dms-ban(allow)-se - added possibility to use CheckAccess property of the SE

*StorageManagement
FIX: Stager - updateJobFromStager(): only return S_ERROR if the Status sent is not
recognized or if a state update fails. If the jobs has been removed or
has moved forward to another status, the Stager will get an S_OK and
should forget about the job.
NEW: new option in the StorageElement configuration "CheckAccess"
FIX: Requests older than 1 day, which haven't been staged are retried. Tasks older than "daysOld" 
     number of days are set to Failed. These tasks have already been retried "daysOld" times for staging.
FIX: CacheReplicas and StageRequests records are kept until the pin has expired. This way the 
     StageRequest agent will have proper accounting of the amount of staged data in cache.
NEW: FTSCleaningAgent will allow to fix transient errors in RequestDB. At the moment it's 
     only fixing Requests for which SourceTURL is equal to TargetSURL.
NEW: Stager - added new command dirac-stager-stage-files          
FIX: Update Stager code in v6 to the same point as v5r13p37
FIX: StorageManager - avoid race condition by ensuring that Links=0 in the query while removing replicas

*RequestManagement
FIX: RequestDBFile - get request in chronological order (closes issue #84)
BUGFIX: RequestDBFile - make getRequest return value for getRequest the same as for

*ResourceStatusSystem
NEW: Major code refacoring. First refactoring of RSS's PEP. Actions are now function 
     defined in modules residing in directory "Actions".
NEW: methods to store cached environment on a DB and ge them.
CHANGE: command caller looks on the extension for commands.
CHANGE: RSS use now the CS instead of getting info from Python modules.
BUGFIX: Cleaned RSS scripts, they are still prototypes
CHANGE: PEP actions now reside in separate modules outside PEP module.
NEW: RSS CS module add facilities to extract info from CS.
CHANGE: Updating various RSS tests to make them compatible with
changes in the system.
NEW: CS is used instead of ad-hoc configuration module in most places.
NEW: Adding various helper functions in RSS Utils module. These are
functions used by RSS developers, including mainly myself, and are
totally independant from the rest of DIRAC.
CHANGE: Mostly trivial changes, typos, etc in various files in RSS     
CHANGE: TokenAgent sends e-mails with current status   

*Transformation
CHANGE: allow Target SE specification for jobs, Site parameter is not set in this case
CHANGE: TransformationAgent  - add new file statuses in production monitoring display
CHANGE: TransformationAgent - limit the number of files to be treated in TransformationAgent 
        for replication and removal (default 5000)
BUGFIX: TransformationDB - not removing task when site is not set
BUGFIX: TransformationCleaningAgent - archiving instead of cleaning Removal and Replication 
        transformations 
FIX: TransformationCleaningAgent - kill jobs before deleting them        

*Workflow
NEW: allow modules to define Input and Output parameters that can be
     used instead of the step_commons/workflow_commons (Workflow.py, Step.py, Module.py)

*Various fixes
BUGFIX: Mail.py uses SMTP class rather than inheriting it
FIX: Platform utility will properly discover libc version even for the new Ubuntu
FIX: Removed old sandbox and other obsoleted components<|MERGE_RESOLUTION|>--- conflicted
+++ resolved
@@ -1,4 +1,3 @@
-<<<<<<< HEAD
 [v7r0-pre3]
 
 *Accounting
@@ -34,7 +33,7 @@
 *Docs
 FIX: Better dirac.cfg example configuration for web
 NEW: (#3744) Add WMS documentation in DeveloperGuide/Systems
-=======
+
 [v6r20p13]
 
 *FrameworkSystem
@@ -70,7 +69,6 @@
              the current Configuration and the ConfigTemplates. Allows one to find wrong or 
              missing option names or just see the difference between the current settings and 
              the default values.
->>>>>>> 456ff2fd
 
 [v6r20p12]
 
