<<<<<<< HEAD
[v6r11-pre15]

*Core
FIX: Client - fix in __getattr__() to provide dir() functionality
CHANGE: dirac-configure - use Registry helper to get VOMS servers information
BUGFIX: ObjectLoader - extensions must be looked up first for plug-ins
CHANGE: Misc.py - removed obsoleted

*Configuration
CHANGE: Resources.getDIRACPlatform() returns a list of compatible DIRAC platforms
NEW: Resources.getDIRACPlatforms() used to access platforms from /Resources/Computing/OSCompatibility
     section
NEW: Registry - added getVOs() and getVOMSServerInfo()     
NEW: CE2CSAgent - added VO management

*Accounting
FIX: AccountingDB, Job - extra checks for invalid values

*WMS
NEW: WMS tags to allow jobs require special site/CE/queue properties  
CHANGES: DownloadInputData, InputDataByProtocol, InputDataResolution - allows to get multiple 
         PFNs for the protocol resolution
NEW: JobDB, JobMonitoringHandler - added traceJobParameters(s)() methods     
CHANGE: TaskQueueDirector - use ObjectLoader to load directors    

*DMS
NEW: DataManager to replace ReplicaManager class ( simplification, streamlining )
FIX: InputDataByProtocol - fix the case where file is only on tape
FIX: FTSAgent - multiple fixes

*Interfaces
CHANGE: Dirac - instantiate SandboxStoreClient and WMSClient when needed, not in the constructor
CHANGE: Job - removed setSystemConfig() method
NEW: Job.py - added setTag() interface

*Resources
CHANGE: StorageElement - changes to avoid usage PFNs
FIX: XROOTStorage, SRM2Storage - changes in PFN construction 

*RSS
NEW: added commands dirac-rss-query-db and dirac-rss-query-dtcache

*RMS
CHANGE: ReqDB - added Foreign Keys to ReqDB tables
NEW: dirac-rms-reset-request command

*SMS
FIX: few minor fixes to avoid pylint warnings
=======
[v6r10p22]

*CS
CHANGE: Operations helper - if not given, determine the VO from the current proxy 

*Resources
FIX: glexecComputingElement - allows Application Failed with Errors results to show through, 
     rather than be masked by false "glexec CE submission" errors
     
*DMS     
CHANGE: ReplicaManager - in getReplicas() rebuild PFN if 
        <Operations>/DataManagement/UseCatalogPFN option is set to False ( True by default )
>>>>>>> 59b44e71

[v6r10p21]

*Configuration
FIX: CSGlobals - allow to specify extensions in xxxDIRAC form in the CS

*Interfaces
FIX: Job - removed self.reqParams
FIX: Job - setSubmitPools renamed to setSubmitPool, fixed parameter definition string

*WMS
FIX: JobMonitorigHandler, JobPolicy - allow JobMonitor property to access job information

[v6r10p20]

*DMS
FIX: FTSAgent/Client, ReplicateAndRegister - fixes to properly process failed
     FTS request scheduling

[v6r10p19]

*DMS
FIX: FTSAgent - putRequest when leaving processRequest
FIX: ReplicaManager - bug in getReplicas() in dictionary creation

[v6r10p18]

*DMS
FIX: ReplicateAndRegister - dictionary items incorrectly called in ftsTransfer()

[v6r10p17]

*RMS
FIX: RequestDB.py - typo in a table name
NEW: ReqManagerHandler - added getDistinctValues() to allow selectors in the web page

*DMS
CHANGE: ReplicaManager - bulk PFN lookup in getReplicas()

[v6r10p16]

*Framework
NEW: PlottingClient - added curveGraph() function

*Transformation
FIX: TaskManagerAgentBase - add the missing Scheduled state

*WMS
FIX: TaskQueueDB - reduced number of lines in the matching parameters printout

*DMS
FIX: dirac-dms-show-se-status - exit on error in the service call, closes #1840

*Interface
FIX: API.Job - removed special interpretation of obsoleted JDLreqt type parameters

*Resources
FIX: SSHComputingElement - increased timeout in getJobStatusOnHost() ssh call, closes #1830

[v6r10p15]

*DMS
FIX: FTSAgent - added missing monitoring activity
FIX: FileCatalog - do not check directory permissions when creating / directory

*Resources
FIX: SSHTorqueComputingElement - removed obsoleted stuff

[v6r10p14]

*SMS
FIX: RequestPreparationAgent - typo fixed

[v6r10p13]

*SMS
FIX: RequestPreparationAgent - use ReplicaManager to get active replicas

*DMS
FIX: ReplicaManager - getReplicas returns all replicas ( in all statuses ) by default
CHANGE: FC/SecurityManager - give full ACL access to the catalog to groups with admin rights

*WMS
CHANGE: SiteDirector - changes to reduce the load on computing elements
FIX: JobWrapper - do not set Completed status for the case with failed application thread

[v6r10p12]

*WMS
CHANGE: Replace consistently everywhere SAM JobType by Test JobType
FIX: JobWrapper - the outputSandbox should be always uploaded (outsized, in failed job)

*DMS
FIX: RemoveFile - bugfix
FIX: ReplicateAndRegister - fixes in the checksum check, retry failed FTS transfer 
     with RM transfer
NEW: RegisterReplica request operation     

*RMS
FIX: ReqClient - fix in the request state machine
FIX: Request - enhance digest string
NEW: dirac-dms-reset-request command
CHANGE: dirac-rms-show-request - allow selection of a request by job ID

*TS
FIX: TransformationDB - in getTransformationParameters() dropped "Submitted" counter 
     in the output

[v6r10p11]

*Core
FIX: X509Chain - cast life time to int before creating cert

*Accounting
FIX: DataStoreClient - self.__maxRecordsInABundle = 5000 instead of 1000
FIX: JobPolicy - allow access for JOB_MONITOR property

*RMS
FIX: ReqClient - fix the case when a job is Completed but in an unknown minor status

*Resources
BUGFIX: ProxyStorage - use checkArgumentFormat() instead of self.__checkArgumentFormatDict()

[v6r10p10]

*DMS
FIX: Several fixes to make FTS accounting working (FTSAgent/Job, ReplicaManager, File )

[v6r10p9]

*Core
BUGFIX: LineGraph - Ymin was set to a minimal plot value rather than 0.

*DMS
CHANGE: FTSJob(Agent) - get correct information for FTS accounting (registration)

[v6r10p8]

*Core
FIX: InstallTools - admin e-mail default location changed

*Framework
FIX: SystemAdministratorClientCLI - allow "set host localhost"
FIX: BundleDelivery - protect against empty bundle

*WMS
FIX: SiteDirector - Pass siteNames and ceList as None if any is accepted
FIX: WorkloadManagement.ConfigTemplate.SiteDorectory - set Site to Any by default 

*DMS
FIX: FileCatalogCLI - ignore Datasets in ls command for backward compatibility

*Resources
FIX: SSH - some platforms use Password instead of password prompt

[v6r10p7]

*Core
FIX: dirac-install - execute dirac-fix-mysql-script and dirac-external-requirements after sourcing the environment
FIX: InstallTools - set basedir variable in fixMySQLScript()
FIX: InstallTools - define user root@host.domain in installMySQL()

*Framework
BUGFIX: SystemAdministratorCLI - bug fixed in default() call signature

*DMS
FIX: FTSRequest - handle properly FTS server in the old system 
FIX: ReplicaManager - check if file is in FC before removing 
FIX: Request/RemovalTask - handle properly proxies for removing files 
BUGFIX: DatasetManager - in the table description

[v6r10p6]

*Core
FIX: X509Certificate - reenabled fix in getDIRACGroup()

*Configuration
FIX: CSAPI - Group should be taken from the X509 chain and not the certificate

*RMS
CHANGE: ReqClient - if the job does not exist, do not try further finalization

[v6r10p5]

*Core
FIX: X509Certificate - reverted fix in getDIRACGroup()

[v6r10p4]

*Core
NEW: dirac-info - extra printout
CHANGE: PrettyPrint - extra options in printTable()
FIX: X509Certificate - bug fixed in getDIRACGroup()

*Framework
NEW: SystemAdministratorCLI - new showall command to show components across hosts
NEW: ProxyDB - allow to upload proxies without DIRAC group

*RMS
CHANGE: ReqClient - requests from failed jobs update job status to Failed
CHANGE: RequestTask - retry in the request finalize()

[v6r10p3]

*Configuration
CHANGE: Registry - allow to define a default group per user

*WMS
BUGFIX: JobReport - typo in generateForwardDISET()

[v6r10p2]

*TMS
CHANGE: Backward compatibility fixes when setting the Transformation files status

*DMS
BUGFIX: ReplicateAndRegister - bugfix when replicating to multiple destination by ReplicaManager

*WMS
BUGFIX: JobManager - bug fix when deleting no-existing jobs

[v6r10p1]

*RMS
FIX: ReqDB.Operations - Arguments field changed type from BLOB to MEDIUMBLOB

*DMS
FIX: FileCatalog - check for non-exiting directories in removeDirectory()

*TMS
FIX: TransformationDB - removed constraint that was making impossible to derive a production

[v6r10]

*Core
FIX: Several fixes on DB classes(AccountingDB, SystemLoggingDB, UserProfileDB, TransformationDB, 
     JobDB, PilotAgentsDB) after the new movement to the new MySQL implementation with a persistent 
     connection per running thread
NEW: SystemAdministratorCLI - better support for executing remote commands 
FIX: DIRAC.__init__.py - avoid re-definition of platform variable    
NEW: Graphs - added CurveGraph class to draw non-stacked lines with markers
NEW: Graphs - allow graphs with negative Y values
NEW: Graphs - allow to provide errors with the data and display them in the CurveGraph
FIX: InstallTools - fix for creation of the root@'host' user in MySQL 
FIX: dirac-install - create links to permanent directories before module installation
CHANGE: InstallTools - use printTable() utility for table printing
CHANGE: move printTable() utility to Core.Utilities.PrettyPrint
NEW: added installation configuration examples
FIX: dirac-install - fixBuildPath() operates only on files in the directory
FIX: VOMSService - added X-VOMS-CSRF-GUARD to the html header to be compliant with EMI-3 servers

*CS
CHANGE: getVOMSVOForGroup() uses the VOMSName option of the VO definition 
NEW: CE2CSAgent - added ARC CE information lookup

*Framework
FIX: SystemAdministratorIntegrator - use Host option to get the host address in addition to the section name, closes #1628
FIX: dirac-proxy-init - uses getVOMSVOForGroup() when adding VOMS extensions

*DMS
CHANGE: DFC - optimization and bug fixes of the bulk file addition
FIX: TransferAgent - protection against badly defined LFNs in collectFiles()
NEW: DFC - added getDirectoryReplicas() service method support similar to the LFC
CHANGE: DFC - added new option VisibleReplicaStatus which is used in replica getting commands
CHANGE: FileCatalogClientCLI client shows number of replicas in the 2nd column rather than 
        unimplemented number of links
CHANGE: DFC - optimizations for the bulk replica look-up
CHANGE: DFC updated scalability testing tool FC_Scaling_test.py        
NEW: DFC - methods returning replicas provide also SE definitions instead of PFNs to construct PFNs on the client side
NEW: DFC - added getReplicasByMetadata() interface
CHANGE: DFC - optimized getDirectoryReplicas()
CHANGE: FileCatalogClient - treat the reduced output from various service queries restoring LFNs and PFNs on the fly
NEW: DFC - LFNPFNConvention flag can be None, Weak or Strong to facilitate compatibility with LFC data 
CHANGE: FileCatalog - do not return PFNs, construct them on the client side
CHANGE: FileCatalog - simplified FC_Scaling_test.py script
NEW: FileCatalog/DatasetManager class to define and manipulate datasets corresponding to meta queries
NEW: FileCatalogHandler - new interface methods to expose DatasetManager functionality
NEW: FileCatalogClientCLI - new dataset family of commands
FIX: StorageFactory, ReplicaManager - resolve SE alias name recursively
FIX: FTSRequest, ReplicaManager, SRM2Storage - use current proxy owner as user name in accounting reports, closes #1602
BUGFIX: FileCatalogClientCLI - bug fix in do_ls, missing argument to addFile() call, closes #1658
NEW: FileCatalog - added new setMetadataBulk() interface, closes #1358
FIX: FileCatalog - initial argument check strips off leading lfn:, LFN:, /grid, closes #448
NEW: FileCatalog - added new setFileStatus() interface, closes #170, valid and visible file and replica statuses can be defined in respective options.
CHANGE: multiple new FTS system fixes
CHANGE: uniform argument checking with checkArgumentFormat() in multiple modules
CHANGE: FileCatalog - add Trash to the default replica valid statuses
CHANGE: ReplicaManager,FTSRequest,StorageElement - no use of PFN as returned by the FC except for file removal,
        rather constructing it always on the fly
        
*SMS
CHANGE: PinRequestAgent, SENamespaceCatalogCheckAgent - removed
CHANGE: Use StorageManagerClient instead of StorageDB directly        

*WMS
CHANGE: JobPolicy - optimization for bulk job verification
NEW: JobPolicy - added getControlledUsers() to get users which jobs can be accessed for 
     a given operation
CHANGE: JobMonitoringHandler - Avoid doing a selection of all Jobs, first count matching jobs 
        and then use "limit" to select only the required JobIDs.
NEW: JobMonitoringHandler - use JobPolicy to filter jobs in getJobSummaryWeb()
NEW: new Operations option /Services/JobMonitoring/GlobalJobsInfo ( True by default ) to 
     allow or not job info lookup by anybody, used in JobMonitoringHandler       
BUGFIX: SiteDirector - take into account the target queue Platform
BUGFIX: JobDB - bug in __insertNewJDL()    
CHANGE: dirac-admin-show-task-queues - enhanced output  
CHANGE: JobLoggingDB.sql - use trigger to manage the new LoggingInfo structure  
CHANGE: JobWrapper - trying several times to upload a request before declaring the job failed
FIX: JobScheduling executor - fix race condition that causes a job to remain in Staging
NEW: SiteDirector - do not touch sites for which there is no work available
NEW: SiteDirector - allow sites not in mask to take jobs with JobType Test
NEW: SiteDirector - allow 1 hour grace period for pilots in Unknown state before aborting them
CHANGE: Allow usage of non-plural form of the job requirement options ( PilotType, GridCE, BannedSite, 
        SubmitPool ), keep backward compatibility with a plural form
        
*RSS
FIX: DowntimeCommand - take the latest Downtime that fits    
NEW: porting new Policies from integration  
NEW: RSS SpaceToken command querying endpoints/tokens that exist  
        
*Resources
NEW: added SSHOARComputingElement class 
NEW: added XROOTStorage class       
FIX: CREAMComputingElement - extra checks for validity of returned pilot references
        
*TS
CHANGE: TransformationClient(DB,Manager) - set file status for transformation as bulk operation 
CHANGE: TransformationClient - applying state machine when changing transformation status
BUGFIX: TransformationClient(Handler) - few minor fixes
NEW: TransformationDB - backported __deleteTransformationFileTask(s) methods
CHANGE: TransformationDB(Client) - fixes to reestablish the FileCatalog interface
FIX: TransformationAgent - added MissingInFC to consider for Removal transformations
BUGFIX: TransformationAgent - in _getTransformationFiles() variable 'now' was not defined
FIX: TransformationDB.sql - DataFiles primary key is changed to (FileID) from (FileID,LFN) 
CHANGE: TransformationDB(.sql) - schema changes suitable for InnoDB
FIX: TaskManager(AgentBase) - consider only submitted tasks for updating status
CHANGE: TransformationDB(.sql) - added index on LFN in DataFiles table

*RMS
NEW: Migrate to use the new Request Management by all the clients
CHANGE: RequestContainer - Retry failed transfers 10 times and avoid sub-requests to be set Done 
        when the files are failed
CHANGE: Use a unique name for storing the proxy as processes may use the same "random" name and 
        give conflicts
NEW: RequestClient(Handler) - add new method readRequest( requestname)                 

*Workflow
NEW: Porting the LHCb Workflow package to DIRAC to make the use of general purpose modules and
     simplify construction of workflows        

[v6r9p33]

*Accounting
BUGFIX: AccountingDB - wrong indentation

[v6r9p32]

*Accounting
FIX: AccountingDB - use old style grouping if the default grouping is altered, e.g. by Country

[v6r9p31]

*Accounting
CHANGE: AccountingDB - changes to speed up queries: use "values" in GROUP By clause;
        drop duplicate indexes; reorder fields in the UniqueConstraint index of the
        "bucket" tables  

[v6r9p30]

*DMS
CHANGE: FileCatalogFactory - construct CatalogURL from CatalogType by default

*SMS
FIX: dirac-stager-stage-files - changed the order of the arguments

[v6r9p29]

*TS
FIX: TaskManager(AgentBase) - fix for considering only submitted tasks 

[v6r9p28]

*TS
FIX: TransformationDB(ManagerHandler) - several portings from v6r10

[v6r9p27]

*SMS
FIX: StorageManagementDB - in removeUnlinkedReplicas() second look for CacheReplicas 
     for which there is no entry in StageRequests

[v6r9p26]

*Resources
CHANGE: CREAMComputigElement - Make sure that pilots submitted to CREAM get a 
        fresh proxy during their complete lifetime
*Framework
FIX: ProxyDB - process properly any SQLi with DNs/groups with 's in the name

[v6r9p25]

*TS
CHANGE: TransformationClient - changed default timeout values for service calls
FIX: TransformationClient - fixes for processing of derived transformations 

[v6r9p24]

*TS
FIX: TransformationClient - in moveFilesToDerivedTransformation() set file status
     to Moved-<prod>

[v6r9p23]

*Core
BUGFIX: InstallTools - improper configuration prevents a fresh new installation

*WMS
BUGFIX: PilotDirector - Operations Helper non-instantiated

[v6r9p22]

*WMS
FIX: PilotDirector - allow to properly define extensions to be installed by the 
     Pilot differently to those installed at the server
FIX: Watchdog - convert pid to string in ProcessMonitor

*TS
FIX: TransformationDB - splitting files in chunks

*DMS
NEW: dirac-dms-create-removal-request command
CHANGE: update dirac-dms-xxx commands to use the new RMS client,
        strip lines when reading LFNs from a file

[v6r9p21]

*TS
FIX: Transformation(Client,DB,Manager) - restored FileCatalog compliant interface
FIX: TransformationDB - fix in __insertIntoExistingTransformationFiles()

[v6r9p20]

*Core
BUGFIX: ProxyUpload - an on the fly upload does not require a proxy to exist

*DMS
CHANGE: TransferAgent - use compareAdler() for checking checksum
FIX: FailoverTransfer - recording the sourceSE in case of failover transfer request 

*WMS
FIX: ProcessMonitor - some fixes added, printout when <1 s of consumed CPU is found

*Transformation
BUGFIX: TransformationClient - fixed return value in moveFilesToDerivedTransformation()

*RMS
BUGFIX: CleanReqDBAgent - now() -> utcnow() in initialize()

*Resources
FIX: ARCComputingElement - fix the parsing of CE status if no jobs are available

[v6r9p19]

*DMS
FIX: FileCatalog/DirectoryMetadata - inherited metadata is used while selecting directories
     in findDirIDsByMetadata()

[v6r9p18]

*DMS
FIX: FTSSubmitAgent, FTSRequest - fixes the staging mechanism in the FTS transfer submission
NEW: TransferDBMonitoringHandler - added getFilesForChannel(), resetFileChannelStatus()

[v6r9p17]

*Accounting
FIX: DataStoreClient - send accounting records in batches of 1000 records instead of 100

*DMS:
FIX: FailoverTransfer - catalog name from list to string
FIX: FTSSubmitAgent, FTSRequest - handle FTS3 as new protocol and fix bad submission time
FIX: FTSSubmitAgent, FTSRequest - do not submit FTS transfers for staging files

*WMS
FIX: TaskQueueDB - do not check enabled when TQs are requested from Directors
FIX: TaskQueueDB - check for Enabled in the TaskQueues when inserting jobs to print an alert
NEW: TaskQueueDB - each TQ can have at most 5k jobs, if beyond the limit create a new TQ 
     to prevent long matching times when there are way too many jobs in a single TQ

[v6r9p16]

*TS
BUGFIX: typos in TransformationCleaningAgent.py

*DMS
CHANGE: DownloadInputData - check the available disk space in the right input data directory
FIX: DownloadInputData - try to download only Cached replicas 

[v6r9p15]

*Core
FIX: MySQL - do not decrease the retry counter after ping failure

*DMS
CHANGE: FC/DirectoryMetadata - Speed up findFilesByMetadataWeb when many files match
FIX: RemovalTask - fix error string when removing a non existing file (was incompatible 
     with the LHCb BK client). 

*WMS
FIX: JobReport - minor fix ( removed unused imports )
FIX: JobMonitoring(JobStateUpdate)Handler - jobID argument can be either string, int or long

*TS
CHANGE: TransformationClient - change status of Moved files to a deterministic value
FIX: FileReport - minor fix ( inherits object ) 

[v6r9p14]

*DMS
CHANGE: FTSDB - changed schema: removing FTSSite table. From now on FTS sites 
        would be read from CS Resources

[v6r9p13]

FIX: included fixes from v6r8p26 patch release

[v6r9p12]

FIX: included fixes from v6r8p25 patch release

[v6r9p11]

*DMS
BUGFIX: FTSRequest - in __resolveFTSServer() type "=" -> "=="

[v6r9p10]

FIX: included fixes from v6r8p24 patch release

*Core
NEW: StateMachine utility

*DMS
BUGFIX: in RegisterFile operation handler

*Interfaces
FIX: Dirac.py - in splitInputData() consider only Active replicas

[v6r9p9]

*RMS
FIX: RequestDB - added getRequestFileStatus(), getRequestName() methods

[v6r9p8]

*DMS
FIX: RequestDB - get correct digest ( short request description ) of a request

[v6r9p7]

FIX: included fixes from v6r8p23 patch release

*RSS
FIX: SpaceTokenOccupancyPolicy - SpaceToken Policy decision was based on 
     percentage by mistake
     
*RMS
NEW: new scripts dirac-dms-ftsdb-summary, dirac-dms-show-ftsjobs    
FIX: FTSAgent - setting space tokens for newly created FTSJobs 

[v6r9p6]

*DMS
BUGFIX: dirac-admin-add-ftssite - missing import

*RMS
NEW: RequestDB, ReqManagerHandler - added getRequestStatus() method

*TS
FIX: fixes when using new RequestClient with the TransformationCleaningAgent

*WMS
BUGFIX: typo in SandboxStoreHandler transfer_fromClient() method

[v6r9p5]

*DMS
BUGFIX: missing proxy in service env in the FTSManager service. By default service 
        will use DataManager proxy refreshed every 6 hours.

*Resources
NEW: StorageElement - new checkAccess policy: split the self.checkMethods in 
     self.okMethods. okMethods are the methods that do not use the physical SE. 
     The isValid returns S_OK for all those immediately

*RSS
FIX: SpaceTokenOccupancyPolicy - Policy that now takes into account absolute values 
     for the space left
     
*TS
FIX: TransformationCleaningAgent - will look for both old and new RMS     

[v6r9p4]

*Stager
NEW: Stager API: dirac-stager-monitor-file, dirac-stager-monitor-jobs, 
     dirac-stager-monitor-requests, dirac-stager-show-stats

[v6r9p3]

*Transformation
FIX: TransformationCleaning Agent status was set to 'Deleted' instead of 'Cleaned'

[v6r9p2]

*RSS
NEW: Added Component family tables and statuses
FIX: removed old & unused code 
NEW: allow RSS policies match wild cards on CS

*WMS
BUGFIX: FailoverTransfer,JobWrapper - proper propagation of file metadata

[v6r9p1]

*RMS
NEW: FTSAgent - update rwAccessValidStamp,
     update ftsGraphValidStamp,
     new option for staging files before submission,
     better log handling here and there
CHANGE: FTSJob - add staging flag in in submitFTS2
CHANGE: Changes in WMS (FailoverTransfer, JobReport, JobWrapper, SandboxStoreHandler) 
        and TS (FileReport) to follow the new RMS.
NEW: Full CRUD support in RMS.

*RSS
NEW: ResourceManagementDB - new table ErrorReportBuffer
NEW: new ResourceManagementClient methods - insertErrorReportBuffer, selectErrorReportBuffer,
     deleteErrorReportBuffer

[v6r9]

NEW: Refactored Request Management System, related DMS agents and FTS management
     components

[v6r8p28]

*Core
BUGFIX: RequestHandler - the lock Name includes ActionType/Action

*DMS
FIX: dirac-dms-filecatalog-cli - prevent exception in case of missing proxy

[v6r8p27]

*DMS
BUGFIX: dirac-dms-add-file - fixed typo item -> items

[v6r8p26]

*Core
NEW: RequestHandler - added getServiceOption() to properly resolve inherited options 
     in the global service handler initialize method
NEW: FileCatalogHandler, StorageElementHandler - use getServiceOption()

[v6r8p25]

FIX: included fixes from v6r7p40 patch release

*Resources
FIX: SRM2Storage - do not account gfal_ls operations

[v6r8p24]

FIX: included fixes from v6r7p39 patch release

*Core
FIX: SiteSEMapping was returning wrong info

*DMS
FIX: FTSRequest - choose explicitly target FTS point for RAL and CERN
BUGFIX: StrategyHandler - wrong return value in __getRWAccessForSE()

*Resources
CHANGE: SRM2Storage - do not account gfal_ls operations any more

[v6r8p23]

FIX: included fixes from v6r7p37 patch release

*TS
FIX: TransformationDB - allow tasks made with ProbInFC files
FIX: TransformationCleaingAgent,Client - correct setting of transformation 
     status while cleaning

[v6r8p22]

FIX: included fixes from v6r7p36 patch release

[v6r8p21]

*DMS
FIX: FileCatalog/DirectoryMetadata - even if there is no meta Selection 
     the path should be considered when getting Compatible Metadata
FIX: FileCatalog/DirectoryNodeTree - findDir will return S_OK( '' ) if dir not 
     found, always return the same error from DirectoryMetadata in this case.     

*RSS
FIX: DowntimeCommand - use UTC time stamps

*TS
FIX: TransformationAgent - in _getTransformationFiles() get also ProbInFC files in 
     addition to Used 

[v6r8p20]

*Stager
NEW: Stager API: dirac-stager-monitor-file, dirac-stager-monitor-jobs, 
     dirac-stager-monitor-requests, dirac-stager-show-stats

[v6r8p19]

*Transformation
FIX: TransformationCleaning Agent status was set to 'Deleted' instead of 'Cleaned'

[v6r8p18]

*TS
BUGFIX: TransformationAgent - regression in __cleanCache()

[v6r8p17]

FIX: included fixes from v6r7p32 patch release

*WMS
FIX: StalledJobAgent - for accidentally stopped jobs ExecTime can be not set, 
     set it to CPUTime for the accounting purposes in this case

[v6r8p16]

FIX: included fixes from v6r7p31 patch release

*WMS
BUGFIX: TaskQueueDB - fixed a bug in the negative matching conditions SQL construction

*RSS
NEW: improved doc strings of PEP, PDP modules ( part of PolicySystem )
FIX: Minor changes to ensure consistency if ElementInspectorAgent and 
     users interact simultaneously with the same element
CHANGE: removed DatabaseCleanerAgent ( to be uninstalled if already installed )
FIX: SummarizeLogsAgent - the logic of the agent was wrong, the agent has been re-written.
     
[v6r8p15]

*Core
FIX: X509Chain - fix invalid information when doing dirac-proxy-info without CS
     ( in getCredentials() )

*RSS
NEW: PDP, PEP - added support for option "doNotCombineResult" on PDP

[v6r8p14]

*Core
FIX: dirac-deploy-scripts - can now work with the system python

*WMS
NEW: dirac-wms-cpu-normalization - added -R option to modify a given configuration file
FIX: Executor/InputData - Add extra check for LFns in InputData optimizer, closes #1472

*Transformation
CHANGE: TransformationAgent - add possibility to kick a transformation (not skip it if no 
        unused files), by touching a file in workDirectory
BUGFIX: TransformationAgent - bug in __cleanCache() dict modified in a loop        

[v6r8p13]

*Transformation
BUGFIX: TransformationDB - restored import of StringType

[v6r8p12]

NEW: Applied patches from v6r7p29

*WMS
FIX: JobDB - check if SystemConfig is present in the job definition and convert it 
     into Platform

*DMS
FIX: ReplicaManager - do not get metadata of files when getting files in a directory 
     if not strictly necessary

*RSS
NEW: ported from LHCb PublisherHandler for RSS web views

[v6r8p11]

NEW: Applied patches from v6r7p27

*RSS
NEW: SpaceTokenOccupancyPolicy - ported from LHCbDIRAC 
NEW: db._checkTable done on service initialization ( removed dirac-rss-setup script doing it )

*Transformation
FIX: TaskManager - reset oJob for each task in prepareTransformationTasks()
BUGFIX: ValidateOutputDataAgent - typo fixed in getTransformationDirectories()
FIX: TransformationManagerHandler - use CS to get files statuses not to include in 
     processed file fraction calculation for the web monitoring pages

[v6r8p10]

NEW: Applied patches from v6r7p27

[v6r8p9]

*DMS
FIX: TransferAgent,dirac-dms-show-se-status, ResourceStatus,TaskManager - fixes
     needed for DMS components to use RSS status information
NEW: ReplicaManager - allow to get metadata for an LFN+SE as well as PFN+SE     

[v6r8p8]

*RSS
BUGFIX: dirac-rss-setup - added missing return of S_OK() result

[v6r8p7]

NEW: Applied patches from v6r7p24

*DMS
BUGFIX: LcgFileCatalogClient - bug in addFile()

*RSS
BUGFIX: fixed script dirac-rss-set-token, broken in the current release.
NEW: Statistics module - will be used in the future to provide detailed information 
     from the History of the elements 

[v6r8p6]

NEW: Applied patches from v6r7p23

*Transformation
FIX: TaskManager - allow prepareTransformationTasks to proceed if no OutputDataModule is defined
FIX: TransformationDB - remove INDEX(TaskID) from TransformationTasks. It produces a single counter 
     for the whole table instead of one per TransformationID
     
*WMS     
FIX: WMSUtilities - to allow support for EMI UI's for pilot submission we drop support for glite 3.1

[v6r8p5]

NEW: Applied patches from v6r7p22

*RSS
CHANGE: removed old tests and commented out files

*WMS
FIX: PoolXMLCatalog - proper addFile usage

*Transformation
CHANGE: TransformationAgent - clear replica cache when flushing or setting a file in the workdirectory

[v6r8p4]

*Transformation
FIX: The connection to the jobManager is done only at submission time
FIX: Jenkins complaints fixes

*WMS
BUGFIX: JobDB - CPUtime -> CPUTime
FIX: Jenkins complaints fixes

[v6r8p3]

*DMS
BUGFIX: LcgFileCatalogClient

[v6r8p2]

*DMS:
FIX: LcgFileCatalogClient - remove check for opening a session in __init__ as credentials are not yet set 

*Transformation
CHANGE: reuse RPC clients in Transformation System 

[v6r8p1]

*Core
FIX: dirac-deploy-scripts - restored regression w.r.t. support of scripts starting with "d"

*DMS
BUGFIX: LcgFileCatalogClient - two typos fixed

[v6r8]

CHANGE: Several fixes backported from the v7r0 integration branch

*Core
CHANGE: DictCache - uses global LockRing to avoid locks in multiprocessing
FIX: X509Chain - proxy-info showing an error when there's no CS

*DMS
FIX: TransferAgent - inside loop filter out waiting files dictionary
BUGFIX: dirac-admin-allow-se - there was a continue that was skipping the complete loop for 
        ARCHIVE elements
NEW: LcgFileCatalogClient - test return code in startsess lfc calls       

*WMS:
FIX: OptimizerExecutor, InputData, JobScheduling - check that site candidates have all the 
     replicas

*RSS: 
BUGFIX: ResourceStatus, RSSCacheNoThread - ensure that locks are always released

*Transformation
FIX: TaskManager - site in the job definition is taken into account when submitting
NEW: Transformation - get the allowed plugins from the CS /Operations/Transformations/AllowedPlugins
FIX: ValidateOutputDataAgent - self not needed for static methods

[v6r7p40]

*Resources
FIX: StorageElement class was not properly passing the lifetime argument for prestageFile method

[v6r7p39]

*Core
CHANGE: Grid - in executeGridCommand() allow environment script with arguments needed for ARC client

*DMS
FIX: DFC SEManager - DIP Storage can have a list of ports now

*Resources
FIX: ARCComputingElement - few fixes after debugging

[v6r7p38]

*Core
NEW: DISET FileHelper, TransferClient - possibility to switch off check sum

*Resources
NEW: ARCComputingElement - first version
NEW: StorageFactory - possibility to pass extra protocol parameters to storage object
NEW: DIPStorage - added CheckSum configuration option
BUGFIX: SSHComputingElement - use CE name in the pilot reference construction

*WMS
FIX: StalledJobAgent - if ExecTime < CPUTime make it equal to CPUTime

[v6r7p37]

*Framework
BUGFIX: NotificationDB - typos in SQL statement in purgeExpiredNotifications() 

*WMS
NEW: JobCleaningAgent - added scheduling sandbox LFN removal request 
     when deleting jobs
CHANGE: JobWrapper - report only error code as ApplicationError parameter 
        when payload finishes with errors    
NEW: SiteDirector - possibility to specify extensions to be installed in 
     pilots in /Operations/Pilots/Extensions option in order not to install
     all the server side extensions        

*DMS
CHANGE: FileCatalogFactory - use service path as default URL
CHANGE: FileCatalogFactory - use ObjectLoader to import catalog clients

*SMS
BUGFIX: StorageManagementDB, dirac-stager-monitor-jobs - small bug fixes ( sic, Daniela )

*Resources
CHANGE: DIPStorage - added possibility to specify a list of ports for multiple
        service end-points
CHANGE: InProcessComputingElement - demote log message when payload failure 
        to warning, the job will fail anyway
FIX: StalledJobAgent - if pilot reference is not registered, this is not an 
     error of the StalledJobAgent, no log.error() in  this case                
        
*RMS
CHANGE: RequestTask - ensure that tasks are executed with user credentials 
        even with respect to queries to DIRAC services ( useServerCertificate 
        flag set to false )        

[v6r7p36]

*WMS
FIX: CREAMCE, SiteDirector - make sure that the tmp executable is removed
CHANGE: JobWrapper - remove sending mails via Notification Service in case
        of job rescheduling
        
*SMS
FIX: StorageManagementDB - fix a race condition when old tasks are set failed 
     between stage submission and update.        

[v6r7p35]

*Stager
NEW: Stager API: dirac-stager-monitor-file, dirac-stager-monitor-jobs, 
     dirac-stager-monitor-requests, dirac-stager-show-stats

[v6r7p34]

*Transformation
FIX: TransformationCleaning Agent status was set to 'Deleted' instead of 'Cleaned'

[v6r7p33]

*Interfaces
FIX: Job.py - in setExecutable() - prevent changing the log file name string type

*StorageManagement
NEW: StorageManagementDB(Handler) - kill staging requests at the same time as 
     killing related jobs, closes #1510
FIX: StorageManagementDB - demote the level of several log messages       

[v6r7p32]

*DMS
FIX: StorageElementHandler - do not use getDiskSpace utility, use os.statvfs instead
CHANGE: StorageManagementDB - in getStageRequests() make MySQL do an UNIQUE selection 
        and use implicit loop to speed up queries for large results

*Resources
FIX: lsfce remote script - use re.search instead of re.match in submitJob() to cope with
     multipline output

[v6r7p31]

*WMS
FIX: SiteDirector - make possible more than one SiteDirector (with different pilot identity) attached 
     to a CE, ie sgm and pilot roles. Otherwise one is declaring Aborted the pilots from the other.

[v6r7p30]

*Core
CHANGE: X509Chain - added groupProperties field to the getCredentials() report
BUGFIX: InstallTools - in getSetupComponents() typo fixed: agent -> executor

[v6r7p29]

*DMS
CHANGE: FileCatalog - selection metadata is also returned as compatible metadata in the result
        of getCompatibleMetadata() call
NEW: FileCatalog - added path argument to getCompatibleMetadata() call
NEW: FileCatalogClient - added getFileUserMetadata()
BUGFIX: dirac-dms-fts-monitor - exit with code -1 in case of error

*Resources
FIX: CREAMComputingElement - check globus-url-copy result for errors when retrieving job output

[v6r7p28]

*DMS
BUGFIX: FileCatalog/DirectoryMetadata - wrong MySQL syntax 

[v6r7p27]

*Core
FIX: Mail.py - fix of the problem of colons in the mail's body

*Interfaces
NEW: Job API - added setSubmitPools(), setPlatform() sets ... "Platform"

*WMS
FIX: TaskQueueDB - use SystemConfig as Platform for matching ( if Platform is not set explicitly

*Resources
FIX: SSHComputingElement - use ssh host ( and not CE name ) in the pilot reference
BUGFIX: SSHGEComputingElement - forgotten return statement in _getJobOutputFiles()

*Framework
NEW: dirac-sys-sendmail - email's body can be taken from pipe. Command's argument 
     in this case will be interpreted as a destination address     

[v6r7p26]

*DMS
FIX: ReplicaManager - status names Read/Write -> ReadAccess/WriteAccess

[v6r7p25]

*Core
CHANGE: X509Chain - in getCredentials() failure to contact CS is not fatal, 
        can happen when calling dirac-proxy-init -x, for example

[v6r7p24]

*DMS
NEW: FileCatalog - added getFilesByMetadataWeb() to allow pagination in the Web 
     catalog browser
     
*WMS
CHANGE: WMSAdministrator, DiracAdmin - get banned sites list by specifying the status
        to the respective jobDB call     

[v6r7p23]

*Transformation
BUGFIX: TransformationDB - badly formatted error log message

*RMS
CHANGE: RequestDBMySQL - speedup the lookup of requests

*WMS
BUGFIX: dirac-dms-job-delete - in job selection by group

*DMS
FIX: LcgFileCatalogClient - getDirectorySize made compatible with DFC
BUGFIX: LcgFileCatalogClient - proper call of __getClientCertInfo()

[v6r7p22]

*Transformation
CHANGE: InputDataAgent - treats only suitable transformations, e.g. not the extendable ones. 
CHANGE: TransformationAgent - make some methods more public for easy overload

[v6r7p21]

*Core
FIX: Shifter - pass filePath argument when downloading proxy

[v6r7p20]

*DMS
CHANGE: StrategyHandler - move out SourceSE checking to TransferAgent
CHANGE: ReplicaManager, InputDataAgent - get active replicas
FIX: StorageElement, SRM2Storage - support for 'xxxAccess' statuses, checking results
     of return structures
     
*RSS
NEW: set configurable email address on the CS to send the RSS emails
NEW: RSSCache without thread in background
FIX: Synchronizer - moved to ResourceManager handler     

[v6r7p19]

*DMS
BUGFIX: ReplicaManager - in putAndRegister() SE.putFile() singleFile argument not used explicitly

[v6r7p18]

*WMS
FIX: StalledJobAgent - do not exit the loop over Completed jobs if accounting sending fails
NEW: dirac-wms-job-delete - allow to specify jobs to delete by job group and/or in a file
FIX: JobManifest - If CPUTime is not set, set it to MaxCPUTime value

[v6r7p17]

*Resources
FIX: SRM2Storage - treat properly "22 SRM_REQUEST_QUEUED" result code

[v6r7p16]

*DMS
FIX: StrategyHandler - do not proceed when the source SE is not valid for read 
BUGFIX: StorageElement - putFile can take an optional sourceSize argument
BUGFIX: ReplicaManager - in removeFile() proper loop on failed replicas

*RSS
FIX: SpaceTokenOccupancyCommand, CacheFeederAgent - add timeout when calling lcg_util commands

*WMS
FIX: JobManifest - take all the SubmitPools defined in the TaskQueueAgent 
NEW: StalledJobAgent - declare jobs stuck in Completed status as Failed

[v6r7p15]

*Core
BUGFIX: SocketInfo - in host identity evaluation

*DMS
BUGFIX: FileCatalogHandler - missing import os

*Transformation
CHANGE: JobManifest - getting allowed job types from operations() section 

[v6r7p14]

*DMS
CHANGE: StorageElementProxy - removed getParameters(), closes #1280
FIX: StorageElementProxy - free the getFile space before the next file
FIX: StorageElement - added getPFNBase() to comply with the interface

*Interfaces
CHANGE: Dirac API - allow lists of LFNs in removeFile() and removeReplica()

*WMS
CHANGE: JobSchedulingAgent(Executor) - allow both BannedSite and BannedSites JDL option

*RSS
FIX: ElementInspectorAgent - should only pick elements with rss token ( rs_svc ).
FIX: TokenAgent - using 4th element instead of the 5th. Added option to set admin email on the CS.

[v6r7p13]

*Core
FIX: Resources - in getStorageElementSiteMapping() return only sites with non-empty list of SEs

*DMS
FIX: StorageElement - restored the dropped logic of using proxy SEs
FIX: FileCatalog - fix the UseProxy /LocalSite/Catalog option

*Transformation
FIX: TransformationDB - use lower() string comparison in extendTransformation()

[v6r7p12]

*WMS
BUGFIX: JobManifest - get AllowedSubmitPools from the /Systems section, not from /Operations

*Core
NEW: Resources helper - added getSites(), getStorageElementSiteMapping()

*DMS
CHANGE: StrategyHandler - use getStorageElementSiteMapping helper function
BUGFIX: ReplicaManager - do not modify the loop dictionary inside the loop

[v6r7p11]

*Core
CHANGE: Subprocess - put the use of watchdog in flagging

[v6r7p10]

*Core
NEW: Logger - added getLevel() method, closes #1292
FIX: Subprocess - returns correct structure in case of timeout, closes #1295, #1294
CHANGE: TimeOutExec - dropped unused utility
FIX: Logger - cleaned unused imports

*RSS
CHANGE: ElementInspectorAgent - do not use mangled name and removed shifterProxy agentOption

[v6r7p9]

*Core
BUGFIX: InstallTools - MySQL Port should be an integer

[v6r7p8]

*Core
FIX: Subprocess - consistent timeout error message

*DMS
NEW: RemovalTask - added bulk removal
FIX: StrategyHandler - check file source CEs
CHANGE: DataIntegrityClient - code beautification
CHANGE: ReplicaManager - do not check file existence if replica information is queried anyway,
        do not fail if file to be removed does not exist already. 

[v6r7p7]

FIX: Several fixes to allow automatic code documentation

*Core
NEW: InstallTools - added mysqlPort and mysqlRootUser

*DMS
CHANGE: ReplicaManager - set possibility to force the deletion of non existing files
CHANGE: StrategyHandler - better handling of checksum check during scheduling 

[v6r7p6]

*Core
FIX: dirac-install - restore signal alarm if downloadable file is not found
FIX: Subprocess - using Manager proxy object to pass results from the working process

*DMS:
CHANGE: StorageElement - removed overwride mode
CHANGE: removed obsoleted dirac-dms-remove-lfn-replica, dirac-dms-remove-lfn
NEW: FTSMonitorAgent - filter out sources with checksum mismatch
FIX: FTSMonitorAgent, TransferAgent - fix the names of the RSS states

*RSS
NEW: ElementInspectorAgent runs with a variable number of threads which are automatically adjusted
NEW: Added policies to force a particular state, can be very convenient to keep something Banned for example.
NEW: policy system upgrade, added finer granularity when setting policies and actions

*WMS
NEW: SiteDirector- allow to define pilot DN/Group in the agent options
CHANGE: JobDescription, JobManifest - take values for job parameter verification from Operations CS section

[v6r7p5]

*Interfaces
BUGFIX: dirac-wms-job-get-output - properly treat the case when output directory is not specified 

[v6r7p4]

*Core
FIX: Subprocess - avoid that watchdog kills the executor process before it returns itself

*Framework
BUGFIX: ProxuManagerClient - wrong time for caching proxies

*RSS
FIX: removed obsoleted methods

*DMS
NEW: FileCatalog - added findFilesByMetadataDetailed - provides detailed metadata for 
     selected files

[v6r7p3]

*DMS
FIX: FTSMonitorAgent - logging less verbose

*Transformation
FIX: TransformationAgent - use the new CS defaults locations
FIX: Proper agent initialization
NEW: TransformationPlaugin - in Broadcast plugin added file groupings by number of files, 
     make the TargetSE always defined, even if the SourceSE list contains it 

*ResourceStatus
FIX: Added the shifter's proxy to several agents

*RMS
FIX: RequestContainer - the execution order was not properly set for the single files 

*Framework:
BUGFIX: ProxyManagerClient - proxy time can not be shorter than what was requested

[v6r7p2]

*Core
FIX: dirac-configure - switch to use CS before checking proxy info

*Framework
NEW: dirac-sys-sendmail new command
NEW: SystemAdmininistratorCLI - added show host, uninstall, revert commands
NEW: SystemAdmininistratorHandler - added more info in getHostInfo()
NEW: SystemAdmininistratorHandler - added revertSoftware() interface

*Transformation
FIX: TransformationCleaningAgent - check the status of returned results

[v6r7p1]

*Core
FIX: Subprocess - finalize the Watchdog closing internal connections after a command execution
CHANGE: add timeout for py(shell,system)Call calls where appropriate
CHANGE: Shifter - use gProxyManager in a way that allows proxy caching

*Framework
NEW: ProxyManagerClient - allow to specify validity and caching time separately
FIX: ProxyDB - replace instead of delete+insert proxy in __storeVOMSProxy

*DMS
NEW: FTSMonitorAgent - made multithreaded for better efficiency
FIX: dirac-dms-add-file - allow LFN: prefix for lfn argument

*WMS
NEW: dirac-wms-job-get-output, dirac-wms-job-status - allow to retrieve output for a job group
FIX: TaskQueueDB - fixed selection SQL in __generateTQMatchSQL()
CHANGE: OptimizerExecutor - reduce diversity of MinorStatuses for failed executors

*Resources
FIX: CREAMComputingElement - remove temporary JDL right after the submission 

[v6r6p21]

*DMS
BUGFIX: TransformationCleaningAgent - use the right signature of cleanMetadataCatalogFiles() call

[v6r6p20]

*DMS
FIX: RegistrationTask - properly escaped error messages
BUGFIX: DirectoryMetadata - use getFileMetadataFields from FileMetadata in addMetadataField()
NEW: When there is a missing source error spotted during FTS transfer, file should be reset 
     and rescheduled again until maxAttempt (set to 100) is reached

*WMS
FIX: JobScheduling - fix the site group logic in case of Tier0

[v6r6p19]

*DMS
BUGFIX: All DMS agents  - set up agent name in the initialization

*Core
NEW: Subprocess - timeout wrapper for subprocess calls
BUGFIX: Time - proper interpreting of 0's instead of None
CHANGE: DISET - use cStringIO for ANY read that's longer than 16k (speed improvement) 
        + Less mem when writing data to the net
FIX: Os.py - protection against failed "df" command execution       
NEW: dirac-info prints lcg bindings versions
CHANGE: PlotBase - made a new style class 
NEW: Subprocess - added debug level log message

*Framework
NEW: SystemAdministratorIntegrator client for collecting info from several hosts
NEW: SystemAdministrator - added getHostInfo()
FIX: dirac-proxy-init - always check for errors in S_OK/ERROR returned structures
CHANGE: Do not accept VOMS proxies when uploading a proxy to the proxy manager

*Configuration
FIX: CE2CSAgent - get a fresh copy of the cs data before attempting to modify it, closes #1151
FIX: Do not create useless backups due to slaves connecting and disconnecting
FIX: Refresher - prevent retrying with 'Insane environment'

*Accounting
NEW: Accounting/Job - added validation of reported values to cope with the weird Yandex case
FIX: DBUtils - take into account invalid values, closes #949

*DMS
FIX: FTSSubmitAgent - file for some reason rejected from submission should stay in 'Waiting' in 
     TransferDB.Channel table
FIX: FTSRequest - fix in the log printout     
CHANGE: dirac-dms-add-file removed, dirac-dms-add-files renamed to dirac-dms-add-file
FIX: FileCatalogCLI - check the result of removeFile call
FIX: LcgFileCatalogClient - get rid of LHCb specific VO evaluation
NEW: New FileCatalogProxy service - a generalization of a deprecated LcgFileCatalog service
FIX: Restored StorageElementProxy functionality
CHANGE: dirac-dms-add-file - added printout
NEW: FileCatalog(Factory), StorageElement(Factory) - UseProxy flag moved to /Operations and /LocalSite sections

*RSS
NEW:  general reimplementation: 
      New DB schema using python definition of tables, having three big blocks: Site, Resource and Node.
      MySQLMonkey functionality almost fully covered by DB module, eventually will disappear.
      Services updated to use new database.
      Clients updated to use new database.
      Synchronizer updated to fill the new database. When helpers will be ready, it will need an update.
      One ElementInspectorAgent, configurable now is hardcoded.
      New Generic StateMachine using OOP.
      Commands and Policies simplified.
      ResourceStatus using internal cache, needs to be tested with real load.
      Fixes for the state machine
      Replaced Bad with Degraded status ( outside RSS ).
      Added "Access" to Read|Write|Check|Remove SE statuses wherever it applies.
      ResourceStatus returns by default "Active" instead of "Allowed" for CS calls.
      Caching parameters are defined in the CS
FIX: dirac-admin-allow/ban-se - allow a SE on Degraded ( Degraded->Active ) and ban a SE on Probing 
     ( Probing -> Banned ). In practice, Active and Degraded are "usable" states anyway.            
      
*WMS
FIX: OptimizerExecutor - failed optimizations will still update the job     
NEW: JobWrapper - added LFNUserPrefix VO specific Operations option used for building user LFNs
CHANGE: JobDB - do not interpret SystemConfig in the WMS/JobDB
CHANGE: JobDB - Use CPUTime JDL only, keep MaxCPUTime for backward compatibility
CHANGE: JobWrapper - use CPUTime job parameter instead of MaxCPUTime
CHANGE: JobAgent - use CEType option instead of CEUniqueID
FIX: JobWrapper - do not attempt to untar directories before having checked if they are tarfiles 
NEW: dirac-wms-job-status - get job statuses for jobs in a given job group
 
*SMS
FIX: StorageManagementDB - when removing unlinked replicas, take into account the case where a
     staging request had been submitted, but failed
      
*Resources    
NEW: glexecCE - add new possible locations of the glexec binary: OSG specific stuff and in last resort 
     looking in the PATH    
NEW: LcgFileCatalogClient - in removeReplica() get the needed PFN inside instead of providing it as an argument     
      
*TS      
CHANGE: Transformation types definition are moved to the Operations CS section

*Interfaces
FIX: Dirac.py - CS option Scratchdir was in LocalSite/LocalSite
FIX: Dirac.py - do not define default catalog, use FileCatalog utility instead

[v6r6p19]

*DMS
BUGFIX: All DMS agents  - set up agent name in the initialization

[v6r6p18]

*Transformation
CHANGE: /DIRAC/VOPolicy/OutputDataModule option moved to <Operations>/Transformations/OutputDataModule

*Resources
FIX: ComputingElement - properly check if the pilot proxy has VOMS before adding it to the payload 
     when updating it

*WMS
BUGFIX: JobSanity - fixed misspelled method call SetParam -> SetParameter

[v6r6p17]

*Transformation
BUGFIX: TransformationAgent - corrected  __getDataReplicasRM()

[v6r6p16]

*DMS
FIX: Agents - proper __init__ implementation with arguments passing to the super class
FIX: LcgFileCatalogClient - in removeReplica() reload PFN in case it has changed

[v6r6p15]

*Framework
BUGFIX: ErrorMessageMonitor - corrected updateFields call 

*DMS:
NEW: FTSMonitorAgent completely rewritten in a multithreaded way

*Transformation
FIX: InputDataAgent - proper instantiation of TransformationClient
CHANGE: Transformation - several log message promoted from info to notice level

[v6r6p14]

*Transformation
FIX: Correct instantiation of agents inside several scripts
CHANGE: TransformationCleaningAgent - added verbosity to logs
CHANGE: TransformationAgent - missingLFC to MissingInFC as it could be the DFC as well
FIX: TransformationAgent - return an entry for all LFNs in __getDataReplicasRM

*DMS
FIX: TransferAgent - fix exception reason in registerFiles()

[v6r6p13]

*DMS
CHANGE: TransferAgent - change RM call from getCatalogueReplicas to getActiveReplicas. 
        Lowering log printouts here and there

[v6r6p12]

*DMS
BUGFIX: RemovalTask - Replacing "'" by "" in error str set as attribute for a subRequest file. 
        Without that request cannot be updated when some nasty error occurs.

[v6r6p11]

*RMS:
BUGFIX: RequestClient - log string formatting

*DMS
BUGFIX: RemovalTask - handling for files not existing in the catalogue

*Transformation
FIX: TransformationManager - ignore files in NotProcessed status to get the % of processed files

*Interfaces
FIX: Fixes due to the recent changes in PromptUser utility

[v6r6p10]

*RMS
FIX: RequestDBMySQL - better escaping of queries 

*WMS
FIX: SiteDirector - get compatible platforms before checking Task Queues for a site

[v6r6p9]

*Core
FIX: Utilities/PromptUser.py - better user prompt

*Accounting
NEW: Add some validation to the job records because of weird data coming from YANDEX.ru

*DMS
BUGFIX: ReplicaManager - typo errStr -> infoStr in __replicate()
FIX: FTSRequest - fixed log message

*WMS
FIX: SiteDirector - use CSGlobals.getVO() call instead of explicit CS option

[v6r6p8]

*Transformation
BUGFIX: TransformationDB - typo in getTransformationFiles(): iterValues -> itervalues

[v6r6p7]

*Resources
FIX: StorageFactory - uncommented line that was preventing the status to be returned 
BUGFIX: CE remote scripts - should return status and not call exit()
BUGFIX: SSHComputingElement - wrong pilot ID reference

[v6r6p6]

*WMS
FIX: TaskQueueDB - in findOrphanJobs() retrieve orphaned jobs as list of ints instead of list of tuples
FIX: OptimizerExecutor - added import of datetime to cope with the old style optimizer parameters

*Transformation
FIX: TransformationAgent - fix finalization entering in an infinite loop
NEW: TransformationCLI - added resetProcessedFile command
FIX: TransformationCleaningAgent - treating the archiving delay 
FIX: TransformationDB - fix in getTransformationFiles() in case of empty file list

[v6r6p5]

*Transformation
FIX: TransformationAgent - type( transClient -> transfClient )
FIX: TransformationAgent - self._logInfo -> self.log.info
FIX: TransformationAgent - skip if no Unused files
FIX: TransformationAgent - Use CS option for replica cache lifetime
CHANGE: TransformationAgent - accept No new Unused files every [6] hours

[v6r6p4]

*DMS
FIX: TransferAgent - protection for files that can not be scheduled
BUGFIX: TransferDB - typo (instIDList - > idList ) fixed

*Transformation
BUGFIX: TransformationAgent - typo ( loginfo -> logInfo )

[v6r6p3]

FIX: merged in patch v6r5p14

*Core
BUGFIX: X509Chain - return the right structure in getCredentials() in case of failure
FIX: dirac-deploy-scripts.py - allow short scripts starting from "d"
FIX: dirac-deploy-scripts.py - added DCOMMANDS_PPID env variable in the script wrapper
FIX: ExecutorReactor - reduced error message dropping redundant Task ID 

*Interfaces
BUGFIX: Dirac.py - allow to pass LFN list to replicateFile()

*DMS
FIX: FileManager - extra check if all files are available in _findFiles()
BUGFIX: FileCatalogClientCLI - bug in DirectoryListing

[v6r6p2]

FIX: merged in patch v6r5p13

*WMS
FIX: SiteDirector - if no community set, look for DIRAC/VirtualOrganization setting

*Framework
FIX: SystemLoggingDB - LogLevel made VARCHAR in the MessageRepository table
FIX: Logging - several log messages are split in fixed and variable parts
FIX: SystemLoggingDB - in insertMessage() do not insert new records in auxiliary tables if they 
     are already there

[v6r6p1]

*Core:
CHANGE: PromptUser - changed log level of the printout to NOTICE
NEW: Base Client constructor arguments are passed to the RPCClient constructor

*DMS:
NEW: FTSRequest - added a prestage mechanism for source files
NEW: FileCatalogClientCLI - added -f switch to the size command to use raw faile tables 
     instead of storage usage tables
NEW: FileCatalog - added orphan directory repair tool
NEW: FIleCatalog - more counters to control the catalog sanity     

*WMS:
FIX: SandboxStoreClient - no more kwargs tricks
FIX: SandboxStoreClient returns sandbox file name in case of upload failure to allow failover
FIX: dirac-pilot - fixed VO_%s_SW_DIR env variable in case of OSG

*TS:
FIX: TransformationManagerHandler - avoid multiple Operations() instantiation in 
     getTransformationSummaryWeb()

[v6r6]

*Core
CHANGE: getDNForUsername helper migrated from Core.Security.CS to Registry helper
NEW: SiteSEMapping - new utilities getSitesGroupedByTierLevel(), getTier1WithAttachedTier2(),
     getTier1WithTier2
CHANGE: The DIRAC.Core.Security.CS is replaced by the Registry helper     
BUGFIX: dirac-install - properly parse += in .cfg files
FIX: Graphs.Utilities - allow two lines input in makeDataFromCVS()
FIX: Graphs - allow Graphs package usage if even matplotlib is not installed
NEW: dirac-compile-externals will retrieve the Externals compilation scripts from it's new location 
     in github (DIRACGrid/Externals)
NEW: Possibility to define a thread-global credentials for DISET connections (for web framework)
NEW: Logger - color output ( configurable )
NEW: dirac-admin-sort-cs-sites - to sort sites in the CS
CHANGE: MessageClient(Factor) - added msgClient attribute to messages
NEW: Core.Security.Properties - added JOB_MONITOR and USER_MANAGER properties

*Configuration
NEW: Registry - added getAllGroups() method

*Framework
NEW: SystemAdministratorClientCLI - possibility to define roothPath and lcgVersion when updating software

*Accounting
NEW: JobPlotter - added Normalized CPU plots to Job accounting
FIX: DBUtils - plots going to greater granularity

*DMS
NEW: FileCatalog - storage usage info stored in all the directories, not only those with files
NEW: FileCatalog - added utility to rebuild storage usage info from scratch
FIX: FileCatalog - addMetadataField() allow generic types, e.g. string
FIX: FileCatalog - path argument is normalized before usage in multiple methods
FIX: FileCatalog - new metadata for files(directories) should not be there before for directories(files)
NEW: FileCatalog - added method for rebuilding DirectoryUsage data from scratch 
NEW: FileCatalog - Use DirectoryUsage mechanism for both logical and physical storage
CHANGE: FileCatalog - forbid removing non-empty directories
BUGFIX: FileCatalogClientCLI - in do_ls() check properly the path existence
FIX: FileCatalogClientCLI - protection against non-existing getCatalogCounters method in the LFC client
FIX: DMS Agents - properly call superclass constructor with loadName argument
FIX: ReplicaManager - in removeFile() non-existent file is marked as failed
FIX: Make several classes pylint compliant: DataIntegrityHandler, DataLoggingHandler,
     FileCatalogHandler, StorageElementHandler, StorageElementProxyHandler, TransferDBMonitoringHandler
FIX: LogUploadAgent - remove the OSError exception in __replicate()
FIX: FileCatalogClientCLI - multiple check of proper command inputs,
     automatic completion of several commands with subcommands,
     automatic completion of file names
CHANGE: FileCatalogClientCLI - reformat the output of size command 
FIX: dirac-admin-ban-se - allow to go over all options read/write/check for each SE      
NEW: StrategyHandler - new implementation to speed up file scheduling + better error reporting
NEW: LcgFileCatalogProxy - moved from from LHCbDirac to DIRAC
FIX: ReplicaManager - removed usage of obsolete "/Resources/StorageElements/BannedTarget" 
CHANGE: removed StorageUsageClient.py
CHANGE: removed obsoleted ProcessingDBAgent.py

*WMS
CHANGE: RunNumber job parameter was removed from all the relevant places ( JDL, JobDB, etc )
NEW: dirac-pilot - add environment setting for SSH and BOINC CEs
NEW: WMSAdministrator - get output for non-grid CEs if not yet in the DB
NEW: JobAgent - job publishes BOINC parameters if any
CHANGE: Get rid of LHCbPlatform everywhere except TaskQueueDB
FIX: SiteDirector - provide list of sites to the Matcher in the initial query
FIX: SiteDirector - present a list of all groups of a community to match TQs
CHANGE: dirac-boinc-pilot dropped
CHANGE: TaskQueueDirector does not depend on /LocalSite section any more
CHANGE: reduced default delays for JobCleaningAgent
CHANGE: limit the number of jobs received by JobCleaningAgent
CHANGE: JobDB - use insertFields instead of _insert
CHANGE: Matcher, TaskQueueDB - switch to use Platform rather than LHCbPlatform retaining LHCbPlatform compatibility
BUGFIX: Matcher - proper reporting pilot site and CE
CHANGE: JobManager - improved job Killing/Deleting logic
CHANGE: dirac-pilot - treat the OSG case when jobs on the same WN all run in the same directory
NEW: JobWrapper - added more status reports on different failures
FIX: PilotStatusAgent - use getPilotProxyFromDIRACGroup() instead of getPilotProxyFromVOMSGroup()
CHANGE: JobMonitoringHandler - add cutDate and condDict parameters to getJobGroup()
NEW: JobMonitoringHandler - check access rights with JobPolicy when accessing job info from the web
NEW: JobManager,JobWrapper - report to accounting jobs in Rescheduled final state if rescheduling is successful
FIX: WMSAdministrator, SiteDirector - store only non-empty pilot output to the PilotDB
NEW: added killPilot() to the WMSAdministrator interface, DiracAdmin and dirac-admin-kill-pilot command
NEW: TimeLeft - renormalize time left using DIRAC Normalization if available
FIX: JobManager - reconnect to the OptimizationMind in background if not yet connected
CHANGE: JobManifest - use Operations helper
NEW: JobCleaningAgent - delete logging records from JobLoggingDB when deleting jobs

*RMS
FIX: RequestDBFile - better exception handling in case no JobID supplied
FIX: RequestManagerHandler - make it pylint compliant
NEW: RequestProxyHandler - is forwarding requests from voboxes to central RequestManager. 
     If central RequestManager is down, requests are dumped into file cache and a separate thread 
     running in background is trying to push them into the central. 
CHANGE: Major revision of the code      
CHANGE: RequestDB - added index on SubRequestID in the Files table
CHANGE: RequestClient - readRequestForJobs updated to the new RequetsClient structure

*RSS
NEW: CS.py - Space Tokens were hardcoded, now are obtained after scanning the StorageElements.

*Resources
FIX: SSHComputingElement - enabled multiple hosts in one queue, more debugging
CHANGE: SSHXXX Computing Elements - define SSH class once in the SSHComputingElement
NEW: SSHComputingElement - added option to define private key location
CHANGE: Get rid of legacy methods in ComputingElement
NEW: enable definition of ChecksumType per SE
NEW: SSHBatch, SSHCondor Computing Elements
NEW: SSHxxx Computing Elements - using remote control scripts to better capture remote command errors
CHANGE: put common functionality into SSHComputingElement base class for all SSHxxx CEs
NEW: added killJob() method tp all the CEs
NEW: FileCatalog - take the catalog information info from /Operations CS section, if defined there, 
     to allow specifications per VO 

*Interfaces
CHANGE: Removed Script.initialize() from the API initialization
CHANGE: Some general API polishing
FIX: Dirac.py - when running in mode="local" any directory in the ISB would not get untarred, 
     contrary to what is done in the JobWrapper

*TS
BUGFIX: TaskManager - bug fixed in treating tasks with input data
FIX: TransformationCleaningAgent - properly call superclass constructor with loadName argument
NEW: TransformationCleaningAgent - added _addExtraDirectories() method to extend the list of
     directories to clean in a subclass if needed
CHANGE: TransformationCleaningAgent - removed usage of StorageUsageClient     
NEW: TransformationAgent is multithreaded now ( implementation moved from LHCbDIRAC )
NEW: added unit tests
NEW: InputDataAgent - possibility to refresh only data registered in the last predefined period of time 
NEW: TransformationAgent(Client) - management of derived transformations and more ported from LHCbDIRAC
BUGFIX: TransformationDB - wrong SQL statement generation in setFileStatusForTransformation()

[v6r5p14]

*Core
NEW: Utilities - added Backports utility

*WMS
FIX: Use /Operations/JobScheduling section consistently, drop /Operations/Matching section
NEW: Allow VO specific share correction plugins from extensions
FIX: Executors - several fixes

[v6r5p13]

*WMS
FIX: Executors - VOPlugin will properly send and receive the params
NEW: Correctors can be defined in an extension
FIX: Correctors - Properly retrieve info from the CS using the ops helper

[v6r5p12]

FIX: merged in patch v6r4p34

[v6r5p11]

FIX: merged in patch v6r4p33

*Core
FIX: MySQL - added offset argument to buildConditions()

[v6r5p10]

FIX: merged in patch v6r4p32

[v6r5p9]

FIX: merged in patch v6r4p30

[v6r5p8]

FIX: merged in patch v6r4p29

[v6r5p7]

FIX: merged in patch v6r4p28

[v6r5p6]

FIX: merged in patch v6r4p27

*Transformation
BUGFIX: TransformationDB - StringType must be imported before it can be used

*RSS
NEW: CS.py - Space Tokens were hardcoded, now are obtained after scanning the StorageElements.

[v6r5p5]

FIX: merged in patch v6r4p26

[v6r5p4]

FIX: merged in patch v6r4p25

[v6r5p3]

*Transformation
FIX: merged in patch v6r4p24

[v6r5p2]

*Web
NEW: includes DIRACWeb tag web2012092101

[v6r5p1]

*Core
BUGFIX: ExecutorMindHandler - return S_OK() in the initializeHandler
FIX: OptimizationMindHandler - if the manifest is not dirty it will not be updated by the Mind

*Configuration
NEW: Resources helper - added getCompatiblePlatform(), getDIRACPlatform() methods

*Resources
FIX: SSHComputingElement - add -q option to ssh command to avoid banners in the output
FIX: BOINCComputingElement - removed debugging printout
FIX: ComputingElement - use Platform CS option which will be converted to LHCbPlatform for legacy compatibility

*DMS
FIX: RequestAgentBase - lowering loglevel from ALWAYS to INFO to avoid flooding SystemLogging

*WMS:
FIX: SiteDirector - provide CE platform parameter when interrogating the TQ
FIX: GridPilotDirector - publish pilot OwnerGroup rather than VOMS role
FIX: WMSUtilities - add new error string into the parsing of the job output retrieval

[v6r5]

NEW: Executor framework

*Core
NEW: MySQL.py - added Test case for Time.dateTime time stamps
NEW: MySQL.py - insertFields and updateFields can get values via Lists or Dicts
NEW: DataIntegrityDB - use the new methods from MySQL and add test cases
NEW: DataIntegrityHandler - check connection to DB and create tables (or update their schema)
NEW: DataLoggingDB - use the new methods from MySQL and add test cases
NEW: DataLoggingHandler - check connection to DB and create tables (or update their schema)
FIX: ProcessPool - killing stuck workers after timeout
CHANGE: DB will throw a RuntimeException instead of a sys.exit in case it can't contact the DB
CHANGE: Several improvements on DISET
CHANGE: Fixed all DOS endings to UNIX
CHANGE: Agents, Services and Executors know how to react to CSSection/Module and react accordingly
NEW: install tools are updated to deal with executors
FIX: dirac-install - add -T/--Timeout option to define timeout for distribution downloads
NEW: dirac-install - added possibility of defining dirac-install's global defaults by command line switch
BUGFIX: avoid PathFinder.getServiceURL and use Client class ( DataLoggingClient,LfcFileCatalogProxyClient ) 
FIX: MySQL - added TIMESTAMPADD and TIMESTAMPDIFF to special values not to be scaped by MySQL
NEW: ObjectLoader utility
CHANGE: dirac-distribution - added global defaults flag and changed the flag to -M or --defaultsURL
FIX: Convert to string before trying to escape value in MySQL
NEW: DISET Services - added PacketTimeout option
NEW: SystemLoggingDB - updated to use the renewed MySQL interface and SQL schema
NEW: Added support for multiple entries in /Registry/DefaultGroup, for multi-VO installations
CHANGE: Component installation procedure updated to cope with components inheriting Modules
CHANGE: InstallTools - use dirac- command in runit run scripts
FIX: X509Chain - avoid a return of error when the group is not valid
FIX: MySQL - reduce verbosity of log messages when high level methods are used
CHANGE: Several DB classes have been updated to use the MySQL buildCondition method
NEW: MySQL - provide support for greater and smaller arguments to all MySQL high level methods
FIX: Service.py - check all return values from all initializers

*Configuration
CHANGE: By default return option and section lists ordered as in the CS
NEW: ConfigurationClient - added function to refresh remote configuration

*Framework
FIX: Registry.findDefaultGroup will never return False
CHANGE: ProxyManager does not accept proxies without explicit group
CHANGE: SystemAdministratorHandler - force refreshing the configuration after new component setup

*RSS
CHANGE: removed code execution from __init__
CHANGE: removed unused methods
NEW: Log all policy results 

*Resources
NEW: updated SSHComputingElement which allows multiple job submission
FIX: SGETimeLeft - better parsing of the batch system commands output
FIX: InProcessComputingElement - when starting a new job discard renewal of the previous proxy
NEW: BOINCComputingElement - new CE client to work with the BOINC desktop grid infrastructure 

*WMS
CHANGE: WMS Optimizers are now executors
CHANGE: SandboxStoreClient can directly access the DB if available
CHANGE: Moved JobDescription and improved into JobManifest
FIX: typo in JobLoggingDB
NEW: JobState/CachedJobState allow access to the Job via DB/JobStateSync Service automatically
BUGFIX: DownloadInputData - when not enough disk space, message was using "buffer" while it should be using "data"
FIX: the sandboxmetadataDB explosion when using the sandboxclient without direct access to the DB
NEW: Added support for reset/reschedule in the OptimizationMind
CHANGE: Whenever a DB is not properly initialized it will raise a catchable RuntimeError exception 
        instead of silently returning
FIX: InputDataResolution - just quick mod for easier extensibility, plus removed some LHCb specific stuff
NEW: allow jobids in a file in dirac-wms-job-get-output
NEW: JobManager - zfill in %n parameter substitution to allow alphabetical sorting
NEW: Directors - added checking of the TaskQueue limits when getting eligible queues
CHANGE: Natcher - refactor to simpify the logic, introduced Limiter class
CHANGE: Treat MaxCPUTime and CPUTime the same way in the JDL to avoid confusion
NEW: SiteDirector - added options PilotScript, MaxPilotsToSubmit, MaxJobsInFillMode
BUGFIX: StalledJobAgent - use cpuNormalization as float, not string 
FIX: Don't kill an executor if a task has been taken out from it
NEW: dirac-boinc-pilot - pilot script to be used on the BOINC volunteer nodes
FIX: SiteDirector - better handling of tokens and filling mode 
NEW: Generic pilot identities are automatically selected by the TQD and the SiteDirector 
     if not explicitly defined in /Pilot/GenericDN and GenericGroup
NEW: Generic pilot groups can have a VO that will be taken into account when selecting generic 
     credentials to submit pilots
NEW: Generic pilots that belong to a VO can only match jobs from that VO
NEW: StalledJobAgent - added rescheduling of jobs stuck in Matched or Rescheduled status
BUGFIX: StalledJobAgent - default startTime and endTime to "now", avoid None value
NEW: JobAgent - stop after N failed matching attempts (nothing to do), use StopAfterFailedMatches option
CHANGE: JobAgent - provide resource description as a dictionary to avoid extra JDL parsing by the Matcher
CHANGE: Matcher - report pilot info once instead of sending it several times from the job
CHANGE: Matcher - set the job site instead of making a separate call to JobStateUpdate
NEW: Matcher - added Matches done and matches OK statistics
NEW: TaskQueue - don't delete fresh task queues. Wait 5 minutes to do so.
CHANGE: Disabled TQs can also be matched, if no jobs are there, a retry will be triggered

*Transformation
FIX: TransformationAgent - a small improvement: now can pick the prods status to handle from the CS, 
     plus few minor corrections (e.g. logger messages)
FIX: TransformationCLI - take into accout possible failures in resetFile command     

*Accounting
NEW: AccountingDB - added retrieving RAW records for internal stuff
FIX: AccountingDB - fixed some logic for readonly cases
CHANGE: Added new simpler and faster bucket insertion mechanism
NEW: Added more info when rebucketing
FIX: Calculate the rebucket ETA using remaining records to be processed instead of the total records to be processed
FIX: Plots with no data still carry the plot name

*DMS
NEW: SRM2Storage - added retry in the gfal calls
NEW: added new FTSCleaningAgent cleaning up TransferDB tables
FIX: DataLoggingClient and DataLoggingDB - tests moved to separate files
CHANGE: request agents cleanup

*RMS
CHANGE: Stop using RequestAgentMixIn in the request agents

[v6r4p34]

*DMS
BUGFIX: FileCatalogCLI - fixed wrong indentation
CHANGE: RegistrationTask - removed some LHCb specific defaults

[v6r4p33]

*DMS
CHANGE: FTSRequest - be more verbose if something is wrong with file

[v6r4p32]

*WMS
FIX: StalledJobAgent - avoid exceptions in the stalled job accounting reporting

*DMS
NEW: FTSMonitorAgent - handling of expired FTS jobs 

*Interfaces
CHANGE: Dirac.py - attempt to retrieve output sandbox also for Completed jobs in retrieveRepositorySandboxes()

[v6r4p30]

*Core
BUGFIX: dirac-admin-bdii-ce-voview - proper check of the result structure

*Interfaces
FIX: Dirac.py, Job.py - allow to pass environment variables with special characters

*DMS
NEW: FileCatalogCLI - possibility to sort output in the ls command

*WMS:
FIX: JobWrapper - interpret environment variables with special characters 

[v6r4p29]

*RMS
BUGFIX: RequestDBMySQL - wrong indentation in __updateSubRequestFiles()

[v6r4p28]

*Interfaces
CHANGE: Dirac.py, DiracAdmin.py - remove explicit timeout on RPC client instantiation

*RSS
FIX: CS.py - fix for updated CS location (backward compatible)

*DMS
BUGFIX: StrategyHandler - bug fixed determineReplicationTree()
FIX: FTSRequest - add checksum string to SURLs file before submitting an FTS job

*WMS
FIX: JobWrapper - protection for double quotes in JobName
CHANGE: SiteDirector - switched some logging messages from verbose to info level

*RMS
NEW: Request(Client,DBMySQL,Manager) - added readRequestsForJobs() method

[v6r4p27]

*DMS
FIX: SRM2Storage - removed hack for EOS (fixed server-side)

*Transformation
CHANGE: TransformationClient - limit to 100 the number of transformations in getTransformations()
NEW: TransformationAgent - define the transformations type to use in the configuration

*Interfaces
FIX: Job.py -  fix for empty environmentDict (setExecutionEnv)

[v6r4p26]

*Transformation
BUGFIX: TransformationClient - fixed calling sequence in rpcClient.getTransformationTasks()
NEW: TransformationClient - added log messages in verbose level.

[v6r4p25]

*DMS
BUGFIX: StrategyHandler - sanity check for wrong replication tree 

[v6r4p24]

*Core
NEW: MySQL - add 'offset' argument to the buildCondition()

*Transformation
FIX: TransformationAgent - randomize the LFNs for removal/replication case when large number of those
CHANGE: TransformationClient(DB,Manager) - get transformation files in smaller chunks to
        improve performance
FIX: TransformationAgent(DB) - do not return redundant LFNs in getTransformationFiles()    

[v6r4p23]

*Web
NEW: includes DIRACWeb tag web2012092101

[v6r4p22]

*DMS
FIX: SRM2Storage - fix the problem with the CERN-EOS storage 

[v6r4p21]

*Core
BUGFIX: SGETimeLeft - take into account dd:hh:mm:ss format of the cpu consumed

[v6r4p20]

*WMS
BUGFIX: PilotDirector, GridPilotDirector - make sure that at least 1 pilot is to be submitted
BUGFIX: GridPilotDirector - bug on how pilots are counted when there is an error in the submit loop.
BUGFIX: dirac-pilot - proper install script installation on OSG sites

[v6r4p19]

*RMS
FIX: RequestDBMySQL - optimized request selection query 

[v6r4p18]

*Configuration
BUGFIX: CE2CSAgent.py - the default value must be set outside the loop

*DMS
NEW: dirac-dms-create-replication-request
BUGFIX: dirac-dms-fts-submit, dirac-dms-fts-monitor - print out error messages

*Resources
BUGFIX: TorqueComputingElement.py, plus add UserName for shared Queues

*WMS
BUGFIX: JobManagerHandler - default value for pStart (to avoid Exception)

[v6r4p17]

*Core
FIX: dirac-configure - setup was not updated in dirac.cfg even with -F option
FIX: RequestHandler - added fix for Missing ConnectionError

*DMS
FIX: dirac-dms-clean-directory - command fails with `KeyError: 'Replicas'`.

*WMS
FIX: SiteDirector - adapt to the new method in the Matcher getMatchingTaskQueue 
FIX: SiteDirector - added all SubmitPools to TQ requests

[v6r4p16]

*Core:
FIX: dirac-install - bashrc/cshrc were wrongly created when using versionsDir

*Accounting
CHANGE: Added new simpler and faster bucket insertion mechanism
NEW: Added more info when rebucketing

*WMS
CHANGE: Matcher - refactored to take into account job limits when providing info to directors
NEW: JoAgent - reports SubmitPool parameter if applicable
FIX: Matcher - bad codition if invalid result

[v6r4p15]

*WMS
FIX: gLitePilotDirector - fix the name of the MyProxy server to avoid crasehs of the gLite WMS

*Transformation
FIX: TaskManager - when the file is on many SEs, wrong results were generated

[v6r4p13]

*DMS
FIX: dirac-admin-allow-se - added missing interpreter line

[v6r4p12]

*DMS
CHANGE: RemovalTask - for DataManager shifter change creds after failure of removal with her/his proxy.

*RSS
NEW: Added RssConfiguration class
FIX: ResourceManagementClient  - Fixed wrong method name

[v6r4p11]

*Core
FIX: GGUSTicketsClient - GGUS SOAP URL updated

*DMS
BUGFIX: ReplicaManager - wrong for loop

*RequestManagement
BUGFIX: RequestClient - bug fix in finalizeRequest()

*Transformation
FIX: TaskManager - fix for correctly setting the sites (as list)

[v6r4p10]

*RequestManagement
BUGFIX: RequestContainer - in addSubrequest() function

*Resources
BUGFIX: SRM2Storage - in checksum type evaluation

*ResourceStatusSystem
BUGFIX: InfoGetter - wrong import statement

*WMS
BUGFIX: SandboxMetadataDB - __init__() can not return a value

[v6r4p9]

*DMS
CHANGE: FailoverTransfer - ensure the correct execution order of the subrequests

[v6r4p8]

Bring in fixes from v6r3p17

*Core:
FIX: Don't have the __init__ return True for all DBs
NEW: Added more protection for exceptions thrown in callbacks for the ProcessPool
FIX: Operations will now look in 'Defaults' instead of 'Default'

*DataManagement:
FIX: Put more protection in StrategyHandler for neither channels  not throughput read out of TransferDB
FIX: No JobIDs supplied in getRequestForJobs function for RequestDBMySQL taken into account
FIX: Fix on getRequestStatus
CHANGE: RequestClient proper use of getRequestStatus in finalizeRequest
CHANGE: Refactored RequestDBFile

[v6r4p7]

*WorkloadManagement
FIX: SandboxMetadataDB won't explode DIRAC when there's no access to the DB 
CHANGE: Whenever a DB fails to initialize it raises a catchable exception instead of just returning silently

*DataManagement
CHANGE: Added Lost and Unavailable to the file metadata

[v6r4p6]

Bring fixes from v6r4p6

[v6r4p5]

*Configuration
NEW: Added function to generate Operations CS paths

*Core
FIX: Added proper ProcessPool checks and finalisation

*DataManagement
FIX: don't set Files.Status to Failed for non-existign files, failover transfers won't go
FIX: remove classmethods here and there to unblock requestHolder
CHANGE: RAB, TA: change task timeout: 180 and 600 (was 600 and 900 respectively)
FIX: sorting replication tree by Ancestor, not hopAncestorgit add DataManagementSystem/Agent/TransferAgent.py
NEW: TA: add finalize
CHANGE: TransferAgent: add AcceptableFailedFiles to StrategyHandler to ban FTS channel from scheduling
FIX: if there is no failed files, put an empty dict


*RSS
FIX: RSS is setting Allowed but the StorageElement checks for Active

*Workflows
FIX: Part of WorfklowTask rewritten to fix some issues and allow 'ANY' as site

*Transformation
FIX: Wrong calls to TCA::cleanMetadataCatalogFiles

[v6r4p4]

*Core
FIX: Platform.py - check if Popen.terminate is available (only from 2.6)

[v6r4p3]

*Core
FIX: ProcessPool with watchdog and timeouts - applied in v6r3 first

[v6r4p2]

*StorageManagement
BUGFIX: StorageElement - staging is a Read operation and should be allowed as such

*WMS
BUGFIX: InProcessComputingElement, JobAgent - proper return status code from the job wrapper

*Core
FIX: Platform - manage properly the case of exception in the ldconfig execution

[v6r4p1]

*DMS
FIX: TransferDB.getChannelObservedThroughput - the channelDict was created in a wrong way

*RSS
FIX: ResourceStatus was not returning Allowed by default

[v6r4]

*Core
FIX: dirac-install-db.py: addDatabaseOptionsToCS has added a new keyed argument
NEW: SGETimeLeft.py: Support for SGE backend
FIX: If several extensions are installed, merge ConfigTemplate.cfg
NEW: Service framework - added monitoring of file descriptors open
NEW: Service framework - Reduced handshake timeout to prevent stuck threads
NEW: MySQL class with new high level methods - buildCondition,insertFields,updateFields
     deleteEntries, getFields, getCounters, getDistinctAttributeValues
FIX: ProcessPool - fixes in the locking mechanism with LockRing, stopping workers when the
     parent process is finished     
FIX: Added more locks to the LockRing
NEW: The installation tools are updated to install components by name with the components module specified as an option

*DMS
FIX: TransferDB.py - speed up the Throughput determination
NEW: dirac-dms-add-files: script similar to dirac-dms-remove-files, 
     allows for 1 file specification on the command line, using the usual dirac-dms-add-file options, 
     but also can take a text file in input to upload a bunch of files. Exit code is 0 only if all 
     was fine and is different for every error found. 
NEW: StorageElementProxy- support for data downloading with http protocol from arbitrary storage, 
     needed for the web data download
BUGFIX: FileCatalogCLI - replicate operation does a proper replica registration ( closes #5 )     
FIX: ReplicaManager - __cleanDirectory now working and thus dirac-dms-clean-directory

*WMS
NEW: CPU normalization script to run a quick test in the pilot, used by the JobWrapper
     to report the CPU consumption to the accounting
FIX: StalledJobAgent - StalledTimeHours and FailedTimeHours are read each cycle, refer to the 
     Watchdog heartBeat period (should be renamed); add NormCPUTime to Accounting record
NEW: SiteDirector - support for the operation per VO in multi-VO installations
FIX: StalledJobAgent - get ProcessingType from JDL if defined
BUGFIX: dirac-wms-job-peek - missing printout in the command
NEW: SiteDirector - take into account the number of already waiting pilots when evaluating the number of pilots to submit
FIX: properly report CPU usage when the Watchdog kill the payload.

*RSS
BUGFIX: Result in ClientCache table is a varchar, but the method was getting a datetime
NEW: CacheFeederAgent - VOBOX and SpaceTokenOccupancy commands added (ported from LHCbDIRAC)
CHANGE: RSS components get operational parameters from the Operations handler

*DataManagement
FIX: if there is no failed files, put an empty dict

*Transformation
FIX: Wrong calls to TCA::cleanMetadataCatalogFiles

[v6r3p19]

*WMS
FIX: gLitePilotDirector - fix the name of the MyProxy server to avoid crashes of the gLite WMS

[v6r3p18]

*Resources
BUGFIX: SRM2Storage - in checksum type evaluation

[v6r3p17]

*DataManagement
FIX: Fixes issues #783 and #781. Bugs in ReplicaManager removePhisicalReplica and getFilesFromDirectory
FIX: Return S_ERROR if missing jobid arguments
NEW: Checksum can be verified during FTS and SRM2Storage 

[v6r3p16]

*DataManagement
FIX: better monitoring of FTS channels 
FIX: Handle properly None value for channels and bandwidths

*Core
FIX: Properly calculate the release notes if there are newer releases in the release.notes file

[v6r3p15]

*DataManagement
FIX: if there is no failed files, put an empty dict

*Transformation
FIX: Wrong calls to TCA::cleanMetadataCatalogFiles


[v6r3p14]

* Core

BUGFIX: ProcessPool.py: clean processing and finalisation
BUGFIX: Pfn.py: don't check for 'FileName' in pfnDict

* DMS

NEW: dirac-dms-show-fts-status.py: script showing last hour history for FTS channels
NEW: TransferDBMonitoringHandler.py: new function exporting FST channel queues
BUGFIX: TransferAgent.py,RemovalAgent.py,RegistrationAgent.py - unlinking of temp proxy files, corection of values sent to gMonitor
BUGFIX: StrategyHandler - new config option 'AcceptableFailedFiles' to unblock scheduling for channels if problematic transfers occured for few files
NEW: TransferAgent,RemovalAgent,RegistrationAgent - new confing options for setting timeouts for tasks and ProcessPool finalisation
BUGFIX: ReplicaManager.py - reverse sort of LFNs when deleting files and directories to avoid blocks
NEW: moved StrategyHandler class def to separate file under DMS/private

* TMS

FIX: TransformationCleaningAgent.py: some refactoring, new way of disabling/enabline execution by 'EnableFlag' config option

[v6r3p13]

*Core
FIX: Added proper ProcessPool checks and finalisation

*DataManagement
FIX: don't set Files.Status to Failed for non-existign files, failover transfers won't go
FIX: remove classmethods here and there to unblock requestHolder
CHANGE: RAB, TA: change task timeout: 180 and 600 (was 600 and 900 respectively)
FIX: sorting replication tree by Ancestor, not hopAncestorgit add DataManagementSystem/Agent/TransferAgent.py
NEW: TA: add finalize
CHANGE: TransferAgent: add AcceptableFailedFiles to StrategyHandler to ban FTS channel from scheduling

[v6r3p12]

*Core
FIX: Platform.py - check if Popen.terminate is available (only from 2.6)

[v6r3p11]

*Core
FIX: ProcessPool with watchdog and timeouts

[v6r3p10]

*StorageManagement
BUGFIX: StorageElement - staging is a Read operation and should be allowed as such

*WMS
BUGFIX: InProcessComputingElement, JobAgent - proper return status code from the job wrapper

*Core
FIX: Platform - manage properly the case of exception in the ldconfig execution

[v6r3p9]

*DMS
FIX: TransferDB.getChannelObservedThroughput - the channelDict was created in a wrong way

[v6r3p8]

*Web
CHANGE: return back to the release web2012041601

[v6r3p7]

*Transformation
FIX: TransformationCleaningAgent - protection from deleting requests with jobID 0 

[v6r3p6]

*Core
FIX: dirac-install-db - proper key argument (follow change in InstallTools)
FIX: ProcessPool - release all locks every time WorkignProcess.run is executed, more fixes to come
FIX: dirac-configure - for Multi-Community installations, all vomsdir/vomses files are now created

*WMS
NEW: SiteDirector - add pilot option with CE name to allow matching of SAM jobs.
BUGFIX: dirac-pilot - SGE batch ID was overwriting the CREAM ID
FIX: PilotDirector - protect the CS master if there are at least 3 slaves
NEW: Watchdog - set LocalJobID in the SGE case

[v6r3p5]

*Core:
BUGFIX: ProcessPool - bug making TaskAgents hang after max cycles
BUGFIX: Graphs - proper handling plots with data containing empty string labels
FIX: GateWay - transfers were using an old API
FIX: GateWay - properly calculate the gateway URL
BUGFIX: Utilities/Pfn.py - bug in pfnunparse() when concatenating Path and FileName

*Accounting
NEW: ReportGenerator - make AccountingDB readonly
FIX: DataCache - set daemon the datacache thread
BUGFIX: BasePlotter - proper handling of the Petabyte scale data

*DMS:
BUGFIX: TransferAgent, RegistrationTask - typos 

[v6r3p4]

*DMS:
BUGFIX: TransferAgent - wrong value for failback in TA:execute

[v6r3p3]

*Configuration
BUGFIX: Operations helper - typo

*DMS:
FIX: TransferAgent - change the way of redirecting request to task

[v6r3p2]

*DMS
FIX: FTSRequest - updating metadata for accouting when finalizing FTS requests

*Core
FIX: DIRAC/__init__.py - default version is set to v6r3

[v6r3p1]

*WMS
CHANGE: Use ResourcesStatus and Resources helpers in the InputDataAgent logic

*Configuration
NEW: added getStorageElementOptions in Resources helper

*DMS
FIX: resourceStatus object created in TransferAgent instead of StrategyHandler

[v6r3]

*Core
NEW: Added protections due to the process pool usage in the locking logic

*Resources
FIX: LcgFileCatalogClient - reduce the number of retries: LFC_CONRETRY = 5 to 
     avoid combined catalog to be stuck on a faulty LFC server
     
*RSS
BUGFIX: ResourceStatus - reworked helper to keep DB connections     

*DMS
BUGFIX: ReplicaManager::CatalogBase::_callFileCatalogFcnSingleFile() - wrong argument

*RequestManagement
FIX: TaskAgents - set timeOut for task to 10 min (15 min)
NEW: TaskAgents - fill in Error fields in case of failing operations

*Interfaces
BUGFIX: dirac-wms-select-jobs - wrong use of the Dirac API

[v6r2p9]

*Core
FIX: dirac-configure - make use of getSEsForSite() method to determine LocalSEs

*WMS
NEW: DownloadInputData,InputDataByProtocol - check Files on Tape SEs are on Disk cache 
     before Download or getturl calls from Wrapper
CHANGE: Matcher - add Stalled to "Running" Jobs when JobLimits are applied   
CHANGE: JobDB - allow to specify required platform as Platform JDL parameter,
        the specified platform is taken into account even without /Resources/Computing/OSCompatibility section

*DMS
CHANGE: dirac-admin-allow(ban)-se - removed lhcb-grid email account by default, 
        and added switch to avoid sending email
FIX: TaskAgents - fix for non-existing files
FIX: change verbosity in failoverReplication 
FIX: FileCatalog - remove properly metadata indices 
BUGFIX: FileManagerBase - bugfix in the descendants evaluation logic  
FIX: TransferAgent and TransferTask - update Files.Status to Failed when ReplicaManager.replicateAndRegister 
     will fail completely; when no replica is available at all.

*Core
FIX: dirac-pilot - default lcg bindings version set to 2012-02-20

[v6r2p8]

*DMS:
CHANGE: TransferAgent - fallback to task execution if replication tree is not found

[v6r2p7]

*WMS
BUGFIX: SiteDirector - wrong CS option use: BundleProxy -> HttpProxy
FIX: SiteDirector - use short lines in compressed/encoded files in the executable
     python script

[v6r2p6]

*DataManagement
FIX: Bad logic in StrategyHandler:MinimiseTotalWait

*Core
CHANGE: updated GGUS web portal URL

*RSS
BUGFIX: meta key cannot be reused, it is popped from dictionary

*Framework
FIX: The Gateway service does not have a handler
NEW: ConfingTemplate entry for Gateway
FIX: distribution notes allow for word wrap

*WorkloadManagement
FIX: avoid unnecessary call if no LFN is left in one of the SEs
FIX: When Uploading job outputs, try first Local SEs, if any


[v6r2p5]

*RSS
BUGFIX: several minor bug fixes

*RequestManagement
BUGFIX: RequestDBMySQL - removed unnecessary request type check

*DMS
BUGFIX: FileCatalogClienctCLI - wrong evaluation of the operation in the find command
NEW: FileCatalog - added possibility to remove specified metadata for a given path 
BUGFIX: ReplicaManager - wrong operation order causing failure of UploadLogFile module

*Core
NEW: dirac-install - generate cshrc DIRAC environment setting file for the (t)csh 

*Interfaces
CHANGE: Job - added InputData to each element in the ParametricInputData

*WMS
CHANGE: dirac-jobexec - pass ParametericInputData to the workflow as a semicolon separated string

[v6r2p4]

*WMS
BUGFIX: StalledJobAgent - protection against jobs with no PilotReference in their parameters
BUGFIX: WMSAdministratorHandler - wrong argument type specification for getPilotInfo method

*StorageManagement
BUGFIX: RequestFinalizationAgent - no method existence check when calling RPC method

[v6r2p3]

*WMS
CHANGE: Matcher - fixed the credentials check in requestJob() to simplify it

*ConfigurationSystem
CHANGE: Operations helper - fix that allow no VO to be defined for components that do not need it

*Core
BUGFIX: InstallTools - when applying runsvctrl to a list of components make sure that the config server is treated first and the sysadmin service - last
        
[v6r2p2]

*WMS
BUGFIX: Matcher - restored logic for checking private pilot asking for a given DN for belonging to the same group with JOB_SHARING property.

[v6r2p1]

*RequestManagementSystem
BUGFIX: RequestCleaningAgent - missing import of the "second" interval definition 

[v6r2]

*General
FIX: replaced use of exec() python statement in favor of object method execution

*Accounting
CHANGE: Accounting 'byte' units are in powers of 1000 instead of powers of 1024 (closes #457)

*Core
CHANGE: Pfn.py - pfnparse function rewritten for speed up and mem usage, unit test case added
FIX: DISET Clients are now thread-safe. Same clients used twice in different threads was not 
closing the previous connection
NEW: reduce wait times in DISET protocol machinery to improve performance    
NEW: dirac-fix-mysql-script command to fix the mysql start-up script for the given installation
FIX: TransferClient closes connections properly
FIX: DISET Clients are now thread-safe. Same client used twice in different threads will not close the previous connection
CHANGE: Beautification and reduce wait times to improve performance
NEW: ProcessPool - added functionality to kill all children processes properly when destroying ProcessPool objects
NEW: CS Helper for LocalSite section, with gridEnv method
NEW: Grid module will use Local.gridEnv if nothing passed in the arguments
CHANGE: Add deprecated sections in the CS Operations helper to ease the transition
FIX: dirac-install - execute dirac-fix-mysql-script, if available, to fix the mysql.server startup script
FIX: dirac-distribution - Changed obsoleted tar.list file URL
FIX: typo in dirac-admin-add-host in case of error
CHANGE: dirac-admin-allow(ban)-se - use diracAdmin.sendMail() instead of NotificationClient.sendMail()

*Framework
BUGFIX: UserProfileDB - no more use of "type" variable as it is a reserved keyword 

*RequestManagement:
FIX: RequestDBFile - more consistent treatment of requestDB Path
FIX: RequestMySQL - Execution order is evaluated based on not Done state of subrequests
NEW: RequestCleaningAgent - resetting Assigned requests to Waiting after a configurable period of time

*RSS
CHANGE: RSS Action now inherits from a base class, and Actions are more homogeneous, they all take a uniform set of arguments. The name of modules has been changed from PolType to Action as well.
FIX: CacheFeederAgent - too verbose messages moved to debug instead of info level
BUGFIX: fixed a bug preventing RSS clients to connect to the services     
FIX: Proper services synchronization
FIX: Better handling of exceptions due to timeouts in GOCDBClient   
FIX: RSS.Notification emails are sent again
FIX: Commands have been modified to return S_OK, S_ERROR inside the Result dict. This way, policies get a S_ERROR / S_OK object. CacheFeederAgent has been updated accordingly.
FIX: allow clients, if db connection fails, to reconnect ( or at least try ) to the servers.
CHANGE: access control using CS Authentication options. Default is SiteManager, and get methods are all.
BUGFIX: MySQLMonkey - properly escaped all parameters of the SQL queries, other fixes.
NEW: CleanerAgent renamed to CacheCleanerAgent
NEW: Updated RSS scripts, to set element statuses and / or tokens.
NEW: Added a new script, dirac-rss-synch
BUGFIX: Minor bugfixes spotted on the Web development
FIX: Removed useless decorator from RSS handlers
CHANGE: ResourceStatus helper tool moved to RSS/Client directory, no RSS objects created if the system is InActive
CHANGE: Removed ClientFastDec decorator, using a more verbose alternative.
CHANGE: Removed useless usage of kwargs on helper functions.  
NEW: added getSESitesList method to RSSClient      
FIX: _checkFloat() checks INTEGERS, not datetimes

*DataManagement
CHANGE: refactoring of DMS agents executing requests, allow requests from arbitrary users
NEW: DFC - allow to specify multiple replicas, owner, mode when adding files
CHANGE: DFC - optimization of the directory size evaluation
NEW: Added CREATE TEMPORARY TABLES privilege to FileCatalogDB
CHANGE: DFC - getCatalogCounters() update to show numbers of directories
NEW: lfc_dfc_copy script to migrate data from LFC to DFC
FIX: dirac-dms-user-lfns - fixed the case when the baseDir is specified
FIX: FTS testing scripts were using sys.argv and getting confused if options are passed
NEW: DFC - use DirectoryUsage tables for the storage usage evaluations
NEW: DFC - search by metadata can be limited to a given directory subtree
NEW: DFC - search by both directory and file indexed metadata
BUGFIX: DFC - avoid crash if no directories or files found in metadata query
NEW: DFC FileCatalogHandler - define database location in the configuration
NEW: DFC - new FileCatalogFactory class, possibility to use named DFC services
FIX: FTSMonitor, FTSRequest - fixes in handling replica registration, setting registration requests in FileToCat table for later retry
FIX: Failover registration request in the FTS agents.      
FIX: FTSMonitor - enabled to register new replicas if even the corresponding request were removed from the RequestManagement 
FIX: StorageElement - check if SE has been properly initialized before executing any method     
CHANGE: LFC client getReplica() - make use of the new bulk method lfc.lfc_getreplicasl()
FIX: LFC client - protect against getting None in lfc.lfc_readdirxr( oDirectory, "" )  
FIX: add extra protection in dump method of StorageElement base class
CHANGE: FailoverTransfer - create subrequest per catalog if more than one catalog

*Interface
NEW: Job.py - added method to handle the parametric parameters in the workflow. They are made available to the workflow_commons via the key 'GenericParameters'.
FIX: Dirac.py - fix some type checking things
FIX: Dirac.py - the addFile() method can now register to more than 1 catalog.

*WMS
FIX: removed dependency of the JobSchedulingAgent on RSS. Move the getSiteTier functionality to a new CS Helper.
FIX: WMSAdministratorHandler - Replace StringType by StringTypes in the export methods argument type
FIX: JobAgent - Set explicitly UseServerCertificate to "no" for the job executable
NEW: dirac-pilot - change directory to $OSG_WN_TMP on OSG sites
FIX: SiteDirector passes jobExecDir to pilot, this defaults to "." for CREAM CEs. It can be set in the CS. It will not make use of $TMPDIR in this case.
FIX: Set proper project and release version to the SiteDirector     
NEW: Added "JobDelay" option for the matching, refactored and added CS options to the matcher
FIX: Added installation as an option to the pilots and random MyProxyServer
NEW: Support for parametric jobs with parameters that can be of List type

*Resources
NEW: Added SSH Grid Engine Computing Element
NEW: Added SSH Computing Element
FIX: make sure lfc client will not try to connect for several days

*Transformation
FIX: TransformationDB - in setFileStatusForTransformation() reset ErrorCount to zero if "force" flag and    the new status is "unused"
NEW: TransformationDB - added support for dictionary in metadata for the InputDataQuery mechanism     

[v6r1p13]

*WMS
FIX: JobSchedulingAgent - backported from v6r2 use of Resources helper

[v6r1p12]

*Accounting
FIX: Properly delete cached plots

*Core
FIX: dirac-install - run externals post install after generating the versions dir

[v6r1p11]

*Core
NEW: dirac-install - caches locally the externals and the grid bundle
FIX: dirac-distribution - properly generate releasehistory and releasenotes

[v6r1p10]

*WorloadManagement
FIX: JobAgent - set UseServerCertificate option "no" for the job executable

[v6r1p9]

*Core
FIX: dirac-configure - set the proper /DIRAC/Hostname when defining /LocalInstallation/Host

*DataManagement
FIX: dirac-dms-user-lfns - fixed the case when the baseDir is specified
BUGFIX: dirac-dms-remove-files - fixed crash in case of returned error report in a form of dictionary 

[v6r1p8]

*Web
FIX: restored Run panel in the production monitor

*Resources
FIX: FileCatalog - do not check existence of the catalog client module file

[v6r1p7]

*Web
BUGFIX: fixed scroll bar in the Monitoring plots view

[v6r1p6]

*Core
FIX: TransferClient closes connections properly

[v6r1p5]

*Core
FIX: DISET Clients are now thread-safe. Same clients used twice in different threads was not 
     closing the previous connection
NEW: reduce wait times in DISET protocol machinery to improve performance   

[v6r1p4]

*RequestManagement
BUGFIX: RequestContainer - in isSubRequestDone() treat special case for subrequests with files

*Transformation
BUGFIX: TransformationCleaningAgent - do not clear requests for tasks with no associated jobs

[v6r1p3]

*Framework
NEW: Pass the monitor down to the request RequestHandler
FIX: Define the service location for the monitor
FIX: Close some connections that DISET was leaving open

[v6r1p2]

*WorkloadManagement
BUGFIX: JobSchedulingAgent - use getSiteTiers() with returned direct value and not S_OK

*Transformation
BUGFIX: Uniform use of the TaskManager in the RequestTaskAgent and WorkflowTaskAgent

[v6r1p1]

*RSS
BUGFIX: Alarm_PolType now really send mails instead of crashing silently.

[v6r1]

*RSS
CHANGE: Major refactoring of the RSS system
CHANGE: DB.ResourceStatusDB has been refactored, making it a simple wrapper round ResourceStatusDB.sql with only four methods by table ( insert, update, get & delete )
CHANGE: DB.ResourceStatusDB.sql has been modified to support different statuses per granularity.
CHANGE: DB.ResourceManagementDB has been refactored, making it a simple wrapper round ResourceStatusDB.sql with only four methods by table ( insert, update, get & delete )
CHANGE: Service.ResourceStatusHandler has been refactored, removing all data processing, making it an intermediary between client and DB.
CHANGE: Service.ResourceManagementHandler has been refactored, removing all data processing, making it an intermediary between client and DB.
NEW: Utilities.ResourceStatusBooster makes use of the 'DB primitives' exposed on the client and does some useful data processing, exposing the new functions on the client.
NEW: Utilities.ResourceManagementBooster makes use of the 'DB primitives' exposed on the client and does some useful data processing, exposing the new functions on the client.
CHANGE: Client.ResourceStatusClient has been refactorerd. It connects automatically to DB or to the Service. Exposes DB and booster functions.
CHANGE: Client.ResourceManagementClient has been refactorerd. It connects automatically to DB or to the Service. Exposes DB and booster functions.
CHANGE: Agent.ClientsCacheFeederAgent renamed to CacheFeederAgent. The name was not accurate, as it also feeds Accouting Cache tables.
CHANGE: Agent.InspectorAgent, makes use of automatic API initialization.
CHANGE: Command. refactor and usage of automatic API initialization.
CHANGE: PolicySystem.PEP has reusable client connections, which increase significantly performance.
CHANGE: PolicySystem.PDP has reusable client connections, which increase significantly performance.
NEW: Utilities.Decorators are syntactic sugar for DB, Handler and Clients.
NEW: Utilities.MySQLMonkey is a mixture of laziness and refactoring, in order to generate the SQL statements automatically. Not anymore sqlStatemens hardcoded on the RSS.
NEW: Utilities.Validator are common checks done through RSS modules
CHANGE: Utilities.Synchronizer syncs users and DIRAC sites
CHANGE: cosmetic changes everywhere, added HeadURL and RCSID
CHANGE: Removed all the VOExtension logic on RSS
BUGFIX: ResourceStatusHandler - getStorageElementStatusWeb(), access mode by default is Read
FIX: RSS __init__.py will not crash anymore if no CS info provided
BUGFIX: CS.getSiteTier now behaves correctly when a site is passed as a string

*dirac-setup-site
BUGFIX: fixed typos in the Script class name

*Transformation
FIX: Missing logger in the TaskManager Client (was using agent's one)
NEW: Added UnitTest class for TaskManager Client

*DIRAC API
BUGFIX: Dirac.py. If /LocalSite/FileCatalog is not define the default Catalog was not properly set.
FIX: Dirac.py - fixed __printOutput to properly interpret the first argument: 0:stdout, 1:stderr
NEW: Dirac.py - added getConfigurationValue() method

*Framework
NEW: UsersAndGroups agent to synchronize users from VOMRS server.

*dirac-install
FIX: make Platform.py able to run with python2.3 to be used inside dirac-install
FIX: protection against the old or pro links pointing to non-existent directories
NEW: make use of the HTTP proxies if available
FIX: fixed the logic of creating links to /opt/dirac directories to take into account webRoot subdirs

*WorkloadManagement
FIX: SiteDirector - change getVO() function call to getVOForGroup()

*Core:
FIX: Pfn.py - check the sanity of the pfn and catch the erroneous case

*RequestManagement:
BUGFIX: RequestContainer.isSubrequestDone() - return 0 if Done check fails

*DataManagement
NEW: FileCatalog - possibility to configure multiple FileCatalog services of the same type

[v6r0p4]

*Framework
NEW: Pass the monitor down to the request RequestHandler
FIX: Define the service location for the monitor
FIX: Close some connections that DISET was leaving open

[v6r0p3]

*Framework
FIX: ProxyManager - Registry.groupHasProperties() wasn't returning a result 
CHANGE: Groups without AutoUploadProxy won't receive expiration notifications 
FIX: typo dirac-proxy-info -> dirac-proxy-init in the expiration mail contents
CHANGE: DISET - directly close the connection after a failed handshake

[v6r0p2]

*Framework
FIX: in services logs change ALWAYS log level for query messages to NOTICE

[v6r0p1]

*Core
BUGFIX: List.uniqueElements() preserves the other of the remaining elements

*Framework
CHANGE: By default set authorization rules to authenticated instead of all
FIX: Use all required arguments in read access data for UserProfileDB
FIX: NotificationClient - dropped LHCb-Production setup by default in the __getRPSClient()

[v6r0]

*Framework
NEW: DISET Framework modified client/server protocol, messaging mechanism to be used for optimizers
NEW: move functions in DIRAC.Core.Security.Misc to DIRAC.Core.Security.ProxyInfo
CHANGE: By default log level for agents and services is INFO
CHANGE: Disable the log headers by default before initializing
NEW: dirac-proxy-init modification according to issue #29: 
     -U flag will upload a long lived proxy to the ProxyManager
     If /Registry/DefaultGroup is defined, try to generate a proxy that has that group
     Replaced params.debugMessage by gLogger.verbose. Closes #65
     If AutoUploadProxy = true in the CS, the proxy will automatically be uploaded
CHANGE: Proxy upload by default is one month with dirac-proxy-upload
NEW: Added upload of pilot proxies automatically
NEW: Print info after creating a proxy
NEW: Added setting VOMS extensions automatically
NEW: dirac-proxy-info can also print the information of the uploaded proxies
NEW: dirac-proxy-init will check that the lifetime of the certificate is less than one month and advise to renew it
NEW: dirac-proxy-init will check that the certificate has at least one month of validity
FIX: Never use the host certificate if there is one for dirac-proxy-init
NEW: Proxy manager will send notifications when the uploaded proxies are about to expire (configurable via CS)
NEW: Now the proxyDB also has a knowledge of user names. Queries can use the user name as a query key
FIX: ProxyManager - calculate properly the dates for credentials about to expire
CHANGE: ProxyManager will autoexpire old proxies, also auto purge logs
CHANGE: Rename dirac-proxy-upload to dirac-admin-proxy-upload
NEW: dirac-proxy-init will complain if the user certificate has less than 30 days
CHANGE: SecurityLogging - security log level to verbose
NEW: OracleDB - added Array type 
NEW: MySQL - allow definition of the port number in the configuration
FIX: Utilities/Security - hash VOMS Attributes as string
FIX: Utilities/Security - Generate a chain hash to discover if two chains are equal
NEW: Use chain has to discover if it has already been dumped
FIX: SystemAdministrator - Do not set  a default lcg version
NEW: SystemAdministrator - added Project support for the sysadmin
CHANGE: SysAdmin CLI - will try to connect to the service when setting the host
NEW: SysAdmin CLI - colorization of errors in the cli
NEW: Logger - added showing the thread id in the logger if enabled
     
*Configuration
NEW: added getVOfromProxyGroup() utility
NEW: added getVoForGroup() utility, use it in the code as appropriate
NEW: added Registry and Operations Configuration helpers
NEW: dirac-configuration-shell - a configuration script for CS that behaves like an UNIX shellCHANGE: CSAPI - added more functionality required by updated configuration console
NEW: Added possibility to define LocalSE to any Site using the SiteLocalSEMapping 
     section on the Operations Section     
NEW: introduce Registry/VO section, associate groups to VOs, define SubmitPools per VO
FIX: CE2CSAgent - update the CEType only if there is a relevant info in the BDII  

*ReleaseManagement
NEW: release preparations and installation tools based on installation packages
NEW: dirac-compile-externals will try go get a DIRAC-free environment before compiling
NEW: dirac-disctribution - upload command can be defined via defaults file
NEW: dirac-disctribution - try to find if the version name is a branch or a tag in git and act accordingly
NEW: dirac-disctribution - added keyword substitution when creating a a distribution from git
FIX: Install tools won't write HostDN to the configuration if the Admin username is not set 
FIX: Properly set /DIRAC/Configuration/Servers when installing a CS Master
FIX: install_site.sh - missing option in wget for https download: --no-check-certificate
FIX: dirac-install-agent(service) - If the component being installed already has corresponding 
     CS section, it is not overwritten unless explicitly asked for
NEW: dirac-install functionality enhancement: start using the switches as defined in issue #26;
CHANGE: dirac-install - write the defaults if any under defaults-.cfg so dirac-configure can 
        pick it up
FIX: dirac-install - define DYLD_LIBRARY_PATH ( for Mac installations )     
NEW: dirac-install - put all the goodness under a function so scripts like lhcb-proxy-init can use it easily
FIX: dirac-install - Properly search for the LcgVer
NEW: dirac-install will write down the releases files in -d mode   
CHANGE: use new dirac_install from gothub/integration branch in install_site.sh
NEW: Extensions can request custom external dependencies to be installed via pip when 
     installing DIRAC.
NEW: LCG bundle version can be defined on a per release basis in the releases.cfg 
NEW: dirac-deploy-scripts - when setting the lib path in the deploy scripts. 
     Also search for subpaths of the libdir and include them
NEW: Install tools - plainly separate projects from installations

*Accounting
CHANGE: For the WMSHistory type, send as JobSplitType the JobType
CHANGE: Reduced the size of the max key length to workaround mysql max bytes for index problem
FIX: Modified buckets width of 1week to 1 week + 1 day to fix summer time end week (1 hour more )

*WorkloadManagement
CHANGE: SiteDirector - simplified executable generation
NEW: SiteDirector - few more checks of error conditions   
NEW: SiteDirector - limit the queue max length to the value of MaxQueueLengthOption 
     ( 3 days be default )
BUGFIX: SiteDirector - do not download pilot output if the flag getPilotOutput is not set     
NEW: JobDB will extract the VO when applying DIRAC/VOPolicy from the proper VO
FIX: SSHTorque - retrieve job status by chunks of 100 jobs to avoid too long
NEW: glexecComputingElement - allow glexecComputingElement to "Reschedule" jobs if the Test of
     the glexec fails, instead of defaulting to InProcess. Controlled by
     RescheduleOnError Option of the glexecComputingElement
NEW: SandboxStore - create a different SBPath with the group included     
FIX: JobDB - properly treat Site parameter in the job JDL while rescheduling jobs
NEW: JobSchedulingAgent - set the job Site attribute to the name of a group of sites corresponding 
     to a SE chosen by the data staging procedure 
CHANGE: TimeLeft - call batch system commands with the ( default ) timeout 120 sec
CHANGE: PBSTimeLeft - uses default CPU/WallClock if not present in the output  
FIX: PBSTimeLeft - proper handling of (p)cput parameter in the batch system output, recovery of the
     incomplete batch system output      
NEW: automatically add SubmitPools JDL option of the job owner's VO defines it     
NEW: JobManager - add MaxParametericJobs option to the service configuration
NEW: PilotDirector - each SubmitPool or Middleware can define TargetGrids
NEW: JobAgent - new StopOnApplicationFailure option to make the agent exiting the loop on application failure
NEW: PilotAgentsDB - on demand retrieval of the CREAM pilot output
NEW: Pilot - proper job ID evaluation for the OSG sites
FIX: ComputingElement - fixed proxy renewal logic for generic and private pilots
NEW: JDL - added %j placeholder in the JDL to be replaced by the JobID
BUGFIX: DownloadInputData - bug fixed in the naming of downloaded files
FIX: Matcher - set the group and DN when a request gets to the matcher if the request is not 
     coming from a pilot
FIX: Matcher = take into account JobSharing when checking the owner for the request
CHANGE: PilotDirector, dirac-pilot - interpret -V flag of the pilot as Installation name

*DataManagement
FIX: FileCatalog/DiractoryLevelTree - consistent application of the max directory level using global 
     MAX_LEVELS variable
FIX: FileCatalog - Directory metadata is deleted together with the directory deletion, issue #40    
CHANGE: FileCatalog - the logic of the files query by metadata revisited to increase efficiency 
FIX: LcgFileCatalog - use lfcthr and call lfcthr.init() to allow multithread
     try the import only once and just when LcgFileCatalogClient class is intantiated
NEW: LcgFileCatalogClient - new version of getPathPermissions relying on the lfc_access method to solve the problem
     of multiple user DNs in LFC.     
FIX: StorageElement - get service CS options with getCSOption() method ( closes #97 )
FIX: retrieve FileCatalogs as ordered list, to have a proper default.
CHANGE: FileCatalog - allow up to 15 levels of directories
BUGFIX: FileCatalog - bug fixes in the directory removal methods (closes #98)
BUGFIX: RemovalAgent - TypeError when getting JobID in RemovalAgent
BUGFIX: RemovalAgent - put a limit to be sure the execute method will end after a certain number of iterations
FIX: DownloadInputData - when files have been uploaded with lcg_util, the PFN filename
     might not match the LFN file name
FIX: putting FTSMonitor web page back
NEW: The default file catalog is now determined using /LocalSite/FileCatalog. The old behavior 
     is provided as a fallback solution
NEW: ReplicaManager - can now deal with multiple catalogs. Makes sure the surl used for removal is 
the same as the one used for registration.   
NEW: PoolXMLCatalog - added getTypeByPfn() function to get the type of the given PFN  
NEW: dirac-dms-ban(allow)-se - added possibility to use CheckAccess property of the SE

*StorageManagement
FIX: Stager - updateJobFromStager(): only return S_ERROR if the Status sent is not
recognized or if a state update fails. If the jobs has been removed or
has moved forward to another status, the Stager will get an S_OK and
should forget about the job.
NEW: new option in the StorageElement configuration "CheckAccess"
FIX: Requests older than 1 day, which haven't been staged are retried. Tasks older than "daysOld" 
     number of days are set to Failed. These tasks have already been retried "daysOld" times for staging.
FIX: CacheReplicas and StageRequests records are kept until the pin has expired. This way the 
     StageRequest agent will have proper accounting of the amount of staged data in cache.
NEW: FTSCleaningAgent will allow to fix transient errors in RequestDB. At the moment it's 
     only fixing Requests for which SourceTURL is equal to TargetSURL.
NEW: Stager - added new command dirac-stager-stage-files          
FIX: Update Stager code in v6 to the same point as v5r13p37
FIX: StorageManager - avoid race condition by ensuring that Links=0 in the query while removing replicas

*RequestManagement
FIX: RequestDBFile - get request in chronological order (closes issue #84)
BUGFIX: RequestDBFile - make getRequest return value for getRequest the same as for

*ResourceStatusSystem
NEW: Major code refacoring. First refactoring of RSS's PEP. Actions are now function 
     defined in modules residing in directory "Actions".
NEW: methods to store cached environment on a DB and ge them.
CHANGE: command caller looks on the extension for commands.
CHANGE: RSS use now the CS instead of getting info from Python modules.
BUGFIX: Cleaned RSS scripts, they are still prototypes
CHANGE: PEP actions now reside in separate modules outside PEP module.
NEW: RSS CS module add facilities to extract info from CS.
CHANGE: Updating various RSS tests to make them compatible with
changes in the system.
NEW: CS is used instead of ad-hoc configuration module in most places.
NEW: Adding various helper functions in RSS Utils module. These are
functions used by RSS developers, including mainly myself, and are
totally independant from the rest of DIRAC.
CHANGE: Mostly trivial changes, typos, etc in various files in RSS     
CHANGE: TokenAgent sends e-mails with current status   

*Transformation
CHANGE: allow Target SE specification for jobs, Site parameter is not set in this case
CHANGE: TransformationAgent  - add new file statuses in production monitoring display
CHANGE: TransformationAgent - limit the number of files to be treated in TransformationAgent 
        for replication and removal (default 5000)
BUGFIX: TransformationDB - not removing task when site is not set
BUGFIX: TransformationCleaningAgent - archiving instead of cleaning Removal and Replication 
        transformations 
FIX: TransformationCleaningAgent - kill jobs before deleting them        

*Workflow
NEW: allow modules to define Input and Output parameters that can be
     used instead of the step_commons/workflow_commons (Workflow.py, Step.py, Module.py)

*Various fixes
BUGFIX: Mail.py uses SMTP class rather than inheriting it
FIX: Platform utility will properly discover libc version even for the new Ubuntu
FIX: Removed old sandbox and other obsoleted components<|MERGE_RESOLUTION|>--- conflicted
+++ resolved
@@ -1,5 +1,4 @@
-<<<<<<< HEAD
-[v6r11-pre15]
+[v6r11-pre16]
 
 *Core
 FIX: Client - fix in __getattr__() to provide dir() functionality
@@ -47,7 +46,7 @@
 
 *SMS
 FIX: few minor fixes to avoid pylint warnings
-=======
+
 [v6r10p22]
 
 *CS
@@ -60,7 +59,6 @@
 *DMS     
 CHANGE: ReplicaManager - in getReplicas() rebuild PFN if 
         <Operations>/DataManagement/UseCatalogPFN option is set to False ( True by default )
->>>>>>> 59b44e71
 
 [v6r10p21]
 
