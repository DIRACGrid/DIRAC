<<<<<<< HEAD
[v6r18-pre9]

FIX: In multiple places - use systemCall() rather than shellCall() to avoid
     potential shell injection problems

FIX: All Databases are granting also REFERENCES grant to Dirac user to comply with
     more strict policies of MySQL version >= 5.7

*Core
FIX: dirac-install - allow to use local md5 files

*Accounting
NEW: new functionality to plot the data gathered by perfSONARs. It allows to 
     present jitter, one-way delay, packet-loss rate and some derived functions.

*DMS
CHANGE: FTSJob - use Request wrapper for the fts3 REST interface instead of pycurl based
        client
CHANGE: FTSHistoryView - drop FTSServer field from the view description        

*RSS
NEW: Put Sites, ComputingElements, FTS and Catalogs under the status control of the
     RSS system 
NEW: SiteStatus client to interrogate site status with respect to RSS
BUGFIX: ResourceManagement/StatusDB - fixed bugs in meta parameter check
FIX: ResourceStatus, RSSCacheNoThread - fixed RSS cache generation 
FIX: ResourceStatus - fixes for getting status from the CS information

*WMS
NEW: SiteDirector - checks the status of CEs and Sites with respect to RSS  
FIX: JobDB - fixes necessary to suite MySQL 5.7   
NEW: pilotCommands - new ReplaceDIRACCode command mostly for testing purposes

*Interfaces
CHANGE: Dirac API - expose the protocol parameter of getAccessURL()
CHANGE: Dirac API - added runLocal as an API method
=======
[v6r17p18]

*DMS
FIX: RemoveReplica - removing replica of a non-existing file is considered successful

*SMS
CHANGE: StorageManagerClient - restrict usage of executeWithUserProxy decorator 
        to calling the SE.getFileMetadata only; added flag to check only replicas 
        at tape SEs
        
*WMS
FIX: JobScheduling - added CS option to flag checking only replicas at tape SEs;
     fail jobs with input data not available in the File Catalog        
>>>>>>> 5778689b

[v6r17p17]

*DMS
NEW: FTSAgent has a new CS parameter ProcessJobRequests to be able to process job
     requests only. This allows to run 2 FTS agents in parallel
     
*Resources
FIX: GFAL2_StorageBase - only set the space token if there is one to avoid problems
     with some SEs     

[v6r17p16]

*Configuration
FIX: VOMS2CSAgent - create user home directory in the catalog without
     recursion in the chown command
     
*RMS
FIX: RequestExecutingAgent - catch error of the cacheRequest() call
FIX: ReqClient - enhanced log error message

*SMS
FIX: StorageManagerClient - treat the case of absent and offline files on an SE 
     while staging
     
*TS
FIX: TaskManagerBase - process tasks in chunks of 100 in order to 
     update faster the TS (tasks and files)          

*WMS
FIX: JobScheduling - do not assume that all non-online files required staging

[v6r17p15]

*WMS
CHANGE: StalledJobAgent - ignore or prolong the Stalled state period for jobs 
        at particular sites which can be suspended, e.g. Boinc sites

[v6r17p14]

*Core
FIX: PrettyPrint.printTable utility enhanced to allow multi-row fields and
     justification specification for each field value  

*Accounting
NEW: DataStore - allow to run several instances of the service with only one which
     is enabled to do the bucketing

*RMS
NEW: new dirac-rms-list-req-cache command to list the requests in the ReqProxies services

*Interfaces
CHANGE: Dirac API - make several private methods visible to derived class

[v6r17p13]

*Core
NEW: Proxy - added executeWithoutServerCertificate() decorator function 

*Resources
FIX: CREAMComputingElement - split CREAM proxy renewal operation into smaller chunks for 
     improved reliability

[v6r17p12]

*Framework
FIX: SecurityFileLog  - when the security logs are rotated, the buffer size is reduced
     to 1 MB to avoid gzip failures ( was 2 GBs )

*WMS
FIX: pilotCommands - fix for interpreting DNs when saving the installation environment
FIX: SandboxStoreClient - do not check/make destination directory if requested sandbox 
     is returned InMemory

*TS
FIX: TransformationAgent CS option MaxFiles split in MaxFilesToProcess and MaxFilesPerTask,
     MaxFiles option is interpreted as MaxFilesPerTask for backward compatibility

*Resources
NEW: Added plug-ins for GSIFTP and HTTPS Storage protocols 

[v6r17p11]

*Core
FIX: ElasticSearchDB - set a very high number (10K) for the size of the ElasticSearch result

*Monitoring
FIX: MonitoringDB - et a very high number (10K) for the size of the ElasticSearch result

*WMS
FIX: pilotCommands - get the pilot environment from the contents of the bashrc script

*DMS
FIX: RemoveReplica - fix for the problem that if an error was set it was never reset
FIX: SE metadata usage in several components: ConsistencyInspector, DataIntwgrityClient,
     FTSRequest, dirac-dms-replica-metadata, StageMonitorAgent, StageRequestAgent,
     StorageManagerClient, DownloadInputData, InputDataByProtocol

[v6r17p10]

*Core
NEW: Logger - printing methods return True/False if the message was printed or not
FIX: ElastocSearchDB - error messages demoted to warnings

*Monitoring
FIX: MonitoringReporter - create producers if the CS definitions are properly in place

*TS
CHANGE: TaskManagerPlugin - allow to redefine the AutoAddedSites for each job type

[v6r17p9]

*WMS
BUGFIX: JobScheduling - bug fixed introduced in the previous patch 
NEW: pilotTools - introduced -o swicth for a generic CS option

*SMS
FIX: StorageManagerClient - fixes in the unit test

*DMS
FIX: FileManagerPs - in _getFileLFNs() - break a long list of LFNs into smaller chunks

[v6r17p8]

*Core
NEW: DErrno.ENOGROUP error to denote proxies without DIRAC group extension embedded
CHANGE: X509Chain - use DErrno.ENOGROUP error
FIX: dirac-install, dirac-deploy-scripts - fixes to allow DIRAC client installation on
     recent MacOS versions with System Integrity Protection feature
CHANGE: Proxy - added executionLock optional argument to executeWithUserProxy() decorator
        to lock while executing the function with user proxy 
FIX: Proxy - fix indentation in getProxy() preventing looping on the DNs  

*Framework
FIX: ProxyDB - fix of error message check in completeDelegation()

*WMS
FIX: TaskQueueDB - when an empty TaskQueue is marked for deletion, it can still get matches 
     which result in no selected jobs that produced unnecessary error messages 
FIX: JobScheduling executor - calls getFilesToStage() with a flag to lock while file lookup
     with user proxy; same for InputData executor for calling _resolveInputData()      

*TS
FIX: FileReport - fix in setFileStatus() for setting status for multiple LFNs at once

*SMS
FIX: StorageManagerClient - in getFilesToStage() avoid using proxy if no files to check
     on a storage element

*Resources
FIX: GFAL2_XROOTStorage - fix to allow interactive use of xroot plugin
FIX: GFAL2_StorageBase - enable IPV6 for gsiftp

[v6r17p7]

*DMS
FIX: dirac-dms-user-lfns - do not print out empty directories

*WMS
FIX: InputData Executor, JobWrapper - use DataManager.getReplicasForJobs() for
     getting input data replicas

*TS
FIX: TransformationAgent - use DataManager.getReplicasForJobs() for transformations
     creating jobs  

[v6r17p6]

*DMS
NEW: DataManager - add key argument forJobs (default False) in getReplicas() in order 
     to get only replicas that can be used for jobs (as defined in the CS); added
     getReplicasForJobs(), also used in the Dirac API

*SMS
FIX: Stager agents - monitor files even when there is no requestID, e.g. dCache returns None 
     when staging a file that is already staged    

*Resources
FIX: StorageFactory - bug fixes when interpreting SEs inheriting other SE parameters
NEW: Test_StorageFactory unit test and corresponding docs
FIX: Torque - some sites put advertising in the command answer that can not be parsed:
     redirect stderr to /dev/null

[v6r17p5]

*Resources
FIX: LcgFileCatalogClient - do not evaluate GUID if it is not a string

[v6r17p4]

*Configuration
FIX: Utilities - fixed interpretation of weird values of GlueCEPolicyMaxWallClockTime
     BDII parameter; newMaxCPUTime should is made integer

*Framework
FIX: Logger - make subloggers processing messages with the same level
     as the parent logger

*Docs
NEW: Updated documentation in several sections

*DMS
FIX: RemoveReplica operation - don't set file Done in RemoveReplicas if there is an error

[v6r17p3]

*RSS
FIX: Synchronizer - the sync method removes the resources that are no longer 
     in the CS from the DowntimeCache table

*DMS
CHANGE: dirac-dms-find-lfns - added SE switch to look for files only having
        replicas on a given SE (list)

*TS
FIX: TaskManager - optimization of the site checking while preparing job; optimized
     creation of the job template

*Resources
CHANGE: GFAL2_SRM2Storage, SRM2Storage - added gsiftp to the list of OUTPUT protocols 

[v6r17p2]

*Monitoring
FIX: ElasticSearchDB - fixes required to use host certificate for connection;
     fixes required to pass to version 5.0.1 of the elasticsearch.py binding

[v6r17p1]

*RSS
FIX: GOCDBSync - make commmand more verbose and added some minor fixes

[v6r17]

*Core
FIX: Adler - check explicitly if the checksum value is "False"
FIX: install_site.sh - added command line option to choose DIRAC version to install
NEW: ComponentInstaller - added configuration parameters to setup NoSQL database

*Framework
CHANGE: Logger - test level before processing string (i.e. mostly converting objects to strings)  
CHANGE: dirac-proxy-init - check and attempt to update local CRLs at the same time as
        generating user proxy
CHANGE: ProxyManager service - always store the uploaded proxy even if the already stored
        one is of the same validity length to allow replacement in case of proxy type
        changes, e.g. RFC type proxies           

*DMS
NEW: Next in implementation multi-protocol support for storage elements. When performing 
     an action on the StorageElement, instead of looping over all the protocol plugins, 
     we loop over a filtered list. This list is built taking into account which action 
     is taken (read vs write), and is also sorted according to lists defined in the CS.
     The negotiation for third party transfer is also improved: it takes into account all 
     possible protocols the source SE is able to produce, and all protocols the target is 
     able to receive as input.
NEW: StorageElement - added methods for monitoring used disk space
FIX: ReplicateAndRegister - fix the case when checksum is False in the FC
NEW: DMSHelpers - get list of sites from CS via methods; allow to add automatically sites 
     with storage

*RSS
NEW: FreeDiskSpace - added new command which is used to get the total and the remaining 
     disk space of all dirac storage elements that are found in the CS and inserts the 
     results in the SpaceTokenOccupancyCache table of ResourceManagementDB database.  
NEW: GOCDBSync command to ensure that all the downtime dates in the DowntimeCache 
     table are up to date       

Resources*
NEW: Updated Message Queue interface: MQ service connection management, support for
     SSL connections, better code arrangement

*Workflow
FIX: Modulebase, Script - avoid too many unnecessarily different application states

*WMS
FIX: JobStateUpdate service - in setJobStatusBulk() avoid adding false information when adding 
     an application status
     
*TS
FIX: TaskManager, TaskManagerAgentBase - standardize the logging information; removed unnecessary 
     code; use iterators wherever possible     
NEW: Introduced metadata-based filters when registering new data in the TS as catalog       

[v6r16p6]

*WMS
NEW: Added MultiProcessorSiteDirector section to the ConfigTemplate.cfg

*DMS
FIX: FileCatalogClient - added missing read methods to the interface description
     getDirectoryUserMetadata(), getFileUserMetadata()

[v6r16p5]

FIX: included patches from v6r15p27

[v6r16p4]

FIX: applied fixes from v6r15p26

[v6r16p3]

FIX: incorporated fixes from v6r15p25

[v6r16p2]

*Configuration
CHANGE: VOMS2CSAgent - remove user DNs which are no more in VOMS. Fixes #3130

*Monitoring
CHANGE: WMSHistory - added user, jobgroup and usergroup selection keys

*DMS
FIX: DataManager - retry checksum calculation on putAndRegister, pass checksum to the DataManager
     object in the FailoverTransfer object.
FIX: DatasetManager, FileCatalogClientCLI - bug fixes in the dataset management and commands      
     
*WMS
CHANGE: JobManager - added 'Killed' to list of jobs status that can be deleted     

[v6r16p1]

*Monitoring
CHANGE: MonitorinDB - allow to use more than one filter condition

*WMS
CHANGE: StalledJobAgent - send a kill signal to the job before setting it Failed. This should 
        prevent jobs to continue running after they have been found Stalled and then Failed.

[v6r16]

*Core
CHANGE: dirac-install, dirac-configure - use Extensions options consistently, drop
        ExtraModule option
CHANGE: dirac-install - use insecure ssl context for downloading files with urllib2.urlopen    
CHANGE: GOCDBClient - replaced urllib2 with requests module
        FIX: dirac-setup-site - added switch to exitOnError, do not exit on error by default
CHANGE: Added environment variables to rc files to enable certificates verification (necessary for python 2.7.9+)
FIX: ComponentInstaller - always update CS when a database is installed, even if it is
     already existing in the db server 
FIX: SSLSocketFactory - in __checkKWArgs() use correct host address composed of 2 parts      

*Framework
FIX: SystemAdministrator service - do not install WebAppDIRAC by default, only for the host
     really running the web portal

*Accounting
FIX: JobPolicy - remove User field from the policy conditions to fix a problem that 
     non-authenticated user gets more privileges on the Accounting info.

*Monitoring
NEW: New Monitoring system is introduced to collect, analyze and display various
     monitoring information on DIRAC components status and behavior using ElasticSearch
     database. The initial implementation is to collect WMSHistory counters.

*DMS
NEW: MoveReplica operation for the RMS system and a corresponding dirac-dms-move-replica-request
     comand line tool

*Resources
NEW: MessageQueue resources to manage MQ connections complemented with
     MQListener and MQPublisher helper classes
NEW: SudoComputingElement - computing element to execute payload with a sudo to a dedicated
     UNIX account     

[v6r15p27]

*Configuration
FIX: CSAPI - changed so that empty but existing options in the CS can be still
     modified

[v6r15p26]

*WMS
FIX: SandboxStoreClient - ensure that the latest sandbox is returned in the Web
     portal in the case the job was reset.

[v6r15p25]

*Resources
FIX: HTCondorCEComputingElement - cast useLocalSchedd to bool value even if it
     is defined as srting

[v6r15p24]

*Resources
CHANGE: HTCondorCE - added option to use remote scheduler daemon

[v6r15p23]

*DMS
FIX: dirac-dms-find-lfns - fixed bug causing generl script failure

[v6r15p22]

*Interfaces
CHANGE: Dirac API - add possibility to define the VO in the API
CHANGE: Dirac API - add checkSEAccess() method for checking SE status

[v6r15p21]

*WMS
FIX: removed default LCG version from the pilot (dirac-install will use the one of the requested release)

*RMS
FIX: reject bad checksum

[v6r15p20]

*Framework
FIX: SystemAdministratorHandler - in updateSoftware() put explicitly the project
     name into the command
FIX: ComponentInstaller - added baseDir option to the mysql_install_db call
     while a fresh new database server installation     

[v6r15p19]

*Core
FIX: dirac-install - lcg-binding version specified in the command switch
     overrides the configuration option value
     
*DMS
FIX: RemoveFile operation - Remove all files that are not at banned SEs

*TMS
FIX: FileReport - after successful update of input files status, clear the 
     cache dictionary to avoid double update      

[v6r15p18]

*Configuration
FIX: Utilities - take into account WallClock time limit while the MaxCPUTime
     evaluation in the Bdii@CSAgent 

*DMS
FIX: FTSJob - specify checksum type at FTS request submission

*StorageManagement
FIX: StorageManagerClient - in getFilesToStage() avoid exception in case
     of no active replicas

*Resources
FIX: StorageBase - in getParameters() added baseURL in the list of parameters returned 

*WMS
FIX: CPUNormalization - minor code rearrangement

[v6r15p17]

*Core
CHANGE: GOCDBClient - catch all downtimes, independently of their scope
FIX: LSFTimeLeft - accept 2 "word" output from bqueues command
CHANGE: dirac-install - create bashrc/cshrc with the possibility to define
        installation path in the $DIRAC env variable, this is needed for
        the cvmfs DIRAC client installation

[v6r15p16]

*Core
CHANGE: AgentModule - added a SIGALARM handler to set a hard timeout for each Agent
        cycle to avoid agents stuck forever due to some faults in the execution code

*DMS
FIX: DataManager - cache SE status information in filterTapeReplicas() to speed up execution
     
*WMS
BUGFIX: InputDataByProtocol - the failed resolution for local SEs was not considered correctly:
        if there were other SEs that were ignored (e.g. because on tape)     
     
*TS
FIX: TransformationAgent - in getDataReplicasDM() no need to get replica PFNs     

[v6r15p15]

*Configuration
CHANGE: VOMS2CSAgent - added new features: deleting users no more registered in VOMS;
        automatic creation of home directories in the File Catalog for new users

*WMS
CHANGE: JobScheduling - correct handling of user specified sites in the executor,
        including non-existent (misspelled) site names
FIX: CPUNormalization - accept if the JOBFEATURES information is zero or absent        

[v6r15p14]

*Core
FIX: BaseClient - proper error propagation to avoid excessive output in the logger

*Configuration
CHANGE: Resources helper - in getStorageElementOptions() dereference SEs containing
        BaseSE and Alias references

*Accounting
FIX: AccountingDB - changes to use DB index to speed-up removal query

*DMS
CHANGE: DMSHelpers - define SE groups SEsUsedForFailover, SEsNotToBeUsedForJobs, 
        SEsUsedForArchive in the Operations/DataManagement and use them in the
        corresponding helper functions
FIX: FTSJob - temporary fix for the FTS rest interface Request object until it is
     fixed in the FTS REST server         

*Resources
FIX: HTCondorCEComputingElement - check that some path was found in findFile(), return with error otherwise
CHANGE: ARCComputingElement - consider jobs in Hold state as Failed as they never come back
CHANGE: ARCComputingElement - do not use JobSupervisor tool for bulk job cancellation as
        it does not seem to work, cancel jobs one by one
FIX: ARCComputingElement - ensure that pilot jobs that are queued also get their proxies renewed on ARC-CE        

*WMS
FIX: SiteDirector - ensure that a proxy of at least 3 hours is available to the updatePilotStatus 
     function so that if it renews any proxies, it's not renewing them with a very short proxy

[v6r15p13]

*Resources
FIX: HTCondorCEComputingElement - fixed location of log/output files 
  
*TS
FIX: ValidateOutputDataAgent - works now with the DataManager shifter proxy

[v6r15p12]

*Core
FIX: Graphs - make sure matplotlib package is always using Agg backend
FIX: cshrc - added protection for cases with undefined environment variables
NEW: AuthManager - added possibility to define authorization rules by VO
     and by user group

*Configuration
NEW: Resources, ComputingElement(Factory) - added possibility to define site-wide
     CE parameters; added possibility to define common parameters for a given
     CE type.

*Framework
FIX: SystemAdministrator service - avoid using its own client to connect
     to itself for storing host information
FIX: SystemAdministratorClientCLI, dirac-populate-component-db - fix insertion
     of wrongly configured component to the ComponentMonitorDB     

*DMS
FIX: FileCatalog service - fix the argument type for getAncestor(), getDescendents()

*WMS
NEW: JobCleaningAgent - add an option (disabled by default) to remove Jobs from the 
     dirac server irrespective of their state

*Resources
CHANGE: HTCondorCE - added new configurable options - ExtraSubmitString, WorkingDirectory
        DaysToKeepLogs

[v6r15p11]

*Framework
NEW: dirac-proxy-destroy command to destroy proxy locally and in the ProxyManager
     service
CHANGE: ProxyManagerClient - reduce the proxy caching time to be more suitable
        for cases with short VOMS extensions     

*Configuration
FIX: VOMS2CSAgent - fixed typo bug in execute()

*RMS
FIX: RequestTask - fix if the problem when the processing of an operation times out, 
     there was no increment of the attempts done.

*DMS
FIX: FTSAgent - avoid FTS to fetch a request that was canceled

*Resources
FIX: HTCondorCE - protect against non-standard line in 'job status' list in the getJobStatus()
CHANGE: ComputingElement - reduce the default time length of the payload proxy to accomodate
        the case with short VOMS extensions

[v6r15p10]

*Core
FIX: MySQL - do not print database access password explicitly in the logs

*Configuration
CHANGE: VOMS2CSAgent - show in the log if there are changes ready to be committed
CHANGE: Bdii2CSAgent - get information from alternative BDII's for sites not 
        existing in central BDII

*Framework
FIX: ComponentInstaller - fixed location of stop_agent file in the content of t file
     of the runsv tool 

*RMS
FIX: Changed default port of ReqProxy service to 9161 from 9198

*Resources
FIX: BatchSystem/Condor, HYCondroCEComputingElement - more resilient parsing 
     of the status lookup command
FIX: CREAMComputingElement - in case of glite-ce-job-submit error print our both 
     std.err and std.out for completeness and better understanding    

*DMS
FIX: FileCatalogClient - bug fix in getDirectoryUserMetadata()

*Interfaces
FIX: Dirac - in replicateFile() in case of copying via the local cache check if 
     there is another copy for the same file name is happening at the same time

[v6r15p9]

*Configuration
FIX: fixed CS agents initialization bug

*DMS
FIX: fixed inconsistency between DataIntegrity and ConsistencyInspector modules

*Interfaces
FIX: Fix download of LFNs in InputSandbox when running job locally

[v6r15p8]

*Configuration
NEW: Added DryRun option for CS agents (false by default, True for new installations)

[v6r15p7]

*Core
CHANGE: Enabled attachments in the emails

*TS
*CHANGE: Added possibility for multiple operations in Data Operation Transformations

[v6r15p6]

*Resources
FIX: FCConditionParser: ProxyPlugin handles the case of having no proxy

*WMS
FIX: MJF messages correctly parsed from the pilot
NEW: Added integration test for TimeLeft utility and script calling it

[v6r15p5]

Included fixes from v6r14p36 patch release

*Framework
FIX: added GOCDB2CSAgent in template
FIX: Fixed permissions for HostLogging

*DMS
FIX: Introduced hopefully temporary fix to circumvent globus bug in gfal2

*WMS:
FIX: added test for MJF and made code more robust

*RSS
NEW: HTML notification Emails


[v6r15p4]

Included fixes from v6r14p35 patch release

*Core
NEW: Added a new way of doing pfnparse and pfnunparse using the standard python library. 
     The two methods now contains a flag to know which method to use. By default, the old 
     hand made one is used. The new one works perfectly for all standard protocols, except SRM

*RSS
FIX: dirac-rss-sync - command fixed to work with calling services rather than 
     databases directly
     
*Resources     
CHANGE: In multiple Storage classes use pfnparse and pfnunparse methods to manipulate
        url strings instead of using just string operations
NEW: A new attribute is added to the storage plugins: DYNAMIC_OPTIONS. This allows to construct 
     URLs with attributes going at the end of the URL, in the form ?key1=value1&key2=value2 
     This is useful for xroot and http.         

[v6r15p3]

Included changes from v6r14p34 patch release

*Accounting
FIX: DataStoreClient - catch all exceptions in sending failover accounting 
     requests as it could disrupt the logic of the caller 

*DMS
CHANGE: dirac-dms-show-se-status - added switches to show SEs only accessible by
        a given VO and SEs not assigned to any VO
FIX: dirac-dms-replicate-and-register-request - prints out the new request IDs
     to allow their monitoring by ID rather than possibly ambiguous request name      

[v6r15p2]

*WMS
FIX: pilotCommands - protect calls to external commands in case of empty
     or erroneous output
FIX: Matcher - fixed bug in the tag matching logic: if a site presented an empty
     Tag list instead of no Tag field at all, it was interpreted as site accepts
     all the tags
FIX: Matcher - matching parameters are printed out in the Matcher rather than
     in the TaskQueueDB, MaxRAM and Processors are not expanded into tags           

[v6r15p1]

Included patches for v6r14p32

*Configuration
CHANGE: Resources helper - remove "dips" protocol from the default list of third party
        protocols

*Resources
FIX: XROOTStorage - bug fixed in __createSingleDirectory() - proper interpretation
     of the xrootClient.mkdir return status
FIX: XROOTStorage unit test reenabled by mocking the xrootd import      

[v6r15]

Removed general "from DIRAC.Core.Utilities import *" in the top-level __init__.py

Made service handlers systematically working with unicode string arguments
Added requirements.txt and Makefile in the root of the project to support pip style installation

DIRAC documentation moved to the "docs" directory if the DIRAC project from the
DIRACDocs separate project.

*Accounting
CHANGE: INTEGER -> BIGINT for "id" in "in" accountingDB tables

*Core
NEW: The S_ERROR has an enhanced structure containing also the error code and the call
     stack from where the structure was created
NEW: DErrno module to contain definitions of the DIRAC error numbers and standard
     descriptions to be used from now on in any error code check      
CHANGE: gMonitor instantiation removed from DIRAC.__init__.py to avoid problems in
        documentation generation
CHANGE: removed Core.Utilities.List.sortList (sorted does the job)
CHANGE: removed unused module Core.Utilities.TimeSeries
NEW: dirac-install - makes us of the DIRAC tar files in CVMFS if available
NEW: dirac-install-client - a guiding script to install the DIRAC client from A to Z        
CHANGE: dirac-install - when generating bashrc and cshrc scripts prepend DIRAC paths
        to the ones existing in the environment already
NEW: MJFTimeLeft - using Machine JOb features in the TimeLeft utility
FIX: BaseClient - only give warning log message "URL banned" when one of the
     service URLs is really banned
CHANGE: DISET components - improved logic of service URL retries to speedup queries
        in case of problematic services     
NEW: dirac-rss-policy-manager - allows to interactively modify and test only the 
     policy section of Dirac.cfg     
FIX: XXXTimeLeft - do not mix CPU and WallTime values     
FIX: ComponentInstaller - longer timeout for checking components PID (after restart)
CHANGE: Proxy - in executeWithUserProxy() when multiple DNs are present, try all of them
CHANGE: List utility - change uniqueElements() to be much faster
NEW: Platform - added getPlatform() and getPlatformTuple() utilities to evaluate lazily the
     DIRAC platform only when it is needed, this accelerates DIRAC commands not needing
     the platform information. 

*Configuration
NEW: GOCDB2CSAgent agent to synchronize GOCDB and CS data about perfSONAR services
NEW: VOMS2CSAgent to synchronize VOMS user data with the DIRAC Registry
CHANGE: ConfigurationData - lazy config data compression in getCompressedData()

*Framework
CHANGE: SystemAdministratorIntegrator - make initial pinging of the hosts in parallel
        to speed up the operation
CHANGE: InstalledComponentsDB - table to cache host status information populated
        by a periodic task    
NEW: ComponentInstaller Client class to encapsulate all the installation utilities
     from InstallTools module    
NEW: SystemAdministratorClientCLI - added uninstall host command
NEW: SystemAdministratorClientCLI - added show ports command
NEW: SystemAdministratorHandler - added getUsedPorts() interface
NEW: SystemAdministratorHandler - show host command shows also versions of the Extensions
NEW: InstalledComponentsDB - added Extension field to the HostLogging table 
FIX: SystemLoggingDB - fixed double creation of db tables

*Accounting
FIX: DataStoreClient - Synchronizer based decorators have been replaced with a simple 
     lock as they were blocking addRegister() during every commit(); 

*RSS
NEW: CE Availability policy, closing #2373
CHANGE: Ported setStatus and setToken rpc calls to PublisherHandler from LHCb implementation
NEW: E-mails generated while RSS actions are now aggregated to avoid avalanches of mails
NEW: dirac-rss-sync is also synchronizing Sites now

*DMS
CHANGE: FileCatalogClient - make explicit methods for all service calls
CHANGE: DataManager, StorageElement - move physical accounting the StorageElement
CHANGE: FileCatalog - added recursive changePathXXX operations
CHANGE: FileCatalog contained objects have Master attribute defined in the CS. Extra check of eligibility of the catalogs specified explicitely. No-LFN write methods return just the Master result to be compatible with the current use in the clients.
CHANGE: Removed LcgFileCatalogXXX obsoleted classes
NEW: ConsistencyInspector class to perform data consistency checks between 
     different databases
CHANGE: FileCatalog(Client) - refactored to allow clients declare which interface
        they implement     
NEW: FileCatalog - conditional FileCatalog instantiation based on the configured
     Operations criteria        

*TS
CHANGE: TransformationDB table TaskInputs: InputVector column from BLOB to MEDIUMTEXT
FIX: TaskManager - fix bug in case there is no InputData for a task, the Request created 
     for the previous task was reassigned
NEW: TaskManager - possibility to submit one bulk job for a series of tasks     

*WMS
NEW: TaskQueueDB - possibility to present requirements in a form of tags from the 
     site( pilot ) to the jobs to select ones with required properties
FIX: JobWrapper - the InputData optimizer parameters are now DEncoded     
CHANGE: JobAgent - add Processors and WholeNode tags to the resources description
CHANGE: SiteDirector - flag to always download pilot output is set to False by default
FIX: SiteDirector - using PilotRunDirectory as WorkingDirectory, if available at the CE 
     level in the CS. Featire requested in issue #2746
NEW: MultiProcessorSiteDirector - new director to experiment with the multiprocessor/
     wholeNode queues
CHANGE: JobMemory utility renamed to JobParameters
CHANGE: CheckWNCapabilities pilot command changed to get WN parameters from the
        Machine Job Features (MJF) - NumberOfProcessors, MaxRAM    
NEW: JobManager, ParametricJob - utilities and support for parametric jobs with multiple
     parameter sequences      
NEW: SiteDirector - added logic to send pilots to sites with no waiting pilots even if
     the number of already sent pilots exceeds the number of waiting jobs. The functionality
     is switched on/off by the AddPilotsToEmptySites option.        

*RMS
FIX: Request - fix for the case when one of the request is malformed, the rest of 
     the requests could not be swiped
FIX: ReqProxyHandler - don't block the ReqProxy sweeping if one of the request is buggy     
CHANGE: ReqProxyHandler - added monitoring counters
NEW: ReqProxyHandler - added interface methods to list and show requests in a ReqProxy

*Resources
FIX: SRM2Storage - do not add accounting to the output structure as it is done in 
     the container StorageElement class
CHANGE: Add standard metadata in the output of all the Storage plugins     

*Interfaces
NEW: Job API - added setParameterSequence() to add an arbitrary number of parameter
     sequences for parametric jobs, generate the corresponding JDL

*tests
NEW: The contents of the TestDIRAC package is moved into the tests directory here

[v6r14p39]

Patch to include WebApp version v1r6p32

[v6r14p38]

*Core
CHANGE: Unhashable objects as DAG graph nodes

*RMS
CHANGE: Added possibility of constant delay for RMS operations

[v6r14p37]

*Core
NEW: Added soft implementation of a Direct Acyclic Graph

*Configuration
FIX: Bdii2CSAgent finds all CEs of a site (was finding only one)

*Resources
FIX: Make sure transferClient connects to the same ProxyStorage instance

[v6r14p36]

*Core
FIX: Sending mails to multiple recipients was not working

*WMS
FIX: Allow staging from SEs accessible by protocol


[v6r14p35]

*Core
FIX: SOAPFactory - fixes for import statements of suds module to work with the
     suds-jurko package that replaces the suds package

*Resources
FIX: BatchSystems.Torque - take into account that in some cases jobID includes
     a host name that should be stripped off
FIX: SSHComputingElement - in _getJobOutputFiles() fixed bug where the output
     of scpCall() call was wrongly interpreted    
FIX: ProxyStorage - evaluate the service url as simple /DataManagement/StorageElementProxy
     to solve the problem with redundant StorageElementProxy services with multiple
     possible urls       
     
*RSS
CHANGE: Configurations.py - Added DTScheduled3 policy (3 hours before downtime)     
     
*WMS
FIX: pilotCommands - take into account that in the case of Torque batch system
     jobID includes a host name that should be stripped off   
       
[v6r14p34]

*Configuration
FIX: Bdii2CSAgent - reinitilize the BDII info cache at each cycle in order not to 
     carry on obsoleted stuff. Fixes #2959

*Resources
FIX: Slurm.py - use --partition rather --cluster for passing the DIRAC queue name
FIX: DIPStorage - fixed bug in putFile preventing third party-like transfer from
     another DIPS Storage Element. Fixes #2413

*WMS
CHANGE: JobWrapper - added BOINC user ID to the job parameters
FIX: pilotCommands - interpret SLURM_JOBID environment if present
FIX: WMSClient - strip of comments in the job JDL before any processing.
     Passing jdl with comments to the WMS could provoke errors in the
     job checking.

[v6r14p33]

*WMS
FIX: JobAgent - included a mechanism to stop JobAgent if the host operator
     creates /var/lib/dirac_drain
FIX: CPUNormalization - fixed a typo in getPowerFromMJF() in the name of the
     exception log message           

[v6r14p32]

*Core
FIX: InstallTools - getStartupComponentStatus() uses "ps -p <pid>" variant of the
     system call to be independent of the OS differences

*DMS
FIX: RemoveReplica - bulkRemoval() was modifying its input dict argument and returning it,
     which was useless, only modify argument

*WMS
CHANGE: CPUNormalization - get HS'06 worker node value from JOBFEATURES if available

*RMS
FIX: ReqClient - bug fixed preventing the client to contact multiple instances of ReqManager
     service

[v6r14p31]

*DMS
FIX: FTSAgent - if a file was not Scheduled, the FTSAgent was setting it Done even if it had 
     not been replicated.

*Workflow
FIX: FailoverRequest - forcing setting the input file Unused if it was already set Processed

[v6r14p30]

*Framework
BUGFIX: MonitoringHandler - in deleteActivities() use retVal['Message'] if result is not OK

*Resources
FIX: XROOTStorage - in getFile() evaluate file URL without URL parameters
                    in __putSingleFile() use result['Message'] in case of error
                    
*RMS
FIX: dirac-rms-cancel-request - fixed crash because of gLogger object was not imported

*TS
FIX: TransformationCLI - in resetProcessedFile() added check that the Failed dictionary
     is present in the result of a call                    

[v6r14p29]

*Core
FIX: Time - skip the effect of timeThis decorator if not running interractively

*DMS
FIX: DataManager - in getFile(), select preferentially local disk replicas, if none disk replicas, 
     if none tape replicas
FIX: DataManager - avoid changing argument of public method checkActiveReplicas()
FIX: FTSAgent - wait 3 times longer for monitoring FTS jobs if Staging

*Accounting
CHANGE: Jobs per pilot plot is presented as Quality plot rather than a histogram

*WMS
CHANGE: dirac-wms-cpu-normalization - reduce memory usage by using xrange() instead of range()
        in the large test loop

[v6r14p28]

*TS
FIX: TaskManager - protection against am empty task dictionary in 
     prepareTransformationTasks()
FIX: Test_Client_TransformationSystem - fixes ti run in the Travis CI 
     environment
     
*WMS
FIX: JobMemory - use urllib instead of requests Python module as the latter
     can be unavailable in pilots.           

[v6r14p27]

*Core
FIX: PlainTransport,SocketInfoFactory - fix for the IPv6 "Address family not supported 
     by protocol" problems

*Interfaces
NEW: Dirac.py - in ping()/pingService() allow to ping a specific URL

*Resources
FIX: LcgFileCatalogClient - convert LFN into str in __fullLfn to allow LFNs
     in a unicode encoding

*WMS
FIX: JobWrapper - set the job minor status to 'Failover Request Failed' 
     if the failover request fails sending

*TS
FIX: TransformationDB - in getTransformationTasks(),getTaskInputVector 
     forward error result to the callers
FIX: TaskManager - in case there is no InputData for a task, the Request created 
     for the previous task was reassigned. This fixes this bug.      

*tests
FIX: several fixes to satisfy on-the-fly unit tests with teh Travis CI service 

[v6r14p26]

NEW: Enabled on-the-fly tests using the Travis-CI service

*Core
FIX: Subprocess - fix two potential infinite loops which can result in indefinite
     output buffer overflow

*WMS
FIX: JobScheduling executor - check properly if staging is allowed, it was always True before

[v6r14p25]

*Core
FIX: Subprocess - more detailed error log message in case ov output buffer
     overflow

*DMS
FIX: DataManager - fix for getActiveReplicas(): first check Active replicas before 
     selecting disk SEs

*Resources
FIX: StorageElementCache - fixes to make this class thread safe
FIX: StorageFactory - fix in getConfigStorageProtocols() to properly get options
     for inheriting SE definitions

[v6r14p24]

*Accounting
FIX: Plots, JobPlotter - fix sorting by plot labels in case the enddata != "now"

*DMS
FIX: dirac-dms-user-lfns - add error message when proxy is expired 

[v6r14p23]

*Interfaces
FIX: Job.py - setCPUTime() method sets both CPUTime and MaxCPUTime JDL parameters
     for backward compatibility. Otherwise this setting was ignored by scheduling

*TS
BUGFIX: TaskManager - bug fixed in submitTransformationTasks in getting the TransformationID 

[v6r14p22]

CHANGE: Multiple commands - permissions bits changed from 644 to 755  

*Framework
FIX: UserProfileDB - in case of desktop name belonging to two different users we have 
     to use both desktop name and user id to identify the desktop

*WMS
BUGFIX: JobWrapperTemplate - bug fixed in evaluation of the job arguments

*TMS
CHANGE: TaskManager - added TransformationID to the log messages

[v6r14p21]

*DMS
CHANGE: dirac-admin-allow(ban)-se - allow an SE group to be banned/allowed

*SMS
FIX: RequestPreparationAgent - fix crash in execute() in case no replica information
     available

*WMS
FIX: TaskQueueDB, PilotAgentsDB - escape DN strings to avoid potential SQL injection
FIX: JobWrapperTemplate - pass JobArguments through a json file to fix the case
     of having apostrophes in the values

*TMS
FIX: TransformationAgent - in processTransformation() fix reduction of number of files

[v6r14p20]

*WMS
FIX: SandboxMetadataDB - escape values in SandboxMetadataDB SQL queries to accommodate
     DNs containing apostrophe 

[v6r14p19]

*Core
NEW: CLI base class for all the DIRAC CLI consoles, common methods moved to the new class,
     XXXCLI classes updated to inherit the base class
FIX: Network - fix crash when path is empty string, fixes partly #2413     
     
*Configuration
FIX: Utilities.addToChangeSet() - fix the case when comma is in the BDII Site description 
     followed by a white space, the description string was constantly updated in the CS

*Interfaces
FIX: Dirac.py - in retrieveRepositorySandboxes/Data - "Retrieved" and "OutputData" key values
     are strings '0' in the jobDict when a repository file is read, need to cast it to int

*DMS
FIX: RegisterReplica - if operation fails on a file that no longer exists and has no 
     replica at that SE, consider the operation as Done.

*Resources
FIX: ARCComputingElement - bug fix in getJobOutput in using the S_ERROR()

[v6r14p18]

*Core
FIX: VOMSService - attGetUserNickname() can only return string type values
FIX: dirac-deploy-scripts - install DIRAC scripts first so that they can be 
     overwritten by versions from extensions

*Framework
FIX: dirac-populate-component-db - bug fixed to avoid duplicate entries in the
     database

*TS
FIX: TaskManager - do not use ReqProxy when submitting Request for Tasks, otherwise
     no RequestID can be obtained

*Interfaces
CHANGE: Dirac.py - increase verbosity of a error log message in selectJobs

*Resources
FIX: XROOTStorage - fixed KeyError exception while checking file existence
FIX: ARCComputingElement - in getJobOutput test for existence of an already 
     downloaded pilot log

[v6r14p17]

*Core
FIX: Service.py - use the service name as defined in the corresponding section in the CS
     and not the name defined in service Module option. This fixes the problem with the
     StorageElement service not interpreting properly the PFN name and using a wrong local
     data path. 

*Resources
CHANGE: ARCComputingElement - if the VO is not discoverable from the environment, use ARC API
        call in the getCEStatus, use ldapsearch otherwise

[v6r14p16]

*Resources
CHANGE: ARC Computing Element automatically renew proxies of jobs when needed

[v6r14p15]

*Core
FIX: VOMS.py - Fixed bug that generates proxies which are a mix between legacy and rfc proxies.

*DMS
CHANGE: Allow selecting disk replicas in getActiveReplicas() and getReplicas()

*WMS
CHANGE: Use the preferDisk option in the InputData optimizer, the TransformationAgent and in the Interface splitter


[v6r14p14]

*Core
FIX: VOMS.py - return RFC proxy if necessary after adding the VOMS extension

*Configuration
FIX: Validate maxCPUTime and Site description value

*Resources
FIX: XROOTStorage - changes to allow third party transfers between XROOT storages
CHANGE: HTCondorCEComputingElement - the Condor logging can now be obtained in the webinterface;
        SIGTERM (instead of SIGKILL) is send to the application in case jobs are killed by the host site;
        when pilots are put in held status we kill them in condor and mark them as aborted.

*WMS
FIX: pilotCommands - fixes for intrepreting tags in the pilot

[v6r14p13]

*WMS
FIX: pilot commands CheckCECapabilities and CheckWNCapabilities were not considering the case of missing proxy

[v6r14p12]

*Core
FIX: allow a renormalization of the estimated CPU power
FIX: dirac-install: Make hashlib optional again (for previous versions of python, since the pilot may end up on old machines)

*Framework
FIX: allow to install agents with non-standard names (different from the module name)

*DMS
CHANGE: Consider files to reschedule and submit when they are Failed in FTS

*WMS
CHANGE: Move getCEStatus function back to using the ARC API

[v6r14p11]

*Core
FIX: XXXTimeLeft - set limit to CPU lower than wall clock if unknown
FIX: Logger - fix exception printing in gLogger.exception()
CHANGE: InstallTools - added more info about the process in getStartupComponentStatus()
CHANGE: Time - better report from timeThis() decorator

*DMS
CHANGE: FTSAgent - wait some time between 2 monitorings of each job

*WMS
NEW: pilotCommands - added CheckCECapabilities, CheckWNCapabilities commands
NEW: Added dirac-wms-get-wn-parameters command

*TS
NEW: Added dirac-production-runjoblocal command
FIX: TransformationAgent(Plugin) - clean getNextSite() and normalizeShares()
FIX: TransformationPlugin - added setParameters() method

*RSS
FIX: dirac-rss-sync - move imports to after the Script.getPositionalArguments()

*Resources
NEW: Added dirac-resource-get-parameters command

[v6r14p10]
*Configuration
FIX: Resources - getQueue() is fixed to get properly Tag parameters

*Framework
FIX: SecurityFileLog - fix for zipping very large files

*Resources
NEW: added dirac-resource-get-parameters command

*WMS
NEW: JobMonitoringHandler - add getJobsParameters() method
NEW: pilotCommands - added CheckCECapabilities, CheckWNCapabilities
NEW: Added dirac-wms-get-wn-parameters command
NEW: Matcher - generate internal tags for MaxRAM and NumberOfProcessors parameters
CHANGE: SiteDirector does not pass Tags to the Pilot
FIX: Matcher(Handler) - do not send error log message if No match found,
     fixed Matcher return value not correctly interpreted

[v6r14p9]

*Core
FIX: BaseClient - enhance retry connection logic to minimize the overall delay
FIX: MessageBroker - fix of calling private __remove() method from outside
     of the class

*Framework
BUGFIX: dirac-(un)install-component - bug in importing InstallTools module

*WMS:
FIX: JobWrapper - fix in getting the OutputPath defined in the job

*Resources
FIX: ARCComputingElement - add queue to the XRSL string

[v6r14p8]

*Core
FIX: XXXTimeLeft - minor fixes plus added the corresponding Test case
FIX: ReturnValues - fixes in the doc strings to comply with the sphinx syntax
FIX: SocketInfoFactory - in __sockConnect() catch exception when creating a
     socket

*Interfaces
FIX: Job.py - fixes in the doc strings to comply with the sphinx syntax

*RSS
NEW: Configurations.py - new possible configuration options for Downtime Policies

*WMS
CHANGE: StatesAccountingAgent - retry once and empty the local messages cache
        in case of failure to avoid large backlog of messages
CHANGE: SiteDirector - do not send SharedArea and ClientPlatform as pilot
        invocation arguments  
CHANGE: Matcher - allow matching by hosts in multi-VO installations              

[v6r14p7]

*Core
CHANGE: XXXTimeLeft utilities revisited - all return real seconds,
        code refactoring - use consistently always the same CPU power 

*WMS
FIX: JobAgent - code refactoring for the timeLeft logic part

*Resources
BUGFIX: ComputingElement - get rid of legacy getResourcesDict() call

[v6r14p6]

*Configuration
FIX: Bdii2CSAgent - refresh configuration from Master before updating
FIX: Bdii2CSAgent - distinguish the CE and the Cluster in the Glue 1.0 schema

*DMS
CHANGE: FTSAgent - make the amount of scheduled requests fetched by the 
        FTSAgent a parameter in the CS 
CHANGE: RMS Operations - check whether the always banned policy is applied for SEs
        to a given access type

*RMS
FIX: RequestClient(DB,Manager) - fix bulk requests, lock the lines when selecting 
     the requests to be assigned, update the LastUpdate time, and expose the 
     assigned flag to the client

*WMS
FIX: JobAgent - when the application finishes with errors but the agent continues 
     to take jobs, the timeLeft was not evaluated
FIX: JobAgent - the initial timeLeft value was always set to 0.0     

[v6r14p5]

*Core
FIX: X509Certificate - protect from VOMS attributes that are not decodable


*Resources
FIX: GFAL2_StorageBase - fixed indentation and a debug log typo

*WMS
BUGFIX: Matcher - only the first job was associated with the given pilot
FIX: pilotTools - 0o22 is only a valid int for recent python interpreters, 
     replaced by 18

[v6r14p4]

*Core
FIX: DictCache - fix the exception in the destructor preventing the final
     cache cleaning

*Framework
FIX: SystemAdministratorClientCLI - corrected info line inviting to update
     the pilot version after the software update

*DMS
FIX: FTSAgent - Add recovery of FTS files that can be left in weird statuses 
     when the agent dies
CHANGE: DataManager - allow to not get URLs of the replicas
CHANGE: FTSJob - keep and reuse the FTS3 Context object

*Storage
CHANGE: StorageManagerClient - don't fail getting metadata for staging if at 
        least one staged replica found

*WMS
FIX: CPUNormalization - protect MJF from 0 logical cores
FIX: JobScheduling - fix printout that was saying "single site" and "multiple sites" 
     in two consecutive lines
NEW: pilotTools,Commands - added CEType argument, e.g. to specify Pool CE usage 
FIX: WatchDog - added checks of function return status, added hmsCPU initialization to 0,
     removed extra printout     
     
*Resources
FIX: GFAL2 plugins - multiple bug fixes     

[v6r14p3]

*Core
BUGFIX: small bug fixed in dirac-install-component, dirac-uninstall-component
BUGFIX: VOMS - remove the temporary file created when issuing getVOMSProxyInfo
FIX: FileHelper - support unicode file names
FIX: DictCache - purges all the entry of the DictCache when deleting the DictCache object 

*Framework
BUGFIX: dirac-populate-component-db - avoid return statement out of scope

*Interfaces
BUGFIX: Dirac - in submitJob() faulty use of os.open

*WMS
FIX: JobWrapper - avoid evaluation of OutputData to ['']
FIX: Matcher - the Matcher object uses a VO dependent Operations helper
CHANGE: JobAgent - stop agent if time left is too small (default 1000 HS06.s)
FIX: CPUNormalization - use correct denominator to get power in MJF

*Resources
FIX: ARCComputingElement - changed implementation of ldap query for getCEStatus

[v6r14p2]

*Core
FIX: Use GSI version 0.6.3 by default
CHANGE: Time - print out the caller information in the timed decorator
CHANGE: dirac-install - set up ARC_PLUGIN_PATH environment variable

*Framework
FIX: dirac-proxy-info - use actimeleft VOMS attribute

*Accounting
CHANGE: Removed SRMSpaceTokenDeployment Accounting type

*RSS
CHANGE: ResourceStatus - re-try few times to update the RSS SE cache before giving up
FIX: XXXCommand, XXXAction - use self.lof instead of gLogger
CHANGE: Added support for all protocols for SEs managed by RSS

*RMS
FIX: Request - produce enhanced digest string
FIX: RequestDB - fix in getDigest() in case of errors while getting request

*Resources
CHANGE: Propagate hideExceptions flag to the ObjectLoader when creating StorageElements
FIX: ARCComputingElement - multiple fixes after experience in production

*WMS
FIX: Pilot commands - fixed an important bug, when using the 
     dirac-wms-cpu-normalization script

[v6r14p1]

The version is buggy when used in pilots

*Core
NEW: dirac-install-component command replacing dirac-install-agent/service/executor
     commands
     
*Resources
NEW: FileStorage - plugin for "file" protocol
FIX: ARCComputingElement - evaluate as int the job exit code

*RSS
FIX: CSHelpers - several fixes and beautifications     

[v6r14]

*Core
NEW: CSGlobals - includes Extensions class to consistently check the returned
     list of extensions with proper names 
NEW: ProxyManagerXXX, ProxyGeneration, X509XXX - support for RFC proxies
NEW: ProxyInfo - VOMS proxy information without using voms commands
NEW: LocalConfiguration - option to print out license information    
FIX: SocketInfo.py - check the CRL lists while handshaking  

Configuration
NEW: ConfigurationClient - added getSectionTree() method

*Framework
NEW: InstalledComponentsDB will now store information about the user who did the 
     installation/uninstallation of components.

*Resources
NEW: ARCComputingElement based on the ARC python API

*RSS
FIX: Improved logging all over the place 

*DMS
NEW: New FileCatalog SecurityManager with access control based on policies,
     VOMSPolicy as one of the policy implementations.
NEW: lfc_dfc_db_copy - script used by LHCb to migrate from the LFC to the DFC with 
     Foreign Keys and Stored Procedures by accessing the databases directly     
NEW: FileManagerPs.py - added _getFileLFNs() to serve info for the Web Portal     
CHANGE: Moving several tests to TestDIRAC

*Interfaces
CHANGE: use jobDescription.xml as a StringIO object to avoid multiple disk
        write operations while massive job submission

*WMS
FIX: Watchdog - review for style and pylint
CHANGE: Review of the Matcher code, extracting Limiter and Matcher as standalone 
        utilities
        

*Transformation
NEW: New ported plugins from LHCb, added unit tests


[v6r13p21]

*TS
FIX: Registering TargetSE for Standard TransformationAgent plugin

[v6r13p20]

*DMS
FIX: DMSHelpers - allow for more than one Site defined to be local per SE

*Resources
FIX: XRootStorage - fix in getURLBase()

[v6r13p19]

FIX: changes incorporated from v6r12p53 patch

[v6r13p18]

*WMS
FIX: JobWrapper - ported back from v6r14p9 the fix for getting OutputPath

[v6r13p17]

FIX: changes incorporated from v6r12p52 patch

[v6r13p16]

FIX: changes incorporated from v6r12p51 patch

[v6r13p15]

Included patches from v6r12p50 release 

[v6r13p14]

*DMS
FIX: ReplicateAndRegister - fix a problem when a file is set Problematic 
     in the FC but indeed doesn't exist at all 

*Resources
CHANGE: StorageFactory - enhance the logic of BaseSE inheritance in the
        SE definition in the CS
        
*WMS
CHANGE: CPUNormalization, dirac-wms-cpu-normalization - reading CPU power 
        from MJF for comparison with the DIRAC evaluation
FIX: SiteDirector - create pilot working directory in the batch system working
     directory and not in "/tmp"                

[v6r13p13]

*DMS
BUGFIX: FileCatalogClient - bug fixed in getDirectoryMetadata()

[v6r13p12]

*Resources
FIX: StorageElement - bug fixed in inValid()
CHANGE: StorageFactory - do not interpret VO parameter as mandatory

[v6r13p11]

*DMS
BUGFIX: RemoveReplica - fix in singleRemoval()
FIX: dirac-dms-user-lfns - increased timeout

[v6r13p10]

CHANGE: Use sublogger to better identify log source in multiple places

*Core
CHANGE: Review / beautify code in TimeLeft and LSFTimeLeft
FIX: LSFTimeLeft - is setting shell variables, not environment variables, 
     therefore added an "export" command to get the relevant variable 
     and extract then the correct normalization

*Accounting
FIX: DataOperationPlotter - add better names to the data operations

*DMS:
FIX: DataManager - add mandatory vo parameter in __SEActive()
CHANGE: dirac-dms-replicate-and-register-request - submit multiple requests
        to avoid too many files in a single FTS request
FIX: FileCatalog - typo in getDirectoryMetadata()
FIX: FileCatalog - pass directory name to getDirectoryMetadata and not file name 
FIX: DataManager - in __SEActive() break LFN list in smaller chunks when
     getting replicas from a catalog        

*WMS
FIX: WMSAdministratorHandler - fix in reporting pilot statistics
FIX: JobScheduling - fix in __getSitesRequired() when calling self.jobLog.info 
CHANGE: pilotCommands - when exiting with error, print out current processes info

[v6r13p9]

*Framework
FIX: SystemLoggingDB - schema change for ClientIPs table to store IPv6 addresses

*DMS
BUGFIX: DMSRequestOperationsBase - bug fix in checkSEsRSS()
FIX: RemoveFile - in __call__(): bug fix; fix in the BannedSE treatment logic

*RMS
BUGFIX: Operation - in catalogList()
BUGFIX: ReqClient - in printOperation()

*Resources
FIX: GFAL2_StorageBase - added Lost, Cached, Unavailable in getSingleFileMetadata() output
BUGFIX: GFAL2_StorageBase - fixed URL construction in put(get)SingleFile() methods

*WMS
FIX: InputDataByProtocol - removed StorageElement object caching

[v6r13p8]

*Framework
FIX: MonitoringUtilities - minor bug fix

*DMS
FIX: DataManager - remove local file when doing two hops transfer

*WMS
FIX: SandboxStoreClient - get the VO info from the delegatedGroup argument to 
     use for the StorageElement instantiation

*TMS
CHANGE: Transformation(Client,DB,Manager) - multiple code clean-up without
        changing the logic

[v6r13p7]

*Core
NEW: X509CRL - class to handle certificate revocation lists

*DMS
FIX: RequestOperations/RemoveFile.py - check target SEs to be online before
     performing the removal operation. 
FIX: SecurityManager, VOMSPolicy - make the vomspolicy compatible with the old client 
     by calling in case of need the old SecurityManager     

*Resources
BUGFIX: Torque, GE - methods must return Message field in case of non-zero return status
FIX: SRM2Storage - when used internaly, listDirectory should return urls and not lfns

*WMS
FIX: ConfigureCPURequirements pilot command - add queue CPU length to the extra local
     configuration
FIX: JobWrapper - load extra local configuration of any     

*RMS
FIX: RequestDB - fix in getRequestSummaryWeb() to suit the Web Portal requirements

*Transformation
FIX: TransformationManagerHandler - fix in getTransformationSummaryWeb() to suit 
     the Web Portal requirements

[v6r13p6]

*Core
FIX: X509Chain - use SHA1 signature encryption in all tha cases

*Resources
FIX: ComputingElement - take CPUTime from its configuration defined in the 
     pilot parameters

*WMS
FIX: SiteDirector - correctly configure jobExecDir and httpProxy Queue parameters

[v6r13p5]

*Resources
BUGFIX: Torque - getCEStatus() must return integer job numbers
FIX: StorageBase - removed checking the VO name inside the LFN 

*WMS
FIX: InputData, JobScheduling - StorageElement needs to know its VO

*DMS
FIX: ReplicateAndRegister - Add checksumType to RMS files when adding 
     checksum value
FIX: DataManager - remove unnecessary access to RSS and use SE.getStatus()     
FIX: DMHelpers - take into account Alias and BaseSE in site-SE relation

*RMS
FIX: Request - bug fixed in optimize() in File reassignment from one
     Operation to another  

*Transformation
FIX: TransformationDB - set derived transformation to Automatic

[v6r13p4]

*Core
FIX: VOMSService - treat properly the case when the VOMS service returns no result
     in attGetUserNickname()

*DMS
FIX: FTSAgent, ReplicateAndRegister - make sure we use source replicas with correct 
     checksum 

*RMS
FIX: Request - minor fix in setting the Request properties, suppressing pylint
     warnings
CHANGE: File, Reques, Operation, RequestDB - remove the use of sqlalchemy on 
        the client side     
     
*Resources
FIX: StorageElement - import FileCatalog class rather than the corresponding module     
FIX: SLURM - proper formatting commands using %j, %T placeholders
FIX: SSHComputingElement - return full job references from getJobStatus() 

*RSS
FIX: DowntimeCommand - checking for downtimes including the time to start in hours

*Workflow
CHANGE: FailoverRequest - assign to properties rather than using setters

*Transformation
FIX: TransformationClient(DB,Utilities) - fixes to make derived transformations work

[v6r13p3]

*DMS
FIX: DataManager - in putAndRegister() specify explicitly registration protocol
     to ensure the file URL available right after the transfer
     
*Resources
FIX: SRM2Storage - use the proper se.getStatus() interface ( not the one of the RSS )     

[v6r13p2]

*Framework
FIX: SystemAdministratorHandler - install WebAppDIRAC extension only in case
     of Web Portal installation
CHANGE: dirac-populate-component-db - check the setup of the hosts to register 
        into the DB only installations from the same setup; check the MySQL installation
        before retrieving the database information      

*DMS
FIX: FTSAgent - fix in parsing the server result
FIX: FTSFile - added Waiting status
FIX: FTSJob - updated regexps for the "missing source" reports from the server;
     more logging message 

*Resources
FIX: SRM2Storage - fix in treating the checksum type 
FIX: StorageElement - removed getTransportURL from read methods

*RMS
FIX: Request - typo in the optimize() method

[v6r13p1]

*Framework
CHANGE: SystemAdminstratorIntegrator - can take a list of hosts to exclude from contacting

*DMS
FIX: DataManager - fix in __getFile() in resolving local SEs
FIX: dirac-dms-user-lfns - sort result, simplify logic

*RMS
FIX: Request - Use DMSHelper to resolve the Failovers SEs
FIX: Operation - treat the case where the SourceSE is None

*WMS
FIX: WMSAdministratorHandler - return per DN dictionary from getPilotStatistics 

[v6r13]

CHANGE: Separating fixed and variable parts of error log messages for multiple systems 
        to allow SystemLogging to work

*Core
FIX: MySQL.py - treat in detailed way datetime functions in __escapeString()
FIX: DictCache.get() returns now None instead of False if no or expired value
NEW: InstallTools - allow to define environment variables to be added to the component
     runit run script
NEW: Changes to make the DISET protocol IP V6 ready
CHANGE: BaseClient - retry service call on another instance in case of failure
CHANGE: InnerRPCClient - retry 3 times in case of exception in the transport layer
CHANGE: SocketInfo - retry 3 times in case of handshaking error
CHANGE: MySQL - possibility to specify charset in the table definition
FIX: dirac-install, dirac-distribution - removed obsoleted defaults     
NEW: Proxy utility module with executeWithUserProxy decorator function

*Configuration
NEW: CSAPI,dirac-admin-add-shifter - function, and script, for adding or modifying a 
     shifter in the CS

*Framework
FIX: NotificationDB - escape fields for sorting in getNotifications()
NEW: Database, Service, Client, commands for tracking the installed DIRAC components

*Interfaces
CHANGE: Dirac - changed method names, keeping backward compatibility
CHANGE: multiple commands updated to use the new Dirac API method names

*DMS
NEW: Native use of the FTS3 services
CHANGE: Removed the use of current DataLogging service
CHANGE: DataManager - changes to manage URLs inside StorageElement objects only
FIX: DataManager - define SEGroup as accessible at a site
CHANGE: DirectoryListing - extracted from FileCatalogClientCLI as an independent utility
CHANGE: MetaQuery - extracted from FileCatalogClientCLI as an independent utility
CHANGE: FileCatalogClientCLI uses external DirectoryListing, MetaQuery utilities
CHANGE: FileCatalog - replace getDirectoryMetadata by getDirectoryUserMetadata
NEW: FileCatalog - added new getDirectoryMetadata() interface to get standard directory metadata
NEW: FileCatalog - possibility to find files by standard metadata
NEW: FileCatalog - possibility to use wildcards in the metadata values for queries
NEW: DMSHelpers class
NEW: dirac-dms-find-lfns command

*WMS
NEW: SiteDirector - support for the MaxRAM queue description parameter
CHANGE: JobScheduling executor uses the job owner proxy to evaluate which files to stage
FIX: DownloadInputData - localFile was not defined properly
FIX: DownloadInputData - could not find cached files (missing [lfn])

*RMS
CHANGE: Removed files from the previous generation RMS
CHANGE: RMS refactored based on SQLAlchemy 
NEW: ReqClient - added options to putRequest(): useFailoverProxy and retryMainServer
CHANGE: DMSRequestOperationsBase - delay execution or cancel request based on SE statuses 
        from RSS/CS
FIX: Fixes to make use of RequestID as a unique identifier. RequestName can be used in
     commands in case of its uniqueness        

*Resources
NEW: Computing - BatchSystem classes introduced to be used both in Local and SSH Computing Elements
CHANGE: Storage - reworked Storage Element/Plugins to encapsulate physical URLs 
NEW: GFAL2_StorageBase.py, GFAL2_SRM2Storage.py, GFAL2_XROOTStorage.py 

*RSS:
NEW: dirac-admin-allow(ban)-se - added RemoveAccess status
CHANGE: TokenAgent - added more info to the mail

*TS
CHANGE: Task Manager plugins

[v6r12p53]

*DMS
CHANGE: FileCatalogClientCLI - ls order by size, human readable size value
FIX: DirectoryMetadata - enhanced error message in getDirectoryMetadata

*WMS
BUGFIX: JobAgent - bug when rescheduling job due to glexec failure

*TS
NEW: TransformationCLI - added getOutputFiles, getAllByUser commands
NEW: Transformation - added getAuthorDNfromProxy, getTransformationsByUser methods

*Resources
CHANGE: GlobusComputingElement - simplify creating of pilotStamp

[v6r12p52]

*DMS
NEW: dirac-dms-directory-sync - new command to synchronize the contents of a
     local and remote directories
FIX: DataManager - in removeFile() return successfully if empty input file list     

*TS
NEW: TransformationCLI - getInputDataQuery command returning inputDataQuery 
     of a given transformation

[v6r12p51]

*Core
FIX: dirac-install - fix to work with python version prior to 2.5

*DMS
CHANGE: FileCatalogClientCLI - possibility to set multiple metadata with one command

*Resources
FIX: HTCondorComputingElement - multiple improvements

[v6r12p50]

*Core
FIX: dirac-install - define TERMINFO variable to include local sources as well

*Framework
FIX: SystemAdministratorHandler - show also executors in the log overview

*DMS
FIX: FileCatalogClientCLI - use getPath utility systematically to normalize the
     paths passed by users

*WMS
FIX: PilotStatusAgent - split dynamic and static parts in the log error message

*Resources
NEW: HTCondorCEComputingElement class

[v6r12p49]

*Resources
FIX: GlobusComputingElement - in killJob added -f switch to globus-job-clean command
FIX: ARCComputingElement - create working directory if it does not exist

*DMS
CHANGE: DataManager - added XROOTD to registration protocols

*TMS
FIX: TransformationCLI - doc string

[v6r12p48]

*DMS
FIX: DirectoryTreeBase - fix in changeDirectoryXXX methods to properly interpret input

[v6r12p47]

*DMS
BUGFIX: FileCatalogClientCLI - wrong signature in the removeMetadata() service call

[v6r12p46]

*Core
FIX: GraphData - check for missing keys in parsed_data in initialize()

*WMS
CHANGE: PilotStatusAgent - kill pilots being deleted; do not delete pilots still
        running jobs
  
*RSS
CHANGE: Instantiate RequestManagementDB/Client taking into account possible extensions        

*Resources
FIX: GlobusComputingElement - evaluate WaitingJobs in getCEStatus()
FIX: SRM2Storage - error 16 of exists call is interpreted as existing file
FIX: XROOTStorage - added Lost, Cached, Unavailable in the output of getSingleMetadata()

*WMS
FIX: pilotCommands - removed unnecessary doOSG() function

[v6r12p45]

*Resources
FIX: SRM2Storage - error 22 of exists call is interpreted as existing file
     ( backport from v6r13 )

[v6r12p44]

*WMS
FIX: SiteDirector - consider also pilots in Waiting status when evaluating
     queue slots available

*Resources
NEW: SRM2Storage - makes use of /Resources/StorageElements/SRMBusyFilesExist option
     to set up the mode of interpreting the 22 error code as existing file

[v6r12p43]

*DMS:
FIX: DirectoryTreeBase - avoid double definition of FC_DirectoryUsage table
     in _rebuildDirectoryUsage()

[v6r12p42]

FIX: added fixes from v6r11p34 patch release

[v6r12p41]

*WMS
CHANGE: dirac-wms-job-submit - "-r" switch to enable job repo

[v6r12p40]

*DMS
FIX: DirectoryTreeBase.py - set database engine to InnoDB 

[v6r12p39]

FIX: imported fixes from rel-v6r11

[v6r12p38]

*DMS
CHANGE: DataManager - enhanced real SE name resolution

*RMS
FIX: Request - fixed bug in the optimization of requests with failover operations

*Resources
CHANGE: StorageFactory - allow for BaseSE option in the SE definition

[v6r12p37]

*Core
FIX: InstallTools - force $HOME/.my.cnf to be the only defaults file

[v6r12p36]

*Configuration
FIX: Utilities.py - bug fix getSiteUpdates()

[v6r12p35]

*Core
CHANGE: VOMSService - add URL for the method to get certificates

*DMS
FIX: DataManager - in __replicate() set do not pass file size to the SE if no
     third party transfer
FIX: RemoveFile, ReplicateAndRegister - regular expression for "no replicas"
     common for both DFC and LFC     
     
*WMS
FIX: WMSHistoryCorrector - make explicit error if no data returned from WMSHistory
     accounting query     

[v6r12p34]

*DMS
BUGFIX: FileCatalogWithFkAndPsDB - fix storage usage calculation

[v6r12p33]

*Core
NEW: VOMSService - added method admListCertificates()

*DMS
BUGFIX: dirac-dms-put-and-register-request - missing Operation in the request

*Resources
FIX: sshce - better interpretation of the "ps" command output

[v6r12p32]

*RMS
FIX: ReqManager - in getRequest() possibility to accept None type
     argument for any request 

[v6r12p31]

*WMS
FIX: pilotCommands - import json module only in case it is needed

[v6r12p30]

*Core
FIX: InstallTools - 't' file is deployed for agents installation only
FIX: GOCDBClient - creates unique DowntimeID using the ENDPOINT

*Framework
FIX: SystemAdministratorHandler - use WebAppDIRAC extension, not just WebApp

*DMS:
FIX: FileCatalogComponents.Utilities - do not allow empty LFN names in
     checkArgumentDict()

[v6r12p29]

*CS
CHANGE: CSCLI - use readline to store and resurrect command history

*WMS
FIX: JobWrapper - bug fixed in the failoverTransfer() call
CHANGE: dirac-wms-job-submit - added -f flag to store ids

*DMS
FIX: DataManager - make successful removeReplica if missing replica 
     in one catalog

*RMS
FIX: Operation, Request - limit the length of the error message

[v6r12p28]

*RMS
FIX: Request - do not optimize requests already in the DB 

[v6r12p27]

*Core
CHANGE: InstallTools - install "t" script to gracefully stop agents

*DMS
FIX: FileCatalog - return GUID in DirectoryParameters

*Resource
CHANGE: DFC/LFC clients - added setReplicaProblematic()

[v6r12p26]

*DMS
BUGFIX: FileCatalog - getDirectoryMetadata was wrongly in ro_meta_methods list 

*RMS
FIX: Operation - temporary fix in catalog names evaluation to smooth
     LFC->DFC migration - not to forget to remove afterwards !

*WMS
CHANGE: JobWrapper - added MasterCatalogOnlyFlag configuration option

[v6r12p25]

*DMS
BUGFIX: PutAndRegister, RegitserFile, RegisterReplica, ReplicateAndRegister - do not
        evaluate the catalog list if None

[v6r12p24]

*DMS:
FIX: DataManager - retry RSS call 5 times - to be reviewed

[v6r12p23]

*DMS
FIX: pass a catalog list to the DataManager methods
FIX: FileCatalog - bug fixed in the catalog list evaluation

[v6r12p22]

*DMS
FIX: RegisterFile, PutAndRegister - pass a list of catalogs to the DataManager instead of a comma separated string
FIX: FTSJob - log when a job is not found in FTS
CHANGE: dropped commands dirac-admin-allow(ban)-catalog

*Interfaces
CHANGE: Dirac, JobMonitoringHandler,dirac-wms-job-get-jdl - possibility to retrieve original JDL

*WMS
CHANGE: JobManifest - make MaxInputData a configurable option

[v6r12p21]

*RMS
BUGFIX: File,Operation,RequestDB - bug making that the request would always show 
        the current time for LastUpdate
  
*WMS
FIX: JobAgent - storing on disk retrieved job JDL as required by VMDIRAC
     ( to be reviewed )        

[v6r12p20]

*DMS
FIX: DataManager - more informative log messages, checking return structure
FIX: FileCatalog - make exists() behave like LFC file catalog client by checking
     the unicity of supplied GUID if any
FIX: StorageElementProxyHandler - do not remove the cache directory

*Framework
FIX: SystemAdministratorClient - increase the timeout to 300 for the software update     

*RMS
FIX: Operation.py - set Operation Scheduled if one file is Scheduled
CHANGE: Request - group ReplicateAndRegister operations together for failover 
        requests: it allows to launch all FTS jobs at once

*Resources
FIX: LcgFileCatalogClient - fix longstanding problem in LFC when several files 
     were not available (only one was returned) 

*TS
BUGFIX: TransformationCleaning,ValidateOutputDataAgent - interpret correctly
        the result of getTransformationParameters() call
FIX: TaskManager - fix exception in RequestTaskAgent        

[v6r12p19]

*Core
FIX: Core.py - check return value of getRecursive() call

*DMS
FIX: FileCatalog - directory removal is successful if does not exist
     special treatment of Delete operation

*WMS
FIX: InputDataByProtocol - fix interpretation of return values

[v6r12p18]

*DMS
FIX: FTSStrategy - config option name
FIX: DataManager - removing dirac_directory flag file only of it is there
     in __cleanDirectory()

*RMS
FIX: Operation - MAX_FILES limit set to 10000
FIX: ReqClient - enhanced log messages

*TMS
FIX: TaskManager - enhanced log messages

*RSS
FIX: DowntimeCommand - fixed mix of SRM.NEARLINE and SRM

*WMS
FIX: InputDataByProtocol - fixed return structure

[v6r12p16]

*DMS
FIX: IRODSStorageElement more complete implementation
FIX: FileCatalogHandler(DB) - make removeMetadata bulk method

*Resources
FIX: FileCatalog - make a special option CatalogList (Operations) to specify catalogs used by a given VO

[v6r12p15]

*Core
FIX: ProcessPool - kill the working process in case of the task timeout
FIX: FileHelper - count transfered bytes in DataSourceToNetwork()

*DMS
BUGFIX: FileCatalogCLI - changed interface in changePathXXX() methods
NEW: IRODSStorageElementHandler class
CHANGE: FileCatalog - separate metadata and file catalog methods, 
        apply metadata methods only to Metadata Catalogs 

*Resources
FIX: SSHTorqueComputingElement - check the status of the ssh call for qstat 

*WMS
FIX: WatchdogLinux - fixed typo

[v6r12p14]

*TS
FIX: TaskManagerAgentBase: avoid race conditions when submitting to WMS

*DMS
NEW: FileCatalog - added new components ( directory tree, file manager ) 
     making use of foreign keys and stored procedures
FIX: DataManager returns properly the FileCatalog errors     

[v6r12p13]

*TS
BUGFIX: TransformationAgent - data member not defined

*WMS
FIX: InputData(Resolution,ByProtocol) - possibility to define RemoteProtocol

[v6r12p12]

*WMS
BUGFIX: pilotTools - missing comma

[v6r12p11]

*WMS
FIX: CPUNormalization - dealing with the case when the maxCPUTime is not set in the queue
     definition
FIX: pilotTools - added option pilotCFGFile

[v6r12p10]

*DMS
FIX: StorageElementProxy - BASE_PATH should be a full path

*Resources
FIX: SRM2Storage - return specific error in putFile

*TS
FIX: TransformationAgent - fix to avoid an exception in finalize and double printing 
     when terminating the agent
BUGFIX: TransformationDB - fix return value in setTransformationParameter()

[v6r12p9]

*Core
CHANGE: SiteCEMapping - getSiteForCE can take site argu

ment to avoid confusion

*Interfaces
FIX: Job - provide optional site name in setDestinationCE()

*WMS
FIX: pilotCommands - check properly the presence of extra cfg files
     when starting job agent
FIX: JobAgent - can pick up local cfg file if extraOptions are specified     

[v6r12p8]

*Core
FIX: dirac-configure - correctly deleting useServerCertificate flag
BUGFIX: InstallTools - in fixMySQLScript()

*DMS
BUGFIX: DatasetManager - bug fixes
CHANGE: StorageElementProxy - internal SE object created with the VO of the requester

*TS
FIX: dirac-transformation-xxx commands - do not check the transformation status
CHANGE: Agents - do not use shifter proxy 
FIX: TransformationAgent - correct handling of replica cache for transformations 
     when there were more files in the transformation than accepted to be executed
FIX: TransformationAgent - do not get replicas for the Removal transformations     

*RMS
NEW: new SetFileStatus Operation

[v6r12p7]

*Core
FIX: dirac-configure - always removing the UseServerCertificate flag before leaving
FIX: ProcessPool - one more check for the executing task ending properly 

*Interfaces 
FIX: Dirac.py - use printTable in loggingInfo()

[v6r12p6]

FIX: fixes from v6r11p26 patch release

[v6r12p5]

*Core
FIX: VOMS.py - do not use obsoleted -dont-verify-ac flag with voms-proxy-info

*TS
FIX: TransformationManager - no status checked at level service

[v6r12p4]

FIX: fixes from v6r11p23 patch release

[v6r12p3]

*Configuration
CHANGE: dirac-admin-add-resources - define VOPath/ option when adding new SE 

*Resources
NEW: StorageFactory - modify protocol Path for VO specific value

*DMS
FIX: FileCatalog - check for empty input in checkArgumentFormat utility
FIX: DataManager - protect against FC queries with empty input

[v6r12p2]

*Core
FIX: dirac-install - svn.cern.ch rather than svnweb.cern.ch is now needed for direct 
     HTTP access to files in SVN

*WMS
FIX: dirac-wms-cpu-normalization - when re-configuring, do not try to dump in the 
     diracConfigFilePath

[v6r12p1]

*Configuration
FIX: Core.Utilities.Grid, dirac-admin-add-resources - fix to make a best effort to 
     guess the proper VO specific path of a new SE
*WMS
FIX: dirac-configure, pilotCommands, pilotTools - fixes to use server certificate

[v6r12]

*Core
CHANGE: ProcessPool - do not stop working processes by default
NEW: ReturnValue - added returnSingleResult() utility 
FIX: MySQL - correctly parse BooleanType
FIX: dirac-install - use python 2.7 by default
FIX: dirac-install-xxx commands - complement installation with the component setup
     in runit
NEW: dirac-configure - added --SkipVOMSDownload switch, added --Output switch
     to define output configuration file
CHANGE: ProcessPool - exit from the working process if a task execution timed out  
NEW: ProcessMonitor - added evaluation of the memory consumed by a process and its children   
NEW: InstallTools - added flag to require MySQL installation
FIX: InstallTools - correctly installing DBs extended (with sql to be sourced) 
FIX: InstallTools - run MySQL commands one by one when creating a new database
FIX: InstallTools - fixMySQLScripts() fixes the mysql start script to ognore /etc/my.cnf file
CHANGE: Os.py - the use of "which" is replaced by distutils.spawn.find_executable
NEW: Grid.py - ldapSA replaced by ldapSE, added getBdiiSE(CE)Info() methods
CHANGE: CFG.py - only lines starting with ^\s*# will be treated as comments
CHANGE: Shifter - Agents will now have longer proxies cached to prevent errors 
        for heavy duty agents, closes #2110
NEW: Bdii2CSAgent - reworked to apply also for SEs and use the same utilities for the
     corresponding command line tool
NEW: dirac-admin-add-resources - an interactive tool to add and update sites, CEs, SEs
     to the DIRAC CS   
CHANGE: dirac-proxy-init - added message in case of impossibility to add VOMS extension   
FIX: GOCDBClient - handle correctly the case of multiple elements in the same DT            


*Accounting
NEW: Allow to have more than one DB for accounting
CHANGE: Accounting - use TypeLoader to load plotters

*Framework
FIX: Logger - fix FileBackend implementation

*WMS
NEW: Refactored pilots ( dirac-pilot-2 ) to become modular following RFC #18, 
     added pilotCommands.py, SiteDirector modified accordingly 
CHANGE: InputData(Executor) - use VO specific catalogs      
NEW: JobWrapper, Watchdog - monitor memory consumption by the job ( in a Warning mode )
FIX: SandboxStoreHandler - treat the case of exception while cleaning sandboxes
CHANGE: JobCleaningAgent - the delays of job removals become CS parameters
BUGFIX: JobDB - %j placeholder not replaced after rescheduling
FIX: JobDB - in the SQL schema description reorder tables to allow foreign keys
BUGFIX: JobAgent, Matcher - logical bug in using PilotInfoReported flag
FIX: OptimizerExecutor - when a job fails the optimization chain set the minor status 
     to the optimiser name and the app status to the fail error

*Resources
NEW: StorageElement - added a cache of already created SE objects
CHANGE: SSHTorqueComputingElement - mv getCEStatus to remote script

*ResourceStatus
NEW: ResourceManagementClient/DB, DowntimeCommand - distinguish Disk and Tape storage 
FIX: GODDBClient  - downTimeXMLParsing() can now handle the "service type" parameter properly
CHANGE: dirac-rss-xxx commands use the printTable standard utility
FIX: dirac-dms-ftsdb-summary - bug fix for #2096

*DMS
NEW: DataManager - add masterCatalogOnly flag in the constructor
FIX: DataManager - fix to protect against non valid SE
CHANGE: FC.DirectoryLevelTree - use SELECT ... FOR UPDATE lock in makeDir()
FIX: FileCatalog - fixes in using file and replica status
CHANGE: DataManager - added a new argument to the constructor - vo
CHANGE: DataManager - removed removeCatalogFile() and dirac-dms-remove-catalog-file adjusted
CHANGE: Several components - field/parameter CheckSumType all changed to ChecksumType
CHANGE: PoolXMLCatalog - add the SE by default in the xml dump and use the XML library 
        for dumping the XML
FIX: XROOTStorageElement - fixes to comply with the interface formalism        

*SMS
FIX: StorageManagementDB - small bugfix to avoid SQL errors

*RMS
NEW: Added 'since' and 'until' parameters for getting requests
NEW: Request - added optimize() method to merge similar operations when
     first inserting the request
NEW: ReqClient, RequestDB - added getBulkRequest() interface. RequestExecutingAgent
     can use it controlled by a special flag     
FIX: Operation, Request - set LastUpdate time stamp when reaching final state
FIX: OperationHandlerBase - don't erase the original message when reaching the max attempts      
FIX: removed some deprecated codes
FIX: RequestTask - always set useServerCerificate flag to tru in case of executing inside
     an agent
CHANGE: gRequestValidator removed to avoid object instantiation at import   
NEW: dirac-rms-cancel-request command and related additions to the db and service classes  

*TMS
NEW: WorkflowTaskAgent is now multi-threaded
NEW: Better use of threads in Transformation Agents
CHANGE: TransformationDB - modified such that the body in a transformation can be updated
FIX: TransformationCleaningAgent - removed non-ASCII characters in a comment

[v6r11p34]

*Resources
NEW: GlobusComputingElement class

[v6r11p33]

*Configuration
FIX: Resources - avoid white spaces in OSCompatibility

[v6r11p32]

*Core
CHANGE: BaseClient, SSLSocketFactory, SocketInfo - enable TLSv1 for outgoing 
        connections via suds, possibility to configure SSL connection details
        per host/IP 

[v6r11p31]

*Core
FIX: CFG - bug fixed in loadFromBuffer() resulting in a loss of comments

*Resources
FIX: SSHTorqueComputingElement - check the status of ssh call for qstat

*DMS
FIX: FileCatalog - return LFN name instead of True from exists() call if LFN
     already in the catalog

[v6r11p30]

*DMS
CHANGE: FileCatalogCLI - add new -D flag for find to print only directories

[v6r11p29]

*DMS
FIX: FTS(Agent,Startegy,Gragh) - make use of MaxActiveJobs parameter, bug fixes

*TMS
FIX: Transformation(Agent,Client) - Operations CS parameters can be defined for each plugin: MaxFiles, SortedBy, NoUnusedDelay. Fixes to facilitate work with large numbers of files.

[v6r11p28]

*Core
FIX: InstallTools - check properly the module availability before installation

*WMS
FIX: JobScheduling - protection against missing dict field RescheduleCounter

*TMS
FIX: TransformationCleaningAgent - execute DM operations with the shifter proxy

[v6r11p27]

*Core
BUGFIX: InstallTools - bug fix in installNewPortal()

*WMS
FIX: Watchdog - disallow cputime and wallclock to be negative

*TS
FIX: TransformationAgent - correct handling of replica caches when more than 5000 files


BUGFIX: ModuleBase - bug fix in execute()
BUGFIX: Workflow - bug fix in createStepInstance()

*DMS
BUGFIX: DiractoryTreeBase - bug fix in getDirectoryPhysicalSizeFromUsage()

*Resources
FIX: XROOTStorage - back ported fixes from #2126: putFile would place file in 
     the wrong location on eos

[v6r11p26]

*Framework
FIX: UserProfileDB.py - add PublishAccess field to the UserProfileDB

*RSS
FIX: Synchronizer.py - fix deletion of old resources

*DMS
FIX: DataManager - allow that permissions are OK for part of a list of LFNs ( __verifyWritePermission() )
     (when testing write access to parent directory). Allows removal of replicas 
     even if one cannot be removed
FIX: DataManager - test SE validity before removing replica     
     
*RMS
FIX: RequestTask - fail requests for users who are no longer in the system
FIX: RequestExecutingAgent - fix request timeout computation

[v6r11p25]

*Interfaces
FIX: Job.py - bring back different logfile names if they have not been specified by the user

[v6r11p24]

*DMS
BUGFIX: SEManagerDB - bug fixed in getting connection in __add/__removeSE

[v6r11p23]

*DMS
CHANGE: FTSRequest is left only to support dirac-dms-fts-XXX commands

[v6r11p22]

*DMS
FIX: FTSJob - fixes in the glite-transfer-status command outpu parsing
FIX: TransformationClient - allow single lfn in setFileStatusForTransformation()

*WMS
FIX: StatesMonitoringAgent - install pika on the fly as a temporary solution

[v6r11p21]

*DMS
BUGFIX: dirac-dms-remove-replicas - continue in case of single replica failure
FIX: dirac-rms-xxx scripts - use Script.getPositionalArgs() instead of sys.argv

*Workflow
FIX: Test_Modules.py - fix in mocking functions, less verbose logging

[v6r11p20]

*DMS
BUGFIX: DataManager - in __SEActive() use resolved SE name to deal with aliases
BUGFIX: FileMetadata - multiple bugs in __buildUserMetaQuery()

[v6r11p19]

*DMS
FIX: FTSJob - fix FTS job monitoring a la FTS2

*RMS
CHANGE: ReqClient - added setServer() method
FIX: File,Operation,Request - call the getters to fetch the up-to-date information 
     from the parent

[v6r11p18]

*DMS
FIX: FTSAgent(Job) - fixes for transfers requiring staging (bringOnline) and adaptation 
     to the FTS3 interface

*WMS
FIX: StatesMonitoringAgent - resend the records in case of failure

[v6r11p17]

*DMS
FIX: FileCatalog - in multi-VO case get common catalogs if even VO is not specified

*Resources
FIX: ComputintgElement - bugfix in available() method

*WMS
FIX: SiteDirector - if not pilots registered in the DB, pass empty list to the ce.available()

[v6r11p16]

*RMS
BUGFIX: Request,Operation,File - do not cast to str None values

[v6r11p15]

*DMS
FIX: ReplicateAndRegister - do not create FTSClient if no FTSMode requested
CHANGE: FTSAgent(Job,File) - allow to define the FTS2 submission command;
        added --copy-pin-lifetime only for a tape backend
        parse output of both commands (FTS2, FTS3)
        consider additional state for FTS retry (Canceled)
        
*RMS
FIX: Operation, Request - treat updates specially for Error fields        

*TMS
FIX: TransformationAgent - fixes in preparing json serialization of requests

*WMS
NEW: StateMonitoringAgent - sends WMS history data through MQ messages 

[v6r11p14]

*WMS
CHANGE: JobDB - removed unused tables and methods
CHANGE: removed obsoleted tests

*DMS
FIX: FTSAgent - recover case when a target is not in FTSDB
CHANGE: FTSAgent(Job) - give possibility to specify a pin life time in CS 

*RMS
FIX: Make RMS objects comply with Python Data Model by adding __nonzero__ methods 

[v6r11p13]

*DMS
BUGFIX: SEManager - in SEManagerDB.__addSE() bad _getConnection call, closes #2062

[v6r11p12]

*Resources
CHANGE: ARCComputingElement - accomodate changes in the ARC job reported states

*Configuration
CHANGE: Resources - define a default FTS server in the CS (only for v6r11 and v6r12)

*DMS
FIX: FTSStrategy - allow to use a given channel more than once in a tree 
FIX: FTSAgent - remove request from cache if not found
FIX: FTSAgent - recover deadlock situations when FTS Files had not been correctly 
     updated or were not in the DB

*RMS
FIX: RequestExecutingAgent - fix a race condition (cache was cleared after the request was put)
FIX: RequestValidator - check that the Operation handlers are defined when inserting a request

[v6r11p11]

*Core
FIX: TransportPool - fixed exception due to uninitialized variable
FIX: HTTPDISETSocket - readline() takes optional argument size ( = 0 )

*DMS
FIX: FTSAgent - check the type of the Operation object ( can be None ) and
     some other protections
FIX: FTSClient - avoid duplicates in the file list

*RMS
FIX: ReqClient - modified log message
CHANGE: dirac-dms-fts-monitor - allow multiple comma separated LFNs in the arguments

[v6r11p10]

*RSS
FIX: DowntimeCommand, Test_RSS_Command_GOCDBStatusCommand - correctly interpreting list of downtimes

*RMS
FIX: ReplicateAndRegister - Create a RegisterReplica (not RegisterFile) if ReplicateAndRegister 
     fails to register
FIX: OperationHandlerBase - handle correctly Attempt counters when SEs are banned
FIX: ReplicateAndRegister - use FC checksum in case of mismatch request/PFN
FIX: FTSAgent - in case a file is Submitted but the FTSJob is unknown, resubmit
FIX: FTSAgent - log exceptions and put request to DB in case of exception
FIX: FTSAgent - handle FTS error "Unknown transfer state NOT_USED", due to same file 
     registered twice (to be fixed in RMS, not clear origin)

*WMS
FIX: JobStateUpdateHandler - status not updated while jobLogging is, due to time skew between 
     WN and DB service
FIX: JobStateUpdateHandler - stager callback not getting the correct status Staging 
     (retry for 10 seconds)     

[v6r11p9]

*Core
NEW: AgentModule - set AGENT_WORKDIRECTORY env variable with the workDirectory
NEW: InstallTools - added methods for the new web portal installation

*DMS
FIX: ReplicateAndRegister - apply same error logic for DM replication as for FTS

*Resources:
FIX: SRM2Storage - fix log message level
FIX: SRM2Storage - avoid useless existence checks 

*RMS
FIX: ForwardDISET - a temporary fix for a special LHCb case, to be removed asap
FIX: ReqClient - prettyPrint is even prettier
FIX: RequestTask - always use server certificates when executed within an agent

[v6r11p8]

*TMS
FIX: TransformationDB - fix default value within ON DUPLICATE KEY UPDATE mysql statement

[v6r11p7]

*Framework
BUGFIX: ProxyDB.py - bug in a MySQL table definition

*DMS
FIX: ReplicateAndRegister.py - FTS client is not instantiated in the c'tor as it 
     might not be used, 

*WMS
FIX: JobWrapper - don't delete the sandbox tar file if upload fails
FIX: JobWrapper - fix in setting the failover request

*RMS
FIX: RequestDB - add protections when trying to get a non existing request

[v6r11p6]

*WMS
FIX: InpudDataResolution - fix the case when some files only have a local replica
FIX: DownloadInputData, InputDataByProtocol - fix the return structure of the
     execute() method
     
*Resources
NEW: LocalComputingElement, CondorComputingElement      

[v6r11p5]

FIX: Incorporated changes from v6r10p25 patch

*Framework
NEW: Added getUserProfileNames() interface

*WMS
NEW: WMSAdministrator - added getPilotStatistics() interface
BUGFIX: JobWrapperTemplate - use sendJobAccounting() instead of sendWMSAccounting()
FIX: JobCleaningAgent - skip if no jobs to remove

*DMS
BUGFIX: FileCatalogClientCLI - bug fix in the metaquery construction

*Resources
CHANGE: StorageElement - enable Storage Element proxy configuration by protocol name

*TMS
NEW: TransformationManager - add Scheduled to task state for monitoring

[v6r11p4]

*Framework
NEW: ProxyDB - added primary key to ProxyDB_Log table
CHANGE: ProxyManagerHandler - purge logs once in 6 hours

*DMS
FIX: DataManager - fix in the accounting report for deletion operation
CHANGE: FTSRequest - print FTS GUID when submitting request
FIX: dirac-dms-fts-monitor - fix for using the new FTS structure
FIX: DataLoggingDB - fix type of the StatusTimeOrder field
FIX: DataLoggingDB - take into account empty date argument in addFileRecord()
FIX: ReplicateAndRegister - use active replicas
FIX: FTS related modules - multiple fixes

*WMS
NEW: SiteDirector - pass the list of already registered pilots to the CE.available() query
FIX: JobCleaningAgent - do not attempt job removal if no eligible jobs

*Resources
FIX: LcgFileCatalogClient - if replica already exists while registration, reregister
NEW: CREAM, SSH, ComputingElement - consider only registered pilots to evaluate queue occupancy

[v6r11p3]

FIX: import gMonitor from it is original location

*Core
FIX: FC.Utilities - treat properly the LFN names starting with /grid ( /gridpp case )

*Configuration
FIX: LocalConfiguration - added exitCode optional argument to showHelp(), closes #1821

*WMS
FIX: StalledJobAgent - extra checks when failing Completed jobs, closes #1944
FIX: JobState - added protection against absent job in getStatus(), closes #1853

[v6r11p2]

*Core
FIX: dirac-install - skip expectedBytes check if Content-Length not returned by server
FIX: AgentModule - demote message "Cycle had an error:" to warning

*Accounting
FIX: BaseReporter - protect against division by zero

*DMS
CHANGE: FileCatalogClientCLI - quite "-q" option in find command
FIX: DataManager - bug fix in __initializeReplication()
FIX: DataManager - less verbose log message 
FIX: DataManager - report the size of removed files only for successfully removed ones
FIX: File, FTSFile, FTSJob - SQL tables schema change: Size filed INTEGER -> BIGINT

*RMS
FIX: dirac-rms-reset-request, dirac-rms-show-request - fixes
FIX: ForwardDISET - execute with trusted host certificate

*Resources
FIX: SSHComputingElement - SSHOptions are parsed at the wrong place
NEW: ComputingElement - evaluate the number of available cores if relevant

*WMS
NEW: JobMonitoringHander - added export_getOwnerGroup() interface

*TMS
CHANGE: TransformationCleaningAgent - instantiation of clients moved in the initialize()

[v6r11p1]

*RMS
FIX: ReqClient - failures due to banned sites are considered to be recoverable

*DMS
BUGFIX: dirac-dms-replicate-and-register-request - minor bug fixes

*Resources
FIX: InProcessComputingElement - stop proxy renewal thread for a finished payload

[v6r11]

*Core
FIX: Client - fix in __getattr__() to provide dir() functionality
CHANGE: dirac-configure - use Registry helper to get VOMS servers information
BUGFIX: ObjectLoader - extensions must be looked up first for plug-ins
CHANGE: Misc.py - removed obsoleted
NEW: added returnSingleResult() generic utility by moving it from Resources/Utils module 

*Configuration
CHANGE: Resources.getDIRACPlatform() returns a list of compatible DIRAC platforms
NEW: Resources.getDIRACPlatforms() used to access platforms from /Resources/Computing/OSCompatibility
     section
NEW: Registry - added getVOs() and getVOMSServerInfo()     
NEW: CE2CSAgent - added VO management

*Accounting
FIX: AccountingDB, Job - extra checks for invalid values

*WMS
NEW: WMS tags to allow jobs require special site/CE/queue properties  
CHANGES: DownloadInputData, InputDataByProtocol, InputDataResolution - allows to get multiple 
         PFNs for the protocol resolution
NEW: JobDB, JobMonitoringHandler - added traceJobParameters(s)() methods     
CHANGE: TaskQueueDirector - use ObjectLoader to load directors    
CHANGE: dirac-pilot - use Python 2.7 by default, 2014-04-09 LCG bundles

*DMS
NEW: DataManager to replace ReplicaManager class ( simplification, streamlining )
FIX: InputDataByProtocol - fix the case where file is only on tape
FIX: FTSAgent - multiple fixes
BUGFIX: ReplicateAndRegister - do not ask SE with explicit SRM2 protocol

*Interfaces
CHANGE: Dirac - instantiate SandboxStoreClient and WMSClient when needed, not in the constructor
CHANGE: Job - removed setSystemConfig() method
NEW: Job.py - added setTag() interface

*Resources
CHANGE: StorageElement - changes to avoid usage PFNs
FIX: XROOTStorage, SRM2Storage - changes in PFN construction 
NEW: PoolComputingElement - a CE allowing to manage multi-core slots
FIX: SSHTorqueComputingElement - specify the SSHUser user for querying running/waiting jobs 

*RSS
NEW: added commands dirac-rss-query-db and dirac-rss-query-dtcache

*RMS
CHANGE: ReqDB - added Foreign Keys to ReqDB tables
NEW: dirac-rms-reset-request command
FIX: RequestTask - always execute operations with owner proxy

*SMS
FIX: few minor fixes to avoid pylint warnings

[v6r10p25]

*DMS
CHANGE: FileCatalog - optimized file selection by metadata

[v6r10p24]

*DMS
FIX: FC.FileMetadata - optimized queries for list interception evaluation

[v6r10p23]

*Resoures
CHANGE: SSHComputingElement - allow SSH options to be passed from CS setup of SSH Computing Element
FIX: SSHComputingElement - use SharedArea path as $HOME by default

[v6r10p22]

*CS
CHANGE: Operations helper - if not given, determine the VO from the current proxy 

*Resources
FIX: glexecComputingElement - allows Application Failed with Errors results to show through, 
     rather than be masked by false "glexec CE submission" errors
     
*DMS     
CHANGE: ReplicaManager - in getReplicas() rebuild PFN if 
        <Operations>/DataManagement/UseCatalogPFN option is set to False ( True by default )

[v6r10p21]

*Configuration
FIX: CSGlobals - allow to specify extensions in xxxDIRAC form in the CS

*Interfaces
FIX: Job - removed self.reqParams
FIX: Job - setSubmitPools renamed to setSubmitPool, fixed parameter definition string

*WMS
FIX: JobMonitorigHandler, JobPolicy - allow JobMonitor property to access job information

[v6r10p20]

*DMS
FIX: FTSAgent/Client, ReplicateAndRegister - fixes to properly process failed
     FTS request scheduling

[v6r10p19]

*DMS
FIX: FTSAgent - putRequest when leaving processRequest
FIX: ReplicaManager - bug in getReplicas() in dictionary creation

[v6r10p18]

*DMS
FIX: ReplicateAndRegister - dictionary items incorrectly called in ftsTransfer()

[v6r10p17]

*RMS
FIX: RequestDB.py - typo in a table name
NEW: ReqManagerHandler - added getDistinctValues() to allow selectors in the web page

*DMS
CHANGE: ReplicaManager - bulk PFN lookup in getReplicas()

[v6r10p16]

*Framework
NEW: PlottingClient - added curveGraph() function

*Transformation
FIX: TaskManagerAgentBase - add the missing Scheduled state

*WMS
FIX: TaskQueueDB - reduced number of lines in the matching parameters printout

*DMS
FIX: dirac-dms-show-se-status - exit on error in the service call, closes #1840

*Interface
FIX: API.Job - removed special interpretation of obsoleted JDLreqt type parameters

*Resources
FIX: SSHComputingElement - increased timeout in getJobStatusOnHost() ssh call, closes #1830

[v6r10p15]

*DMS
FIX: FTSAgent - added missing monitoring activity
FIX: FileCatalog - do not check directory permissions when creating / directory

*Resources
FIX: SSHTorqueComputingElement - removed obsoleted stuff

[v6r10p14]

*SMS
FIX: RequestPreparationAgent - typo fixed

[v6r10p13]

*SMS
FIX: RequestPreparationAgent - use ReplicaManager to get active replicas

*DMS
FIX: ReplicaManager - getReplicas returns all replicas ( in all statuses ) by default
CHANGE: FC/SecurityManager - give full ACL access to the catalog to groups with admin rights

*WMS
CHANGE: SiteDirector - changes to reduce the load on computing elements
FIX: JobWrapper - do not set Completed status for the case with failed application thread

[v6r10p12]

*WMS
CHANGE: Replace consistently everywhere SAM JobType by Test JobType
FIX: JobWrapper - the outputSandbox should be always uploaded (outsized, in failed job)

*DMS
FIX: RemoveFile - bugfix
FIX: ReplicateAndRegister - fixes in the checksum check, retry failed FTS transfer 
     with RM transfer
NEW: RegisterReplica request operation     

*RMS
FIX: ReqClient - fix in the request state machine
FIX: Request - enhance digest string
NEW: dirac-dms-reset-request command
CHANGE: dirac-rms-show-request - allow selection of a request by job ID

*TS
FIX: TransformationDB - in getTransformationParameters() dropped "Submitted" counter 
     in the output

[v6r10p11]

*Core
FIX: X509Chain - cast life time to int before creating cert

*Accounting
FIX: DataStoreClient - self.__maxRecordsInABundle = 5000 instead of 1000
FIX: JobPolicy - allow access for JOB_MONITOR property

*RMS
FIX: ReqClient - fix the case when a job is Completed but in an unknown minor status

*Resources
BUGFIX: ProxyStorage - use checkArgumentFormat() instead of self.__checkArgumentFormatDict()

[v6r10p10]

*DMS
FIX: Several fixes to make FTS accounting working (FTSAgent/Job, ReplicaManager, File )

[v6r10p9]

*Core
BUGFIX: LineGraph - Ymin was set to a minimal plot value rather than 0.

*DMS
CHANGE: FTSJob(Agent) - get correct information for FTS accounting (registration)

[v6r10p8]

*Core
FIX: InstallTools - admin e-mail default location changed

*Framework
FIX: SystemAdministratorClientCLI - allow "set host localhost"
FIX: BundleDelivery - protect against empty bundle

*WMS
FIX: SiteDirector - Pass siteNames and ceList as None if any is accepted
FIX: WorkloadManagement.ConfigTemplate.SiteDorectory - set Site to Any by default 

*DMS
FIX: FileCatalogCLI - ignore Datasets in ls command for backward compatibility

*Resources
FIX: SSH - some platforms use Password instead of password prompt

[v6r10p7]

*Core
FIX: dirac-install - execute dirac-fix-mysql-script and dirac-external-requirements after sourcing the environment
FIX: InstallTools - set basedir variable in fixMySQLScript()
FIX: InstallTools - define user root@host.domain in installMySQL()

*Framework
BUGFIX: SystemAdministratorCLI - bug fixed in default() call signature

*DMS
FIX: FTSRequest - handle properly FTS server in the old system 
FIX: ReplicaManager - check if file is in FC before removing 
FIX: Request/RemovalTask - handle properly proxies for removing files 
BUGFIX: DatasetManager - in the table description

[v6r10p6]

*Core
FIX: X509Certificate - reenabled fix in getDIRACGroup()

*Configuration
FIX: CSAPI - Group should be taken from the X509 chain and not the certificate

*RMS
CHANGE: ReqClient - if the job does not exist, do not try further finalization

[v6r10p5]

*Core
FIX: X509Certificate - reverted fix in getDIRACGroup()

[v6r10p4]

*Core
NEW: dirac-info - extra printout
CHANGE: PrettyPrint - extra options in printTable()
FIX: X509Certificate - bug fixed in getDIRACGroup()

*Framework
NEW: SystemAdministratorCLI - new showall command to show components across hosts
NEW: ProxyDB - allow to upload proxies without DIRAC group

*RMS
CHANGE: ReqClient - requests from failed jobs update job status to Failed
CHANGE: RequestTask - retry in the request finalize()

[v6r10p3]

*Configuration
CHANGE: Registry - allow to define a default group per user

*WMS
BUGFIX: JobReport - typo in generateForwardDISET()

[v6r10p2]

*TMS
CHANGE: Backward compatibility fixes when setting the Transformation files status

*DMS
BUGFIX: ReplicateAndRegister - bugfix when replicating to multiple destination by ReplicaManager

*WMS
BUGFIX: JobManager - bug fix when deleting no-existing jobs

[v6r10p1]

*RMS
FIX: ReqDB.Operations - Arguments field changed type from BLOB to MEDIUMBLOB

*DMS
FIX: FileCatalog - check for non-exiting directories in removeDirectory()

*TMS
FIX: TransformationDB - removed constraint that was making impossible to derive a production

[v6r10]

*Core
FIX: Several fixes on DB classes(AccountingDB, SystemLoggingDB, UserProfileDB, TransformationDB, 
     JobDB, PilotAgentsDB) after the new movement to the new MySQL implementation with a persistent 
     connection per running thread
NEW: SystemAdministratorCLI - better support for executing remote commands 
FIX: DIRAC.__init__.py - avoid re-definition of platform variable    
NEW: Graphs - added CurveGraph class to draw non-stacked lines with markers
NEW: Graphs - allow graphs with negative Y values
NEW: Graphs - allow to provide errors with the data and display them in the CurveGraph
FIX: InstallTools - fix for creation of the root@'host' user in MySQL 
FIX: dirac-install - create links to permanent directories before module installation
CHANGE: InstallTools - use printTable() utility for table printing
CHANGE: move printTable() utility to Core.Utilities.PrettyPrint
NEW: added installation configuration examples
FIX: dirac-install - fixBuildPath() operates only on files in the directory
FIX: VOMSService - added X-VOMS-CSRF-GUARD to the html header to be compliant with EMI-3 servers

*CS
CHANGE: getVOMSVOForGroup() uses the VOMSName option of the VO definition 
NEW: CE2CSAgent - added ARC CE information lookup

*Framework
FIX: SystemAdministratorIntegrator - use Host option to get the host address in addition to the section name, closes #1628
FIX: dirac-proxy-init - uses getVOMSVOForGroup() when adding VOMS extensions

*DMS
CHANGE: DFC - optimization and bug fixes of the bulk file addition
FIX: TransferAgent - protection against badly defined LFNs in collectFiles()
NEW: DFC - added getDirectoryReplicas() service method support similar to the LFC
CHANGE: DFC - added new option VisibleReplicaStatus which is used in replica getting commands
CHANGE: FileCatalogClientCLI client shows number of replicas in the 2nd column rather than 
        unimplemented number of links
CHANGE: DFC - optimizations for the bulk replica look-up
CHANGE: DFC updated scalability testing tool FC_Scaling_test.py        
NEW: DFC - methods returning replicas provide also SE definitions instead of PFNs to construct PFNs on the client side
NEW: DFC - added getReplicasByMetadata() interface
CHANGE: DFC - optimized getDirectoryReplicas()
CHANGE: FileCatalogClient - treat the reduced output from various service queries restoring LFNs and PFNs on the fly
NEW: DFC - LFNPFNConvention flag can be None, Weak or Strong to facilitate compatibility with LFC data 
CHANGE: FileCatalog - do not return PFNs, construct them on the client side
CHANGE: FileCatalog - simplified FC_Scaling_test.py script
NEW: FileCatalog/DatasetManager class to define and manipulate datasets corresponding to meta queries
NEW: FileCatalogHandler - new interface methods to expose DatasetManager functionality
NEW: FileCatalogClientCLI - new dataset family of commands
FIX: StorageFactory, ReplicaManager - resolve SE alias name recursively
FIX: FTSRequest, ReplicaManager, SRM2Storage - use current proxy owner as user name in accounting reports, closes #1602
BUGFIX: FileCatalogClientCLI - bug fix in do_ls, missing argument to addFile() call, closes #1658
NEW: FileCatalog - added new setMetadataBulk() interface, closes #1358
FIX: FileCatalog - initial argument check strips off leading lfn:, LFN:, /grid, closes #448
NEW: FileCatalog - added new setFileStatus() interface, closes #170, valid and visible file and replica statuses can be defined in respective options.
CHANGE: multiple new FTS system fixes
CHANGE: uniform argument checking with checkArgumentFormat() in multiple modules
CHANGE: FileCatalog - add Trash to the default replica valid statuses
CHANGE: ReplicaManager,FTSRequest,StorageElement - no use of PFN as returned by the FC except for file removal,
        rather constructing it always on the fly
        
*SMS
CHANGE: PinRequestAgent, SENamespaceCatalogCheckAgent - removed
CHANGE: Use StorageManagerClient instead of StorageDB directly        

*WMS
CHANGE: JobPolicy - optimization for bulk job verification
NEW: JobPolicy - added getControlledUsers() to get users which jobs can be accessed for 
     a given operation
CHANGE: JobMonitoringHandler - Avoid doing a selection of all Jobs, first count matching jobs 
        and then use "limit" to select only the required JobIDs.
NEW: JobMonitoringHandler - use JobPolicy to filter jobs in getJobSummaryWeb()
NEW: new Operations option /Services/JobMonitoring/GlobalJobsInfo ( True by default ) to 
     allow or not job info lookup by anybody, used in JobMonitoringHandler       
BUGFIX: SiteDirector - take into account the target queue Platform
BUGFIX: JobDB - bug in __insertNewJDL()    
CHANGE: dirac-admin-show-task-queues - enhanced output  
CHANGE: JobLoggingDB.sql - use trigger to manage the new LoggingInfo structure  
CHANGE: JobWrapper - trying several times to upload a request before declaring the job failed
FIX: JobScheduling executor - fix race condition that causes a job to remain in Staging
NEW: SiteDirector - do not touch sites for which there is no work available
NEW: SiteDirector - allow sites not in mask to take jobs with JobType Test
NEW: SiteDirector - allow 1 hour grace period for pilots in Unknown state before aborting them
CHANGE: Allow usage of non-plural form of the job requirement options ( PilotType, GridCE, BannedSite, 
        SubmitPool ), keep backward compatibility with a plural form
        
*RSS
FIX: DowntimeCommand - take the latest Downtime that fits    
NEW: porting new Policies from integration  
NEW: RSS SpaceToken command querying endpoints/tokens that exist  
        
*Resources
NEW: added SSHOARComputingElement class 
NEW: added XROOTStorage class       
FIX: CREAMComputingElement - extra checks for validity of returned pilot references
        
*TS
CHANGE: TransformationClient(DB,Manager) - set file status for transformation as bulk operation 
CHANGE: TransformationClient - applying state machine when changing transformation status
BUGFIX: TransformationClient(Handler) - few minor fixes
NEW: TransformationDB - backported __deleteTransformationFileTask(s) methods
CHANGE: TransformationDB(Client) - fixes to reestablish the FileCatalog interface
FIX: TransformationAgent - added MissingInFC to consider for Removal transformations
BUGFIX: TransformationAgent - in _getTransformationFiles() variable 'now' was not defined
FIX: TransformationDB.sql - DataFiles primary key is changed to (FileID) from (FileID,LFN) 
CHANGE: TransformationDB(.sql) - schema changes suitable for InnoDB
FIX: TaskManager(AgentBase) - consider only submitted tasks for updating status
CHANGE: TransformationDB(.sql) - added index on LFN in DataFiles table

*RMS
NEW: Migrate to use the new Request Management by all the clients
CHANGE: RequestContainer - Retry failed transfers 10 times and avoid sub-requests to be set Done 
        when the files are failed
CHANGE: Use a unique name for storing the proxy as processes may use the same "random" name and 
        give conflicts
NEW: RequestClient(Handler) - add new method readRequest( requestname)                 

*Workflow
NEW: Porting the LHCb Workflow package to DIRAC to make the use of general purpose modules and
     simplify construction of workflows        

[v6r9p33]

*Accounting
BUGFIX: AccountingDB - wrong indentation

[v6r9p32]

*Accounting
FIX: AccountingDB - use old style grouping if the default grouping is altered, e.g. by Country

[v6r9p31]

*Accounting
CHANGE: AccountingDB - changes to speed up queries: use "values" in GROUP By clause;
        drop duplicate indexes; reorder fields in the UniqueConstraint index of the
        "bucket" tables  

[v6r9p30]

*DMS
CHANGE: FileCatalogFactory - construct CatalogURL from CatalogType by default

*SMS
FIX: dirac-stager-stage-files - changed the order of the arguments

[v6r9p29]

*TS
FIX: TaskManager(AgentBase) - fix for considering only submitted tasks 

[v6r9p28]

*TS
FIX: TransformationDB(ManagerHandler) - several portings from v6r10

[v6r9p27]

*SMS
FIX: StorageManagementDB - in removeUnlinkedReplicas() second look for CacheReplicas 
     for which there is no entry in StageRequests

[v6r9p26]

*Resources
CHANGE: CREAMComputigElement - Make sure that pilots submitted to CREAM get a 
        fresh proxy during their complete lifetime
*Framework
FIX: ProxyDB - process properly any SQLi with DNs/groups with 's in the name

[v6r9p25]

*TS
CHANGE: TransformationClient - changed default timeout values for service calls
FIX: TransformationClient - fixes for processing of derived transformations 

[v6r9p24]

*TS
FIX: TransformationClient - in moveFilesToDerivedTransformation() set file status
     to Moved-<prod>

[v6r9p23]

*Core
BUGFIX: InstallTools - improper configuration prevents a fresh new installation

*WMS
BUGFIX: PilotDirector - Operations Helper non-instantiated

[v6r9p22]

*WMS
FIX: PilotDirector - allow to properly define extensions to be installed by the 
     Pilot differently to those installed at the server
FIX: Watchdog - convert pid to string in ProcessMonitor

*TS
FIX: TransformationDB - splitting files in chunks

*DMS
NEW: dirac-dms-create-removal-request command
CHANGE: update dirac-dms-xxx commands to use the new RMS client,
        strip lines when reading LFNs from a file

[v6r9p21]

*TS
FIX: Transformation(Client,DB,Manager) - restored FileCatalog compliant interface
FIX: TransformationDB - fix in __insertIntoExistingTransformationFiles()

[v6r9p20]

*Core
BUGFIX: ProxyUpload - an on the fly upload does not require a proxy to exist

*DMS
CHANGE: TransferAgent - use compareAdler() for checking checksum
FIX: FailoverTransfer - recording the sourceSE in case of failover transfer request 

*WMS
FIX: ProcessMonitor - some fixes added, printout when <1 s of consumed CPU is found

*Transformation
BUGFIX: TransformationClient - fixed return value in moveFilesToDerivedTransformation()

*RMS
BUGFIX: CleanReqDBAgent - now() -> utcnow() in initialize()

*Resources
FIX: ARCComputingElement - fix the parsing of CE status if no jobs are available

[v6r9p19]

*DMS
FIX: FileCatalog/DirectoryMetadata - inherited metadata is used while selecting directories
     in findDirIDsByMetadata()

[v6r9p18]

*DMS
FIX: FTSSubmitAgent, FTSRequest - fixes the staging mechanism in the FTS transfer submission
NEW: TransferDBMonitoringHandler - added getFilesForChannel(), resetFileChannelStatus()

[v6r9p17]

*Accounting
FIX: DataStoreClient - send accounting records in batches of 1000 records instead of 100

*DMS:
FIX: FailoverTransfer - catalog name from list to string
FIX: FTSSubmitAgent, FTSRequest - handle FTS3 as new protocol and fix bad submission time
FIX: FTSSubmitAgent, FTSRequest - do not submit FTS transfers for staging files

*WMS
FIX: TaskQueueDB - do not check enabled when TQs are requested from Directors
FIX: TaskQueueDB - check for Enabled in the TaskQueues when inserting jobs to print an alert
NEW: TaskQueueDB - each TQ can have at most 5k jobs, if beyond the limit create a new TQ 
     to prevent long matching times when there are way too many jobs in a single TQ

[v6r9p16]

*TS
BUGFIX: typos in TransformationCleaningAgent.py

*DMS
CHANGE: DownloadInputData - check the available disk space in the right input data directory
FIX: DownloadInputData - try to download only Cached replicas 

[v6r9p15]

*Core
FIX: MySQL - do not decrease the retry counter after ping failure

*DMS
CHANGE: FC/DirectoryMetadata - Speed up findFilesByMetadataWeb when many files match
FIX: RemovalTask - fix error string when removing a non existing file (was incompatible 
     with the LHCb BK client). 

*WMS
FIX: JobReport - minor fix ( removed unused imports )
FIX: JobMonitoring(JobStateUpdate)Handler - jobID argument can be either string, int or long

*TS
CHANGE: TransformationClient - change status of Moved files to a deterministic value
FIX: FileReport - minor fix ( inherits object ) 

[v6r9p14]

*DMS
CHANGE: FTSDB - changed schema: removing FTSSite table. From now on FTS sites 
        would be read from CS Resources

[v6r9p13]

FIX: included fixes from v6r8p26 patch release

[v6r9p12]

FIX: included fixes from v6r8p25 patch release

[v6r9p11]

*DMS
BUGFIX: FTSRequest - in __resolveFTSServer() type "=" -> "=="

[v6r9p10]

FIX: included fixes from v6r8p24 patch release

*Core
NEW: StateMachine utility

*DMS
BUGFIX: in RegisterFile operation handler

*Interfaces
FIX: Dirac.py - in splitInputData() consider only Active replicas

[v6r9p9]

*RMS
FIX: RequestDB - added getRequestFileStatus(), getRequestName() methods

[v6r9p8]

*DMS
FIX: RequestDB - get correct digest ( short request description ) of a request

[v6r9p7]

FIX: included fixes from v6r8p23 patch release

*RSS
FIX: SpaceTokenOccupancyPolicy - SpaceToken Policy decision was based on 
     percentage by mistake
     
*RMS
NEW: new scripts dirac-dms-ftsdb-summary, dirac-dms-show-ftsjobs    
FIX: FTSAgent - setting space tokens for newly created FTSJobs 

[v6r9p6]

*DMS
BUGFIX: dirac-admin-add-ftssite - missing import

*RMS
NEW: RequestDB, ReqManagerHandler - added getRequestStatus() method

*TS
FIX: fixes when using new RequestClient with the TransformationCleaningAgent

*WMS
BUGFIX: typo in SandboxStoreHandler transfer_fromClient() method

[v6r9p5]

*DMS
BUGFIX: missing proxy in service env in the FTSManager service. By default service 
        will use DataManager proxy refreshed every 6 hours.

*Resources
NEW: StorageElement - new checkAccess policy: split the self.checkMethods in 
     self.okMethods. okMethods are the methods that do not use the physical SE. 
     The isValid returns S_OK for all those immediately

*RSS
FIX: SpaceTokenOccupancyPolicy - Policy that now takes into account absolute values 
     for the space left
     
*TS
FIX: TransformationCleaningAgent - will look for both old and new RMS     

[v6r9p4]

*Stager
NEW: Stager API: dirac-stager-monitor-file, dirac-stager-monitor-jobs, 
     dirac-stager-monitor-requests, dirac-stager-show-stats

[v6r9p3]

*Transformation
FIX: TransformationCleaning Agent status was set to 'Deleted' instead of 'Cleaned'

[v6r9p2]

*RSS
NEW: Added Component family tables and statuses
FIX: removed old & unused code 
NEW: allow RSS policies match wild cards on CS

*WMS
BUGFIX: FailoverTransfer,JobWrapper - proper propagation of file metadata

[v6r9p1]

*RMS
NEW: FTSAgent - update rwAccessValidStamp,
     update ftsGraphValidStamp,
     new option for staging files before submission,
     better log handling here and there
CHANGE: FTSJob - add staging flag in in submitFTS2
CHANGE: Changes in WMS (FailoverTransfer, JobReport, JobWrapper, SandboxStoreHandler) 
        and TS (FileReport) to follow the new RMS.
NEW: Full CRUD support in RMS.

*RSS
NEW: ResourceManagementDB - new table ErrorReportBuffer
NEW: new ResourceManagementClient methods - insertErrorReportBuffer, selectErrorReportBuffer,
     deleteErrorReportBuffer

[v6r9]

NEW: Refactored Request Management System, related DMS agents and FTS management
     components

[v6r8p28]

*Core
BUGFIX: RequestHandler - the lock Name includes ActionType/Action

*DMS
FIX: dirac-dms-filecatalog-cli - prevent exception in case of missing proxy

[v6r8p27]

*DMS
BUGFIX: dirac-dms-add-file - fixed typo item -> items

[v6r8p26]

*Core
NEW: RequestHandler - added getServiceOption() to properly resolve inherited options 
     in the global service handler initialize method
NEW: FileCatalogHandler, StorageElementHandler - use getServiceOption()

[v6r8p25]

FIX: included fixes from v6r7p40 patch release

*Resources
FIX: SRM2Storage - do not account gfal_ls operations

[v6r8p24]

FIX: included fixes from v6r7p39 patch release

*Core
FIX: SiteSEMapping was returning wrong info

*DMS
FIX: FTSRequest - choose explicitly target FTS point for RAL and CERN
BUGFIX: StrategyHandler - wrong return value in __getRWAccessForSE()

*Resources
CHANGE: SRM2Storage - do not account gfal_ls operations any more

[v6r8p23]

FIX: included fixes from v6r7p37 patch release

*TS
FIX: TransformationDB - allow tasks made with ProbInFC files
FIX: TransformationCleaingAgent,Client - correct setting of transformation 
     status while cleaning

[v6r8p22]

FIX: included fixes from v6r7p36 patch release

[v6r8p21]

*DMS
FIX: FileCatalog/DirectoryMetadata - even if there is no meta Selection 
     the path should be considered when getting Compatible Metadata
FIX: FileCatalog/DirectoryNodeTree - findDir will return S_OK( '' ) if dir not 
     found, always return the same error from DirectoryMetadata in this case.     

*RSS
FIX: DowntimeCommand - use UTC time stamps

*TS
FIX: TransformationAgent - in _getTransformationFiles() get also ProbInFC files in 
     addition to Used 

[v6r8p20]

*Stager
NEW: Stager API: dirac-stager-monitor-file, dirac-stager-monitor-jobs, 
     dirac-stager-monitor-requests, dirac-stager-show-stats

[v6r8p19]

*Transformation
FIX: TransformationCleaning Agent status was set to 'Deleted' instead of 'Cleaned'

[v6r8p18]

*TS
BUGFIX: TransformationAgent - regression in __cleanCache()

[v6r8p17]

FIX: included fixes from v6r7p32 patch release

*WMS
FIX: StalledJobAgent - for accidentally stopped jobs ExecTime can be not set, 
     set it to CPUTime for the accounting purposes in this case

[v6r8p16]

FIX: included fixes from v6r7p31 patch release

*WMS
BUGFIX: TaskQueueDB - fixed a bug in the negative matching conditions SQL construction

*RSS
NEW: improved doc strings of PEP, PDP modules ( part of PolicySystem )
FIX: Minor changes to ensure consistency if ElementInspectorAgent and 
     users interact simultaneously with the same element
CHANGE: removed DatabaseCleanerAgent ( to be uninstalled if already installed )
FIX: SummarizeLogsAgent - the logic of the agent was wrong, the agent has been re-written.
     
[v6r8p15]

*Core
FIX: X509Chain - fix invalid information when doing dirac-proxy-info without CS
     ( in getCredentials() )

*RSS
NEW: PDP, PEP - added support for option "doNotCombineResult" on PDP

[v6r8p14]

*Core
FIX: dirac-deploy-scripts - can now work with the system python

*WMS
NEW: dirac-wms-cpu-normalization - added -R option to modify a given configuration file
FIX: Executor/InputData - Add extra check for LFns in InputData optimizer, closes #1472

*Transformation
CHANGE: TransformationAgent - add possibility to kick a transformation (not skip it if no 
        unused files), by touching a file in workDirectory
BUGFIX: TransformationAgent - bug in __cleanCache() dict modified in a loop        

[v6r8p13]

*Transformation
BUGFIX: TransformationDB - restored import of StringType

[v6r8p12]

NEW: Applied patches from v6r7p29

*WMS
FIX: JobDB - check if SystemConfig is present in the job definition and convert it 
     into Platform

*DMS
FIX: ReplicaManager - do not get metadata of files when getting files in a directory 
     if not strictly necessary

*RSS
NEW: ported from LHCb PublisherHandler for RSS web views

[v6r8p11]

NEW: Applied patches from v6r7p27

*RSS
NEW: SpaceTokenOccupancyPolicy - ported from LHCbDIRAC 
NEW: db._checkTable done on service initialization ( removed dirac-rss-setup script doing it )

*Transformation
FIX: TaskManager - reset oJob for each task in prepareTransformationTasks()
BUGFIX: ValidateOutputDataAgent - typo fixed in getTransformationDirectories()
FIX: TransformationManagerHandler - use CS to get files statuses not to include in 
     processed file fraction calculation for the web monitoring pages

[v6r8p10]

NEW: Applied patches from v6r7p27

[v6r8p9]

*DMS
FIX: TransferAgent,dirac-dms-show-se-status, ResourceStatus,TaskManager - fixes
     needed for DMS components to use RSS status information
NEW: ReplicaManager - allow to get metadata for an LFN+SE as well as PFN+SE     

[v6r8p8]

*RSS
BUGFIX: dirac-rss-setup - added missing return of S_OK() result

[v6r8p7]

NEW: Applied patches from v6r7p24

*DMS
BUGFIX: LcgFileCatalogClient - bug in addFile()

*RSS
BUGFIX: fixed script dirac-rss-set-token, broken in the current release.
NEW: Statistics module - will be used in the future to provide detailed information 
     from the History of the elements 

[v6r8p6]

NEW: Applied patches from v6r7p23

*Transformation
FIX: TaskManager - allow prepareTransformationTasks to proceed if no OutputDataModule is defined
FIX: TransformationDB - remove INDEX(TaskID) from TransformationTasks. It produces a single counter 
     for the whole table instead of one per TransformationID
     
*WMS     
FIX: WMSUtilities - to allow support for EMI UI's for pilot submission we drop support for glite 3.1

[v6r8p5]

NEW: Applied patches from v6r7p22

*RSS
CHANGE: removed old tests and commented out files

*WMS
FIX: PoolXMLCatalog - proper addFile usage

*Transformation
CHANGE: TransformationAgent - clear replica cache when flushing or setting a file in the workdirectory

[v6r8p4]

*Transformation
FIX: The connection to the jobManager is done only at submission time
FIX: Jenkins complaints fixes

*WMS
BUGFIX: JobDB - CPUtime -> CPUTime
FIX: Jenkins complaints fixes

[v6r8p3]

*DMS
BUGFIX: LcgFileCatalogClient

[v6r8p2]

*DMS:
FIX: LcgFileCatalogClient - remove check for opening a session in __init__ as credentials are not yet set 

*Transformation
CHANGE: reuse RPC clients in Transformation System 

[v6r8p1]

*Core
FIX: dirac-deploy-scripts - restored regression w.r.t. support of scripts starting with "d"

*DMS
BUGFIX: LcgFileCatalogClient - two typos fixed

[v6r8]

CHANGE: Several fixes backported from the v7r0 integration branch

*Core
CHANGE: DictCache - uses global LockRing to avoid locks in multiprocessing
FIX: X509Chain - proxy-info showing an error when there's no CS

*DMS
FIX: TransferAgent - inside loop filter out waiting files dictionary
BUGFIX: dirac-admin-allow-se - there was a continue that was skipping the complete loop for 
        ARCHIVE elements
NEW: LcgFileCatalogClient - test return code in startsess lfc calls       

*WMS:
FIX: OptimizerExecutor, InputData, JobScheduling - check that site candidates have all the 
     replicas

*RSS: 
BUGFIX: ResourceStatus, RSSCacheNoThread - ensure that locks are always released

*Transformation
FIX: TaskManager - site in the job definition is taken into account when submitting
NEW: Transformation - get the allowed plugins from the CS /Operations/Transformations/AllowedPlugins
FIX: ValidateOutputDataAgent - self not needed for static methods

[v6r7p40]

*Resources
FIX: StorageElement class was not properly passing the lifetime argument for prestageFile method

[v6r7p39]

*Core
CHANGE: Grid - in executeGridCommand() allow environment script with arguments needed for ARC client

*DMS
FIX: DFC SEManager - DIP Storage can have a list of ports now

*Resources
FIX: ARCComputingElement - few fixes after debugging

[v6r7p38]

*Core
NEW: DISET FileHelper, TransferClient - possibility to switch off check sum

*Resources
NEW: ARCComputingElement - first version
NEW: StorageFactory - possibility to pass extra protocol parameters to storage object
NEW: DIPStorage - added CheckSum configuration option
BUGFIX: SSHComputingElement - use CE name in the pilot reference construction

*WMS
FIX: StalledJobAgent - if ExecTime < CPUTime make it equal to CPUTime

[v6r7p37]

*Framework
BUGFIX: NotificationDB - typos in SQL statement in purgeExpiredNotifications() 

*WMS
NEW: JobCleaningAgent - added scheduling sandbox LFN removal request 
     when deleting jobs
CHANGE: JobWrapper - report only error code as ApplicationError parameter 
        when payload finishes with errors    
NEW: SiteDirector - possibility to specify extensions to be installed in 
     pilots in /Operations/Pilots/Extensions option in order not to install
     all the server side extensions        

*DMS
CHANGE: FileCatalogFactory - use service path as default URL
CHANGE: FileCatalogFactory - use ObjectLoader to import catalog clients

*SMS
BUGFIX: StorageManagementDB, dirac-stager-monitor-jobs - small bug fixes ( sic, Daniela )

*Resources
CHANGE: DIPStorage - added possibility to specify a list of ports for multiple
        service end-points
CHANGE: InProcessComputingElement - demote log message when payload failure 
        to warning, the job will fail anyway
FIX: StalledJobAgent - if pilot reference is not registered, this is not an 
     error of the StalledJobAgent, no log.error() in  this case                
        
*RMS
CHANGE: RequestTask - ensure that tasks are executed with user credentials 
        even with respect to queries to DIRAC services ( useServerCertificate 
        flag set to false )        

[v6r7p36]

*WMS
FIX: CREAMCE, SiteDirector - make sure that the tmp executable is removed
CHANGE: JobWrapper - remove sending mails via Notification Service in case
        of job rescheduling
        
*SMS
FIX: StorageManagementDB - fix a race condition when old tasks are set failed 
     between stage submission and update.        

[v6r7p35]

*Stager
NEW: Stager API: dirac-stager-monitor-file, dirac-stager-monitor-jobs, 
     dirac-stager-monitor-requests, dirac-stager-show-stats

[v6r7p34]

*Transformation
FIX: TransformationCleaning Agent status was set to 'Deleted' instead of 'Cleaned'

[v6r7p33]

*Interfaces
FIX: Job.py - in setExecutable() - prevent changing the log file name string type

*StorageManagement
NEW: StorageManagementDB(Handler) - kill staging requests at the same time as 
     killing related jobs, closes #1510
FIX: StorageManagementDB - demote the level of several log messages       

[v6r7p32]

*DMS
FIX: StorageElementHandler - do not use getDiskSpace utility, use os.statvfs instead
CHANGE: StorageManagementDB - in getStageRequests() make MySQL do an UNIQUE selection 
        and use implicit loop to speed up queries for large results

*Resources
FIX: lsfce remote script - use re.search instead of re.match in submitJob() to cope with
     multipline output

[v6r7p31]

*WMS
FIX: SiteDirector - make possible more than one SiteDirector (with different pilot identity) attached 
     to a CE, ie sgm and pilot roles. Otherwise one is declaring Aborted the pilots from the other.

[v6r7p30]

*Core
CHANGE: X509Chain - added groupProperties field to the getCredentials() report
BUGFIX: InstallTools - in getSetupComponents() typo fixed: agent -> executor

[v6r7p29]

*DMS
CHANGE: FileCatalog - selection metadata is also returned as compatible metadata in the result
        of getCompatibleMetadata() call
NEW: FileCatalog - added path argument to getCompatibleMetadata() call
NEW: FileCatalogClient - added getFileUserMetadata()
BUGFIX: dirac-dms-fts-monitor - exit with code -1 in case of error

*Resources
FIX: CREAMComputingElement - check globus-url-copy result for errors when retrieving job output

[v6r7p28]

*DMS
BUGFIX: FileCatalog/DirectoryMetadata - wrong MySQL syntax 

[v6r7p27]

*Core
FIX: Mail.py - fix of the problem of colons in the mail's body

*Interfaces
NEW: Job API - added setSubmitPools(), setPlatform() sets ... "Platform"

*WMS
FIX: TaskQueueDB - use SystemConfig as Platform for matching ( if Platform is not set explicitly

*Resources
FIX: SSHComputingElement - use ssh host ( and not CE name ) in the pilot reference
BUGFIX: SSHGEComputingElement - forgotten return statement in _getJobOutputFiles()

*Framework
NEW: dirac-sys-sendmail - email's body can be taken from pipe. Command's argument 
     in this case will be interpreted as a destination address     

[v6r7p26]

*DMS
FIX: ReplicaManager - status names Read/Write -> ReadAccess/WriteAccess

[v6r7p25]

*Core
CHANGE: X509Chain - in getCredentials() failure to contact CS is not fatal, 
        can happen when calling dirac-proxy-init -x, for example

[v6r7p24]

*DMS
NEW: FileCatalog - added getFilesByMetadataWeb() to allow pagination in the Web 
     catalog browser
     
*WMS
CHANGE: WMSAdministrator, DiracAdmin - get banned sites list by specifying the status
        to the respective jobDB call     

[v6r7p23]

*Transformation
BUGFIX: TransformationDB - badly formatted error log message

*RMS
CHANGE: RequestDBMySQL - speedup the lookup of requests

*WMS
BUGFIX: dirac-dms-job-delete - in job selection by group

*DMS
FIX: LcgFileCatalogClient - getDirectorySize made compatible with DFC
BUGFIX: LcgFileCatalogClient - proper call of __getClientCertInfo()

[v6r7p22]

*Transformation
CHANGE: InputDataAgent - treats only suitable transformations, e.g. not the extendable ones. 
CHANGE: TransformationAgent - make some methods more public for easy overload

[v6r7p21]

*Core
FIX: Shifter - pass filePath argument when downloading proxy

[v6r7p20]

*DMS
CHANGE: StrategyHandler - move out SourceSE checking to TransferAgent
CHANGE: ReplicaManager, InputDataAgent - get active replicas
FIX: StorageElement, SRM2Storage - support for 'xxxAccess' statuses, checking results
     of return structures
     
*RSS
NEW: set configurable email address on the CS to send the RSS emails
NEW: RSSCache without thread in background
FIX: Synchronizer - moved to ResourceManager handler     

[v6r7p19]

*DMS
BUGFIX: ReplicaManager - in putAndRegister() SE.putFile() singleFile argument not used explicitly

[v6r7p18]

*WMS
FIX: StalledJobAgent - do not exit the loop over Completed jobs if accounting sending fails
NEW: dirac-wms-job-delete - allow to specify jobs to delete by job group and/or in a file
FIX: JobManifest - If CPUTime is not set, set it to MaxCPUTime value

[v6r7p17]

*Resources
FIX: SRM2Storage - treat properly "22 SRM_REQUEST_QUEUED" result code

[v6r7p16]

*DMS
FIX: StrategyHandler - do not proceed when the source SE is not valid for read 
BUGFIX: StorageElement - putFile can take an optional sourceSize argument
BUGFIX: ReplicaManager - in removeFile() proper loop on failed replicas

*RSS
FIX: SpaceTokenOccupancyCommand, CacheFeederAgent - add timeout when calling lcg_util commands

*WMS
FIX: JobManifest - take all the SubmitPools defined in the TaskQueueAgent 
NEW: StalledJobAgent - declare jobs stuck in Completed status as Failed

[v6r7p15]

*Core
BUGFIX: SocketInfo - in host identity evaluation

*DMS
BUGFIX: FileCatalogHandler - missing import os

*Transformation
CHANGE: JobManifest - getting allowed job types from operations() section 

[v6r7p14]

*DMS
CHANGE: StorageElementProxy - removed getParameters(), closes #1280
FIX: StorageElementProxy - free the getFile space before the next file
FIX: StorageElement - added getPFNBase() to comply with the interface

*Interfaces
CHANGE: Dirac API - allow lists of LFNs in removeFile() and removeReplica()

*WMS
CHANGE: JobSchedulingAgent(Executor) - allow both BannedSite and BannedSites JDL option

*RSS
FIX: ElementInspectorAgent - should only pick elements with rss token ( rs_svc ).
FIX: TokenAgent - using 4th element instead of the 5th. Added option to set admin email on the CS.

[v6r7p13]

*Core
FIX: Resources - in getStorageElementSiteMapping() return only sites with non-empty list of SEs

*DMS
FIX: StorageElement - restored the dropped logic of using proxy SEs
FIX: FileCatalog - fix the UseProxy /LocalSite/Catalog option

*Transformation
FIX: TransformationDB - use lower() string comparison in extendTransformation()

[v6r7p12]

*WMS
BUGFIX: JobManifest - get AllowedSubmitPools from the /Systems section, not from /Operations

*Core
NEW: Resources helper - added getSites(), getStorageElementSiteMapping()

*DMS
CHANGE: StrategyHandler - use getStorageElementSiteMapping helper function
BUGFIX: ReplicaManager - do not modify the loop dictionary inside the loop

[v6r7p11]

*Core
CHANGE: Subprocess - put the use of watchdog in flagging

[v6r7p10]

*Core
NEW: Logger - added getLevel() method, closes #1292
FIX: Subprocess - returns correct structure in case of timeout, closes #1295, #1294
CHANGE: TimeOutExec - dropped unused utility
FIX: Logger - cleaned unused imports

*RSS
CHANGE: ElementInspectorAgent - do not use mangled name and removed shifterProxy agentOption

[v6r7p9]

*Core
BUGFIX: InstallTools - MySQL Port should be an integer

[v6r7p8]

*Core
FIX: Subprocess - consistent timeout error message

*DMS
NEW: RemovalTask - added bulk removal
FIX: StrategyHandler - check file source CEs
CHANGE: DataIntegrityClient - code beautification
CHANGE: ReplicaManager - do not check file existence if replica information is queried anyway,
        do not fail if file to be removed does not exist already. 

[v6r7p7]

FIX: Several fixes to allow automatic code documentation

*Core
NEW: InstallTools - added mysqlPort and mysqlRootUser

*DMS
CHANGE: ReplicaManager - set possibility to force the deletion of non existing files
CHANGE: StrategyHandler - better handling of checksum check during scheduling 

[v6r7p6]

*Core
FIX: dirac-install - restore signal alarm if downloadable file is not found
FIX: Subprocess - using Manager proxy object to pass results from the working process

*DMS:
CHANGE: StorageElement - removed overwride mode
CHANGE: removed obsoleted dirac-dms-remove-lfn-replica, dirac-dms-remove-lfn
NEW: FTSMonitorAgent - filter out sources with checksum mismatch
FIX: FTSMonitorAgent, TransferAgent - fix the names of the RSS states

*RSS
NEW: ElementInspectorAgent runs with a variable number of threads which are automatically adjusted
NEW: Added policies to force a particular state, can be very convenient to keep something Banned for example.
NEW: policy system upgrade, added finer granularity when setting policies and actions

*WMS
NEW: SiteDirector- allow to define pilot DN/Group in the agent options
CHANGE: JobDescription, JobManifest - take values for job parameter verification from Operations CS section

[v6r7p5]

*Interfaces
BUGFIX: dirac-wms-job-get-output - properly treat the case when output directory is not specified 

[v6r7p4]

*Core
FIX: Subprocess - avoid that watchdog kills the executor process before it returns itself

*Framework
BUGFIX: ProxuManagerClient - wrong time for caching proxies

*RSS
FIX: removed obsoleted methods

*DMS
NEW: FileCatalog - added findFilesByMetadataDetailed - provides detailed metadata for 
     selected files

[v6r7p3]

*DMS
FIX: FTSMonitorAgent - logging less verbose

*Transformation
FIX: TransformationAgent - use the new CS defaults locations
FIX: Proper agent initialization
NEW: TransformationPlaugin - in Broadcast plugin added file groupings by number of files, 
     make the TargetSE always defined, even if the SourceSE list contains it 

*ResourceStatus
FIX: Added the shifter's proxy to several agents

*RMS
FIX: RequestContainer - the execution order was not properly set for the single files 

*Framework:
BUGFIX: ProxyManagerClient - proxy time can not be shorter than what was requested

[v6r7p2]

*Core
FIX: dirac-configure - switch to use CS before checking proxy info

*Framework
NEW: dirac-sys-sendmail new command
NEW: SystemAdmininistratorCLI - added show host, uninstall, revert commands
NEW: SystemAdmininistratorHandler - added more info in getHostInfo()
NEW: SystemAdmininistratorHandler - added revertSoftware() interface

*Transformation
FIX: TransformationCleaningAgent - check the status of returned results

[v6r7p1]

*Core
FIX: Subprocess - finalize the Watchdog closing internal connections after a command execution
CHANGE: add timeout for py(shell,system)Call calls where appropriate
CHANGE: Shifter - use gProxyManager in a way that allows proxy caching

*Framework
NEW: ProxyManagerClient - allow to specify validity and caching time separately
FIX: ProxyDB - replace instead of delete+insert proxy in __storeVOMSProxy

*DMS
NEW: FTSMonitorAgent - made multithreaded for better efficiency
FIX: dirac-dms-add-file - allow LFN: prefix for lfn argument

*WMS
NEW: dirac-wms-job-get-output, dirac-wms-job-status - allow to retrieve output for a job group
FIX: TaskQueueDB - fixed selection SQL in __generateTQMatchSQL()
CHANGE: OptimizerExecutor - reduce diversity of MinorStatuses for failed executors

*Resources
FIX: CREAMComputingElement - remove temporary JDL right after the submission 

[v6r6p21]

*DMS
BUGFIX: TransformationCleaningAgent - use the right signature of cleanMetadataCatalogFiles() call

[v6r6p20]

*DMS
FIX: RegistrationTask - properly escaped error messages
BUGFIX: DirectoryMetadata - use getFileMetadataFields from FileMetadata in addMetadataField()
NEW: When there is a missing source error spotted during FTS transfer, file should be reset 
     and rescheduled again until maxAttempt (set to 100) is reached

*WMS
FIX: JobScheduling - fix the site group logic in case of Tier0

[v6r6p19]

*DMS
BUGFIX: All DMS agents  - set up agent name in the initialization

*Core
NEW: Subprocess - timeout wrapper for subprocess calls
BUGFIX: Time - proper interpreting of 0's instead of None
CHANGE: DISET - use cStringIO for ANY read that's longer than 16k (speed improvement) 
        + Less mem when writing data to the net
FIX: Os.py - protection against failed "df" command execution       
NEW: dirac-info prints lcg bindings versions
CHANGE: PlotBase - made a new style class 
NEW: Subprocess - added debug level log message

*Framework
NEW: SystemAdministratorIntegrator client for collecting info from several hosts
NEW: SystemAdministrator - added getHostInfo()
FIX: dirac-proxy-init - always check for errors in S_OK/ERROR returned structures
CHANGE: Do not accept VOMS proxies when uploading a proxy to the proxy manager

*Configuration
FIX: CE2CSAgent - get a fresh copy of the cs data before attempting to modify it, closes #1151
FIX: Do not create useless backups due to slaves connecting and disconnecting
FIX: Refresher - prevent retrying with 'Insane environment'

*Accounting
NEW: Accounting/Job - added validation of reported values to cope with the weird Yandex case
FIX: DBUtils - take into account invalid values, closes #949

*DMS
FIX: FTSSubmitAgent - file for some reason rejected from submission should stay in 'Waiting' in 
     TransferDB.Channel table
FIX: FTSRequest - fix in the log printout     
CHANGE: dirac-dms-add-file removed, dirac-dms-add-files renamed to dirac-dms-add-file
FIX: FileCatalogCLI - check the result of removeFile call
FIX: LcgFileCatalogClient - get rid of LHCb specific VO evaluation
NEW: New FileCatalogProxy service - a generalization of a deprecated LcgFileCatalog service
FIX: Restored StorageElementProxy functionality
CHANGE: dirac-dms-add-file - added printout
NEW: FileCatalog(Factory), StorageElement(Factory) - UseProxy flag moved to /Operations and /LocalSite sections

*RSS
NEW:  general reimplementation: 
      New DB schema using python definition of tables, having three big blocks: Site, Resource and Node.
      MySQLMonkey functionality almost fully covered by DB module, eventually will disappear.
      Services updated to use new database.
      Clients updated to use new database.
      Synchronizer updated to fill the new database. When helpers will be ready, it will need an update.
      One ElementInspectorAgent, configurable now is hardcoded.
      New Generic StateMachine using OOP.
      Commands and Policies simplified.
      ResourceStatus using internal cache, needs to be tested with real load.
      Fixes for the state machine
      Replaced Bad with Degraded status ( outside RSS ).
      Added "Access" to Read|Write|Check|Remove SE statuses wherever it applies.
      ResourceStatus returns by default "Active" instead of "Allowed" for CS calls.
      Caching parameters are defined in the CS
FIX: dirac-admin-allow/ban-se - allow a SE on Degraded ( Degraded->Active ) and ban a SE on Probing 
     ( Probing -> Banned ). In practice, Active and Degraded are "usable" states anyway.            
      
*WMS
FIX: OptimizerExecutor - failed optimizations will still update the job     
NEW: JobWrapper - added LFNUserPrefix VO specific Operations option used for building user LFNs
CHANGE: JobDB - do not interpret SystemConfig in the WMS/JobDB
CHANGE: JobDB - Use CPUTime JDL only, keep MaxCPUTime for backward compatibility
CHANGE: JobWrapper - use CPUTime job parameter instead of MaxCPUTime
CHANGE: JobAgent - use CEType option instead of CEUniqueID
FIX: JobWrapper - do not attempt to untar directories before having checked if they are tarfiles 
NEW: dirac-wms-job-status - get job statuses for jobs in a given job group
 
*SMS
FIX: StorageManagementDB - when removing unlinked replicas, take into account the case where a
     staging request had been submitted, but failed
      
*Resources    
NEW: glexecCE - add new possible locations of the glexec binary: OSG specific stuff and in last resort 
     looking in the PATH    
NEW: LcgFileCatalogClient - in removeReplica() get the needed PFN inside instead of providing it as an argument     
      
*TS      
CHANGE: Transformation types definition are moved to the Operations CS section

*Interfaces
FIX: Dirac.py - CS option Scratchdir was in LocalSite/LocalSite
FIX: Dirac.py - do not define default catalog, use FileCatalog utility instead

[v6r6p19]

*DMS
BUGFIX: All DMS agents  - set up agent name in the initialization

[v6r6p18]

*Transformation
CHANGE: /DIRAC/VOPolicy/OutputDataModule option moved to <Operations>/Transformations/OutputDataModule

*Resources
FIX: ComputingElement - properly check if the pilot proxy has VOMS before adding it to the payload 
     when updating it

*WMS
BUGFIX: JobSanity - fixed misspelled method call SetParam -> SetParameter

[v6r6p17]

*Transformation
BUGFIX: TransformationAgent - corrected  __getDataReplicasRM()

[v6r6p16]

*DMS
FIX: Agents - proper __init__ implementation with arguments passing to the super class
FIX: LcgFileCatalogClient - in removeReplica() reload PFN in case it has changed

[v6r6p15]

*Framework
BUGFIX: ErrorMessageMonitor - corrected updateFields call 

*DMS:
NEW: FTSMonitorAgent completely rewritten in a multithreaded way

*Transformation
FIX: InputDataAgent - proper instantiation of TransformationClient
CHANGE: Transformation - several log message promoted from info to notice level

[v6r6p14]

*Transformation
FIX: Correct instantiation of agents inside several scripts
CHANGE: TransformationCleaningAgent - added verbosity to logs
CHANGE: TransformationAgent - missingLFC to MissingInFC as it could be the DFC as well
FIX: TransformationAgent - return an entry for all LFNs in __getDataReplicasRM

*DMS
FIX: TransferAgent - fix exception reason in registerFiles()

[v6r6p13]

*DMS
CHANGE: TransferAgent - change RM call from getCatalogueReplicas to getActiveReplicas. 
        Lowering log printouts here and there

[v6r6p12]

*DMS
BUGFIX: RemovalTask - Replacing "'" by "" in error str set as attribute for a subRequest file. 
        Without that request cannot be updated when some nasty error occurs.

[v6r6p11]

*RMS:
BUGFIX: RequestClient - log string formatting

*DMS
BUGFIX: RemovalTask - handling for files not existing in the catalogue

*Transformation
FIX: TransformationManager - ignore files in NotProcessed status to get the % of processed files

*Interfaces
FIX: Fixes due to the recent changes in PromptUser utility

[v6r6p10]

*RMS
FIX: RequestDBMySQL - better escaping of queries 

*WMS
FIX: SiteDirector - get compatible platforms before checking Task Queues for a site

[v6r6p9]

*Core
FIX: Utilities/PromptUser.py - better user prompt

*Accounting
NEW: Add some validation to the job records because of weird data coming from YANDEX.ru

*DMS
BUGFIX: ReplicaManager - typo errStr -> infoStr in __replicate()
FIX: FTSRequest - fixed log message

*WMS
FIX: SiteDirector - use CSGlobals.getVO() call instead of explicit CS option

[v6r6p8]

*Transformation
BUGFIX: TransformationDB - typo in getTransformationFiles(): iterValues -> itervalues

[v6r6p7]

*Resources
FIX: StorageFactory - uncommented line that was preventing the status to be returned 
BUGFIX: CE remote scripts - should return status and not call exit()
BUGFIX: SSHComputingElement - wrong pilot ID reference

[v6r6p6]

*WMS
FIX: TaskQueueDB - in findOrphanJobs() retrieve orphaned jobs as list of ints instead of list of tuples
FIX: OptimizerExecutor - added import of datetime to cope with the old style optimizer parameters

*Transformation
FIX: TransformationAgent - fix finalization entering in an infinite loop
NEW: TransformationCLI - added resetProcessedFile command
FIX: TransformationCleaningAgent - treating the archiving delay 
FIX: TransformationDB - fix in getTransformationFiles() in case of empty file list

[v6r6p5]

*Transformation
FIX: TransformationAgent - type( transClient -> transfClient )
FIX: TransformationAgent - self._logInfo -> self.log.info
FIX: TransformationAgent - skip if no Unused files
FIX: TransformationAgent - Use CS option for replica cache lifetime
CHANGE: TransformationAgent - accept No new Unused files every [6] hours

[v6r6p4]

*DMS
FIX: TransferAgent - protection for files that can not be scheduled
BUGFIX: TransferDB - typo (instIDList - > idList ) fixed

*Transformation
BUGFIX: TransformationAgent - typo ( loginfo -> logInfo )

[v6r6p3]

FIX: merged in patch v6r5p14

*Core
BUGFIX: X509Chain - return the right structure in getCredentials() in case of failure
FIX: dirac-deploy-scripts.py - allow short scripts starting from "d"
FIX: dirac-deploy-scripts.py - added DCOMMANDS_PPID env variable in the script wrapper
FIX: ExecutorReactor - reduced error message dropping redundant Task ID 

*Interfaces
BUGFIX: Dirac.py - allow to pass LFN list to replicateFile()

*DMS
FIX: FileManager - extra check if all files are available in _findFiles()
BUGFIX: FileCatalogClientCLI - bug in DirectoryListing

[v6r6p2]

FIX: merged in patch v6r5p13

*WMS
FIX: SiteDirector - if no community set, look for DIRAC/VirtualOrganization setting

*Framework
FIX: SystemLoggingDB - LogLevel made VARCHAR in the MessageRepository table
FIX: Logging - several log messages are split in fixed and variable parts
FIX: SystemLoggingDB - in insertMessage() do not insert new records in auxiliary tables if they 
     are already there

[v6r6p1]

*Core:
CHANGE: PromptUser - changed log level of the printout to NOTICE
NEW: Base Client constructor arguments are passed to the RPCClient constructor

*DMS:
NEW: FTSRequest - added a prestage mechanism for source files
NEW: FileCatalogClientCLI - added -f switch to the size command to use raw faile tables 
     instead of storage usage tables
NEW: FileCatalog - added orphan directory repair tool
NEW: FIleCatalog - more counters to control the catalog sanity     

*WMS:
FIX: SandboxStoreClient - no more kwargs tricks
FIX: SandboxStoreClient returns sandbox file name in case of upload failure to allow failover
FIX: dirac-pilot - fixed VO_%s_SW_DIR env variable in case of OSG

*TS:
FIX: TransformationManagerHandler - avoid multiple Operations() instantiation in 
     getTransformationSummaryWeb()

[v6r6]

*Core
CHANGE: getDNForUsername helper migrated from Core.Security.CS to Registry helper
NEW: SiteSEMapping - new utilities getSitesGroupedByTierLevel(), getTier1WithAttachedTier2(),
     getTier1WithTier2
CHANGE: The DIRAC.Core.Security.CS is replaced by the Registry helper     
BUGFIX: dirac-install - properly parse += in .cfg files
FIX: Graphs.Utilities - allow two lines input in makeDataFromCVS()
FIX: Graphs - allow Graphs package usage if even matplotlib is not installed
NEW: dirac-compile-externals will retrieve the Externals compilation scripts from it's new location 
     in github (DIRACGrid/Externals)
NEW: Possibility to define a thread-global credentials for DISET connections (for web framework)
NEW: Logger - color output ( configurable )
NEW: dirac-admin-sort-cs-sites - to sort sites in the CS
CHANGE: MessageClient(Factor) - added msgClient attribute to messages
NEW: Core.Security.Properties - added JOB_MONITOR and USER_MANAGER properties

*Configuration
NEW: Registry - added getAllGroups() method

*Framework
NEW: SystemAdministratorClientCLI - possibility to define roothPath and lcgVersion when updating software

*Accounting
NEW: JobPlotter - added Normalized CPU plots to Job accounting
FIX: DBUtils - plots going to greater granularity

*DMS
NEW: FileCatalog - storage usage info stored in all the directories, not only those with files
NEW: FileCatalog - added utility to rebuild storage usage info from scratch
FIX: FileCatalog - addMetadataField() allow generic types, e.g. string
FIX: FileCatalog - path argument is normalized before usage in multiple methods
FIX: FileCatalog - new metadata for files(directories) should not be there before for directories(files)
NEW: FileCatalog - added method for rebuilding DirectoryUsage data from scratch 
NEW: FileCatalog - Use DirectoryUsage mechanism for both logical and physical storage
CHANGE: FileCatalog - forbid removing non-empty directories
BUGFIX: FileCatalogClientCLI - in do_ls() check properly the path existence
FIX: FileCatalogClientCLI - protection against non-existing getCatalogCounters method in the LFC client
FIX: DMS Agents - properly call superclass constructor with loadName argument
FIX: ReplicaManager - in removeFile() non-existent file is marked as failed
FIX: Make several classes pylint compliant: DataIntegrityHandler, DataLoggingHandler,
     FileCatalogHandler, StorageElementHandler, StorageElementProxyHandler, TransferDBMonitoringHandler
FIX: LogUploadAgent - remove the OSError exception in __replicate()
FIX: FileCatalogClientCLI - multiple check of proper command inputs,
     automatic completion of several commands with subcommands,
     automatic completion of file names
CHANGE: FileCatalogClientCLI - reformat the output of size command 
FIX: dirac-admin-ban-se - allow to go over all options read/write/check for each SE      
NEW: StrategyHandler - new implementation to speed up file scheduling + better error reporting
NEW: LcgFileCatalogProxy - moved from from LHCbDirac to DIRAC
FIX: ReplicaManager - removed usage of obsolete "/Resources/StorageElements/BannedTarget" 
CHANGE: removed StorageUsageClient.py
CHANGE: removed obsoleted ProcessingDBAgent.py

*WMS
CHANGE: RunNumber job parameter was removed from all the relevant places ( JDL, JobDB, etc )
NEW: dirac-pilot - add environment setting for SSH and BOINC CEs
NEW: WMSAdministrator - get output for non-grid CEs if not yet in the DB
NEW: JobAgent - job publishes BOINC parameters if any
CHANGE: Get rid of LHCbPlatform everywhere except TaskQueueDB
FIX: SiteDirector - provide list of sites to the Matcher in the initial query
FIX: SiteDirector - present a list of all groups of a community to match TQs
CHANGE: dirac-boinc-pilot dropped
CHANGE: TaskQueueDirector does not depend on /LocalSite section any more
CHANGE: reduced default delays for JobCleaningAgent
CHANGE: limit the number of jobs received by JobCleaningAgent
CHANGE: JobDB - use insertFields instead of _insert
CHANGE: Matcher, TaskQueueDB - switch to use Platform rather than LHCbPlatform retaining LHCbPlatform compatibility
BUGFIX: Matcher - proper reporting pilot site and CE
CHANGE: JobManager - improved job Killing/Deleting logic
CHANGE: dirac-pilot - treat the OSG case when jobs on the same WN all run in the same directory
NEW: JobWrapper - added more status reports on different failures
FIX: PilotStatusAgent - use getPilotProxyFromDIRACGroup() instead of getPilotProxyFromVOMSGroup()
CHANGE: JobMonitoringHandler - add cutDate and condDict parameters to getJobGroup()
NEW: JobMonitoringHandler - check access rights with JobPolicy when accessing job info from the web
NEW: JobManager,JobWrapper - report to accounting jobs in Rescheduled final state if rescheduling is successful
FIX: WMSAdministrator, SiteDirector - store only non-empty pilot output to the PilotDB
NEW: added killPilot() to the WMSAdministrator interface, DiracAdmin and dirac-admin-kill-pilot command
NEW: TimeLeft - renormalize time left using DIRAC Normalization if available
FIX: JobManager - reconnect to the OptimizationMind in background if not yet connected
CHANGE: JobManifest - use Operations helper
NEW: JobCleaningAgent - delete logging records from JobLoggingDB when deleting jobs

*RMS
FIX: RequestDBFile - better exception handling in case no JobID supplied
FIX: RequestManagerHandler - make it pylint compliant
NEW: RequestProxyHandler - is forwarding requests from voboxes to central RequestManager. 
     If central RequestManager is down, requests are dumped into file cache and a separate thread 
     running in background is trying to push them into the central. 
CHANGE: Major revision of the code      
CHANGE: RequestDB - added index on SubRequestID in the Files table
CHANGE: RequestClient - readRequestForJobs updated to the new RequetsClient structure

*RSS
NEW: CS.py - Space Tokens were hardcoded, now are obtained after scanning the StorageElements.

*Resources
FIX: SSHComputingElement - enabled multiple hosts in one queue, more debugging
CHANGE: SSHXXX Computing Elements - define SSH class once in the SSHComputingElement
NEW: SSHComputingElement - added option to define private key location
CHANGE: Get rid of legacy methods in ComputingElement
NEW: enable definition of ChecksumType per SE
NEW: SSHBatch, SSHCondor Computing Elements
NEW: SSHxxx Computing Elements - using remote control scripts to better capture remote command errors
CHANGE: put common functionality into SSHComputingElement base class for all SSHxxx CEs
NEW: added killJob() method tp all the CEs
NEW: FileCatalog - take the catalog information info from /Operations CS section, if defined there, 
     to allow specifications per VO 

*Interfaces
CHANGE: Removed Script.initialize() from the API initialization
CHANGE: Some general API polishing
FIX: Dirac.py - when running in mode="local" any directory in the ISB would not get untarred, 
     contrary to what is done in the JobWrapper

*TS
BUGFIX: TaskManager - bug fixed in treating tasks with input data
FIX: TransformationCleaningAgent - properly call superclass constructor with loadName argument
NEW: TransformationCleaningAgent - added _addExtraDirectories() method to extend the list of
     directories to clean in a subclass if needed
CHANGE: TransformationCleaningAgent - removed usage of StorageUsageClient     
NEW: TransformationAgent is multithreaded now ( implementation moved from LHCbDIRAC )
NEW: added unit tests
NEW: InputDataAgent - possibility to refresh only data registered in the last predefined period of time 
NEW: TransformationAgent(Client) - management of derived transformations and more ported from LHCbDIRAC
BUGFIX: TransformationDB - wrong SQL statement generation in setFileStatusForTransformation()

[v6r5p14]

*Core
NEW: Utilities - added Backports utility

*WMS
FIX: Use /Operations/JobScheduling section consistently, drop /Operations/Matching section
NEW: Allow VO specific share correction plugins from extensions
FIX: Executors - several fixes

[v6r5p13]

*WMS
FIX: Executors - VOPlugin will properly send and receive the params
NEW: Correctors can be defined in an extension
FIX: Correctors - Properly retrieve info from the CS using the ops helper

[v6r5p12]

FIX: merged in patch v6r4p34

[v6r5p11]

FIX: merged in patch v6r4p33

*Core
FIX: MySQL - added offset argument to buildConditions()

[v6r5p10]

FIX: merged in patch v6r4p32

[v6r5p9]

FIX: merged in patch v6r4p30

[v6r5p8]

FIX: merged in patch v6r4p29

[v6r5p7]

FIX: merged in patch v6r4p28

[v6r5p6]

FIX: merged in patch v6r4p27

*Transformation
BUGFIX: TransformationDB - StringType must be imported before it can be used

*RSS
NEW: CS.py - Space Tokens were hardcoded, now are obtained after scanning the StorageElements.

[v6r5p5]

FIX: merged in patch v6r4p26

[v6r5p4]

FIX: merged in patch v6r4p25

[v6r5p3]

*Transformation
FIX: merged in patch v6r4p24

[v6r5p2]

*Web
NEW: includes DIRACWeb tag web2012092101

[v6r5p1]

*Core
BUGFIX: ExecutorMindHandler - return S_OK() in the initializeHandler
FIX: OptimizationMindHandler - if the manifest is not dirty it will not be updated by the Mind

*Configuration
NEW: Resources helper - added getCompatiblePlatform(), getDIRACPlatform() methods

*Resources
FIX: SSHComputingElement - add -q option to ssh command to avoid banners in the output
FIX: BOINCComputingElement - removed debugging printout
FIX: ComputingElement - use Platform CS option which will be converted to LHCbPlatform for legacy compatibility

*DMS
FIX: RequestAgentBase - lowering loglevel from ALWAYS to INFO to avoid flooding SystemLogging

*WMS:
FIX: SiteDirector - provide CE platform parameter when interrogating the TQ
FIX: GridPilotDirector - publish pilot OwnerGroup rather than VOMS role
FIX: WMSUtilities - add new error string into the parsing of the job output retrieval

[v6r5]

NEW: Executor framework

*Core
NEW: MySQL.py - added Test case for Time.dateTime time stamps
NEW: MySQL.py - insertFields and updateFields can get values via Lists or Dicts
NEW: DataIntegrityDB - use the new methods from MySQL and add test cases
NEW: DataIntegrityHandler - check connection to DB and create tables (or update their schema)
NEW: DataLoggingDB - use the new methods from MySQL and add test cases
NEW: DataLoggingHandler - check connection to DB and create tables (or update their schema)
FIX: ProcessPool - killing stuck workers after timeout
CHANGE: DB will throw a RuntimeException instead of a sys.exit in case it can't contact the DB
CHANGE: Several improvements on DISET
CHANGE: Fixed all DOS endings to UNIX
CHANGE: Agents, Services and Executors know how to react to CSSection/Module and react accordingly
NEW: install tools are updated to deal with executors
FIX: dirac-install - add -T/--Timeout option to define timeout for distribution downloads
NEW: dirac-install - added possibility of defining dirac-install's global defaults by command line switch
BUGFIX: avoid PathFinder.getServiceURL and use Client class ( DataLoggingClient,LfcFileCatalogProxyClient ) 
FIX: MySQL - added TIMESTAMPADD and TIMESTAMPDIFF to special values not to be scaped by MySQL
NEW: ObjectLoader utility
CHANGE: dirac-distribution - added global defaults flag and changed the flag to -M or --defaultsURL
FIX: Convert to string before trying to escape value in MySQL
NEW: DISET Services - added PacketTimeout option
NEW: SystemLoggingDB - updated to use the renewed MySQL interface and SQL schema
NEW: Added support for multiple entries in /Registry/DefaultGroup, for multi-VO installations
CHANGE: Component installation procedure updated to cope with components inheriting Modules
CHANGE: InstallTools - use dirac- command in runit run scripts
FIX: X509Chain - avoid a return of error when the group is not valid
FIX: MySQL - reduce verbosity of log messages when high level methods are used
CHANGE: Several DB classes have been updated to use the MySQL buildCondition method
NEW: MySQL - provide support for greater and smaller arguments to all MySQL high level methods
FIX: Service.py - check all return values from all initializers

*Configuration
CHANGE: By default return option and section lists ordered as in the CS
NEW: ConfigurationClient - added function to refresh remote configuration

*Framework
FIX: Registry.findDefaultGroup will never return False
CHANGE: ProxyManager does not accept proxies without explicit group
CHANGE: SystemAdministratorHandler - force refreshing the configuration after new component setup

*RSS
CHANGE: removed code execution from __init__
CHANGE: removed unused methods
NEW: Log all policy results 

*Resources
NEW: updated SSHComputingElement which allows multiple job submission
FIX: SGETimeLeft - better parsing of the batch system commands output
FIX: InProcessComputingElement - when starting a new job discard renewal of the previous proxy
NEW: BOINCComputingElement - new CE client to work with the BOINC desktop grid infrastructure 

*WMS
CHANGE: WMS Optimizers are now executors
CHANGE: SandboxStoreClient can directly access the DB if available
CHANGE: Moved JobDescription and improved into JobManifest
FIX: typo in JobLoggingDB
NEW: JobState/CachedJobState allow access to the Job via DB/JobStateSync Service automatically
BUGFIX: DownloadInputData - when not enough disk space, message was using "buffer" while it should be using "data"
FIX: the sandboxmetadataDB explosion when using the sandboxclient without direct access to the DB
NEW: Added support for reset/reschedule in the OptimizationMind
CHANGE: Whenever a DB is not properly initialized it will raise a catchable RuntimeError exception 
        instead of silently returning
FIX: InputDataResolution - just quick mod for easier extensibility, plus removed some LHCb specific stuff
NEW: allow jobids in a file in dirac-wms-job-get-output
NEW: JobManager - zfill in %n parameter substitution to allow alphabetical sorting
NEW: Directors - added checking of the TaskQueue limits when getting eligible queues
CHANGE: Natcher - refactor to simpify the logic, introduced Limiter class
CHANGE: Treat MaxCPUTime and CPUTime the same way in the JDL to avoid confusion
NEW: SiteDirector - added options PilotScript, MaxPilotsToSubmit, MaxJobsInFillMode
BUGFIX: StalledJobAgent - use cpuNormalization as float, not string 
FIX: Don't kill an executor if a task has been taken out from it
NEW: dirac-boinc-pilot - pilot script to be used on the BOINC volunteer nodes
FIX: SiteDirector - better handling of tokens and filling mode 
NEW: Generic pilot identities are automatically selected by the TQD and the SiteDirector 
     if not explicitly defined in /Pilot/GenericDN and GenericGroup
NEW: Generic pilot groups can have a VO that will be taken into account when selecting generic 
     credentials to submit pilots
NEW: Generic pilots that belong to a VO can only match jobs from that VO
NEW: StalledJobAgent - added rescheduling of jobs stuck in Matched or Rescheduled status
BUGFIX: StalledJobAgent - default startTime and endTime to "now", avoid None value
NEW: JobAgent - stop after N failed matching attempts (nothing to do), use StopAfterFailedMatches option
CHANGE: JobAgent - provide resource description as a dictionary to avoid extra JDL parsing by the Matcher
CHANGE: Matcher - report pilot info once instead of sending it several times from the job
CHANGE: Matcher - set the job site instead of making a separate call to JobStateUpdate
NEW: Matcher - added Matches done and matches OK statistics
NEW: TaskQueue - don't delete fresh task queues. Wait 5 minutes to do so.
CHANGE: Disabled TQs can also be matched, if no jobs are there, a retry will be triggered

*Transformation
FIX: TransformationAgent - a small improvement: now can pick the prods status to handle from the CS, 
     plus few minor corrections (e.g. logger messages)
FIX: TransformationCLI - take into accout possible failures in resetFile command     

*Accounting
NEW: AccountingDB - added retrieving RAW records for internal stuff
FIX: AccountingDB - fixed some logic for readonly cases
CHANGE: Added new simpler and faster bucket insertion mechanism
NEW: Added more info when rebucketing
FIX: Calculate the rebucket ETA using remaining records to be processed instead of the total records to be processed
FIX: Plots with no data still carry the plot name

*DMS
NEW: SRM2Storage - added retry in the gfal calls
NEW: added new FTSCleaningAgent cleaning up TransferDB tables
FIX: DataLoggingClient and DataLoggingDB - tests moved to separate files
CHANGE: request agents cleanup

*RMS
CHANGE: Stop using RequestAgentMixIn in the request agents

[v6r4p34]

*DMS
BUGFIX: FileCatalogCLI - fixed wrong indentation
CHANGE: RegistrationTask - removed some LHCb specific defaults

[v6r4p33]

*DMS
CHANGE: FTSRequest - be more verbose if something is wrong with file

[v6r4p32]

*WMS
FIX: StalledJobAgent - avoid exceptions in the stalled job accounting reporting

*DMS
NEW: FTSMonitorAgent - handling of expired FTS jobs 

*Interfaces
CHANGE: Dirac.py - attempt to retrieve output sandbox also for Completed jobs in retrieveRepositorySandboxes()

[v6r4p30]

*Core
BUGFIX: dirac-admin-bdii-ce-voview - proper check of the result structure

*Interfaces
FIX: Dirac.py, Job.py - allow to pass environment variables with special characters

*DMS
NEW: FileCatalogCLI - possibility to sort output in the ls command

*WMS:
FIX: JobWrapper - interpret environment variables with special characters 

[v6r4p29]

*RMS
BUGFIX: RequestDBMySQL - wrong indentation in __updateSubRequestFiles()

[v6r4p28]

*Interfaces
CHANGE: Dirac.py, DiracAdmin.py - remove explicit timeout on RPC client instantiation

*RSS
FIX: CS.py - fix for updated CS location (backward compatible)

*DMS
BUGFIX: StrategyHandler - bug fixed determineReplicationTree()
FIX: FTSRequest - add checksum string to SURLs file before submitting an FTS job

*WMS
FIX: JobWrapper - protection for double quotes in JobName
CHANGE: SiteDirector - switched some logging messages from verbose to info level

*RMS
NEW: Request(Client,DBMySQL,Manager) - added readRequestsForJobs() method

[v6r4p27]

*DMS
FIX: SRM2Storage - removed hack for EOS (fixed server-side)

*Transformation
CHANGE: TransformationClient - limit to 100 the number of transformations in getTransformations()
NEW: TransformationAgent - define the transformations type to use in the configuration

*Interfaces
FIX: Job.py -  fix for empty environmentDict (setExecutionEnv)

[v6r4p26]

*Transformation
BUGFIX: TransformationClient - fixed calling sequence in rpcClient.getTransformationTasks()
NEW: TransformationClient - added log messages in verbose level.

[v6r4p25]

*DMS
BUGFIX: StrategyHandler - sanity check for wrong replication tree 

[v6r4p24]

*Core
NEW: MySQL - add 'offset' argument to the buildCondition()

*Transformation
FIX: TransformationAgent - randomize the LFNs for removal/replication case when large number of those
CHANGE: TransformationClient(DB,Manager) - get transformation files in smaller chunks to
        improve performance
FIX: TransformationAgent(DB) - do not return redundant LFNs in getTransformationFiles()    

[v6r4p23]

*Web
NEW: includes DIRACWeb tag web2012092101

[v6r4p22]

*DMS
FIX: SRM2Storage - fix the problem with the CERN-EOS storage 

[v6r4p21]

*Core
BUGFIX: SGETimeLeft - take into account dd:hh:mm:ss format of the cpu consumed

[v6r4p20]

*WMS
BUGFIX: PilotDirector, GridPilotDirector - make sure that at least 1 pilot is to be submitted
BUGFIX: GridPilotDirector - bug on how pilots are counted when there is an error in the submit loop.
BUGFIX: dirac-pilot - proper install script installation on OSG sites

[v6r4p19]

*RMS
FIX: RequestDBMySQL - optimized request selection query 

[v6r4p18]

*Configuration
BUGFIX: CE2CSAgent.py - the default value must be set outside the loop

*DMS
NEW: dirac-dms-create-replication-request
BUGFIX: dirac-dms-fts-submit, dirac-dms-fts-monitor - print out error messages

*Resources
BUGFIX: TorqueComputingElement.py, plus add UserName for shared Queues

*WMS
BUGFIX: JobManagerHandler - default value for pStart (to avoid Exception)

[v6r4p17]

*Core
FIX: dirac-configure - setup was not updated in dirac.cfg even with -F option
FIX: RequestHandler - added fix for Missing ConnectionError

*DMS
FIX: dirac-dms-clean-directory - command fails with `KeyError: 'Replicas'`.

*WMS
FIX: SiteDirector - adapt to the new method in the Matcher getMatchingTaskQueue 
FIX: SiteDirector - added all SubmitPools to TQ requests

[v6r4p16]

*Core:
FIX: dirac-install - bashrc/cshrc were wrongly created when using versionsDir

*Accounting
CHANGE: Added new simpler and faster bucket insertion mechanism
NEW: Added more info when rebucketing

*WMS
CHANGE: Matcher - refactored to take into account job limits when providing info to directors
NEW: JoAgent - reports SubmitPool parameter if applicable
FIX: Matcher - bad codition if invalid result

[v6r4p15]

*WMS
FIX: gLitePilotDirector - fix the name of the MyProxy server to avoid crasehs of the gLite WMS

*Transformation
FIX: TaskManager - when the file is on many SEs, wrong results were generated

[v6r4p13]

*DMS
FIX: dirac-admin-allow-se - added missing interpreter line

[v6r4p12]

*DMS
CHANGE: RemovalTask - for DataManager shifter change creds after failure of removal with her/his proxy.

*RSS
NEW: Added RssConfiguration class
FIX: ResourceManagementClient  - Fixed wrong method name

[v6r4p11]

*Core
FIX: GGUSTicketsClient - GGUS SOAP URL updated

*DMS
BUGFIX: ReplicaManager - wrong for loop

*RequestManagement
BUGFIX: RequestClient - bug fix in finalizeRequest()

*Transformation
FIX: TaskManager - fix for correctly setting the sites (as list)

[v6r4p10]

*RequestManagement
BUGFIX: RequestContainer - in addSubrequest() function

*Resources
BUGFIX: SRM2Storage - in checksum type evaluation

*ResourceStatusSystem
BUGFIX: InfoGetter - wrong import statement

*WMS
BUGFIX: SandboxMetadataDB - __init__() can not return a value

[v6r4p9]

*DMS
CHANGE: FailoverTransfer - ensure the correct execution order of the subrequests

[v6r4p8]

Bring in fixes from v6r3p17

*Core:
FIX: Don't have the __init__ return True for all DBs
NEW: Added more protection for exceptions thrown in callbacks for the ProcessPool
FIX: Operations will now look in 'Defaults' instead of 'Default'

*DataManagement:
FIX: Put more protection in StrategyHandler for neither channels  not throughput read out of TransferDB
FIX: No JobIDs supplied in getRequestForJobs function for RequestDBMySQL taken into account
FIX: Fix on getRequestStatus
CHANGE: RequestClient proper use of getRequestStatus in finalizeRequest
CHANGE: Refactored RequestDBFile

[v6r4p7]

*WorkloadManagement
FIX: SandboxMetadataDB won't explode DIRAC when there's no access to the DB 
CHANGE: Whenever a DB fails to initialize it raises a catchable exception instead of just returning silently

*DataManagement
CHANGE: Added Lost and Unavailable to the file metadata

[v6r4p6]

Bring fixes from v6r4p6

[v6r4p5]

*Configuration
NEW: Added function to generate Operations CS paths

*Core
FIX: Added proper ProcessPool checks and finalisation

*DataManagement
FIX: don't set Files.Status to Failed for non-existign files, failover transfers won't go
FIX: remove classmethods here and there to unblock requestHolder
CHANGE: RAB, TA: change task timeout: 180 and 600 (was 600 and 900 respectively)
FIX: sorting replication tree by Ancestor, not hopAncestorgit add DataManagementSystem/Agent/TransferAgent.py
NEW: TA: add finalize
CHANGE: TransferAgent: add AcceptableFailedFiles to StrategyHandler to ban FTS channel from scheduling
FIX: if there is no failed files, put an empty dict


*RSS
FIX: RSS is setting Allowed but the StorageElement checks for Active

*Workflows
FIX: Part of WorfklowTask rewritten to fix some issues and allow 'ANY' as site

*Transformation
FIX: Wrong calls to TCA::cleanMetadataCatalogFiles

[v6r4p4]

*Core
FIX: Platform.py - check if Popen.terminate is available (only from 2.6)

[v6r4p3]

*Core
FIX: ProcessPool with watchdog and timeouts - applied in v6r3 first

[v6r4p2]

*StorageManagement
BUGFIX: StorageElement - staging is a Read operation and should be allowed as such

*WMS
BUGFIX: InProcessComputingElement, JobAgent - proper return status code from the job wrapper

*Core
FIX: Platform - manage properly the case of exception in the ldconfig execution

[v6r4p1]

*DMS
FIX: TransferDB.getChannelObservedThroughput - the channelDict was created in a wrong way

*RSS
FIX: ResourceStatus was not returning Allowed by default

[v6r4]

*Core
FIX: dirac-install-db.py: addDatabaseOptionsToCS has added a new keyed argument
NEW: SGETimeLeft.py: Support for SGE backend
FIX: If several extensions are installed, merge ConfigTemplate.cfg
NEW: Service framework - added monitoring of file descriptors open
NEW: Service framework - Reduced handshake timeout to prevent stuck threads
NEW: MySQL class with new high level methods - buildCondition,insertFields,updateFields
     deleteEntries, getFields, getCounters, getDistinctAttributeValues
FIX: ProcessPool - fixes in the locking mechanism with LockRing, stopping workers when the
     parent process is finished     
FIX: Added more locks to the LockRing
NEW: The installation tools are updated to install components by name with the components module specified as an option

*DMS
FIX: TransferDB.py - speed up the Throughput determination
NEW: dirac-dms-add-files: script similar to dirac-dms-remove-files, 
     allows for 1 file specification on the command line, using the usual dirac-dms-add-file options, 
     but also can take a text file in input to upload a bunch of files. Exit code is 0 only if all 
     was fine and is different for every error found. 
NEW: StorageElementProxy- support for data downloading with http protocol from arbitrary storage, 
     needed for the web data download
BUGFIX: FileCatalogCLI - replicate operation does a proper replica registration ( closes #5 )     
FIX: ReplicaManager - __cleanDirectory now working and thus dirac-dms-clean-directory

*WMS
NEW: CPU normalization script to run a quick test in the pilot, used by the JobWrapper
     to report the CPU consumption to the accounting
FIX: StalledJobAgent - StalledTimeHours and FailedTimeHours are read each cycle, refer to the 
     Watchdog heartBeat period (should be renamed); add NormCPUTime to Accounting record
NEW: SiteDirector - support for the operation per VO in multi-VO installations
FIX: StalledJobAgent - get ProcessingType from JDL if defined
BUGFIX: dirac-wms-job-peek - missing printout in the command
NEW: SiteDirector - take into account the number of already waiting pilots when evaluating the number of pilots to submit
FIX: properly report CPU usage when the Watchdog kill the payload.

*RSS
BUGFIX: Result in ClientCache table is a varchar, but the method was getting a datetime
NEW: CacheFeederAgent - VOBOX and SpaceTokenOccupancy commands added (ported from LHCbDIRAC)
CHANGE: RSS components get operational parameters from the Operations handler

*DataManagement
FIX: if there is no failed files, put an empty dict

*Transformation
FIX: Wrong calls to TCA::cleanMetadataCatalogFiles

[v6r3p19]

*WMS
FIX: gLitePilotDirector - fix the name of the MyProxy server to avoid crashes of the gLite WMS

[v6r3p18]

*Resources
BUGFIX: SRM2Storage - in checksum type evaluation

[v6r3p17]

*DataManagement
FIX: Fixes issues #783 and #781. Bugs in ReplicaManager removePhisicalReplica and getFilesFromDirectory
FIX: Return S_ERROR if missing jobid arguments
NEW: Checksum can be verified during FTS and SRM2Storage 

[v6r3p16]

*DataManagement
FIX: better monitoring of FTS channels 
FIX: Handle properly None value for channels and bandwidths

*Core
FIX: Properly calculate the release notes if there are newer releases in the release.notes file

[v6r3p15]

*DataManagement
FIX: if there is no failed files, put an empty dict

*Transformation
FIX: Wrong calls to TCA::cleanMetadataCatalogFiles


[v6r3p14]

* Core

BUGFIX: ProcessPool.py: clean processing and finalisation
BUGFIX: Pfn.py: don't check for 'FileName' in pfnDict

* DMS

NEW: dirac-dms-show-fts-status.py: script showing last hour history for FTS channels
NEW: TransferDBMonitoringHandler.py: new function exporting FST channel queues
BUGFIX: TransferAgent.py,RemovalAgent.py,RegistrationAgent.py - unlinking of temp proxy files, corection of values sent to gMonitor
BUGFIX: StrategyHandler - new config option 'AcceptableFailedFiles' to unblock scheduling for channels if problematic transfers occured for few files
NEW: TransferAgent,RemovalAgent,RegistrationAgent - new confing options for setting timeouts for tasks and ProcessPool finalisation
BUGFIX: ReplicaManager.py - reverse sort of LFNs when deleting files and directories to avoid blocks
NEW: moved StrategyHandler class def to separate file under DMS/private

* TMS

FIX: TransformationCleaningAgent.py: some refactoring, new way of disabling/enabline execution by 'EnableFlag' config option

[v6r3p13]

*Core
FIX: Added proper ProcessPool checks and finalisation

*DataManagement
FIX: don't set Files.Status to Failed for non-existign files, failover transfers won't go
FIX: remove classmethods here and there to unblock requestHolder
CHANGE: RAB, TA: change task timeout: 180 and 600 (was 600 and 900 respectively)
FIX: sorting replication tree by Ancestor, not hopAncestorgit add DataManagementSystem/Agent/TransferAgent.py
NEW: TA: add finalize
CHANGE: TransferAgent: add AcceptableFailedFiles to StrategyHandler to ban FTS channel from scheduling

[v6r3p12]

*Core
FIX: Platform.py - check if Popen.terminate is available (only from 2.6)

[v6r3p11]

*Core
FIX: ProcessPool with watchdog and timeouts

[v6r3p10]

*StorageManagement
BUGFIX: StorageElement - staging is a Read operation and should be allowed as such

*WMS
BUGFIX: InProcessComputingElement, JobAgent - proper return status code from the job wrapper

*Core
FIX: Platform - manage properly the case of exception in the ldconfig execution

[v6r3p9]

*DMS
FIX: TransferDB.getChannelObservedThroughput - the channelDict was created in a wrong way

[v6r3p8]

*Web
CHANGE: return back to the release web2012041601

[v6r3p7]

*Transformation
FIX: TransformationCleaningAgent - protection from deleting requests with jobID 0 

[v6r3p6]

*Core
FIX: dirac-install-db - proper key argument (follow change in InstallTools)
FIX: ProcessPool - release all locks every time WorkignProcess.run is executed, more fixes to come
FIX: dirac-configure - for Multi-Community installations, all vomsdir/vomses files are now created

*WMS
NEW: SiteDirector - add pilot option with CE name to allow matching of SAM jobs.
BUGFIX: dirac-pilot - SGE batch ID was overwriting the CREAM ID
FIX: PilotDirector - protect the CS master if there are at least 3 slaves
NEW: Watchdog - set LocalJobID in the SGE case

[v6r3p5]

*Core:
BUGFIX: ProcessPool - bug making TaskAgents hang after max cycles
BUGFIX: Graphs - proper handling plots with data containing empty string labels
FIX: GateWay - transfers were using an old API
FIX: GateWay - properly calculate the gateway URL
BUGFIX: Utilities/Pfn.py - bug in pfnunparse() when concatenating Path and FileName

*Accounting
NEW: ReportGenerator - make AccountingDB readonly
FIX: DataCache - set daemon the datacache thread
BUGFIX: BasePlotter - proper handling of the Petabyte scale data

*DMS:
BUGFIX: TransferAgent, RegistrationTask - typos 

[v6r3p4]

*DMS:
BUGFIX: TransferAgent - wrong value for failback in TA:execute

[v6r3p3]

*Configuration
BUGFIX: Operations helper - typo

*DMS:
FIX: TransferAgent - change the way of redirecting request to task

[v6r3p2]

*DMS
FIX: FTSRequest - updating metadata for accouting when finalizing FTS requests

*Core
FIX: DIRAC/__init__.py - default version is set to v6r3

[v6r3p1]

*WMS
CHANGE: Use ResourcesStatus and Resources helpers in the InputDataAgent logic

*Configuration
NEW: added getStorageElementOptions in Resources helper

*DMS
FIX: resourceStatus object created in TransferAgent instead of StrategyHandler

[v6r3]

*Core
NEW: Added protections due to the process pool usage in the locking logic

*Resources
FIX: LcgFileCatalogClient - reduce the number of retries: LFC_CONRETRY = 5 to 
     avoid combined catalog to be stuck on a faulty LFC server
     
*RSS
BUGFIX: ResourceStatus - reworked helper to keep DB connections     

*DMS
BUGFIX: ReplicaManager::CatalogBase::_callFileCatalogFcnSingleFile() - wrong argument

*RequestManagement
FIX: TaskAgents - set timeOut for task to 10 min (15 min)
NEW: TaskAgents - fill in Error fields in case of failing operations

*Interfaces
BUGFIX: dirac-wms-select-jobs - wrong use of the Dirac API

[v6r2p9]

*Core
FIX: dirac-configure - make use of getSEsForSite() method to determine LocalSEs

*WMS
NEW: DownloadInputData,InputDataByProtocol - check Files on Tape SEs are on Disk cache 
     before Download or getturl calls from Wrapper
CHANGE: Matcher - add Stalled to "Running" Jobs when JobLimits are applied   
CHANGE: JobDB - allow to specify required platform as Platform JDL parameter,
        the specified platform is taken into account even without /Resources/Computing/OSCompatibility section

*DMS
CHANGE: dirac-admin-allow(ban)-se - removed lhcb-grid email account by default, 
        and added switch to avoid sending email
FIX: TaskAgents - fix for non-existing files
FIX: change verbosity in failoverReplication 
FIX: FileCatalog - remove properly metadata indices 
BUGFIX: FileManagerBase - bugfix in the descendants evaluation logic  
FIX: TransferAgent and TransferTask - update Files.Status to Failed when ReplicaManager.replicateAndRegister 
     will fail completely; when no replica is available at all.

*Core
FIX: dirac-pilot - default lcg bindings version set to 2012-02-20

[v6r2p8]

*DMS:
CHANGE: TransferAgent - fallback to task execution if replication tree is not found

[v6r2p7]

*WMS
BUGFIX: SiteDirector - wrong CS option use: BundleProxy -> HttpProxy
FIX: SiteDirector - use short lines in compressed/encoded files in the executable
     python script

[v6r2p6]

*DataManagement
FIX: Bad logic in StrategyHandler:MinimiseTotalWait

*Core
CHANGE: updated GGUS web portal URL

*RSS
BUGFIX: meta key cannot be reused, it is popped from dictionary

*Framework
FIX: The Gateway service does not have a handler
NEW: ConfingTemplate entry for Gateway
FIX: distribution notes allow for word wrap

*WorkloadManagement
FIX: avoid unnecessary call if no LFN is left in one of the SEs
FIX: When Uploading job outputs, try first Local SEs, if any


[v6r2p5]

*RSS
BUGFIX: several minor bug fixes

*RequestManagement
BUGFIX: RequestDBMySQL - removed unnecessary request type check

*DMS
BUGFIX: FileCatalogClienctCLI - wrong evaluation of the operation in the find command
NEW: FileCatalog - added possibility to remove specified metadata for a given path 
BUGFIX: ReplicaManager - wrong operation order causing failure of UploadLogFile module

*Core
NEW: dirac-install - generate cshrc DIRAC environment setting file for the (t)csh 

*Interfaces
CHANGE: Job - added InputData to each element in the ParametricInputData

*WMS
CHANGE: dirac-jobexec - pass ParametericInputData to the workflow as a semicolon separated string

[v6r2p4]

*WMS
BUGFIX: StalledJobAgent - protection against jobs with no PilotReference in their parameters
BUGFIX: WMSAdministratorHandler - wrong argument type specification for getPilotInfo method

*StorageManagement
BUGFIX: RequestFinalizationAgent - no method existence check when calling RPC method

[v6r2p3]

*WMS
CHANGE: Matcher - fixed the credentials check in requestJob() to simplify it

*ConfigurationSystem
CHANGE: Operations helper - fix that allow no VO to be defined for components that do not need it

*Core
BUGFIX: InstallTools - when applying runsvctrl to a list of components make sure that the config server is treated first and the sysadmin service - last
        
[v6r2p2]

*WMS
BUGFIX: Matcher - restored logic for checking private pilot asking for a given DN for belonging to the same group with JOB_SHARING property.

[v6r2p1]

*RequestManagementSystem
BUGFIX: RequestCleaningAgent - missing import of the "second" interval definition 

[v6r2]

*General
FIX: replaced use of exec() python statement in favor of object method execution

*Accounting
CHANGE: Accounting 'byte' units are in powers of 1000 instead of powers of 1024 (closes #457)

*Core
CHANGE: Pfn.py - pfnparse function rewritten for speed up and mem usage, unit test case added
FIX: DISET Clients are now thread-safe. Same clients used twice in different threads was not 
closing the previous connection
NEW: reduce wait times in DISET protocol machinery to improve performance    
NEW: dirac-fix-mysql-script command to fix the mysql start-up script for the given installation
FIX: TransferClient closes connections properly
FIX: DISET Clients are now thread-safe. Same client used twice in different threads will not close the previous connection
CHANGE: Beautification and reduce wait times to improve performance
NEW: ProcessPool - added functionality to kill all children processes properly when destroying ProcessPool objects
NEW: CS Helper for LocalSite section, with gridEnv method
NEW: Grid module will use Local.gridEnv if nothing passed in the arguments
CHANGE: Add deprecated sections in the CS Operations helper to ease the transition
FIX: dirac-install - execute dirac-fix-mysql-script, if available, to fix the mysql.server startup script
FIX: dirac-distribution - Changed obsoleted tar.list file URL
FIX: typo in dirac-admin-add-host in case of error
CHANGE: dirac-admin-allow(ban)-se - use diracAdmin.sendMail() instead of NotificationClient.sendMail()

*Framework
BUGFIX: UserProfileDB - no more use of "type" variable as it is a reserved keyword 

*RequestManagement:
FIX: RequestDBFile - more consistent treatment of requestDB Path
FIX: RequestMySQL - Execution order is evaluated based on not Done state of subrequests
NEW: RequestCleaningAgent - resetting Assigned requests to Waiting after a configurable period of time

*RSS
CHANGE: RSS Action now inherits from a base class, and Actions are more homogeneous, they all take a uniform set of arguments. The name of modules has been changed from PolType to Action as well.
FIX: CacheFeederAgent - too verbose messages moved to debug instead of info level
BUGFIX: fixed a bug preventing RSS clients to connect to the services     
FIX: Proper services synchronization
FIX: Better handling of exceptions due to timeouts in GOCDBClient   
FIX: RSS.Notification emails are sent again
FIX: Commands have been modified to return S_OK, S_ERROR inside the Result dict. This way, policies get a S_ERROR / S_OK object. CacheFeederAgent has been updated accordingly.
FIX: allow clients, if db connection fails, to reconnect ( or at least try ) to the servers.
CHANGE: access control using CS Authentication options. Default is SiteManager, and get methods are all.
BUGFIX: MySQLMonkey - properly escaped all parameters of the SQL queries, other fixes.
NEW: CleanerAgent renamed to CacheCleanerAgent
NEW: Updated RSS scripts, to set element statuses and / or tokens.
NEW: Added a new script, dirac-rss-synch
BUGFIX: Minor bugfixes spotted on the Web development
FIX: Removed useless decorator from RSS handlers
CHANGE: ResourceStatus helper tool moved to RSS/Client directory, no RSS objects created if the system is InActive
CHANGE: Removed ClientFastDec decorator, using a more verbose alternative.
CHANGE: Removed useless usage of kwargs on helper functions.  
NEW: added getSESitesList method to RSSClient      
FIX: _checkFloat() checks INTEGERS, not datetimes

*DataManagement
CHANGE: refactoring of DMS agents executing requests, allow requests from arbitrary users
NEW: DFC - allow to specify multiple replicas, owner, mode when adding files
CHANGE: DFC - optimization of the directory size evaluation
NEW: Added CREATE TEMPORARY TABLES privilege to FileCatalogDB
CHANGE: DFC - getCatalogCounters() update to show numbers of directories
NEW: lfc_dfc_copy script to migrate data from LFC to DFC
FIX: dirac-dms-user-lfns - fixed the case when the baseDir is specified
FIX: FTS testing scripts were using sys.argv and getting confused if options are passed
NEW: DFC - use DirectoryUsage tables for the storage usage evaluations
NEW: DFC - search by metadata can be limited to a given directory subtree
NEW: DFC - search by both directory and file indexed metadata
BUGFIX: DFC - avoid crash if no directories or files found in metadata query
NEW: DFC FileCatalogHandler - define database location in the configuration
NEW: DFC - new FileCatalogFactory class, possibility to use named DFC services
FIX: FTSMonitor, FTSRequest - fixes in handling replica registration, setting registration requests in FileToCat table for later retry
FIX: Failover registration request in the FTS agents.      
FIX: FTSMonitor - enabled to register new replicas if even the corresponding request were removed from the RequestManagement 
FIX: StorageElement - check if SE has been properly initialized before executing any method     
CHANGE: LFC client getReplica() - make use of the new bulk method lfc.lfc_getreplicasl()
FIX: LFC client - protect against getting None in lfc.lfc_readdirxr( oDirectory, "" )  
FIX: add extra protection in dump method of StorageElement base class
CHANGE: FailoverTransfer - create subrequest per catalog if more than one catalog

*Interface
NEW: Job.py - added method to handle the parametric parameters in the workflow. They are made available to the workflow_commons via the key 'GenericParameters'.
FIX: Dirac.py - fix some type checking things
FIX: Dirac.py - the addFile() method can now register to more than 1 catalog.

*WMS
FIX: removed dependency of the JobSchedulingAgent on RSS. Move the getSiteTier functionality to a new CS Helper.
FIX: WMSAdministratorHandler - Replace StringType by StringTypes in the export methods argument type
FIX: JobAgent - Set explicitly UseServerCertificate to "no" for the job executable
NEW: dirac-pilot - change directory to $OSG_WN_TMP on OSG sites
FIX: SiteDirector passes jobExecDir to pilot, this defaults to "." for CREAM CEs. It can be set in the CS. It will not make use of $TMPDIR in this case.
FIX: Set proper project and release version to the SiteDirector     
NEW: Added "JobDelay" option for the matching, refactored and added CS options to the matcher
FIX: Added installation as an option to the pilots and random MyProxyServer
NEW: Support for parametric jobs with parameters that can be of List type

*Resources
NEW: Added SSH Grid Engine Computing Element
NEW: Added SSH Computing Element
FIX: make sure lfc client will not try to connect for several days

*Transformation
FIX: TransformationDB - in setFileStatusForTransformation() reset ErrorCount to zero if "force" flag and    the new status is "unused"
NEW: TransformationDB - added support for dictionary in metadata for the InputDataQuery mechanism     

[v6r1p13]

*WMS
FIX: JobSchedulingAgent - backported from v6r2 use of Resources helper

[v6r1p12]

*Accounting
FIX: Properly delete cached plots

*Core
FIX: dirac-install - run externals post install after generating the versions dir

[v6r1p11]

*Core
NEW: dirac-install - caches locally the externals and the grid bundle
FIX: dirac-distribution - properly generate releasehistory and releasenotes

[v6r1p10]

*WorloadManagement
FIX: JobAgent - set UseServerCertificate option "no" for the job executable

[v6r1p9]

*Core
FIX: dirac-configure - set the proper /DIRAC/Hostname when defining /LocalInstallation/Host

*DataManagement
FIX: dirac-dms-user-lfns - fixed the case when the baseDir is specified
BUGFIX: dirac-dms-remove-files - fixed crash in case of returned error report in a form of dictionary 

[v6r1p8]

*Web
FIX: restored Run panel in the production monitor

*Resources
FIX: FileCatalog - do not check existence of the catalog client module file

[v6r1p7]

*Web
BUGFIX: fixed scroll bar in the Monitoring plots view

[v6r1p6]

*Core
FIX: TransferClient closes connections properly

[v6r1p5]

*Core
FIX: DISET Clients are now thread-safe. Same clients used twice in different threads was not 
     closing the previous connection
NEW: reduce wait times in DISET protocol machinery to improve performance   

[v6r1p4]

*RequestManagement
BUGFIX: RequestContainer - in isSubRequestDone() treat special case for subrequests with files

*Transformation
BUGFIX: TransformationCleaningAgent - do not clear requests for tasks with no associated jobs

[v6r1p3]

*Framework
NEW: Pass the monitor down to the request RequestHandler
FIX: Define the service location for the monitor
FIX: Close some connections that DISET was leaving open

[v6r1p2]

*WorkloadManagement
BUGFIX: JobSchedulingAgent - use getSiteTiers() with returned direct value and not S_OK

*Transformation
BUGFIX: Uniform use of the TaskManager in the RequestTaskAgent and WorkflowTaskAgent

[v6r1p1]

*RSS
BUGFIX: Alarm_PolType now really send mails instead of crashing silently.

[v6r1]

*RSS
CHANGE: Major refactoring of the RSS system
CHANGE: DB.ResourceStatusDB has been refactored, making it a simple wrapper round ResourceStatusDB.sql with only four methods by table ( insert, update, get & delete )
CHANGE: DB.ResourceStatusDB.sql has been modified to support different statuses per granularity.
CHANGE: DB.ResourceManagementDB has been refactored, making it a simple wrapper round ResourceStatusDB.sql with only four methods by table ( insert, update, get & delete )
CHANGE: Service.ResourceStatusHandler has been refactored, removing all data processing, making it an intermediary between client and DB.
CHANGE: Service.ResourceManagementHandler has been refactored, removing all data processing, making it an intermediary between client and DB.
NEW: Utilities.ResourceStatusBooster makes use of the 'DB primitives' exposed on the client and does some useful data processing, exposing the new functions on the client.
NEW: Utilities.ResourceManagementBooster makes use of the 'DB primitives' exposed on the client and does some useful data processing, exposing the new functions on the client.
CHANGE: Client.ResourceStatusClient has been refactorerd. It connects automatically to DB or to the Service. Exposes DB and booster functions.
CHANGE: Client.ResourceManagementClient has been refactorerd. It connects automatically to DB or to the Service. Exposes DB and booster functions.
CHANGE: Agent.ClientsCacheFeederAgent renamed to CacheFeederAgent. The name was not accurate, as it also feeds Accouting Cache tables.
CHANGE: Agent.InspectorAgent, makes use of automatic API initialization.
CHANGE: Command. refactor and usage of automatic API initialization.
CHANGE: PolicySystem.PEP has reusable client connections, which increase significantly performance.
CHANGE: PolicySystem.PDP has reusable client connections, which increase significantly performance.
NEW: Utilities.Decorators are syntactic sugar for DB, Handler and Clients.
NEW: Utilities.MySQLMonkey is a mixture of laziness and refactoring, in order to generate the SQL statements automatically. Not anymore sqlStatemens hardcoded on the RSS.
NEW: Utilities.Validator are common checks done through RSS modules
CHANGE: Utilities.Synchronizer syncs users and DIRAC sites
CHANGE: cosmetic changes everywhere, added HeadURL and RCSID
CHANGE: Removed all the VOExtension logic on RSS
BUGFIX: ResourceStatusHandler - getStorageElementStatusWeb(), access mode by default is Read
FIX: RSS __init__.py will not crash anymore if no CS info provided
BUGFIX: CS.getSiteTier now behaves correctly when a site is passed as a string

*dirac-setup-site
BUGFIX: fixed typos in the Script class name

*Transformation
FIX: Missing logger in the TaskManager Client (was using agent's one)
NEW: Added UnitTest class for TaskManager Client

*DIRAC API
BUGFIX: Dirac.py. If /LocalSite/FileCatalog is not define the default Catalog was not properly set.
FIX: Dirac.py - fixed __printOutput to properly interpret the first argument: 0:stdout, 1:stderr
NEW: Dirac.py - added getConfigurationValue() method

*Framework
NEW: UsersAndGroups agent to synchronize users from VOMRS server.

*dirac-install
FIX: make Platform.py able to run with python2.3 to be used inside dirac-install
FIX: protection against the old or pro links pointing to non-existent directories
NEW: make use of the HTTP proxies if available
FIX: fixed the logic of creating links to /opt/dirac directories to take into account webRoot subdirs

*WorkloadManagement
FIX: SiteDirector - change getVO() function call to getVOForGroup()

*Core:
FIX: Pfn.py - check the sanity of the pfn and catch the erroneous case

*RequestManagement:
BUGFIX: RequestContainer.isSubrequestDone() - return 0 if Done check fails

*DataManagement
NEW: FileCatalog - possibility to configure multiple FileCatalog services of the same type

[v6r0p4]

*Framework
NEW: Pass the monitor down to the request RequestHandler
FIX: Define the service location for the monitor
FIX: Close some connections that DISET was leaving open

[v6r0p3]

*Framework
FIX: ProxyManager - Registry.groupHasProperties() wasn't returning a result 
CHANGE: Groups without AutoUploadProxy won't receive expiration notifications 
FIX: typo dirac-proxy-info -> dirac-proxy-init in the expiration mail contents
CHANGE: DISET - directly close the connection after a failed handshake

[v6r0p2]

*Framework
FIX: in services logs change ALWAYS log level for query messages to NOTICE

[v6r0p1]

*Core
BUGFIX: List.uniqueElements() preserves the other of the remaining elements

*Framework
CHANGE: By default set authorization rules to authenticated instead of all
FIX: Use all required arguments in read access data for UserProfileDB
FIX: NotificationClient - dropped LHCb-Production setup by default in the __getRPSClient()

[v6r0]

*Framework
NEW: DISET Framework modified client/server protocol, messaging mechanism to be used for optimizers
NEW: move functions in DIRAC.Core.Security.Misc to DIRAC.Core.Security.ProxyInfo
CHANGE: By default log level for agents and services is INFO
CHANGE: Disable the log headers by default before initializing
NEW: dirac-proxy-init modification according to issue #29: 
     -U flag will upload a long lived proxy to the ProxyManager
     If /Registry/DefaultGroup is defined, try to generate a proxy that has that group
     Replaced params.debugMessage by gLogger.verbose. Closes #65
     If AutoUploadProxy = true in the CS, the proxy will automatically be uploaded
CHANGE: Proxy upload by default is one month with dirac-proxy-upload
NEW: Added upload of pilot proxies automatically
NEW: Print info after creating a proxy
NEW: Added setting VOMS extensions automatically
NEW: dirac-proxy-info can also print the information of the uploaded proxies
NEW: dirac-proxy-init will check that the lifetime of the certificate is less than one month and advise to renew it
NEW: dirac-proxy-init will check that the certificate has at least one month of validity
FIX: Never use the host certificate if there is one for dirac-proxy-init
NEW: Proxy manager will send notifications when the uploaded proxies are about to expire (configurable via CS)
NEW: Now the proxyDB also has a knowledge of user names. Queries can use the user name as a query key
FIX: ProxyManager - calculate properly the dates for credentials about to expire
CHANGE: ProxyManager will autoexpire old proxies, also auto purge logs
CHANGE: Rename dirac-proxy-upload to dirac-admin-proxy-upload
NEW: dirac-proxy-init will complain if the user certificate has less than 30 days
CHANGE: SecurityLogging - security log level to verbose
NEW: OracleDB - added Array type 
NEW: MySQL - allow definition of the port number in the configuration
FIX: Utilities/Security - hash VOMS Attributes as string
FIX: Utilities/Security - Generate a chain hash to discover if two chains are equal
NEW: Use chain has to discover if it has already been dumped
FIX: SystemAdministrator - Do not set  a default lcg version
NEW: SystemAdministrator - added Project support for the sysadmin
CHANGE: SysAdmin CLI - will try to connect to the service when setting the host
NEW: SysAdmin CLI - colorization of errors in the cli
NEW: Logger - added showing the thread id in the logger if enabled
     
*Configuration
NEW: added getVOfromProxyGroup() utility
NEW: added getVoForGroup() utility, use it in the code as appropriate
NEW: added Registry and Operations Configuration helpers
NEW: dirac-configuration-shell - a configuration script for CS that behaves like an UNIX shellCHANGE: CSAPI - added more functionality required by updated configuration console
NEW: Added possibility to define LocalSE to any Site using the SiteLocalSEMapping 
     section on the Operations Section     
NEW: introduce Registry/VO section, associate groups to VOs, define SubmitPools per VO
FIX: CE2CSAgent - update the CEType only if there is a relevant info in the BDII  

*ReleaseManagement
NEW: release preparations and installation tools based on installation packages
NEW: dirac-compile-externals will try go get a DIRAC-free environment before compiling
NEW: dirac-disctribution - upload command can be defined via defaults file
NEW: dirac-disctribution - try to find if the version name is a branch or a tag in git and act accordingly
NEW: dirac-disctribution - added keyword substitution when creating a a distribution from git
FIX: Install tools won't write HostDN to the configuration if the Admin username is not set 
FIX: Properly set /DIRAC/Configuration/Servers when installing a CS Master
FIX: install_site.sh - missing option in wget for https download: --no-check-certificate
FIX: dirac-install-agent(service) - If the component being installed already has corresponding 
     CS section, it is not overwritten unless explicitly asked for
NEW: dirac-install functionality enhancement: start using the switches as defined in issue #26;
CHANGE: dirac-install - write the defaults if any under defaults-.cfg so dirac-configure can 
        pick it up
FIX: dirac-install - define DYLD_LIBRARY_PATH ( for Mac installations )     
NEW: dirac-install - put all the goodness under a function so scripts like lhcb-proxy-init can use it easily
FIX: dirac-install - Properly search for the LcgVer
NEW: dirac-install will write down the releases files in -d mode   
CHANGE: use new dirac_install from gothub/integration branch in install_site.sh
NEW: Extensions can request custom external dependencies to be installed via pip when 
     installing DIRAC.
NEW: LCG bundle version can be defined on a per release basis in the releases.cfg 
NEW: dirac-deploy-scripts - when setting the lib path in the deploy scripts. 
     Also search for subpaths of the libdir and include them
NEW: Install tools - plainly separate projects from installations

*Accounting
CHANGE: For the WMSHistory type, send as JobSplitType the JobType
CHANGE: Reduced the size of the max key length to workaround mysql max bytes for index problem
FIX: Modified buckets width of 1week to 1 week + 1 day to fix summer time end week (1 hour more )

*WorkloadManagement
CHANGE: SiteDirector - simplified executable generation
NEW: SiteDirector - few more checks of error conditions   
NEW: SiteDirector - limit the queue max length to the value of MaxQueueLengthOption 
     ( 3 days be default )
BUGFIX: SiteDirector - do not download pilot output if the flag getPilotOutput is not set     
NEW: JobDB will extract the VO when applying DIRAC/VOPolicy from the proper VO
FIX: SSHTorque - retrieve job status by chunks of 100 jobs to avoid too long
NEW: glexecComputingElement - allow glexecComputingElement to "Reschedule" jobs if the Test of
     the glexec fails, instead of defaulting to InProcess. Controlled by
     RescheduleOnError Option of the glexecComputingElement
NEW: SandboxStore - create a different SBPath with the group included     
FIX: JobDB - properly treat Site parameter in the job JDL while rescheduling jobs
NEW: JobSchedulingAgent - set the job Site attribute to the name of a group of sites corresponding 
     to a SE chosen by the data staging procedure 
CHANGE: TimeLeft - call batch system commands with the ( default ) timeout 120 sec
CHANGE: PBSTimeLeft - uses default CPU/WallClock if not present in the output  
FIX: PBSTimeLeft - proper handling of (p)cput parameter in the batch system output, recovery of the
     incomplete batch system output      
NEW: automatically add SubmitPools JDL option of the job owner's VO defines it     
NEW: JobManager - add MaxParametericJobs option to the service configuration
NEW: PilotDirector - each SubmitPool or Middleware can define TargetGrids
NEW: JobAgent - new StopOnApplicationFailure option to make the agent exiting the loop on application failure
NEW: PilotAgentsDB - on demand retrieval of the CREAM pilot output
NEW: Pilot - proper job ID evaluation for the OSG sites
FIX: ComputingElement - fixed proxy renewal logic for generic and private pilots
NEW: JDL - added %j placeholder in the JDL to be replaced by the JobID
BUGFIX: DownloadInputData - bug fixed in the naming of downloaded files
FIX: Matcher - set the group and DN when a request gets to the matcher if the request is not 
     coming from a pilot
FIX: Matcher = take into account JobSharing when checking the owner for the request
CHANGE: PilotDirector, dirac-pilot - interpret -V flag of the pilot as Installation name

*DataManagement
FIX: FileCatalog/DiractoryLevelTree - consistent application of the max directory level using global 
     MAX_LEVELS variable
FIX: FileCatalog - Directory metadata is deleted together with the directory deletion, issue #40    
CHANGE: FileCatalog - the logic of the files query by metadata revisited to increase efficiency 
FIX: LcgFileCatalog - use lfcthr and call lfcthr.init() to allow multithread
     try the import only once and just when LcgFileCatalogClient class is intantiated
NEW: LcgFileCatalogClient - new version of getPathPermissions relying on the lfc_access method to solve the problem
     of multiple user DNs in LFC.     
FIX: StorageElement - get service CS options with getCSOption() method ( closes #97 )
FIX: retrieve FileCatalogs as ordered list, to have a proper default.
CHANGE: FileCatalog - allow up to 15 levels of directories
BUGFIX: FileCatalog - bug fixes in the directory removal methods (closes #98)
BUGFIX: RemovalAgent - TypeError when getting JobID in RemovalAgent
BUGFIX: RemovalAgent - put a limit to be sure the execute method will end after a certain number of iterations
FIX: DownloadInputData - when files have been uploaded with lcg_util, the PFN filename
     might not match the LFN file name
FIX: putting FTSMonitor web page back
NEW: The default file catalog is now determined using /LocalSite/FileCatalog. The old behavior 
     is provided as a fallback solution
NEW: ReplicaManager - can now deal with multiple catalogs. Makes sure the surl used for removal is 
the same as the one used for registration.   
NEW: PoolXMLCatalog - added getTypeByPfn() function to get the type of the given PFN  
NEW: dirac-dms-ban(allow)-se - added possibility to use CheckAccess property of the SE

*StorageManagement
FIX: Stager - updateJobFromStager(): only return S_ERROR if the Status sent is not
recognized or if a state update fails. If the jobs has been removed or
has moved forward to another status, the Stager will get an S_OK and
should forget about the job.
NEW: new option in the StorageElement configuration "CheckAccess"
FIX: Requests older than 1 day, which haven't been staged are retried. Tasks older than "daysOld" 
     number of days are set to Failed. These tasks have already been retried "daysOld" times for staging.
FIX: CacheReplicas and StageRequests records are kept until the pin has expired. This way the 
     StageRequest agent will have proper accounting of the amount of staged data in cache.
NEW: FTSCleaningAgent will allow to fix transient errors in RequestDB. At the moment it's 
     only fixing Requests for which SourceTURL is equal to TargetSURL.
NEW: Stager - added new command dirac-stager-stage-files          
FIX: Update Stager code in v6 to the same point as v5r13p37
FIX: StorageManager - avoid race condition by ensuring that Links=0 in the query while removing replicas

*RequestManagement
FIX: RequestDBFile - get request in chronological order (closes issue #84)
BUGFIX: RequestDBFile - make getRequest return value for getRequest the same as for

*ResourceStatusSystem
NEW: Major code refacoring. First refactoring of RSS's PEP. Actions are now function 
     defined in modules residing in directory "Actions".
NEW: methods to store cached environment on a DB and ge them.
CHANGE: command caller looks on the extension for commands.
CHANGE: RSS use now the CS instead of getting info from Python modules.
BUGFIX: Cleaned RSS scripts, they are still prototypes
CHANGE: PEP actions now reside in separate modules outside PEP module.
NEW: RSS CS module add facilities to extract info from CS.
CHANGE: Updating various RSS tests to make them compatible with
changes in the system.
NEW: CS is used instead of ad-hoc configuration module in most places.
NEW: Adding various helper functions in RSS Utils module. These are
functions used by RSS developers, including mainly myself, and are
totally independant from the rest of DIRAC.
CHANGE: Mostly trivial changes, typos, etc in various files in RSS     
CHANGE: TokenAgent sends e-mails with current status   

*Transformation
CHANGE: allow Target SE specification for jobs, Site parameter is not set in this case
CHANGE: TransformationAgent  - add new file statuses in production monitoring display
CHANGE: TransformationAgent - limit the number of files to be treated in TransformationAgent 
        for replication and removal (default 5000)
BUGFIX: TransformationDB - not removing task when site is not set
BUGFIX: TransformationCleaningAgent - archiving instead of cleaning Removal and Replication 
        transformations 
FIX: TransformationCleaningAgent - kill jobs before deleting them        

*Workflow
NEW: allow modules to define Input and Output parameters that can be
     used instead of the step_commons/workflow_commons (Workflow.py, Step.py, Module.py)

*Various fixes
BUGFIX: Mail.py uses SMTP class rather than inheriting it
FIX: Platform utility will properly discover libc version even for the new Ubuntu
FIX: Removed old sandbox and other obsoleted components<|MERGE_RESOLUTION|>--- conflicted
+++ resolved
@@ -1,4 +1,3 @@
-<<<<<<< HEAD
 [v6r18-pre9]
 
 FIX: In multiple places - use systemCall() rather than shellCall() to avoid
@@ -35,7 +34,7 @@
 *Interfaces
 CHANGE: Dirac API - expose the protocol parameter of getAccessURL()
 CHANGE: Dirac API - added runLocal as an API method
-=======
+
 [v6r17p18]
 
 *DMS
@@ -49,7 +48,6 @@
 *WMS
 FIX: JobScheduling - added CS option to flag checking only replicas at tape SEs;
      fail jobs with input data not available in the File Catalog        
->>>>>>> 5778689b
 
 [v6r17p17]
 
