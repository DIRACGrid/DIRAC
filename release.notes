<<<<<<< HEAD
[v7r2-pre7]

FIX: python 2-3 compatibility fixes

*Core
FIX: (#4283) Added protection against empty certificates directory in dirac-install

*WMS
NEW: (#4367) Added option "CompressJDLs" to JobDB, which compresses JDLs before they are
     added to the JobJDLs table

*ResourceStatusSystem
CHANGE: (#4235) Removes locals() way of passing parameters

*tests
NEW: (#4179) Set up Gitlab CI pipeline using Docker containers

[v7r1-pre23]
=======
[v7r1-pre24]
>>>>>>> 74787e7a

NEW: Add environment.yml file for preparing an environment with conda
CHANGE: (#4507) autopep8 for the entire code stack

*Core
NEW: initial support for mysql8
NEW: (#4236) DISET - pass the client DIRAC version as part of the request description structure
NEW: (#4274) Allow installation from a local directory
FIX: (#4289) Use subprocess32 if possible for significantly better performance
FIX: (#4289) TypeLoader should not be a singleton as it has a cache
CHANGE: (#4362) RPC parameters are cast to list/tuples when needed
FIX: (#4410) M2Crypto transport cast socket.error to strings
CHANGE: (#4410) (JSON) rpcStub uses list instead of tuples
NEW: (#4410) add utilities for JSON Serialization (strToIntDict and ignoreEncodeWarning)
CHANGE: (#4354) ThreadPool - replaced by ThreadPoolExecutor(native python)
FIX: (#4439) MySQLDB _connect method
NEW: (#4510) Removed dirac-distribution (use docker image)
CHANGE: (#4491) Streamline of CS helpers for sites and computing elements
NEW: (#4538) MixedEncode - allows for json serialization transition

*Configuration
CHANGE: (#4157) add new helper methods for IdP/Proxy Providers, OAuthManager. Add methods that 
        read DN options in dirac user section
NEW: (#4241) Slave configuration servers are automatically updated as part of the new configuration 
     changes commit
NEW: (#4241) Configuration Server - added forceGlobalConfigurationUpdate() interface to force all 
     registered service to update their configuration
NEW: (#4257) Add search emails for group method in Registry
NEW: (#4397) ConfigurationClient - added getOptionsDictRecursively method, add docs

*Framework
CHANGE: (#4157) add possibility to work with Proxy Providers and "clean" proxy without 
        voms/dirac extensions
NEW: (#4257) Filter of duplicate mails in Notification
FIX: (#4257) Optimize test in NotificationHandler
FIX: (#4289) Avoid leaking std(in|out|err) file handles when running runsvdir
CHANGE: (#4362) BundleDeliveryFramework uses list instead of tuple
CHANGE: (#4410) (JSON) use of list instead of tuples for SecurityLog

*WMS
CHANGE: (#4362) SandboxStoreClient uses list instead of tuple
CHANGE: (#4396) Removed outdated PilotMonitorAgent
CHANGE: (#4410) (JSON) use of list instead of tuples for JobReport and Watchdog
CHANGE: (#4416) As explained in #4412, Completed jobs is used as major status for jobs during
        completion while it is also used for jobs that have a pending request and require a further
        action before being Done or Failed.
CHANGE: (#4416) Completing jobs are treated exactly like Running jobs, i.e. set Stalled if they
        didn't give sign of life, and are not set Failed directly as before. Jobs to be checked
        are those that had not sent a heartbeat within the stalledTime period, in order to reduce
        the number of jobs to check.
NEW: (#4416) Created a file JobStatus.py for replacing the literal job statuses, and updated many
        modules using these new variables. Note that there are still many others to change, but
        could be done gradually...
FIX: (#4451) StalledJobAgent - use int factor to the seconds time delta
FIX: (#4451) ProxyDB - set UserName in setPersistencyFlag() if it is a first record in ProxyDB_Proxies
FIX: (#4514) JobWrapper: try to send the failover requests BEFORE declaring the job status
FIX: (#4514) JobAgent: do not override the job status after the job has finished

*DMS
CHANGE: (#4243) FileCatalog - standard components are loaded using ObjectLoader mechanism
NEW: (#4279) FileCatalog - added VOMSSecurityManager class
CHANGE: (#4279) FileCatalog - dropped PolicyBasedSecurityManager and VOMSPolicy classes
CHANGE: (#4410) (JSON) correct casts for serialization for FTS
CHANGE: (#4364) remove all the SE mangling in the DFC (SEPrefix, resolvePFN, SEDefinition)
CHANGE: (#4423) FileMetadata - split getFileMetadataFields into getFileMetadataFields and _getFileMetadataFields
CHANGE: (#4423) DirectoryMetadata - split getMetadataFields into getMetadataFields and _getMetadataFields
NEW: (#4465) FileCatalog - a FileMetadata and DirectoryMetadata multi VO targeted plug-in wrappers for
     user metadata operations.
FIX: (#4535) StorageElement - do not return negative values in getFreeDiskSpace()

*RMS
CHANGE: (#4410) (JSON) correct casts for serialization
FIX: (#4517) When finalising the request, one should take into account the fact that if the job is
     Stalled one must find its previous status. This is fixed in ReqClient

*Resources
NEW: (#4157) ProxyProvider resources with implementation for DIRAC CA and PUSP proxy providers
NEW: (#4276) IdProvider resources to represent external user identity providers
FIX: (#4455) discrepancy in CE._reset() methods return value in different CE implementations

*RSS
CHANGE: (#4362) SQL query orders using list instead of tuples
CHANGE: (#4410) (JSON) db ordering uses list instead of tuples
FIX: (#4462) convert the dictionary keys to number, when it is required.
CHANGE: (#4463) Dynamically load database handlers for ResourceStatus and ResourceManagement modules in
         preparation for a schema changes needed by multi-VO versions of these.


*StorageManagement
CHANGE: (#4410) (JSON) use lists instead of tuples

*tests
CHANGE: (#4279) use VOMSSecurityManager for integration instead of PolicyBasedSecurityManager/VOMSPolicy
FIX: (#4284) DMS client tests to use DIRAC user name, rather than the local system user name
NEW: (#4289) CI for unit/lint/integration testing with GitHub actions
NEW: (#4289) Start using shell linting of the test scripts
FIX: (#4289) Exit quickly if the installation fails to make it easier to find issues
CHANGE: (#4410) call pytest directly instead of as a module
FIX: (#4426) restored system test, moved Jenkins test to appropriate location
CHANGE: (#4439) integrate test_MySQLDB to all_integration_server_tests

*tests
FIX: (#4469) ProxyDB integration tests fixed for the M2Crypto case

*docs
NEW: (#4289) Document how to run integration tests in docker

[v7r0p20]

*Core
FIX: (#4531) Mail.py - add SMTP parameters

*DMS
CHANGE: (#4528) FTS3 - failoverTransfer sleep & retries in case of FC unavailability

*Resources
NEW: (#4529) WLCGAccountingHTTPJson occupancy plugin

*TS
CHANGE: (#4525) clean the DataFiles table when cleaning a Transformation

[v7r0p19]

*DMS
CHANGE: (#4505) explicitly delegate the proxy to FTS3 with a configurable lifetime
NEW: (#4519) S3 storage support

*RSS
FIX: (#4520) correct verbosity (avoid non-necessary warnings)

*docs
NEW: (#4520) Minimal documentation on Bdii2CSAgent and GOCDB2CSAgent

[v7r0p18]

*Interfaces
CHANGE: (#4502) run jobs locally: use $DIRAC for $DIRACROOT

*Docs
NEW: (#4513) add recommonmark extension to allow use of markdown files in the documenation

[v7r0p17]

*WMS
FIX: (#4496) PilotCS2Json: fix writing of local pilot.json file, which is used to calculate the hash
FIX: (#4496) PilotCS2Json: write checksum file in text mode

*DMS
FIX: (#4476) StorageElementHandler: removed ignoreMaxStorageSize flag from getTotalDiskSpace and getFreeDiskSpace

*Resources
FIX: (#4499) Slurm Resource Usage

[v7r0p16]

*Core
CHANGE: (#4482) TimeLeft modules become ResourceUsage and inherit from an abstract module called ResourceUsage
NEW: (#4482) TimeLeft/SLURMResourceUsage module to get resource usage from a SLURM installation
CHANGE: (#4482) Move TimeLeft from Core/Utilities to Resources/Computing/BatchSystems

*WMS
NEW: (#4493) Add checksum calculation for PilotCSToJsonSynchroniser
NEW: (#4493) Add checksum checks to PilotWrapper
FIX: (#4493) Fix download checks in PilotWrapper in case the webserver does not return 404 but not the expected file content either.

*Resources
FIX: (#4482) LocalCE: proxy submission and getJobStatus
FIX: (#4482) Slurm getJobStatus() making use of sacct
FIX: (#4466) Stomp reconnection only reconnect the connection that dropped

[v7r0p15]

*Accounting
NEW: (#4464) StorageOccupancy accounting

*RSS
NEW: (#4464) FreeDiskSpaceCommand used to fill the StorageOccupancy accounting
CHANGE: (#4464) FreeDiskSpaceCommand can clean the from not-anymore-existing SEs

*WMS
CHANGE: (#4471) Optimizer: treat input sandboxes uploaded as LFNs ad Input Data

[v7r0p14]

*Framework
CHANGE: (#4458) Remove LHCb specific code used to install cx_Oracle

*Core
CHANGE: (#4460) agents exit with sys.exit(2) in case of errors

*Resources
CHANGE: (#4460) InProcess CE correctly reports number of processors available

*WMS
FIX: (#4454) PilotWrapper: try to untar also with system tar

[v7r0p13]

*Core
FIX: (#4448) SubProcess: rewritten function for getting child PIDs

*ResourceStatusSystem
NEW: (#4419) Backported GGUSTicketsPolicy from LHCb
CHANGE: (#4419) removed dangerous script dirac-rss-policy-manager

*tests
NEW: (#4429) Allow extensions to extend the continuous integration tests

*docs
NEW: (#4431) dirac-doc-get-release-notes can take a sinceLatestTag option, header and footer messages,
     and can create github/gitlab release

[v7r0p12]

*WMS
FIX: (#4432) Better logging for WMS Optimizers
NEW: (#4435) PilotCS2JSONSynchronizer: added options pilotRepoBranch and pilotVORepoBranch

*DMS
FIX: (#4436) dirac-dms-clean-directory: also works on single empty directory, fixes #4420

*Framework
FIX: (#4436) dirac-install-component: fix bug prohibiting use of the -m/--module parameter

*tests
NEW: (#4429) Allow extensions to extend the continuous integration tests
NEW: (#4433) added README.rst for every subdirectory

*docs
FIX: (#4438) update notes for dirac-distribution (add extensions)

[v7r0p11]

*Core
FIX: (#4411) Make dirac-install tool python 3 compatible
NEW: (#4409) Allow --dirac-os-version argument to dirac-install.py to be a path or URL to a tarball

[v7r0p10]

*Core
FIX: (#4394) RequestHandler - fix log output for the case where the ActionTuple is actually a string
FIX: (#4394) AuthManager - manage the case where ExtraCredentials are in a form of a list
NEW: (#4379) dirac-install accepts userEnvVariables switch, adds user-requested env variables
     to *rc* files

*WMS
FIX: (#4404) Fix the matching delay functionality, fixes #2983
NEW: (#4403) JobCleaningAgent: Add possibility to remove HeartBeatLoggingInfo before jobs are
     completely removed.
FIX: (#4394) SiteDirector - do not add downloading files ti the pilot if Pilot3 flag is False
FIX: (#4390) Watchdog: get the CPU consumed by children processes too
FIX: (#4370) SiteDirector: Pilot3 option easier to interpret
CHANGE: (#4338) getStatus method in ARC CE now uses a JobSupervisor to get status of multiple pilots at once.
CHANGE: (#4338) SiteDirector.updatePilotStatus has been parallelized using threads.
NEW: (#4338) AvailableSlotsUpdateCycleFactor is a parameter part of the configuration allowing to control
     the rate of the update of the available slots in the queues.
FIX: (#4338) Revert to queueCECache being an object attribute to fix the CEs instantiation.

*RMS
CHANGE: (#4400) ReqDB: Add pool_recycle=3600 parameter for sql engine setup, might prevent
        occasional "Mysql Server has gone away" errors

*Resources
FIX: (#4380) ComputingElement classes: use GridEnv if present
CHANGE: (#4360) in HTCondor CEs, the pilot stamps are now used to retrieve outputs and logging info

*DMS
CHANGE: (#4400) FTS3DB: Add pool_recycle=3600 parameter for sql engine setup, might prevent
        occasional "Mysql Server has gone away" errors

*Docs
CHANGE: (#4402) dirac-docs-get-release-notes.py does not require a GITLABTOKEN

[v7r0p9]

*Core
CHANGE: (#4302) Simplify and convert command wrapper scripts to bash. Also removed some obsolete MacOS code.
FIX: (#4361) restore the possibility to set a global timeout for a Client

*DMS
CHANGE: (#4353) FTS3 persistOperation method checks that the caller is allowed to do so
CHANGE: (#4353) FTS3Manager: do not expose updateJobStatus and updateFileStatus on the service
CHANGE: (#4353) FTS3 operation is canceled if the matching request is canceled
CHANGE: (#4353) when a source file does not exist, defunct the FTS3File associated
CHANGE: (#4353) use the JEncode serializer instead of the custom FTS3Serializer
CHANGE: (#4353) cancel an FTS3Job together with its associated FTS3Files if the job is not found on the server

*RSS
CHANGE: (#4336) remove a call to shifterProxy configuration which would not work for multi VO Dirac

*docs
CHANGE: (#4378) using docker images from docker hub

[v7r0p8]

*Configuration
CHANGE: Let update the config, even if the Pilot info is not in the CS

[v7r0p7]

*Core
CHANGE: {bash,tchs,diracos}rc set the PYTHONPATH to only dirac (ignore existing PYTHONPATH)
CHANGE: dirac-configure might work without the need of a proxy
CHANGE: the timeout of an RPC call is always updated

[v7r0p8]

*Configuration
CHANGE: Let update the config, even if the Pilot info is not in the CS

[v7r0p7]

*Core
CHANGE: {bash,tchs,diracos}rc set the PYTHONPATH to only dirac (ignore existing PYTHONPATH)
CHANGE: dirac-configure might work without the need of a proxy
CHANGE: the timeout of an RPC call is always updated

[v7r0p6]

*Core
NEW: Add environment.yml file for preparing an environment with conda
CHANGE: Use subprocess32 if possible for significantly better performance
FIX: TypeLoader should not be a singleton as it has a cache

*FrameworkSystem
FIX: Avoid leaking std(in|out|err) file handles when running runsvdir

*WorkloadManagementSystem
NEW: To activate the pilot logging mechanism the following option must be present in CS: Pilot/PilotLogging with a value set to "true", "yes" or "y".

*Tests
NEW: CI for unit/lint/integration testing with GitHub actions
NEW: Start using shell linting of the test scripts
FIX: Exit quickly if the installation fails to make it easier to find issues

*Docs
NEW: Document how to run integration tests in docker
CHANGE: The options in the command reference sections: 'ignore' and 'scripts', are replaced by 'exclude' and 'manual' respectively. The entries in 'exclude' will now reject scripts that are otherwise picked up by the 'patterns'. Entries in 'manual' will be added to the indexFile, but their rst file has to be provided by hand. Fixes #4345

[v7r0p5]

FIX: changes from v6r22p15 included

[v7r0p4]

*Core
FIX: (#4337) remove unexisting import from dirac-info

*WMS
CHANGE: (#4317) dealing with min and max number of processors from the job

*docs
CHANGE: (#4317) added WMS admin doc (job state machine)

[v7r0p3]

*Core
FIX: (#4298) install_site.sh : set UpdatePilotCStoJSONFile=False for initial installations

*WMS
FIX: (#4294) JobState - restored logic of having database clients at the class level

*TS
CHANGE: (#4308) Rename Operations option Productions/ProductionFilesMaxResetCounter to Transformations/FilesMaxResetCounter

*Resources, WMS, tests
CHANGE: (#4295) save the number of processors as jobLimits in pilot cfg

*tests
CHANGE: (#4291) removed pilot2 tests

*docs
NEW: (#4309) Added how to create a dedicated dirac file catalog

[v7r0p2]

*Accounting
FIX: (#4290) Allow longer user and site names.

*WMS
NEW: (#4287) dirac-wms-get-wn and dirac-wms-pilot-job-info scripts (ported from LHCbDIRAC)

*docs
CHANGE: (#4266) the AdministratorGuide has been restructured

[v7r0p1]

FIX: Removing some deprecated codes

[v7r0]

FIX: (#3962) use print function instead of print statement
FIX: (#3962) remove the usage of the long suffix to distinguish between long and int
FIX: (#3962) convert octal literals to new syntax
NEW: (#3962) Add pylint test to check python 3 compatibility

*Configuration
CHANGE: (#4249) The flag UpdatePilotCStoJSONFile has been moved to Operations/[]/Pilot section
NEW: (#4255) Resources - added getStorageElements() method

*Framework
CHANGE: (#4180) Removed local MySQL handling (DIRACOS won't have install it)
CHANGE: (#4180) Removed setup of old portal

*Accounting
CHANGE: (Multi)AccountingDB - Grouping Type and Object loader together with the MonitoringSystem ones.

*WorkloadManagementSystem
NEW: Add JobElasticDB.py with getJobParameters and setJobParameter methods to work with ElasticSearch (ES) backend.
NEW: Add gJobElasticDB variable and indicates the activation of ES backend.
CHANGE: Modify export_getJobParameter(s) to report values from ES if available.
CHANGE: (#3748) Reduced (removed, in fact) interactions of Optimizers with JobParameters, using only OptimizerParameters
NEW: (#3760) Add Client/JobStateUpdateClient.py
NEW: (#3760) Add Client/JobManagerClient.py
CHANGE: (#3760) Use the above Client classes instead of invoking RPCClient()
NEW: Added ES backend to WMSAdministratorHandler to get JobParameters.
NEW: Added separate MySQL table for JobsStatus in JobDB, and modified code accordingly.
CHANGE: ElasticJobDB.py: Modify setJobParameter method to register JobAttributes like Owner, Proxy, JobGroup etc.
CHANGE: ElasticJobDB.py: added getJobParametersAndAttributes method to retrieve both parameters and attributes for a given JobID.
CHANGE: Pilot Watchdog - using python UNIX services for some watchdog calls
CHANGE: (#3890) JobState always connects to DBs directly
CHANGE: (#3890) remove JobStateSync service
CHANGE: (#3873) Watchdog: use Profiler instead of ProcessMonitor
NEW: (#4163) SiteDirectors send by default Pilot3 (flag for pilot2 is still kept)
FIX: (#4163) removed unicode_literals (messes up things with DEncode)
NEW: (#4224) PilotWrapper can get the Pilot files from a list of locations
CHANGE: (#4224) PilotWrapper is compatible with several python versions
NEW: (#4260) New dirac-wms-match command to test a given job for matching computing resources
NEW: (#4260) QueueUtilities - utilities relevant to queues manipulation
FIX: (#4265) urllib.urlopen() call with and without the 'context' parameter in Utilities/PilotWrapper.py 
     according to the version of urllib instead of the python version
CHANGE: (#4244) Modified flag for using the JobParameters on ElasticSearch database

*Core
NEW: (#3744) Add update method to the ElasticSearchDB.py to update or if not available create the values 
     sent from the setJobParameter function. Uses update_by_query and index ES APIs.
CHANGE: (#3744) generateFullIndexName() method made static under the ElasticSearchDB class.
CHANGE: (#3744) removed unused/outdated stuff from Distribution module
FIX: check for empty /etc/grid-security/certificates dir
NEW: (#3842) Add createClient decorator to add wrapper for all export_ functions automatically
NEW: (#3678) dirac-install can install a non released code directly from the git repository
FIX: (#3931) AuthManager - modified to work with the case of unregistered DN in credDict
FIX: (#4182) Add CountryName OID and be more permissive in the String type for decoding VOMSExtensions
FIX: (#4211) change orders of @deprecated and @classmethod decorators in X509Chain
NEW: (#4229) dirac-install defines XRD_RUNFORKHANDLER environment variable

*TransformationSystem
NEW: (#4124) InputDataQuery and OutputDataQuery parameters can be set for Transformations before 
     they are added to the transformation system. Solves #4071
CHANGE: (#4238) TransformationDB.getTransformationMetaQuery returns ENOENT if no meta query exists
FIX: (#4238) InputDataAgent: silence warnings about transformations not having a input data query

*ProductionManagement
NEW: (#3703) ProductionManagement system is introduced

*Interfaces
CHANGE: (#4163) removed deprecated methods from Dirac.py

*Resources
FIX: (#4229) add proxy location as a virtual user for xroot urls
FIX: (#4234) future import in executeBatch script that prevented the pilot deployment on SSH CE, fixes #4233
FIX: (#4231) SE __executeMethod: only pass protocols parameter to getTransportURL
NEW: (#4255) New dirac-resource-info command to display computing and storage resources available
     to a given VO     

*ResourceStatusSystem
CHANGE: (#4177) use the ObjectLoader for Clients, in PEP

*Monitoring
FIX: MonitoringReporter - make processRecords() method thread safe, fixes #4193

*tests
NEW: Add ChangeESFlag.py script to modify useES flag in dirac.cfg. To be integrated with Jenkins code.
CHANGE: (#3760) Use the above Client classes instead of invoking RPCClient()
NEW: (#3744) Added performance tests for ES and MySQL for WMS DB backends
NEW: (#3744) Added miniInstallDIRAC function for Jenkins jobs
FIX: (#4177) restored test of JobsMonitor().JobParameters
NEW: (#4224) added a test for PilotWrapper
NEW: (#4244) integration test for JobParameters on ElasticSearch database

*Docs
FIX: Better dirac.cfg example configuration for web
NEW: (#3744) Add WMS documentation in DeveloperGuide/Systems
NEW: Added script (docs/Tools/UpdateDiracCFG.py) to collate the ConfigTemplate.cfg 
     files into the main dirac.cfg file
CHANGE: (#4110) updated basic tutorial for CC7 instead of SLC6.     
NEW: (#4170) added Production system documentation
CHANGE: (#4224) Pilot 3 is the default
NEW: (#4244) Added a few notes on using the JobParameters on ElasticSearch database

[v6r22p26]

*Resources
FIX: (#4518) HTCondorCE - added missing multicore option

*Transformation
FIX: (#4523) when getTransformationFiles was called with a large list
     of LFNs, the DB couldn't cope. This fix truncates the list of
     LFNs in chunks such that each call to the DB is fast enough.

[v6r22p25]

*Framework
FIX: (#4503) SystemLoggingDB: reduce too long messages to 255 characters (see also #1780 ?)

*WMS
FIX: (#4503) JobLoggingDB: Limit StatusSource to 32 characters

*TS
CHANGE: (#4503) TransformationDB.Transformations TransformationGroup column increased to 255 characters
        (ALTER TABLE Transformations MODIFY TransformationGroup VARCHAR(255) NOT NULL default 'General';)

*Resources
FIX: (#4511) Moved _prepareRemoteHost in SSHComputingElement

[v6r22p24]

*Core
FIX: (#4477) Try to untar using system tar in case tarfile module is failing

[v6r22p23]

*DMS
CHANGE: (#4472) DM.getFile only checks metadata of files with replicas

[v6r22p22]

*Framework
CHANGE: (#4457) Web portal compilation is done during the DIRAC distribution, it is not
        required to compile during the installation

*RSS
FIX: (#4452) PublisherHandler - fix UnboundLocalError

[v6r22p21]

*Core
FIX: (#4442) If no port is set in the CS for ES assume that the URL points to right location

*RSS
FIX: (#4441) DowntimeCommand - fix typo that was preventing to update expired or deleted
     downtimes from RSS downtime cache.

*ConfigurationSystem
FIX: (#4447) remove logging from inside getConfigurationTree

*MonitoringSystem
FIX: (#4447) add check if MQ is setup for Monitoring
CHANGE: (#4443) Read the IndexPrefix for the CS and use this index prefix when creating ES indices,
        if not given use the name of the setup

[v6r22p20]

*Core
CHANGE: (#4424) SocketInfo.py - DEFAULT_SSL_CIPHERS updated following the issue #4393

*WorkloadManagement
FIX: (#4440) ServerUtils.py - server name in ServerUtils.getPilotAgentsDB()

*Transformation
FIX: (#4434) TaskManager.py - fix bug in finding the settings for Clinics in the hospital

[v6r22p19]

*Framework
CHANGE: (#4415) ComponentInstaller - do not start runsvdir if not needed

*Resources
FIX: (#4414) Enable setting of WaitingToRunningRatio from Global CE Defaults, fixes #4368

*DMS
CHANGE: (#4413) FTS3Agent - change proxy lifetime of FTS3Agent from 2 to 12 hours

[v6r22p18]

*TS
CHANGE: (#4331) TaskManager - give possibility to run jobs for different problematic productions at
        different Hospital sites

[v6r22p17]

CHANGE: Just update the Web version

[v6r22p16]

*Core
CHANGE: remove many calls to gLogger.debug() of low level DB modules (in particular MySQL.py) that may slowdown services

*FrameworkSystem
FIX: PRIVATE_LIMITED_DELEGATION role can download its own proxies

*ResourceStatusSystem
FIX: PublisherHandler: Convert set to list, because set can not be serialized using DEncode.

[v6r22p15]

*Resources
NEW: GFAL2_StorageBase: Disable GRIDFTP SESSION_REUSE by default. It can be enabled via 
     an environment variable export DIRAC_GFAL_GRIDFTP_SESSION_REUSE=True. This export 
     should be added in server bashrc files.

[v6r22p14]

*Framework
FIX: (#4318) NotificationHandler: fix name of initializeHandler function so the 
     handler is properly initialized and the periodicTasks are created
CHANGE: (#4325) InstalledComponentsDB.addInstalledComponents: Instead of creating a new 
        Host entry if only the CPU model changed, update the CPU field in the DBCHANGE: 
        InstalledComponentsDB.addInstalledComponents: Instead of creating a new Host entry 
        if only the CPU model changed, update the CPU field in the DB

*WMS
FIX: (#4329) Fix exception for PilotManager or PilotStatusAgent: itertems -> iteritems

*DMS
FIX: (#4327) avoid introducing inconsistencies in the DB due to the FTS inconsistencies

*Resources
CHANGE: (#4313) increase the SE logging level for plugin errors

*TS
CHANGE: (#4315) DataRecoveryAgent: Tweak information printout for email formatting; 
        clarify use of default values; reduce logging verbosity

[v6r22p13]

*Resources
FIX: (#4299) CREAMComputingElement - possibility to defined CEQueueName to be used in the pilot submission command
CHANGE: (#4297) SingularityCE: Delete workDir at end of job by default.
FIX: (#4297) SingularityCE: Always stop proxy renewal thread at end of job.

*TS
NEW: (#4301) DataRecoveryAgent to perform and apply consistency checks for transformations
NEW: (#4301) dirac-transformation-recover-data : script to manually run consistency checks on 
     individual transformations, for debugging and testing of the DataRecoveryAgent

[v6r22p12]

FIX: fixes from v6r21p16

[v6r22p11]

*Interfaces
FIX: (#4277) Dirac.py - fix error handling in getJobParameters()

[v6r22p10]

*Resources
FIX: (#4271) StorageElement - loadObject of occupancyPlugin is called with the path to OccupancyPlugins

[v6r22p9]

*Core
FIX: (#4269) Workflow - revert changes introduced in #4253

[v6r22p8]

*WMS
FIX: (#4256) handle empty results of getJobParameter in StalledJobAgent

*Resources
NEW: (#4223) Storage - occupancy plugin for WLCG standard accounting JSON
FIX: (#4259) SingularityComputingElement - ensure lcgBundle is installed in container if LCGBundleVersion is set.

[v6r22p7]

*Core
FIX: (#4253) Workflow - accept unicode file path to workflow XML

*WMS
NEW: (#4205) Statistics of Pilot submission is sent to Accounting System by SiteDirector.
FIX: (#4250) use host credentials to query the SandboxMetadataDB for async removal

*Resources
CHANGE: (#4242) DFC SEManagerDB: only acquire the lock if the cache needs to be modified
FIX: (#4251) preamble attribute was missing in SSHBatchComputingElement causing an error 
     in _submitJobHost()

*DMS
FIX: (#4248) SEManager correct order of calls at init

[v6r22p6]

*Core
CHANGE: (#4203) A VO with diracos extension, must be able to install the main diracos from DIRAC repository.

*TS
CHANGE: (#4218) do not set Job type 'hospital'

[v6r22p5]

*WMS
CHANGE: (#4217) Sandbox: Adding OwnerDN and OwnerGroup for DelayedExternalDeletion

*DMS
CHANGE: (#4202) relax permissions on getLFNForGUID

*Resources
FIX: (#4200) re-allow the use of the gsiftp cache in the SE
CHANGE: (#4206) Storage - improved treatment for the case without SpaceToken in SpaceOccupancy

[v6r22p4]

*Core
NEW: (#4181) Allow to install an extension of DIRACOS

*Docs
FIX: (#4187) Create a TransformationAgent Plugin -- more concrete 
     descriptions for adding a plugin to AllowedPlugins

[v6r22p3]

*WMS
CHANGE: (#4175) added function to get the number of Processors, using it in dirac-wms-get-wn-parameters (invoked by the pilots)
CHANGE: (#4175) changed port of PilotManager from 9129 to 9171

*docs
CHANGE: (#4174) update WebApp administrator docs
CHANGE: (#4175) removed mentions of MPIService

[v6r22p2]

*Core
FIX: (#4165) $Id$ keyword must be replaced only at the beginning of the file

*RSS
FIX: (#4169) PublisherHandler fix (UnboundLocalError)

*Docs
NEW: (#4167) /Operations/DataManagement - Added a link to the documentation on "Multi Protocol"

[v6r22p1]

*WMS
NEW: (#4147) added option for specifying a LocalCEType (which by default is "InProcess")

*Interfaces
NEW: (#4146) added setNumberOfProcessors method to Job() API

*Resources
NEW: (#4159) add dav(s) in the protocol lists of GFAL2_HTTPS

*tests
NEW: (#4154) Using variable for location of INSTALL_CFG_FILE (useful for extensions)

[v6r22]

*WorkloadManagementSystem
NEW: (#4045) PilotsHandler service (to interact with PilotAgentsDB)
CHANGE: (#4049) Pilot wrapper for pilot3: download files at runtime
CHANGE: (#4119) removed last bit looking into /Registry/VOMS/ section
CHANGE: (#4119) VOMS2CSAgent: mailFrom option is invalid, use MailFrom instead
FIX: (#4074) fixed PilotManager service name in ConfigTemplate.cfg
FIX: (#4100) use CAs to upload the pilot files to a dedicated web server using requests
FIX: (#4106) fixes for logging messages for Matcher
FIX: (#4106) fixes for logging messages for Optimizers
NEW: (#4136) added DIRACOS option (for SiteDirectors)

*ConfigurationSystem
NEW: (#4053) VOMS2CSSynchronizer/VOMS2CSAgent - enable automatic synchronization of the 
     Suspended user status with the VOMS database
CHANGE: (#4113) VOMS2CSSynchronizer: considering the case when no email is provided by VOMS

*Core
NEW: (#4053) AuthManager - interpret the Suspended user status considering suspended 
     users as anonymous visitors
CHANGE: (#4053) The use of CS.py module is replaced by the use of Registry.py and CSGlobals.py

*Interfaces
CHANGE: (#4098) removed dirac-admin-get-site-protocols.py as it could give potentially wrong results (use dirac-dms-protocol-matrix instead)

*Resources
NEW: (#4142) enable to get SE occupancy from plugin
NEW: (#4142) add occupancy plugin to retrieve the info from BDII
CHANGE: (#4142) GFAL2_SRM2Storage.getOccupancy() calls parent if SpaceToken is not given

*ResourceStatusSystem
CHANGE: clients: using DIRAC.Core.Base.Client as base
CHANGE: (#4098) SiteInspectorAgent runs only on sites with tokenOwner="rs_svc"
CHANGE: (#4098) remove SRM dependencies
CHANGE: (#4136) downtimeCommand will use the GOCServiceType only for SRM SEs
FIX: (#4139) only take the first endpoint for the SpaceOccupancy

*DataManagementSystem
CHANGE: (#4136) Moved methods from ResourceStatusSystem/CSHelpers to DMSHelpers
CHANGE: (#4138) FTS3 is now the default

*docs
NEW: (#4099) Instructions about setting up the DIRAC web server for pilot3
CHANGE: (#4119) added note on MultiProcessor jobs preparation

*test
FIX: (#4119) Not lhcb but dteam (for DIRAC certification)
FIX: (#4139) client_dms.sh not lhcb specific
CHANGE:(#4140) adapt transformation certification tests to dteam VO

[v6r21p16]

*Resources
FIX: (#4292) SSHComputingElement - define X509_USER_PROXY in case of gsissh access

*WMS
FIX: (#4292) SiteDirector - do not use keyword arguments when making setPilotStatus call

[v6r21p15]

*WMS
CHANGE: (#4214) Add an argument to the constructor of SandboxStoreClient for using in scripts 
        that cannot use the DB directly

*DMS
NEW: (#4171) ArchiveFiles Request Operation: to create a tarball out of a list of LFNs
NEW: (#4171) CheckMigration Request Operation to hold the request progress until the attached 
             LFNs are migrated to tape
NEW: (#4171) FCOnlyStorage StorageElement plugin to register LFNs without physical replica to 
             conserve LFN metadata when they are archived, for example
NEW: (#4171) dirac-dms-create-archive-request command to create a request to archive a list of 
             LFNs and remove their physical copies
NEW: (#4171) dirac-dms-create-moving-request command to move LFNs from a to b with optional 
             "CheckMigration" step. as it uses the ReplicateAndRegister operation, transfer via 
             FTS is also possible
FIX: (#4171) FileCatalogClient: add "addFileAncestors" to list of "write functions"

[v6r21p14]

*DMS
FIX: (#4192) dirac-dms-clean-directory correct usage message for list of arguments
FIX: (#4192) dirac-dms-clean-directory now properly prints error messages
FIX: (#4192) dirac-dms-clean-directory will now also clean empty directories
FIX: (#4192) FileCatalog.DirectoryMetadata: prevent error when removeMetadataDirectory is 
     called on empty list of directories, triggered when calling removeDirectory 
     on non-existing directory
FIX: (#4192) FileCatalog.DirectoryTreeBase: prevent maximum recursion depth exception 
     when calling remove directory with illegal path

*Resources
CHANGE: (#4191) Storages: catch specific DPM/Globus error code when creating existing directory

[v6r21p13]

*RSS
FIX: (#4173) only use the hostname of FTS servers in the RSS commands

[v6r21p12]

*WMS
FIX: (#4155) JobDB.getAttributesForJobList: Return S_ERROR if unknown attributes are requested. 
     Instead of potentially returning garbage a clear error message is returned.

[v6r21p11]

*Transformation
FIX: (#4144) fixed a logic bug in counting numberOfTasks in MCExtension which is expected
     to limit the total number of tasks for MC transformations

*Accounting
FIX: (#4151) In AccountingDB.insertRecordThroughQueue fix bad dictionary key "0K"

[v6r21p10]

*Core
FIX: (#4133) dirac-install: correct location for ARC plugins with DIRACOS

*WMS
CHANGE: (#4136) JobStateUpdateHandler - restoring the job status to Running after hearbeat

*Docs
NEW: (#4134) Added /Operations/DataManagement parameters for protocols

[v6r21p9]

*Core
FIX: (#4130) correct symlinks in dirac-deploy

[v6r21p8]

*WMS
CHANGE: (#4111) Better logging in JobWrapper
CHANGE: (#4114) JobScheduling - allow both Tag and Tags option in the job JDL

*DMS
FIX: (#4101) FileManagerBase - use returned ID:LFN dict instead of the LFN list. Fixes the bug in 
             getReplicasByMetadata reported in #4058

*TransformationSystem
FIX: (#4112) TaskManager.py - testing if the request ID is correct was not done properly, test the numerical value

[v6r21p7]

*Core
FIX: (#4076) A certain module like WebAppDIRAC must be checked out from the code repository once.

*Resources
FIX: (#4078) Fix the exception when StorageElement objects are created with a list of plugins

*SMS
NEW: (#4086) StageMonitorAgent: new option StoragePlugins to limit the protocols used to contact storagelements for staged files.

*WMS
FIX: (#4093) better logging from services

*TS
CHANGE: (#4095) ConfigTemplate for RequestTaskAgent now contains all options
CHANGE: (#4096) the Broadcast TransformationPlugin no longer requires a SourceSE to be set. If it is set, the behaviour is unchanged
CHANGE: (#4096) dirac-transformation-replication: change default pluging back to Broadcast (reverts #4066)

*Docs:
CHANGE: (#4095) AdministratorGuide install TS tutorial: added options MonitorFiles and MonitorTasks for TaskAgents

[v6r21p6]

*CS
FIX: (#4064) Fix exception when calling dirac-admin-add-shifter with already existing values

*Core
NEW: (#4065) getIndexInList utility in List.py

*Resources
NEW: (#4065) add a SpaceReservation concept to storages
NEW: (#4065) add a getEndpoint method to StorageBase

*RSS
CHANGE: (#4065) CSHelpers.getStorageElementEndpoint returns the endpoint or non srm protocol
CHANGE: (#4065) add the SpaceReservation to the FreeDiskSpaceCommand result

*TS
FIX: (#4066) The dirac-transformation-replication script will now create valid transformations 
     given only the required arguments. Instead of the 'Broadcast' plugin, the 'Standard' plugin 
     is created if not SourceSE is given. If a value for the plugin argument is given, that will 
     be used.

*docs
CHANGE: (#4069) DIRAC installation procedure is updated taking account DIRACOS
CHANGE: (#4094) Pilots3 options: moved to /Operation/Pilot section

[v6r21p5]

*Core
NEW: (#4046) allow install_site to install DIRACOS
FIX: (#4047) dirac-deploy-scripts uses correct regex to find scripts
NEW: (#4047) dirac-deploy-scripts can use symplink instead of wrapper
CHANGE: (#4051) use debug level for logs in the ProcessPool

*RequestManagementSystem
CHANGE: (#4051) split log messages

*ResourceStatusSystem
FIX: (#4050) fix reporting from EmailAgent
CHANGE: (#4051) split log messages in static and dynamic parts

*Docs
CHANGE: (#4034) Add magic runs to setup DIRAC in example scripts, so they work out of the box.
NEW: (#4046) add a tuto for setting up a basic installation
NEW: (#4046) add a tuto for setting up two Dirac SEs
NEW: (#4046) add a tuto for setting up the DFC
NEW: (#4046) add a tuto for managing identities
NEW: (#4046) add a tuto for setting up the RMS
NEW: (#4046) add a tuto for doing DMS with TS

*ConfigurationSystem
CHANGE: (#4044) dirac-configure: forcing update (override, in fact) of CS list

*WorkloadManagementSystem
FIX: (#4052) SiteDirector - restore the logic of limiting the number of pilots to submit due to the  
             WaitingToRunningRatio option
FIX: (#4052) Matcher - if a pilot presents OwnerGroup parameter in its description, this is interpreted 
             as a pilot requirement to jobs and should not be overriden.
CHANGE: (#4027) Improve scalability of HTCondorCE jobs

*Accounting
CHANGE: (#4033) accounting clients use DIRAC.Core.Base.Client as base

*DataManagementSystem
FIX: (#4042) add exit handler for stored procedure
FIX: (#4048) correct the header of the CSV file generated by dirac-dms-protocol-matrix

*TransformationSystem
FIX: (#4038) TransformationCleaningAgent cancels the Request instead of removing them

*Resources
CHANGE: (#4048) SE: give preference to native plugins when generating third party URLS

[v6r21p4]

WorkloadManagementSystem
CHANGE: (#4008) Modification of utility function PilotCStoJSONSynchronizer. The modification 
        allows to add information to created json file about the DNs fields of users belonging 
        to 'lhcb_pilot' group. This information is needed for the second level authorization 
        used in the Pilot Logger architecture. Also, some basic unit tests are added.

*Docs
CHANGE: (#4028) update instructions to install and setup runit

*TransformationSystem
FIX: (#4022) when a site was requested inside the job workflow description, and BulkSubmission was used, such site was not considered.

*Resources
FIX: (#4006) Resources/MessageQueue: add a dedicated listener ReconnectListener

[v6r21p3]

*Core
FIX: (#4005) getDiracModules is removed, class member is used instead.
FIX: (#4013) Use getCAsLocation in order to avoid non-exist os.environ['X509_CERT_DIR']

*ConfigurationSystem
FIX: (#4004) BDII2CSAgent: fix for CEs with incomplete BDII info

*WorkloadManagementSystem
NEW: (#4016) JobAgent - added possibility to try out several CE descriptions when 
             getting jobs in one cycle
NEW: (#4016) Matcher - MultiProcessor tag is added to the resource description if appropriate
NEW: (#4016) JobScheduling - MultiProcessor tag is added to the job description if it 
             specifies multiple processor requirements
FIX: (#4018) JobMonitoring.getJobParameter cast to int
NEW: (#4019) added WMSAdministratorClient module, and using it throughout the code

*Resources/MessageQueue
CHANGE: (#4007) change the way of defining identifier  format for MQ resources: 
        accepted values are  'Topics' or 'Queues'.

*DataManagementSystem
CHANGE: (#4017) DIP handler internally uses bytes instead of MB
NEW: (#4010) add dirac-dms-protocol-matrix script
CHANGE: (#4010) remove dirac-dms-add-files script

*Resources
NEW: (#4016) PoolComputingElement - getDescription returns a list of descriptions 
             with different requirements to jobs to be matched
CHANGE: (#4017) Standardize sizes returned by StoragePlugins in Bytes
CHANGE: (#4011) MQ: randomzied the broker list when putting message

[v6r21p2]

*Core
CHANGE: (#3992) dirac-install does not define REQUESTS_CA_BUNDLE in the bashrc anymore
NEW: (#3998) dirac-install if DIRACOS already installed and DIRACOS is not requested, 
             it will force to install it
CHANGE: (#3992) specify the ca location when calling requests
CHANGE: (#3991) MySQL class prints only debug logs
FIX: (#4003) dirac-install - if the DIRACOS version is not given then use the proper 
             release version

*WorkloadManagementSystem
CHANGE: (#3992) specify the ca location when calling requests
FIX: (#4002) Local protocols are retrieved as a list in InputDataResolution

*Interfaces
FIX: (#4000) Dirac.py - bug fixed: return value of getJobParameters changed that
     should be taken into account by the clients

[v6r21p1]

*WorkloadManagementSystem
CHANGE: (#3989) JobDB.py - do not add default SubmitPool parameter to a job description
FIX: (#3989) dirac-admin-get-site-mask - show only sites in Active state

*DataManagementSystem
CHANGE: (#3985) FTS3DB: getActiveJobs, those jobs are now selected that have been monitored the longest time ago. Ensure better cycling through FTS Jobs
FIX: (#3987) check missing file with another string

[v6r21]

*Core
NEW: (#3921) DictCache - allow threadLocal cache
FIX: (#3936) DictCache - Fix exception upon delete
FIX: (#3922) allow Script.py to accommodate specific test calls with pytest
CHANGE: (#3940) dirac-install - instrument to support DiracOS
FIX: (#3945) set DIRACOS environment variable before souring diracosrc
CHANGE: (#3949) Removed unattended dirac-install-client.py
CHANGE: (#3950) File.py - do not follow links when getting files list or size 
        in directory via getGlobbedFiles and getGlobbedTotalSize
CHANGE: (#3969) Use EOS for installing DIRAC software        

*FrameworkSystem
FIX: (#3968) removed the old logging

*ResourceStatusSystem
FIX: (#3921) fix logic of the RSSCache leading in expired keys

*Accounting
CHANGE: (#3933) Change the columns size of the FinalMinorStatus

*WorkloadManagementSystem
CHANGE: (#3923) Clean PYTHONPATH from *rc when installing DIRAC from the pilot
NEW: (#3941) JobDB: getJobParameters work also with list on job IDs
CHANGE: (#3941) JobCleaningAgent queries for job parameters in bulk
CHANGE: (#3941) Optimizers only set optimizers parameters (backported from v7r0)
CHANGE: (#3970) streamlining code in OptimizerModule. Also pep8 formatting (ignore white spaces for reviewing)
FIX: (#3976) fixed Banned Sites matching in TaskQueueDB
FIX: (#3970) when an optimizer agent was instantiating JobDB (via the base class) and the machine 
     was overloaded, the connection to the DB failed but this was not noticed and the agent was 
     not working until restarted after max cycles. Now testing JobDB  is valid in OptimizerModule 
     base class and exit if not valid.

*TransformationSystem
CHANGE: (#3946) Remove directory listing from ValidateOutputDataAgent
CHANGE: (#3946) Remove directory listing from TransformationCleaningAgent
FIX: (#3967) TransformationCleaningAgent: don't return error if log directory does not exist

*Interfaces
CHANGE: (#3947) removed old methods going through old RMS
CHANGE: (#3960) Dirac.py - getLFNMetadata returns result for both file and directory LFNs
FIX: (#3966) Dirac: replace the use of deprecated function status by getJobStatus

*DataManagementSystem
FIX: (#3922) Fixes FTS3 duplicate transfers
FIX: (#3982) respect the source limitation when picking source for an FTS transfer

*MonitoringSystem
CHANGE: (#3956) Change the bucket size from week to day.

*Resources
CHANGE: (#3933) When crating a consumer or producer then the error message must be 
        handled by the caller.
CHANGE: (#3937) MessageQueue log backends is now set to VERBOSE instead of DEBUG        
NEW: (#3943) SSHComputingElement - added Preamble option to define a command to be 
     executed right before the batch system job submission command
NEW: (#3953) Added the possibility to add filters to log backends to refine the 
     output shown/stored
NEW: (#3953) Resources.LogFilters.ModuleFilter: Filter that allows one to set the 
     LogLevel for individual modules
NEW: (#3953) Resources.LogFilter.PatternFilter: Filter to select or reject log 
     output based on words
FIX: (#3959) PoolComputingElement - bug fix: initialize process pool if not yet 
     done in getCEStatus()     

*test
CHANGE: (#3948) integration tests run with unittest now exit with exit code != 0 if failed

*docs
NEW: (#3974) Added HowTo section to the User Guide

[v6r20p28]

*WorkloadManagementSystem
FIX: (#4092) pilotTools - Ensure maxNumberOfProcessors is an int

[v6r20p27]

*WMS
FIX: (#4020) SiteDirector - do not use keywords in addPilotTQReference/setPilotStatus calls

[v6r20p26]

*WorkloadManagementSystem
FIX: (#3932) MutiProcessorSiteDirector: get platform is checkPLatform flag is true

*DataManagementSystem
FIX: (#3928) `FileCatalogClient` now properly forwards function docstrings through 
     `checkCatalogArguments` decorator, fixes #3927
CHANGE: (#3928) `Resources.Catalog.Utilities`: use functool_wraps in `checkCatalogArguments`

*TransformationSystem
CHANGE: (#3934) make the recursive removal of the log directory explicit in the TransformationCleaningAgent

[v6r20p25]

*Core
FIX: (#3909) DISET - always close the socket even in case of exception

*FrameworkSystem
FIX: (#3913) NotificationHandler - bugfixed: changed SMTPServer to SMTP
FIX: (#3914) add extjs6 support to the web compiler

*docs
NEW: (#3910) Added documentation on MultiProcessor jobs

*WorkloadManagementSystem
FIX: (#3910) TaskQueueDB - fixed strict matching with tags, plus extended the integration test

*DataManagementSystem
CHANGE: (#3917) FTS3: speedup by using subqueries for the Jobs table

*TransformationSystem
CHANGE: (#3916) use SE.isSameSE() method

*Resources
NEW: (#3916) Add isSameSE method to StorageElement which works for all protocols

[v6r20p24]

*WorkloadManagementSystem
FIX: (#3904) SiteDirector fixed case with TQs for 'ANY' site

[v6r20p23]

*TransformationSystem
NEW: (#3903)  do not remove archive SEs when looking at closerSE

*CORE
NEW: (#3902) When the environment variable DIRAC_DEPRECATED_FAIL is set to a non-empty value, 
     the use of deprecated functions will raise a NotImplementError exception

*ConfigurationSystem
FIX: (#3903) ServiceInterface - fix exception when removing dead slave

*FrameworkSystem
FIX: (#3901) NotificationClient - bug fix

[v6r20p22]

*Core
FIX: (#3897) ObjectLoader returns DErrno code
FIX: (#3895) more debug messages in BaseClient

*ResourceStatusSystem
FIX: (#3895) fixed bug in dirac-rss-set-token script

*WorkloadManagementSystem
FIX: (#3897) SiteDirector: using checkPlatform flag everwhere needed
CHANGE: (#3894) Using JobStateUpdateClient instead of RPCClient to it
CHANGE: (#3894) Using JobManagerClient instead of RPCClient to it

[v6r20p20]

*Core
CHANGE: (#3885) Script.parseCommandLine: the called script is not necessarily the first in sys.argv

*ConfigurationSystem
CHANGE: (#3887) /Client/Helpers/Registry.py: Added search dirac user for ID and CA

*MonitoringSystem
FIX: (#3888) mqProducer field in MonitoringReporter can be set to None, and the comparison was broken. 
     It is fixed. Also some additional checks are added.

*WorkloadManagementSystem
CHANGE: (#3889) removed confusing Job parameter LocalBatchID
CHANGE: (#3854) TQ matching (TaskQueueDB.py): when "ANY" is specified, don't exclude task queues 
        (fix with "Platforms" matching in mind)
CHANGE: (#3854) SiteDirector: split method getPlatforms, for extension purposes

*DataManagementSystem
FIX: (#3884) restore correct default value for the SEPrefix in the FileCatalogClient
FIX: (#3886) FTS3: remove the hardcoded srm protocol for registration
FIX: (#3886) FTS3: return an empty spacetoken if SRM is not available

*TransformationSystem
CHANGE: (#3891) ReplicationTransformation.createDataTransformation: returns S_OK with the 
        transformation object when it was successfully added, instead of S_OK(None)

*Resources
NEW: (#3886) SE - return a standard error in case the requested protocol is not available

[v6r20p18]

*DataManagementSystem
CHANGE: (#3882) script for allow/ban SEs now accepting -a/--All switch, for allo status types

*Core
FIX: (#3882) ClassAdLight - fix to avoid returning a list with empty string

*Resources
FIX: (#3882) Add site name configuration for the dirac installation inside singularity CE

*test
FIX: (#3882) fully activating RSS in Jenkins tests

[v6r20p17]

*Core
CHANGE: (#3874) dirac-create-distribution-tarball - add tests directory to the tar file and fix pylint warnings.
FIX: (#3876) Add function "discoverInterfaces" again which is still needed for VMDIRAC

*ConfigurationSystem
CHANGE: (#3875) Resources - allow to pass a list of platforms to getDIRACPlatform()

*WorkloadManagement
CHANGE: (#3867) SandboxStoreClient - Returning file location in output of getOutputSandbox
CHANGE: (#3875) JobDB - allow to define a list of Platforms in a job description JDL

*ResourceStatusSystem
CHANGE: (#3863) deprecated CSHelpers.getSites() function

*Interfaces
NEW: (#3872) Add protocol option to dirac-dms-lfn-accessURL
CHANGE: (#3864) marked deprecated some API functions (perfect replace exists already, as specified)

*Resources
FIX: (#3868) GFAL2_SRM2Storage: only set SPACETOKENDESC when SpaceToken is not an empty string

*Test
CHANGE: (#3863) Enable RSS in Jenkins

*DataManagementSystem
FIX: (#3859) FTS3: resubmit files in status Canceled on the FTS server
NEW: (#3871) FTS submissions can use any third party protocol
NEW: (#3871) Storage plugin for Echo (gsiftp+root)
FIX: (#3871) replace deprecated calls to the gfal2 API
NEW: (#3871) Generic implementation for retrieving space occupancy on storage

*TransformationSystem
FIX: (#3865) fixed submission of parametric jobs with InputData from WorkflowTask
FIX: (#3865) better logging for parametric jobs submission

*StorageManagamentSystem
FIX: (#3868) Fix StageRequestAgent failures for SEs without a SpaceToken

*RequestManagementSystem
FIX: (#3861) tests do not re-use File objects

[v6r20p16]

*WorkloadManagementSystem
CHANGE: (#3850) the platform discovery can be VO-specific.

*Interfaces
CHANGE: (#3856) setParameterSequence always return S_OK/S_ERROR

*TransformationSystem
FIX: (#3856) check for return value on Job interface and handle it

*ResourceStatusSystem
FIX: (#3852) site may not have any SE

[v6r20p15]

*Interface
FIX: (#3843) Fix the sandbox download, returning the inMemory default.

*WorkloadManagementSystem
FIX: (#3845) late creation on RPC in JobMonitoringClient and PilotsLoggingClient

*DataManagementSystem
FIX: (#3839) Update obsolete dirac-rms-show-request command in user message displayed when running dirac-dms-replicate-and-register-request

*FrameworkSystem
FIX: (#3845) added setServer for NotificationClient

*Docs
NEW: (#3847) Added some info on parametric jobs

[v6r20p14]

CHANGE: (#3826) emacs backup file pattern added to .gitignore

*MonitoringSystem
CHANGE: (#3827) The default name of the Message Queue can be changed

*Core
FIX: (#3832) VOMSService.py: better logging and error prevention

*ConfigurationSystem
FIX: (#3837) Corrected configuration location for Pilot 3 files synchronization

*FrameworkSystem
FIX: (#3830) InstalledComponentDB.__filterFields: fix error in "Component History Web App" when filter values are unicode

*Interface
CHANGE: (#3836) Dirac.py API - make the unpacking of downloaded sandboxes optional

*Accounting
CHANGE: (#3831) ReportGenerator: Authenticated users without JOB_SHARING will now only get plots showing their own jobs, solves #3776

*ResourceStatusSystem
FIX: (#3833) Documentation update
CHANGE: (#3838) For some info, use DMSHelper instead of CSHelper for better precision

*RequestManagementSystem
FIX: (#3829) catch more exception in the ReqClient when trying to display the associated FTS jobs

[v6r20p13]

*FrameworkSystem

FIX: (#3822) obsolete parameter maxQueueSize in UserProfileDB initialization removed

*WorkloadManagementSystem

FIX: (#3824) Added Parameter "Queue" to methods invoked on batch systems by LocalComputingElement
FIX: (#3818) Testing parametric jobs locally now should also work for parametric input data
NEW: (#3818) Parameters from Parametric jobs are also replaced for ModuleParameters, 
             and not only for common workflow parameters

*DataManagementSystem

FIX: (#3825) FileCatalogCLI: print error message when removeReplica encounters weird return value
FIX: (#3819) ReplicateAndRegister: fix a problem when transferring files to multiple storage 
             elements, if more than one attempt was needed the transfer to all SEs was not always 
             happening.
CHANGE: (#3821) FTS3Agent: set pool_size of the FTS3DB

*TransformationSystem

FIX: (#3820) Fix exception in TransformationCleaningAgent: "'str' object not callable"

*ConfigurationSystem

FIX: (#3816) The VOMS2CSAgent was not sending notification emails when the DetailedReport 
             option was set to False, it will now send emails again when things change for a VO.
CHANGE: (#3816) VOMS2CSAgent: Users to be checked for deletion are now printed sorted and line 
                by line
NEW: (#3817) dirac-admin-check-config-options script to compare options and values between 
             the current Configuration and the ConfigTemplates. Allows one to find wrong or 
             missing option names or just see the difference between the current settings and 
             the default values.

[v6r20p12]

*Core
FIX: (#3807) Glue2 will return a constant 2500 for the SI00 queue parameter, 
     any value is needed so that the SiteDirector does not ignore the queue, fixes #3790

*ConfigurationSystem
FIX: (#3797) VOMS2CSAgent: return error when VO is not set (instead of exception)
FIX: (#3797) BDII2CSAgent: Fix for GLUE2URLs option in ConfigTemplate (Lower case S at the end)

*DataManagementSystem
FIX: (#3814) SEManager - adapt to the new meaning of the SE plugin section name
FIX: (#3814) SEManager - return also VO specific prefixes for the getReplicas() and similar calls
FIX: (#3814) FileCatalogClient - take into account VO specific prefixes when constructing PFNs on the fly

*TransformationSystem
FIX: (#3812) checking return value of jobManagerClient.getMaxParametricJobs() call

[v6r20p11]

*Core
FIX: (#3805) ElasticSearchDB - fix a typo (itertems -> iteritems())

[v6r20p10]

*Core
NEW: (#3801) ElasticSearchDB - add method which allows for deletion by query
NEW: (#3792) added breakDictionaryIntoChunks utility

*WorkloadManagementSystem
FIX: (#3796) Removed legacy "SystemConfig" and "LHCbPlatform" checks
FIX: (#3803) bug fix: missing loop on pRef in SiteDirector
NEW: (#3792) JobManager exposes a call to get the maxParametricJobs

*TransformationSystem
NEW: (#3804) new option for dirac-transformation-replication scrip `--GroupName/-R`
FIX: (#3804) The TransformationGroup is now properly set for transformation created with dirac-transformation-replication, previously a transformation parameter Group was created instead.
FIX: (#3792) Adding JobType as parameter to parametric jobs
FIX: (#3792) WorkflowTaskAgent is submitting a chunk of tasks not exceeding the MaxParametricJobs accepted by JobManager

[v6r20p9]

*Core
FIX: (#3794) Fix executeWithUserProxy when called with proxyUserDN, 
     fixes exception in WMSAdministrator getPilotLoggingInfo and TransformationCleaningAgent

*DataManagementSystem
CHANGE: (#3793) reuse of the ThreadPool in the FTS3Agent in order to optimize the Context use

*WorkloadManagementSystem
FIX: (#3787) Better and simpler code and test for SiteDirector 
FIX: (#3791) Fix exception in TaskQueueDB.getActiveTaskQueues, triggered 
             by dirac-admin-show-task-queues

[v6r20p8]

*ResourceStatusSystem
FIX: (#3782) try/except for OperationalError for sqlite (EmailAction)

*Core
FIX: (#3785) Adjust voms-proxy-init timeouts
NEW: (#3773) New Core.Utilities.Proxy.UserProxy class to be used as a contextManager
FIX: (#3773) Fix race condition in Core.Utilities.Proxy.executeWithUserProxy, 
     the $X509_USER_PROXY environment variable from one thread could leak to another, fixes #3764


*ConfigurationSystem
NEW: (#3784) Bdii2CSAgent: New option **SelectedSites**, if any sites are set, only those will 
     be updated
NEW: (#3788) for CS/Registry section: added possibility to define a QuarantineGroup per VO

*WorkloadManagementSystem

FIX: (#3786) StalledJobAgent: fix "Proxy not found" error when sending kill command to stalled job, 
     fixes #3783
FIX: (#3773) The solution for bug #3764 fixes a problem with the JobScheduling executor, where 
     files could end up in the checking state with the error "Couldn't get storage metadata 
     of some files"
FIX: (#3779) Add setting of X509_USER_PROXY in pilot wrapper script, 
which is needed to establish pilot env in work nodes of Cluster sites.

*DataManagementSystem
FIX: (#3778) Added template for RegisterReplica
FIX: (#3772) add a protection against race condition between RMS and FTS3
FIX: (#3774) Fix FTS3 multi-VO support by setting VO name in SE constructor.

*TransformationSystem
FIX: (#3789) better tests for TS agents

*StorageManagamentSystem
FIX: (#3773) Fix setting of the user proxy for StorageElement.getFileMetadata calls, fixes #3764

[v6r20p7]

*Core
FIX: (#3768) The Glue2 parsing handles some common issues more gracefully:
     handle cases where the execution environment just does not exist, use sensible;
     dummy values in this case (many sites);
     handle multiple execution environments at a single computing share (i.e., CERN);
     handle multiple execution environments with the same ID (e.g., SARA)
     
CHANGE: (#3768) some print outs are prefixed with "SCHEMA PROBLEM", which seem to point to problems in the published information, i.e. keys pointing to non-existent entries, or non-unique IDs

*Tests
NEW: (#3769) allow to install DIRACOS if DIRACOSVER env variable is specified

*ResourceStatusSystem
CHANGE: (#3767) Added a post-processing function in InfoGetter, for handling special case of FreeDisk policies

*WorkloadManagementSystem
FIX: (#3767) corrected inconsistent option name for pilotFileServer CS option

*TransformationSystem
CHANGE: (#3766) TransformationCleaningAgent can now run without a shifterProxy, it uses 
        the author of the transformation for the cleanup actions instead.
CHANGE: (#3766) TransformationCleaningAgent: the default value for shifterProxy was removed
FIX: (#3766) TaskManagerAgent: RequestTasks/WorkflowTasks: value for useCertficates to `False` 
     instead of `None`. Fixes the broken submission when using a shifterProxy for the TaskManagerAgents

[v6r20p6]

*Tests
CHANGE: (#3757) generate self signed certificate TLS compliant

*Interfaces
FIX: (#3754) classmethods should not have self! (Dirac.py)

*WorkloadManagementSystem
FIX: (#3755) JobManager - bug fix in __deleteJob resulting in exceptions

*DataManagementSystem
NEW: (#3736) FTS3 add kicking of stuck jobs
FIX: (#3736) FTS3 update files in sequence to avoid mysql deadlock
CHANGE: (#3736) Canceled is not a final state for FTS3 Files
CHANGE: (#3736) FTS3Operations are finalized if the Request is in a final state (instead of Scheduled)
FIX: (#3724) change the ps_delete_files and ps_delete_replicas_from_file_ids to not lock on MySQL 5.7

*TransformationSystem
CHANGE: (#3758) re-written a large test as pytest (much less verbosity, plan to extend it)
FIX: (#3758) added BulkSubmission option in documentation for WorkflowTaskAgent

*RequestManagementSystem
FIX: (#3759) dirac-rms-request: silence a warning, when not using the old FTS Services

*ResourceStatusSystem
FIX: (#3753) - style changes

[v6r20p5]

*Docs

FIX: (#3747) fix many warnings
FIX: (#3735) GetReleaseNotes.py no longer depends on curl, but the python requests packe
FIX: (#3740) Fix fake environments for sqlalchemy.ext import, some code documentation pages were not build, e.g. FTS3Agent
NEW: (#3762) Add --repo option, e.g. --repo DiracGrid/DiracOS, or just --repo DiracOS, fixes DIRACGrid/DIRACOS#30

*TransformationSystem

FIX: (#3726) If the result can not be evaluated, it can be converted to list
FIX: (#3723) TaskManagerAgentBase - add option ShifterCredentials to set the credentials to 
     use for all submissions, this is single VO only
FIX: (#3723) WorkflowTasks/RequestTasks: pass ownerDN and ownerGroup parameter to all the submission 
     clients if using shifterProxy ownerDN and ownerGroup are None thus reproducing the original behaviour
FIX: (#3723) TaskManagerAgentBase - refactor adding operations for transformation to separate function to 
     ensure presence of Owner/DN/Group in dict entries RequestTaskAgent no longer sets shifterProxy by default.

*Resources

CHANGE: (#3745) Add the deprecated decorator to native XROOT plugin

[v6r20p4]

*DMS
FIX: (#3727) use proxy location in the SECache

*RMS
FIX: (#3727) use downloadVOMSProxyToFile in RequestTask

*TS
FIX: (#3720) TaskManager - pass output data arguments as lists rather 
     than strings to the parametric job description

Docs:
FIX: (#3725) AdministratorGuide TransformationSystem spell check and added a few 
     phrases, notably for bulk submission working in v6r20p3

[v6r20p3]

*Framework
FIX: SystemAdministrator - Get the correct cpu usage data for each component

*TS
NEW: new command dirac-transformation-replication to create replication transformation to copy files from some SEs to other SEs, resolves #3700

*RMS
FIX: fix integration tests to work with privileged and non privileged proxies

*RSS
FIX: Fix for downtime publisher: wrong column names. Avoiding dates (not reflected in web app)

[v6r20p2]

*Core

CHANGE: (#3713) Fixes the infamous "invalid action proposal" by speeding up the handshake and not looking up the user/group in the baseStub

*RequestManagementSystem
CHANGE: (#3713) FowardDISET uses the owner/group of Request to execute the stub
CHANGE: (#3713) owner/group of the Requests are evaluated/authorized on the server side
CHANGE: (#3713) LimitedDelegation or FullDelegation are required to set requests on behalf of others -> pilot user and hosts should must them (which should already be the case)

*docs

NEW: (#3699) documentation on Workflow
CHANGE: (#3699) update on documentation for integration tests

*ConfigurationSystem

CHANGE: (#3699) for pilotCS2JSONSynchronizer: if pilotFileServer is not set, still print out the content

*WorkloadManagementSystem

CHANGE: (#3693) introduce options for sites to choose usage of Singularity

*TransformationSystem

FIX: (#3706) TaskManger with bulksubmission might have occasional exception, depending on order of entries in a dictionary
FIX: (#3709) TaskManager - fix the generated JobName to be of the form ProdID_TaskID
FIX: (#3709) TaskManager - check the JOB_ID and PRODUCTION_ID parameters are defined in the workflow

*Interfaces

FIX: (#3709) Job API - do not merge workflow non-JDL parameters with the sequence parameters of the same name

[v6r20p1]

*WorkloadManagementSystem

FIX: (#3697) Ensure retrieveTaskQueues doesn't return anything when given an empty list of TQ IDs.
FIX: (#3698) Call optimizer fast-path for non-bulk jobs

[v6r20]

*Core
NEW: MJF utility added, providing a general interface to Machine/Job Features values.
NEW: DEncode - added unit tests
NEW: JEncode for json based serialization
NEW: Add conditional printout of the traceback when serializing/deserializing non json compatible
     object in DEncode (enabled with DIRAC_DEBUG_DENCODE_CALLSTACK environment variable)
NEW: File.py - utility to convert file sizes between different unit
NEW: new flag in dirac-install script to install DIRAC-OS on demand
CHANGE: Removed deprecated option "ExtraModules" (dirac-configure, dirac-install scripts)
CHANGE: dirac-deploy-scripts, dirac-install - allow command modules with underscores in 
        their names in order for better support for the code checking tools
CHANGE: dirac-distribution and related scripts - compile web code while release
        generation
CHANGE: dirac-external-requirements - reimplemented to use preinstalled pip command rather than
the pip python API
FIX: dirac-distribution - fixed wrong indentation  
NEW: new command name for voms proxy
FIX: dirac-install default behaviour preserved even with diracos options
New: Add additional check in MJF utility to look for a shutdown file located at '/var/run/shutdown_time'
FIX: The hardcoded rule was not taken into account when the query was coming from the web server
CHANGE: VOMSService - reimplemented using VOMS REST interface
FIX: MJF utility won't throw exceptions when MJF is not fully deployed at a site

*Framework
NEW: WebAppCompiler methods is implemented, which is used to compile the web framework
NEW: add JsonFormatter for logs
NEW: add default configuration to CS: only TrustedHost can upload file
CHANGE: ComponentInstaller - remove the old web portal configuration data used during the installation
CHANGE: MessageQueue log handler uses JsonFormatter

*Monitoring
CHANGE: fixes for testing in Jenkins with locally-deployed ElasticSearch
FIX: fixes in the query results interpretation

*Configuration
FIX: ConfigurationHandler, PilotCStoJSONSynchronizer - fixes for enabling pilotCStoJSONSynchronizer, and doc
NEW: dirac-admin-voms-sync - command line for VOMS to CS synchronization
NEW: VOMS2CSSynchronizer - new class encapsulating VOMS to CS synchronization
CHANGE: VOMS2CSAgent - reimplemented to use VOMS2CSSynchronizer

*WorkloadManagementSystem
NEW: StopSigRegex, StopSigStartSeconds, StopSigFinishSeconds, StopSigNumber added to JDL, which cause Watchdog to send a signal StopSigNumber to payload processes matching StopSigRegex when there are less than StopSigFinishSeconds of wall clock remaining according to MJF.
NEW: PilotLoggingDB, Service and Client for handling extended pilot logging
NEW: added a new synchronizer for Pilot3: sync of subset of CS info to JSON file, 
     and sync of pilot3 files
NEW: dirac-admin-get-pilotslogging script for viewing PilotsLogging
NEW: Bulk job submission with protection of the operation transaction
NEW: WMSHistoryCorrector and MonitoringHistoryCorrector classes inheriting from a common BaseHistoryCorrector class
CHANGE: SiteDirector - refactored Site Director for better extensibility
CHANGE: dirac-wms-cpu-normalization uses the abstracted DB12 benchmark script used by the HEPiX Benchmarking Working Group, and the new MJF utility to obtain values from the system and to save them into the DIRAC LocalSite configuration.
CHANGE: Removed TaskQueueDirector and the other old style (WMS) *PilotDirector
CHANGE: TaskQueueDB - removed PilotsRequirements table
CHANGE: TaskQueueDB - added FOREIGN KEYS 
CHANGE: Removed gLite pilot related WMS code
FIX: always initialize gPilotAgentsDB object
FIX: JobManager - Added some debug message when deleting jobs
FIX: Job.py - fixing finding XML file
NEW: SiteDirector - added flag for sending pilot3 files
CHANGE: SiteDirector - changed the way we create the pilotWrapper (better extensibility)
NEW: SiteDirector - added possibility for deploying environment variables in the pilot wrapper

*Workflow
CHANGE: Script.py: created _exitWithError method for extension possibilities

*TS
FIX: TranformationCleaningAgent - just few simplifications 

*DMS
NEW: FTS3Agent working only with the FTS3 service to replace the existing one
NEW: FTS3Utilities - use correct FTS Server Selection Policy
NEW: StorageElement service - getFreeDiskSpace() and getTotalDiskSpace() take into account 
     MAX_STORAGE_SIZE parameter value
CHANGE: Adding vo name argument for StorageElement   
CHANGE: Fixing rss to fetch fts3 server status
NEW: Add a feature to the DFC LHCbManager to dump the content of an SE as a CSV file
FIX: FTS3DB: sqlalchemy filter statements with "is None" do not work and result in no lines being selected
NEW: FTS3Agent and FTS3DB: add functionality to kick stuck requests and delete old requests
NEW: FTS3Agent - add accounting report

*RMS
FIX: Really exit the RequestExecutingAgent when the result queue is buggy

*RSS
CHANGE: Using StorageElement.getOccupancy()
FIX: Initialize RPC to WMSAdministrator only once
FIX: Using MB as default for the size
FIX: flagged some commands that for the moment are unusable
FIX: fixed documentation of how to develop commands

*Resources
NEW: New SingularityComputingElement to submit jobs to a Singularity container
NEW: Added StorageElement.getOccupancy() method for DIP and GFAL2_SMR2 SE types
CHANGE: enable Stomp logging only if DIRAC_DEBUG_STOMP environment variable is set to any value

*Interfaces
CHANGE: Dirac.py - saving output of jobs run with 'runLocal' when they fail (for DEBUG purposes)

*Docs
CHANGE: WebApp release procedure
FIX: Update of the FTS3 docs

*Tests
FIX: add MonitoringDB to the configuration
FIX: Installing elasticSeach locally in Jenkins, with ComponentInstaller support.

[v6r19p25]

*TransformationSystem
FIX: (#3742) TransformationDB - when adding files to transformations with a multi-threaded agent, 
     it might happen that 2 threads are adding the same file at the same time. The LFN was not 
     unique in the DataFiles table, which was a mistake... This fix assumes the LFN is unique, 
     i.e. if not the table had been cleaned and the table updated to be unique.

[v6r19p24]

*WMS
FIX: (#3739) pilotTools - added --tag and --requiredTag options
FIX: (#3739) pilotCommands - make NumberOfProcessors = 1 if nowhere defined (default)

*Resources
FIX: (#3739) CREAMComputingElement - possibility to defined CEQueueName to be used in the pilot submission command

[v6r19p23]

*TS
FIX: (#3734) catch correct exception for ast.literal_eval

[v6r19p22]

*Core
CHANGE: Backport from v6r20 - fixes the infamous "invalid action proposal" by speeding up 
        the handshake and not looking up the user/group in the baseStub

RMS:
CHANGE: Backport from v6r20 - FowardDISET uses the owner/group of Request to execute the stub
CHANGE: Backport from v6r20 - owner/group of the Requests are evaluated/authorized on the server side
CHANGE: Backport from v6r20 - LimitedDelegation or FullDelegation are required to set requests on behalf 
        of others -> pilot user and hosts should must them (which should already be the case)

*API
NEW: Dirac.py - running jobs locally now also works for parametric jobs. Only the first sequence will be run
FIX: Dirac.py - running jobs locally will now properly work with LFNs in the inputSanbdox

*DMS
FIX: DMSHelpers - in getLocalSiteForSE() return None as LocalSite if an SE is at no site

[v6r19p21]

*Configuration
FIX: Bdii2CSAgent - make the GLUE2 information gathering less verbose; Silently ignore StorageShares

*Test
CHANGE: backported some of the CI tools from the integration branch 

[v6r19p20]

*StorageManagement
FIX: StorageManagementDB - fixed buggy group by with MySQL 5.7

[v6r19p19]

*Configuration

NEW: BDII2CSAgent - new options: GLUE2URLs, if set this is queried in addition to the other BDII;
    GLUE2Only to turn off looking on the old schema, if true only the main BDII URL is queried;
    Host to set the BDII host to search

NEW: dirac-admin-add-resources new option G/glue2 , enable looking at GLUE2 Schema, 
     H/host to set the host URL to something else

[v6r19p18]

*Configuration
CHANGE: Better logging of the Configuration file write exception

*RSS
FIX: SummarizeLogsAgent - fix the case when no previous history

[v6r19p17]

*Framework
FIX: ProxyManager - if an extension has a ProxyDB, use it

*RSS
FIX: CSHelpers.py minor fixes

[v6r19p16]

*WMS
FIX: pilotCommands - cast maxNumOfProcs to an int.
CHANGE: pilotTools - change maxNumOfProcs short option from -P to -m.

[v6r19p15]

*Framework
NEW: ProxyDB - allow FROM address to be set for proxy expiry e-mails

*DMS
CHANGE: FTSJob - FailedSize is now BIGINT in FTSJob
CHANGE: FTSJob - increase the bringonline time

*WMS
FIX: SiteDirector won't set CPUTime of the pilot
FIX: convert MaxRAM inside the pilots to int

*RSS
FIX: SummarizeLogsAgent: comparison bug fix
FIX: Fixed sites synchronizer

[v6r19p14]

*WMS
NEW: pilotCommands/Tools - added possibility to specify a maxNumberOfProcessors parameter for pilots
CHANGE: MultiProcessorSiteDirector - allow kwargs to SiteDirector getExecutable & _getPilotOptions functions

*RMS
FIX: Fix a bug in ReplicateAndRegister Operation preventing files having failed once to be retried

*DMS
FIX: FileCatalogWithFkAndPsDB.sql - Fixes for the DFC to be compatible with strict group by mode 
     (https://dev.mysql.com/doc/refman/5.7/en/sql-mode.html#sqlmode_only_full_group_by)

*docs
CHANGE: added little documentation for lcgBundles

[v6r19p13]

*WMS
FIX: JobWrapper - added a debug message
FIX: Allow non-processor related tags to match TQ in MultiProcessorSiteDirector.

*Test
CHANGE: improve Gfal2 integration tests by checking the metadata

[v6r19p12]

*Core
CHANGE: QualityMapGraph - change the color map of the Quality plots

*Framework
FIX: Logging - remove the space after log messages if no variable message is printed, fixes #3587

*MonitoringSystem
CHANGE: ElasticSearch 6 does not support multiple types, only one type is created instead.

*RSS
FIX: GOCDBClient - encode in utf-8, update goc db web api URL
FIX: fixed bug in creation of history of status (avoid repetition of entries)

*DMS
FIX: fixed bug in FTSAgent initialization

*WMS
FIX: fix bug in dirac-wms-job-select: treating the case of jobGroup(s) not requested

[v6r19p11]

*Framework:
CHANGE: moved column "Instance" of InstalledComponentsDB.InstalledComponent 
        table from 64 to 32 characters

*WMS
FIX: JobWrapperTemplate - fix exception handling
CHANGE: dirac-wms-select-jobs - new option to limit the number of selected jobs
CHANGE: returning an error when sandboxes can't be unassigned from jobs (JobCleaningAgent)

*RMS
FIX: RequestDB - add missing JOIN in the web summary query
NEW: dirac-rms-request - add option to allow resetting the NotBefore member even 
     for non-failed requests

*DMS
FIX: FTSAgent - change data member names from uppercase to lower case

*Interfaces
CHANGE: autopep8 on the API/Dirac module

*docs:
NEW: added some doc about shifterProxy

[v6r19p10]

*Core
FIX: MySQL - catch exception when closing closed connection

*TS
CHANGE: add possibility to get extension-specific tasks and files statuses in TransformationMonitor web application

*RMS
NEW: dirac-rms-request - add option --ListJobs to list the jobs for a set of requests

*Resources
FIX: Use parameters given at construction for SRM2 protocols List

*StorageManagement
FIX: use StorageElement object to get disk cache size

*DMS
FIX: DMSHelpers - fix case when no site is found for an SE
FIX: ReplicateAndRegister - don't try and get SE metadata is replica is inactive

[v6r19p9]

*WMS
CHANGE: DownloadInputData was instantiating all local SEs which is not necessary... Only instantiate those that are needed
CHANGE: JobWrapper - use resolveSEGroup in order to allow defining SE groups including other SE groups
FIX: JobDB - fixed typo in getSiteMaskStatus() method
FIX: Fix getSiteMaskStatus in SiteDirector and MultiProcessSiteDirector
CHANGE: WatchdogLinux - using python modules in  instead of shell calls

*DMS
FIX: in DMSHelpers don't complain if an SE is at 0 sites

*Interfaces
CHANGE: Job.py - using the deprecated decorator for 2 deprecated methods

*RSS
FIX: EmailAction considers also CEs, not only SEs

*Resources
FIX: removed a useless/broken method in Resources helper
FIX: marked as obsoleted two methods in Resources helper (FTS2 related)

[v6r19p8]

*Configuration
FIX; Resources - don't overwrite queue tags if requiredtags are set.

*Framework
CHANGE: dirac-proxy-init - increase dirac-proxy-init CRL update frequency

*Accounting
CHANGE: AccountingDB - if the bucket length is part of the selected conditions, 
        add to the grouping

*WorkloadManagement
FIX: ConfigTemplate.cfg - allow user access to getSiteMaskStatus

*DataManagementSystem
FIX: DMSHelpers - recursive resolution of SEGroup was keeping the SEGroup in the list

*RSS
FIX: CSHelper - getting FTS from the correct location
CHANGE: use the SiteStatus object wherever possible

*Resources
FIX: CREAMComputingElement - added CS option for extra JDL parameters

*Documentation
CHANGE: point README to master and add badges for integration

[v6r19p7]

*WorkloadManagement
FIX: SiteDirector - correct escaping in pilot template
FIX: dirac-wms-get-wn-parameters - added some printouts to dirac-wms-get-wn-parameters

[v6r19p6]

*Core
FIX: SocketInfo - log proper message on CA's init failure.

*Accounting
CHANGE: NetworkAgent - remove support of perfSONAR summaries and add support of raw metrics.

*WMS
FIX: JobDB - don't trigger exception in webSummary if a site with a single dot is in the system
CHANGE: SiteDirector - added logging format and UTC timestamp to pilot wrapper
FIX: JobMonitoring - fix in getJobPageSummaryWeb() for showing correct sign of life for stalled jobs

*TS
FIX: TransformationManager - fix for wrong method called by the Manager

*RSS
NEW: SiteStatus object uses the RSS Cache
FIX: expiration time is a date (dirac-rss-query-db)

[v6r19p5]

*WMS
CHANGE: ParametricJob - added getParameterVectorLength() to replace getNumberOfParameters with a more detailed check of the job JDL validity
FIX: JobManagerHandler - restored the use of MaxParametricJobs configuration option

*Interfaces
FIX: Always use a list of LFNs for input data resolution (local run, mostly)

*tests
FIX: use rootPath instead of environment variable


[v6r19p4]

NEW: Added dummy setup.py in anticipation for standard installation procedure

*Core
CHANGE: SocketInfoFactory - version check of GSI at run time is removed

*Configuration 
FIX: Resources - fix RequiredTags in getQueue() function

*Interfaces
FIX: fix exception when using Dirac.Job.getJobJDL

*WMS
FIX: SiteDirector - fix proxy validity check in updatePilotStatus, a new proxy was 
     never created because isProxyValid returns non-empty dictionary
FIX: JobMonitoring - web table was not considering correctly Failed jobs because 
     stalled for setting the LastSignOfLife     

*DMS
FIX: StorageFactory - avoid complaining if Access option is not in SE section
CHANGE: dirac-dms-user-lfns - the wildcard flag will always assume leading "*" to match files, 
       unless the full path was specified in the wildcard no files were previously matched

*RSS
FIX: CacheFeederAgent resilient to command exceptions

*Resources
FIX: ARCComputingElement - the proxy environment variable was assumed before the 
     return value of the prepareProxy function was checked, which could lead to exceptions

[v6r19p3]

CHANGE: .pylintrc - disable redefined-variable-type
CHANGE: .pylintrc - max-nested-blocks=10 due to the many tests of result['OK']
CHANGE: use autopep8 for auto-formatting with following exceptions:
        tabs = 2 spaces and not 4
        line length check disabled (i.e. 120 characters instead of 80)
        Option for autopep8 are: --ignore E111,E101,E501

*Configuration
FIX: retrigger the initialization of the logger and the ObjectLoader after 
     all the CS has been loaded

*WMS
FIX: pilot commands will add /DIRAC/Extensions=extensions if requested
FIX: SiteDirector, pilotCommands - fix support for multiple values in the 
     RequiredTag CE parameter
FIX: MultiProcessorSiteDirector - fix dictionary changed size exception 

*Workflow
FIX: application log name can also come from step_commons.get['logFile']

*Resources
CHANGE: Condor, SLURM, SSHComputingElement - added parameters to force allocation
        of multi-core job slots

[v6r19p2]

*DMS
FIX: dirac-admin-allow-se: fix crash because of usage of old RSS function

*RSS
FIX: ResourceStatusDB - microseconds should always be 0 
FIX: Multiple fixes for the RSS tests

[v6r19p1]

*Core
FIX: ElasticSearchDB - certifi package was miscalled
FIX: ElasticSearchDB - added debug messages for DB connection

*Framework
FIX: ComponentInstaller - handling correctly extensions of DBs found in sql files

*WMS
FIX: SudoComputingElement - prevent message overwriting application errors
FIX: JobDB.getInputData now returns list of cleaned LFNs strings, possible "LFN:" 
     prefix is removed

*Interfaces
FIX: Dirac.py - bring back treatment of files in working local submission directory

[v6r19]

FIX: In multiple places - use systemCall() rather than shellCall() to avoid
     potential shell injection problems

FIX: All Databases are granting also REFERENCES grant to Dirac user to comply with
     more strict policies of MySQL version >= 5.7

*Accounting
NEW: new functionality to plot the data gathered by perfSONARs. It allows to 
     present jitter, one-way delay, packet-loss rate and some derived functions.
FIX: compatibility of AccountingDB with MySQL 5.7

*ConfigurationSystem
NEW: Allow to define FailoverURLs and to reference MainServers in the URLs

*FrameworkSystem
NEW: gLogger is replaced by the new logging system based on the python logging module
NEW: Added ElasticSearch backend for the logging
NEW: Central Backends configuration to customize their use by multiple components 
NEW: BundleDelivery - serves also CA's and CRL's all-in-one files
NEW: added shell scripts for generating CAs and CRLs with the possibility to specify the Input and/or output directories
CHANGE: can now send mails to multiple recipients using the NotificationClient
CHANGE: Make the new logging system thread-safe
FIX: Adapting query to MySLQ 5.7 "GROUP BY" clause
FIX: TopErrorMessagesReporter - more precise selection to please stricter versions of MySQL
CHANGE: ProxyGeneration - make RFC proxies by default, added -L/--legacy flag to dirac-proxy-init
        to force generation of no-RFC proxies

*Core
FIX: dirac-install - allow to use local md5 files
CHANGE: X509Chain - fixes to allow robot proxies with embedded DIRAC group extension
        ( allow DIRAC group extension not in the first certificate chain step )
CHANGE: BaseClient - recheck the useServerCertificate while establishing connection
        and take it into account even if it has changed after the client object creation    
FIX: PlainTransport - fixed socket creation in initAsClient()         
NEW: Technology preview of new logging system, based on standard python logging module
CHANGE: Added graphviz extension to sphinx builds
FIX: Added documentation of low level RPC/DISET classes
FIX: Gateway service - multiple fixes to resurrect the service and to correctly instantiate it
NEW: dirac-install will change the shebang of the python scripts to use the environment 
     python instead of the system one
NEW: Security.Utilities - methods to generate all-in-one CA certificates and CRLs files     
NEW: ElasticSearchDB - gets CA's all-in-one file from the BundleDelivery service if needed
NEW: genAllCAs.sh, genRevokedCerts.sh - DIRAC-free commands to generate all-in-one CA 
     certificates and CRLs files     
CHANGE: dirac-create-distribution-tarball - removing docs and tests directories when 
        creating release tarballs     

*DMS
CHANGE: FTSJob - use Request wrapper for the fts3 REST interface instead of pycurl based
        client
CHANGE: FTSHistoryView - drop FTSServer field from the view description   
CHANGE: FTSFile DB table: increased length of fields LFN(955), SourceSURL(1024), TargetSURL(1024)
CHANGE: Uniform length of LFN to 255 across DIRAC dbs
FIX: FTSJob - fix the serialization of 0 values
FIX: FTSFile, FTSJob - fix SQL statement generation for stricter versions of MySQL

*Resources
NEW: New method in the StorageElement to generate pair of URLs for third party copy.
     Implement the logic to generate pair of URLs to do third party copy. 
     This will be used mostly by FTS, but is not enabled as of now
FIX: StorageElement - fix different weird behaviors in Storage Element, in particular, 
     the inheritance of the protocol sections     
FIX: GFAL2 storage element: update for compatibility with GFAL2 2.13.3 APIs
NEW: Introduced Resources/StorageElementBases configuration section for definitions
     of abstract SEs to be used in real SEs definition by inheritance     

*RMS
NEW: dirac-rms-request - command including functionality of several other commands:
     dirac-rms-cancel|reset|show-request which are dropped. The required functionality
     is selected by the appropriate switches   

*RSS
NEW: Put Sites, ComputingElements, FTS and Catalogs under the status control of the
     RSS system 
NEW: Rewrote RsourceStatus/ResourceManagementDB tables with sqlAlchemy (RM DB with declarative base style)
NEW: SiteStatus client to interrogate site status with respect to RSS
CHANGE: introduced backward compatibility of RSS services with DIRAC v6r17 clients
CHANGE: moved some integration tests from pytest to unittest
CHANGE: Moved ResourceStatusDB to sqlAlchemy declarative_base
FIX: Automated setting of lastCheckTime and Dateffective in ResourceStatusDB and ResourceManagementDB
FIX: fixes for tables inheritance and extensions
FIX: fixes for Web return structure ("meta" column)
FIX: ResourceStatus, RSSCacheNoThread - fixed RSS cache generation 
FIX: ResourceStatus - fixes for getting status from the CS information
FIX: ResourceManagement/StatusDB - fixed bugs in meta parameter check
FIX: fixed incompatibility between Active/InActive RSS clients return format
FIX: SiteStatus - bug fixed in getSites() method - siteState argument not propagated to
     the service call
FIX: ResourceStatus - return the same structure for status lookup in both RSS and CS cases     
FIX: Bug fixes in scripts getting data out of DB


*Monitoring
CHANGE: DBUtils - change the bucket sizes for the monitoring plots as function of the time span

*WMS
NEW: SiteDirector - checks the status of CEs and Sites with respect to RSS  
NEW: pilotCommands - new ReplaceDIRACCode command mostly for testing purposes
NEW: JobAgent, JobWrapper - several fixes to allow the work with PoolComputingElement
     to support multiprocessor jobs    
NEW: JobScheduling - interpret WholeNode and NumberOfProcessors job JDL parameters and
     convert then to corresponding tags
NEW: SiteDirector - CEs can define QueryCEFlag in the Configuration Service which can be
     used to disallow querying the CE status and use information from PiltAgentsDB instead     
NEW: The application error codes, when returned, are passed to the JobWrapper, and maybe interpreted.
NEW: The JobWrapperTemplate can reschedule a job if the payload exits with status DErrno.EWMSRESC & 255 (222)
FIX: SiteDirector - unlink is also to be skipped for Local Condor batch system
FIX: JobDB - fixes necessary to suite MySQL 5.7
FIX: dirac-pilot, pilotTools - PYTHONPATH is cleared on pilot start, pilot option keepPP
     can override this
FIX: WMSAdministratorHandler - make methods static appropriately
FIX: Bug fix for correctly excluding WebApp extensions
CHANGE: JobScheduling - more precise site name while the job is Waiting, using the set of 
        sites at which the input files are online rather than checking Tier1s in eligible sites      
FIX: SiteDirector - aggregate tags for the general job availability test         
FIX: JobScheduling - bug fix in __sendToTQ()
FIX: pilotTools,pilotCommands - pick up all the necessary settings from the site/queue configuration
     related to Tags and multi-processor
NEW: SiteDirector - added option to force lcgBundle version in the pilot
FIX: SiteDirector - if MaxWaitingJobs or MaxTotalJobs not defined for a queue, assume a default value of 10
FIX: MatcherHandler - preprocess resource description in getMatchingTaskQueues()
FIX: JobDB - set CPUTime to a default value if not defined when rescheduling jobs

*TS
FIX: TransformationClient - fix issue #3446 for wrong file error counting in TS
FIX: TransformationDB - set ExternalID before ExternalStatus in tasks
BUGFIX: TransformationClient - fix a bug in the TS files state machine (comparing old status.lower() 
        with new status)

*Interfaces
CHANGE: Dirac API - expose the protocol parameter of getAccessURL()
CHANGE: Dirac API - added runLocal as an API method

*Docs
NEW: Documentation for developing with a container (includes Dockerfile)
NEW: Add script to collate release notes from Pull Request comments  
NEW: Chapter on scaling and limitations
CHANGE: Added documentation about runsv installation outside of DIRAC

*tests
NEW: Added client (scripts) system test
CHANGE: Add to the TS system test, the test for transformations with meta-filters
FIX: Minor fixes in the TS system test
FIX: correctly update the DFC DB configuration in jenkins' tests

[v6r17p35]

*Core
FIX: GOCDBClient - add EXTENSIONS & SCOPE tag support to GOCDB service queries.

[v6r17p34]

*SMS
FIX: StorageManagerClient - fix logic for JobScheduling executor when CheckOnlyTapeSEs is 
     its default true and the lfn is only on a tapeSE

[v6r17p33]

*WMS
FIX: StalledJobAgent - if no PilotReference found in jobs parameters, do as if there would be 
     no pilot information, i.e. set Stalled job Failed immediately
CHANGE: DownloadInputData - job parameters report not only successful downloads but also failed ones
FIX: JobDB - back port - set CPUTime to 0 if not defined at all for the given job 
FIX: JobDB - back port - use default CPUTime in the job description when rescheduling jobs

*Resources
FIX: ARCComputingElement - fix job submission issue due to timeout for newer lcg-bundles

[v6r17p32]

Resources:
CHANGE: /Computing/BatchSystems/Condor.py: do not copy SiteDirector's shell environment variables into the job environment

*WMS
CHANGE: Add option to clear PYTHONPATH on pilot start

[v6r17p31]

*RMS
FIX: ReqClient - avoid INFO message in client
*WMS
CHANGE: JobWrapper - allow SE-USER to be defined as another SE group (e.g. Tier1-USER)
*DMS
CHANGE: DMSHelpers - make resolveSEGroup recursive in order to be able to define SE groups in terms of SE groups

[v6r17p30]

*DMS
CHANGE: StorageElement - added status(), storageElementName(), checksumType() methods returning
        values directly without the S_OK structure. Remove the checks of OK everywhere
NEW: dirac-dms-add-file, DataManager - added option (-f) to force an overwrite of an existing file

*TS:
FIX: TransformationDB.py - set the ExternalID before the ExternalStatus in order to avoid inconsistent 
     tasks if setting the ExternalID fails

*StorageManagementSystem
FIX: StorageManagementClient.py - return the full list of onlineSites while it was previously happy 
     with only one

*Resources
FIX: HTCondorCEComputingElement.py - transfer output files(only log and err) for remote scheduler

[v6r17p29]

*WMS
CHANGE: split time left margins in cpuMargin and wallClockMargin. Also simplified check.


[v6r17p28]

*WMS
BUGFIX: JobScheduling - fix a bug introduced in 6r17p27 changes

*Monitoring
BUGFIX: MonitoringReporter - do not try to close the MQ connection if MD is not used

[v6r17p27]

*Configuration
FIX: ConfigurationClient - allow default value to be a tuple, a dict or a set

*Monitoring
CHANGE: DBUtils - change bucket sizes and simplify settings

*DMS
FIX: DMSRequestOperationsBase, RemoveFile - allow request to not fail if an SE is temporarily banned
FIX: dirac-admin-allow-se - first call of gLogger after its import

*RMS
CHANGE: remove scripts dirac-rms-show-request, dirac-rms-cancel-request and dirac-rms-reset-request 
        and replace with a single script dirac-rms-request with option (default is "show")
CHANGE: allow script to finalize a request if needed and set the job status appropriately

*Resources
FIX: LocalComputingElement - pilot jobIDs start with ssh to be compatible with pilotCommands. 
     Still original jobIDs are passed to getJobStatus. To be reviewed

*WMS
CHANGE: JobScheduling - assign a job to Group.<site>.<country>, if input files are at <site>.<country>.
        If several input replicas, assign Waiting to "MultipleInput"

[v6r17p26]

*Core
FIX: dirac-install.py to fail when installation of lcgBundle has failed
FIX: ClassAdLight - getAttributeInt() and getAttributeFloat() return None 
     if the corresponding JDL attribute is not defined

*MonitoringSystem
CHANGE: The Consumer and Producer use separate connections to the MQ; 
        If the db is not accessible, the messaged will not be consumed.

*WMS
FIX: JobDB - fix the case where parametric job placeholder %j is used in the JobName attribute
FIX: JobDB - take into account that ClassAdLight methods return None if numerical attribute is not defined
FIX: ParametricJob utility - fixed bug in evaluation of the ParameterStart|Step|Factor.X job numerical attribute

[v6r17p25]

*Monitoring
NEW: Implemented the support of monthly indexes and the unit tests are fixed

*RMS
FIX: RequestExecutingAgent - fix infinite loop for duplicate requests

*WMS 
NEW: ARCComputingElement - add support for multiprocessor jobs

[v6r17p24]

*WMS
FIX: SiteDirector - unlink is also to be skipped for Local Condor batch system

[v6r17p23]

*WMS
FIX: get job output for remote scheduler in the case of HTCondorCE

[v6r17p22]

*Framework
FIX: NotificationClient - added avoidSpam flag to sendMail() method which is propagated to
     the corresponding service call
     
*Integration
FIX: several fixes in integration testing scripts     

[v6r17p21]

*Core
NEW: Mail.py - added mechanism to compare mail objects
FIX: Grid.py - take into account the case sometimes happening to ARC CEs 
     where ARC-CE BDII definitions have SubClusters where the name isn't set to 
     the hostname of the machine

*Framework
FIX: Notification service - avoid duplicate emails mechanism 

[v6r17p20]

*Core
NEW: API.py - added __getstate__, __setstate__ to allow pickling objects inheriting
     API class by special treatment of internal Logger objects, fixes #3334

*Framework
FIX: SystemAdministrator - sort software version directories by explicit versions in the
     old software cleaning logic
FIX: MonitoringUtilities - sets a suitable "unknown" username when installing DIRAC from scratch, 
     and the CS isn't initialized fully when running dirac-setup-site     
CHANGE: Logger - added getter methods to access internal protected variables, use these methods
        in various places instead of access Logger protected variables     

*WMS
CHANGE: JobDB - removed unused CPUTime field in the Jobs table
CHANGE: JobScheduling - make check for requested Platform among otherwise eligible sites
        for a given job, fail jobs if no site with requested Platform are available

*RSS
FIX: Commands - improved logging messages

*SMS
FIX: StorageManagerClient - instantiate StorageElement object with an explicit vo argument,
     fixes #3335

*Interfaces
NEW: dirac-framework-self-ping command for a server to self ping using it's own certificate

[v6r17p19]

*Core
FIX: Adler - fix checksum with less than 8 characters to be 8 chars long

*Configuration
FIX: VOMS2CSAgent - fix to accomodate some weird new user DNs (containing only CN field)

*DMS
FIX: FileCatalog - fix for the doc strings usage in file catalog CLI, fixes #3306
FIX: FileCatalog - modified recursive file parameter setting to enable usage of the index

*SMS
CHANGE: StorageManagerClient - try to get sites with data online if possible in getFilesToStage

*RMS
FIX: RequestExecutingAgent - tuning of the request caching while execution

*WMS
FIX: DownloadInputData - do not mistakenly use other metadata from the replica info than SEs
FIX: JobScheduling - put sites holding data before others in the list of available sites
FIX: JobScheduling - try and select replicas for staging at the same site as online files
FIX: SiteDirector - keep the old pilot status if the new one can not be obtained in updatePilotStatus()

*Resources
FIX: CREAMComputingElement - return error when pilot output is missing in getJobOutput()

*Monitoring
FIX: DBUtils - change the buckets in order to support queries which require more than one year 
     data. The maximum buckets size is 7 weeks

[v6r17p18]

*Framework
NEW: SystemAdministrator - added possibility to remove old software installations keeping
     only a predefined number of the most recent ones.

*DMS
FIX: RemoveReplica - removing replica of a non-existing file is considered successful

*SMS
CHANGE: StorageManagerClient - restrict usage of executeWithUserProxy decorator 
        to calling the SE.getFileMetadata only; added flag to check only replicas 
        at tape SEs
        
*WMS
FIX: JobScheduling - added CS option to flag checking only replicas at tape SEs;
     fail jobs with input data not available in the File Catalog        

[v6r17p17]

*DMS
NEW: FTSAgent has a new CS parameter ProcessJobRequests to be able to process job
     requests only. This allows to run 2 FTS agents in parallel
     
*Resources
FIX: GFAL2_StorageBase - only set the space token if there is one to avoid problems
     with some SEs     

[v6r17p16]

*Configuration
FIX: VOMS2CSAgent - create user home directory in the catalog without
     recursion in the chown command
     
*RMS
FIX: RequestExecutingAgent - catch error of the cacheRequest() call
FIX: ReqClient - enhanced log error message

*SMS
FIX: StorageManagerClient - treat the case of absent and offline files on an SE 
     while staging
     
*TS
FIX: TaskManagerBase - process tasks in chunks of 100 in order to 
     update faster the TS (tasks and files)          

*WMS
FIX: JobScheduling - do not assume that all non-online files required staging

[v6r17p15]

*WMS
CHANGE: StalledJobAgent - ignore or prolong the Stalled state period for jobs 
        at particular sites which can be suspended, e.g. Boinc sites

[v6r17p14]

*Core
FIX: PrettyPrint.printTable utility enhanced to allow multi-row fields and
     justification specification for each field value  

*Accounting
NEW: DataStore - allow to run several instances of the service with only one which
     is enabled to do the bucketing

*RMS
NEW: new dirac-rms-list-req-cache command to list the requests in the ReqProxies services

*Interfaces
CHANGE: Dirac API - make several private methods visible to derived class

[v6r17p13]

*Core
NEW: Proxy - added executeWithoutServerCertificate() decorator function 

*Resources
FIX: CREAMComputingElement - split CREAM proxy renewal operation into smaller chunks for 
     improved reliability

[v6r17p12]

*Framework
FIX: SecurityFileLog  - when the security logs are rotated, the buffer size is reduced
     to 1 MB to avoid gzip failures ( was 2 GBs )

*WMS
FIX: pilotCommands - fix for interpreting DNs when saving the installation environment
FIX: SandboxStoreClient - do not check/make destination directory if requested sandbox 
     is returned InMemory

*TS
FIX: TransformationAgent CS option MaxFiles split in MaxFilesToProcess and MaxFilesPerTask,
     MaxFiles option is interpreted as MaxFilesPerTask for backward compatibility

*Resources
NEW: Added plug-ins for GSIFTP and HTTPS Storage protocols 

[v6r17p11]

*Core
FIX: ElasticSearchDB - set a very high number (10K) for the size of the ElasticSearch result

*Monitoring
FIX: MonitoringDB - et a very high number (10K) for the size of the ElasticSearch result

*WMS
FIX: pilotCommands - get the pilot environment from the contents of the bashrc script

*DMS
FIX: RemoveReplica - fix for the problem that if an error was set it was never reset
FIX: SE metadata usage in several components: ConsistencyInspector, DataIntwgrityClient,
     FTSRequest, dirac-dms-replica-metadata, StageMonitorAgent, StageRequestAgent,
     StorageManagerClient, DownloadInputData, InputDataByProtocol

[v6r17p10]

*Core
NEW: Logger - printing methods return True/False if the message was printed or not
FIX: ElastocSearchDB - error messages demoted to warnings

*Monitoring
FIX: MonitoringReporter - create producers if the CS definitions are properly in place

*TS
CHANGE: TaskManagerPlugin - allow to redefine the AutoAddedSites for each job type

[v6r17p9]

*WMS
BUGFIX: JobScheduling - bug fixed introduced in the previous patch 
NEW: pilotTools - introduced -o swicth for a generic CS option

*SMS
FIX: StorageManagerClient - fixes in the unit test

*DMS
FIX: FileManagerPs - in _getFileLFNs() - break a long list of LFNs into smaller chunks

[v6r17p8]

*Core
NEW: DErrno.ENOGROUP error to denote proxies without DIRAC group extension embedded
CHANGE: X509Chain - use DErrno.ENOGROUP error
FIX: dirac-install, dirac-deploy-scripts - fixes to allow DIRAC client installation on
     recent MacOS versions with System Integrity Protection feature
CHANGE: Proxy - added executionLock optional argument to executeWithUserProxy() decorator
        to lock while executing the function with user proxy 
FIX: Proxy - fix indentation in getProxy() preventing looping on the DNs  

*Framework
FIX: ProxyDB - fix of error message check in completeDelegation()

*WMS
FIX: TaskQueueDB - when an empty TaskQueue is marked for deletion, it can still get matches 
     which result in no selected jobs that produced unnecessary error messages 
FIX: JobScheduling executor - calls getFilesToStage() with a flag to lock while file lookup
     with user proxy; same for InputData executor for calling _resolveInputData()      

*TS
FIX: FileReport - fix in setFileStatus() for setting status for multiple LFNs at once

*SMS
FIX: StorageManagerClient - in getFilesToStage() avoid using proxy if no files to check
     on a storage element

*Resources
FIX: GFAL2_XROOTStorage - fix to allow interactive use of xroot plugin
FIX: GFAL2_StorageBase - enable IPV6 for gsiftp

[v6r17p7]

*DMS
FIX: dirac-dms-user-lfns - do not print out empty directories

*WMS
FIX: InputData Executor, JobWrapper - use DataManager.getReplicasForJobs() for
     getting input data replicas

*TS
FIX: TransformationAgent - use DataManager.getReplicasForJobs() for transformations
     creating jobs  

[v6r17p6]

*DMS
NEW: DataManager - add key argument forJobs (default False) in getReplicas() in order 
     to get only replicas that can be used for jobs (as defined in the CS); added
     getReplicasForJobs(), also used in the Dirac API

*SMS
FIX: Stager agents - monitor files even when there is no requestID, e.g. dCache returns None 
     when staging a file that is already staged    

*Resources
FIX: StorageFactory - bug fixes when interpreting SEs inheriting other SE parameters
NEW: Test_StorageFactory unit test and corresponding docs
FIX: Torque - some sites put advertising in the command answer that can not be parsed:
     redirect stderr to /dev/null

[v6r17p5]

*Resources
FIX: LcgFileCatalogClient - do not evaluate GUID if it is not a string

[v6r17p4]

*Configuration
FIX: Utilities - fixed interpretation of weird values of GlueCEPolicyMaxWallClockTime
     BDII parameter; newMaxCPUTime should is made integer

*Framework
FIX: Logger - make subloggers processing messages with the same level
     as the parent logger

*Docs
NEW: Updated documentation in several sections

*DMS
FIX: RemoveReplica operation - don't set file Done in RemoveReplicas if there is an error

[v6r17p3]

*RSS
FIX: Synchronizer - the sync method removes the resources that are no longer 
     in the CS from the DowntimeCache table

*DMS
CHANGE: dirac-dms-find-lfns - added SE switch to look for files only having
        replicas on a given SE (list)

*TS
FIX: TaskManager - optimization of the site checking while preparing job; optimized
     creation of the job template

*Resources
CHANGE: GFAL2_SRM2Storage, SRM2Storage - added gsiftp to the list of OUTPUT protocols 

[v6r17p2]

*Monitoring
FIX: ElasticSearchDB - fixes required to use host certificate for connection;
     fixes required to pass to version 5.0.1 of the elasticsearch.py binding

[v6r17p1]

*RSS
FIX: GOCDBSync - make commmand more verbose and added some minor fixes

[v6r17]

*Core
FIX: Adler - check explicitly if the checksum value is "False"
FIX: install_site.sh - added command line option to choose DIRAC version to install
NEW: ComponentInstaller - added configuration parameters to setup NoSQL database

*Framework
CHANGE: Logger - test level before processing string (i.e. mostly converting objects to strings)  
CHANGE: dirac-proxy-init - check and attempt to update local CRLs at the same time as
        generating user proxy
CHANGE: ProxyManager service - always store the uploaded proxy even if the already stored
        one is of the same validity length to allow replacement in case of proxy type
        changes, e.g. RFC type proxies           

*DMS
NEW: Next in implementation multi-protocol support for storage elements. When performing 
     an action on the StorageElement, instead of looping over all the protocol plugins, 
     we loop over a filtered list. This list is built taking into account which action 
     is taken (read vs write), and is also sorted according to lists defined in the CS.
     The negotiation for third party transfer is also improved: it takes into account all 
     possible protocols the source SE is able to produce, and all protocols the target is 
     able to receive as input.
NEW: StorageElement - added methods for monitoring used disk space
FIX: ReplicateAndRegister - fix the case when checksum is False in the FC
NEW: DMSHelpers - get list of sites from CS via methods; allow to add automatically sites 
     with storage

*RSS
NEW: FreeDiskSpace - added new command which is used to get the total and the remaining 
     disk space of all dirac storage elements that are found in the CS and inserts the 
     results in the SpaceTokenOccupancyCache table of ResourceManagementDB database.  
NEW: GOCDBSync command to ensure that all the downtime dates in the DowntimeCache 
     table are up to date       

Resources*
NEW: Updated Message Queue interface: MQ service connection management, support for
     SSL connections, better code arrangement

*Workflow
FIX: Modulebase, Script - avoid too many unnecessarily different application states

*WMS
FIX: JobStateUpdate service - in setJobStatusBulk() avoid adding false information when adding 
     an application status
     
*TS
FIX: TaskManager, TaskManagerAgentBase - standardize the logging information; removed unnecessary 
     code; use iterators wherever possible     
NEW: Introduced metadata-based filters when registering new data in the TS as catalog       

[v6r16p6]

*WMS
NEW: Added MultiProcessorSiteDirector section to the ConfigTemplate.cfg

*DMS
FIX: FileCatalogClient - added missing read methods to the interface description
     getDirectoryUserMetadata(), getFileUserMetadata()

[v6r16p5]

FIX: included patches from v6r15p27

[v6r16p4]

FIX: applied fixes from v6r15p26

[v6r16p3]

FIX: incorporated fixes from v6r15p25

[v6r16p2]

*Configuration
CHANGE: VOMS2CSAgent - remove user DNs which are no more in VOMS. Fixes #3130

*Monitoring
CHANGE: WMSHistory - added user, jobgroup and usergroup selection keys

*DMS
FIX: DataManager - retry checksum calculation on putAndRegister, pass checksum to the DataManager
     object in the FailoverTransfer object.
FIX: DatasetManager, FileCatalogClientCLI - bug fixes in the dataset management and commands      
     
*WMS
CHANGE: JobManager - added 'Killed' to list of jobs status that can be deleted     

[v6r16p1]

*Monitoring
CHANGE: MonitorinDB - allow to use more than one filter condition

*WMS
CHANGE: StalledJobAgent - send a kill signal to the job before setting it Failed. This should 
        prevent jobs to continue running after they have been found Stalled and then Failed.

[v6r16]

*Core
CHANGE: dirac-install, dirac-configure - use Extensions options consistently, drop
        ExtraModule option
CHANGE: dirac-install - use insecure ssl context for downloading files with urllib2.urlopen    
CHANGE: GOCDBClient - replaced urllib2 with requests module
        FIX: dirac-setup-site - added switch to exitOnError, do not exit on error by default
CHANGE: Added environment variables to rc files to enable certificates verification (necessary for python 2.7.9+)
FIX: ComponentInstaller - always update CS when a database is installed, even if it is
     already existing in the db server 
FIX: SSLSocketFactory - in __checkKWArgs() use correct host address composed of 2 parts      

*Framework
FIX: SystemAdministrator service - do not install WebAppDIRAC by default, only for the host
     really running the web portal

*Accounting
FIX: JobPolicy - remove User field from the policy conditions to fix a problem that 
     non-authenticated user gets more privileges on the Accounting info.

*Monitoring
NEW: New Monitoring system is introduced to collect, analyze and display various
     monitoring information on DIRAC components status and behavior using ElasticSearch
     database. The initial implementation is to collect WMSHistory counters.

*DMS
NEW: MoveReplica operation for the RMS system and a corresponding dirac-dms-move-replica-request
     comand line tool

*Resources
NEW: MessageQueue resources to manage MQ connections complemented with
     MQListener and MQPublisher helper classes
NEW: SudoComputingElement - computing element to execute payload with a sudo to a dedicated
     UNIX account     

[v6r15p27]

*Configuration
FIX: CSAPI - changed so that empty but existing options in the CS can be still
     modified

[v6r15p26]

*WMS
FIX: SandboxStoreClient - ensure that the latest sandbox is returned in the Web
     portal in the case the job was reset.

[v6r15p25]

*Resources
FIX: HTCondorCEComputingElement - cast useLocalSchedd to bool value even if it
     is defined as srting

[v6r15p24]

*Resources
CHANGE: HTCondorCE - added option to use remote scheduler daemon

[v6r15p23]

*DMS
FIX: dirac-dms-find-lfns - fixed bug causing generl script failure

[v6r15p22]

*Interfaces
CHANGE: Dirac API - add possibility to define the VO in the API
CHANGE: Dirac API - add checkSEAccess() method for checking SE status

[v6r15p21]

*WMS
FIX: removed default LCG version from the pilot (dirac-install will use the one of the requested release)

*RMS
FIX: reject bad checksum

[v6r15p20]

*Framework
FIX: SystemAdministratorHandler - in updateSoftware() put explicitly the project
     name into the command
FIX: ComponentInstaller - added baseDir option to the mysql_install_db call
     while a fresh new database server installation     

[v6r15p19]

*Core
FIX: dirac-install - lcg-binding version specified in the command switch
     overrides the configuration option value
     
*DMS
FIX: RemoveFile operation - Remove all files that are not at banned SEs

*TMS
FIX: FileReport - after successful update of input files status, clear the 
     cache dictionary to avoid double update      

[v6r15p18]

*Configuration
FIX: Utilities - take into account WallClock time limit while the MaxCPUTime
     evaluation in the Bdii@CSAgent 

*DMS
FIX: FTSJob - specify checksum type at FTS request submission

*StorageManagement
FIX: StorageManagerClient - in getFilesToStage() avoid exception in case
     of no active replicas

*Resources
FIX: StorageBase - in getParameters() added baseURL in the list of parameters returned 

*WMS
FIX: CPUNormalization - minor code rearrangement

[v6r15p17]

*Core
CHANGE: GOCDBClient - catch all downtimes, independently of their scope
FIX: LSFTimeLeft - accept 2 "word" output from bqueues command
CHANGE: dirac-install - create bashrc/cshrc with the possibility to define
        installation path in the $DIRAC env variable, this is needed for
        the cvmfs DIRAC client installation

[v6r15p16]

*Core
CHANGE: AgentModule - added a SIGALARM handler to set a hard timeout for each Agent
        cycle to avoid agents stuck forever due to some faults in the execution code

*DMS
FIX: DataManager - cache SE status information in filterTapeReplicas() to speed up execution
     
*WMS
BUGFIX: InputDataByProtocol - the failed resolution for local SEs was not considered correctly:
        if there were other SEs that were ignored (e.g. because on tape)     
     
*TS
FIX: TransformationAgent - in getDataReplicasDM() no need to get replica PFNs     

[v6r15p15]

*Configuration
CHANGE: VOMS2CSAgent - added new features: deleting users no more registered in VOMS;
        automatic creation of home directories in the File Catalog for new users

*WMS
CHANGE: JobScheduling - correct handling of user specified sites in the executor,
        including non-existent (misspelled) site names
FIX: CPUNormalization - accept if the JOBFEATURES information is zero or absent        

[v6r15p14]

*Core
FIX: BaseClient - proper error propagation to avoid excessive output in the logger

*Configuration
CHANGE: Resources helper - in getStorageElementOptions() dereference SEs containing
        BaseSE and Alias references

*Accounting
FIX: AccountingDB - changes to use DB index to speed-up removal query

*DMS
CHANGE: DMSHelpers - define SE groups SEsUsedForFailover, SEsNotToBeUsedForJobs, 
        SEsUsedForArchive in the Operations/DataManagement and use them in the
        corresponding helper functions
FIX: FTSJob - temporary fix for the FTS rest interface Request object until it is
     fixed in the FTS REST server         

*Resources
FIX: HTCondorCEComputingElement - check that some path was found in findFile(), return with error otherwise
CHANGE: ARCComputingElement - consider jobs in Hold state as Failed as they never come back
CHANGE: ARCComputingElement - do not use JobSupervisor tool for bulk job cancellation as
        it does not seem to work, cancel jobs one by one
FIX: ARCComputingElement - ensure that pilot jobs that are queued also get their proxies renewed on ARC-CE        

*WMS
FIX: SiteDirector - ensure that a proxy of at least 3 hours is available to the updatePilotStatus 
     function so that if it renews any proxies, it's not renewing them with a very short proxy

[v6r15p13]

*Resources
FIX: HTCondorCEComputingElement - fixed location of log/output files 
  
*TS
FIX: ValidateOutputDataAgent - works now with the DataManager shifter proxy

[v6r15p12]

*Core
FIX: Graphs - make sure matplotlib package is always using Agg backend
FIX: cshrc - added protection for cases with undefined environment variables
NEW: AuthManager - added possibility to define authorization rules by VO
     and by user group

*Configuration
NEW: Resources, ComputingElement(Factory) - added possibility to define site-wide
     CE parameters; added possibility to define common parameters for a given
     CE type.

*Framework
FIX: SystemAdministrator service - avoid using its own client to connect
     to itself for storing host information
FIX: SystemAdministratorClientCLI, dirac-populate-component-db - fix insertion
     of wrongly configured component to the ComponentMonitorDB     

*DMS
FIX: FileCatalog service - fix the argument type for getAncestor(), getDescendents()

*WMS
NEW: JobCleaningAgent - add an option (disabled by default) to remove Jobs from the 
     dirac server irrespective of their state

*Resources
CHANGE: HTCondorCE - added new configurable options - ExtraSubmitString, WorkingDirectory
        DaysToKeepLogs

[v6r15p11]

*Framework
NEW: dirac-proxy-destroy command to destroy proxy locally and in the ProxyManager
     service
CHANGE: ProxyManagerClient - reduce the proxy caching time to be more suitable
        for cases with short VOMS extensions     

*Configuration
FIX: VOMS2CSAgent - fixed typo bug in execute()

*RMS
FIX: RequestTask - fix if the problem when the processing of an operation times out, 
     there was no increment of the attempts done.

*DMS
FIX: FTSAgent - avoid FTS to fetch a request that was canceled

*Resources
FIX: HTCondorCE - protect against non-standard line in 'job status' list in the getJobStatus()
CHANGE: ComputingElement - reduce the default time length of the payload proxy to accomodate
        the case with short VOMS extensions

[v6r15p10]

*Core
FIX: MySQL - do not print database access password explicitly in the logs

*Configuration
CHANGE: VOMS2CSAgent - show in the log if there are changes ready to be committed
CHANGE: Bdii2CSAgent - get information from alternative BDII's for sites not 
        existing in central BDII

*Framework
FIX: ComponentInstaller - fixed location of stop_agent file in the content of t file
     of the runsv tool 

*RMS
FIX: Changed default port of ReqProxy service to 9161 from 9198

*Resources
FIX: BatchSystem/Condor, HYCondroCEComputingElement - more resilient parsing 
     of the status lookup command
FIX: CREAMComputingElement - in case of glite-ce-job-submit error print our both 
     std.err and std.out for completeness and better understanding    

*DMS
FIX: FileCatalogClient - bug fix in getDirectoryUserMetadata()

*Interfaces
FIX: Dirac - in replicateFile() in case of copying via the local cache check if 
     there is another copy for the same file name is happening at the same time

[v6r15p9]

*Configuration
FIX: fixed CS agents initialization bug

*DMS
FIX: fixed inconsistency between DataIntegrity and ConsistencyInspector modules

*Interfaces
FIX: Fix download of LFNs in InputSandbox when running job locally

[v6r15p8]

*Configuration
NEW: Added DryRun option for CS agents (false by default, True for new installations)

[v6r15p7]

*Core
CHANGE: Enabled attachments in the emails

*TS
*CHANGE: Added possibility for multiple operations in Data Operation Transformations

[v6r15p6]

*Resources
FIX: FCConditionParser: ProxyPlugin handles the case of having no proxy

*WMS
FIX: MJF messages correctly parsed from the pilot
NEW: Added integration test for TimeLeft utility and script calling it

[v6r15p5]

Included fixes from v6r14p36 patch release

*Framework
FIX: added GOCDB2CSAgent in template
FIX: Fixed permissions for HostLogging

*DMS
FIX: Introduced hopefully temporary fix to circumvent globus bug in gfal2

*WMS:
FIX: added test for MJF and made code more robust

*RSS
NEW: HTML notification Emails


[v6r15p4]

Included fixes from v6r14p35 patch release

*Core
NEW: Added a new way of doing pfnparse and pfnunparse using the standard python library. 
     The two methods now contains a flag to know which method to use. By default, the old 
     hand made one is used. The new one works perfectly for all standard protocols, except SRM

*RSS
FIX: dirac-rss-sync - command fixed to work with calling services rather than 
     databases directly
     
*Resources     
CHANGE: In multiple Storage classes use pfnparse and pfnunparse methods to manipulate
        url strings instead of using just string operations
NEW: A new attribute is added to the storage plugins: DYNAMIC_OPTIONS. This allows to construct 
     URLs with attributes going at the end of the URL, in the form ?key1=value1&key2=value2 
     This is useful for xroot and http.         

[v6r15p3]

Included changes from v6r14p34 patch release

*Accounting
FIX: DataStoreClient - catch all exceptions in sending failover accounting 
     requests as it could disrupt the logic of the caller 

*DMS
CHANGE: dirac-dms-show-se-status - added switches to show SEs only accessible by
        a given VO and SEs not assigned to any VO
FIX: dirac-dms-replicate-and-register-request - prints out the new request IDs
     to allow their monitoring by ID rather than possibly ambiguous request name      

[v6r15p2]

*WMS
FIX: pilotCommands - protect calls to external commands in case of empty
     or erroneous output
FIX: Matcher - fixed bug in the tag matching logic: if a site presented an empty
     Tag list instead of no Tag field at all, it was interpreted as site accepts
     all the tags
FIX: Matcher - matching parameters are printed out in the Matcher rather than
     in the TaskQueueDB, MaxRAM and Processors are not expanded into tags           

[v6r15p1]

Included patches for v6r14p32

*Configuration
CHANGE: Resources helper - remove "dips" protocol from the default list of third party
        protocols

*Resources
FIX: XROOTStorage - bug fixed in __createSingleDirectory() - proper interpretation
     of the xrootClient.mkdir return status
FIX: XROOTStorage unit test reenabled by mocking the xrootd import      

[v6r15]

Removed general "from DIRAC.Core.Utilities import *" in the top-level __init__.py

Made service handlers systematically working with unicode string arguments
Added requirements.txt and Makefile in the root of the project to support pip style installation

DIRAC documentation moved to the "docs" directory if the DIRAC project from the
DIRACDocs separate project.

*Accounting
CHANGE: INTEGER -> BIGINT for "id" in "in" accountingDB tables

*Core
NEW: The S_ERROR has an enhanced structure containing also the error code and the call
     stack from where the structure was created
NEW: DErrno module to contain definitions of the DIRAC error numbers and standard
     descriptions to be used from now on in any error code check      
CHANGE: gMonitor instantiation removed from DIRAC.__init__.py to avoid problems in
        documentation generation
CHANGE: removed Core.Utilities.List.sortList (sorted does the job)
CHANGE: removed unused module Core.Utilities.TimeSeries
NEW: dirac-install - makes us of the DIRAC tar files in CVMFS if available
NEW: dirac-install-client - a guiding script to install the DIRAC client from A to Z        
CHANGE: dirac-install - when generating bashrc and cshrc scripts prepend DIRAC paths
        to the ones existing in the environment already
NEW: MJFTimeLeft - using Machine JOb features in the TimeLeft utility
FIX: BaseClient - only give warning log message "URL banned" when one of the
     service URLs is really banned
CHANGE: DISET components - improved logic of service URL retries to speedup queries
        in case of problematic services     
NEW: dirac-rss-policy-manager - allows to interactively modify and test only the 
     policy section of Dirac.cfg     
FIX: XXXTimeLeft - do not mix CPU and WallTime values     
FIX: ComponentInstaller - longer timeout for checking components PID (after restart)
CHANGE: Proxy - in executeWithUserProxy() when multiple DNs are present, try all of them
CHANGE: List utility - change uniqueElements() to be much faster
NEW: Platform - added getPlatform() and getPlatformTuple() utilities to evaluate lazily the
     DIRAC platform only when it is needed, this accelerates DIRAC commands not needing
     the platform information. 

*Configuration
NEW: GOCDB2CSAgent agent to synchronize GOCDB and CS data about perfSONAR services
NEW: VOMS2CSAgent to synchronize VOMS user data with the DIRAC Registry
CHANGE: ConfigurationData - lazy config data compression in getCompressedData()

*Framework
CHANGE: SystemAdministratorIntegrator - make initial pinging of the hosts in parallel
        to speed up the operation
CHANGE: InstalledComponentsDB - table to cache host status information populated
        by a periodic task    
NEW: ComponentInstaller Client class to encapsulate all the installation utilities
     from InstallTools module    
NEW: SystemAdministratorClientCLI - added uninstall host command
NEW: SystemAdministratorClientCLI - added show ports command
NEW: SystemAdministratorHandler - added getUsedPorts() interface
NEW: SystemAdministratorHandler - show host command shows also versions of the Extensions
NEW: InstalledComponentsDB - added Extension field to the HostLogging table 
FIX: SystemLoggingDB - fixed double creation of db tables

*Accounting
FIX: DataStoreClient - Synchronizer based decorators have been replaced with a simple 
     lock as they were blocking addRegister() during every commit(); 

*RSS
NEW: CE Availability policy, closing #2373
CHANGE: Ported setStatus and setToken rpc calls to PublisherHandler from LHCb implementation
NEW: E-mails generated while RSS actions are now aggregated to avoid avalanches of mails
NEW: dirac-rss-sync is also synchronizing Sites now

*DMS
CHANGE: FileCatalogClient - make explicit methods for all service calls
CHANGE: DataManager, StorageElement - move physical accounting the StorageElement
CHANGE: FileCatalog - added recursive changePathXXX operations
CHANGE: FileCatalog contained objects have Master attribute defined in the CS. Extra check of eligibility of the catalogs specified explicitely. No-LFN write methods return just the Master result to be compatible with the current use in the clients.
CHANGE: Removed LcgFileCatalogXXX obsoleted classes
NEW: ConsistencyInspector class to perform data consistency checks between 
     different databases
CHANGE: FileCatalog(Client) - refactored to allow clients declare which interface
        they implement     
NEW: FileCatalog - conditional FileCatalog instantiation based on the configured
     Operations criteria        

*TS
CHANGE: TransformationDB table TaskInputs: InputVector column from BLOB to MEDIUMTEXT
FIX: TaskManager - fix bug in case there is no InputData for a task, the Request created 
     for the previous task was reassigned
NEW: TaskManager - possibility to submit one bulk job for a series of tasks     

*WMS
NEW: TaskQueueDB - possibility to present requirements in a form of tags from the 
     site( pilot ) to the jobs to select ones with required properties
FIX: JobWrapper - the InputData optimizer parameters are now DEncoded     
CHANGE: JobAgent - add Processors and WholeNode tags to the resources description
CHANGE: SiteDirector - flag to always download pilot output is set to False by default
FIX: SiteDirector - using PilotRunDirectory as WorkingDirectory, if available at the CE 
     level in the CS. Featire requested in issue #2746
NEW: MultiProcessorSiteDirector - new director to experiment with the multiprocessor/
     wholeNode queues
CHANGE: JobMemory utility renamed to JobParameters
CHANGE: CheckWNCapabilities pilot command changed to get WN parameters from the
        Machine Job Features (MJF) - NumberOfProcessors, MaxRAM    
NEW: JobManager, ParametricJob - utilities and support for parametric jobs with multiple
     parameter sequences      
NEW: SiteDirector - added logic to send pilots to sites with no waiting pilots even if
     the number of already sent pilots exceeds the number of waiting jobs. The functionality
     is switched on/off by the AddPilotsToEmptySites option.        

*RMS
FIX: Request - fix for the case when one of the request is malformed, the rest of 
     the requests could not be swiped
FIX: ReqProxyHandler - don't block the ReqProxy sweeping if one of the request is buggy     
CHANGE: ReqProxyHandler - added monitoring counters
NEW: ReqProxyHandler - added interface methods to list and show requests in a ReqProxy

*Resources
FIX: SRM2Storage - do not add accounting to the output structure as it is done in 
     the container StorageElement class
CHANGE: Add standard metadata in the output of all the Storage plugins     

*Interfaces
NEW: Job API - added setParameterSequence() to add an arbitrary number of parameter
     sequences for parametric jobs, generate the corresponding JDL

*tests
NEW: The contents of the TestDIRAC package is moved into the tests directory here

[v6r14p39]

Patch to include WebApp version v1r6p32

[v6r14p38]

*Core
CHANGE: Unhashable objects as DAG graph nodes

*RMS
CHANGE: Added possibility of constant delay for RMS operations

[v6r14p37]

*Core
NEW: Added soft implementation of a Direct Acyclic Graph

*Configuration
FIX: Bdii2CSAgent finds all CEs of a site (was finding only one)

*Resources
FIX: Make sure transferClient connects to the same ProxyStorage instance

[v6r14p36]

*Core
FIX: Sending mails to multiple recipients was not working

*WMS
FIX: Allow staging from SEs accessible by protocol


[v6r14p35]

*Core
FIX: SOAPFactory - fixes for import statements of suds module to work with the
     suds-jurko package that replaces the suds package

*Resources
FIX: BatchSystems.Torque - take into account that in some cases jobID includes
     a host name that should be stripped off
FIX: SSHComputingElement - in _getJobOutputFiles() fixed bug where the output
     of scpCall() call was wrongly interpreted    
FIX: ProxyStorage - evaluate the service url as simple /DataManagement/StorageElementProxy
     to solve the problem with redundant StorageElementProxy services with multiple
     possible urls       
     
*RSS
CHANGE: Configurations.py - Added DTScheduled3 policy (3 hours before downtime)     
     
*WMS
FIX: pilotCommands - take into account that in the case of Torque batch system
     jobID includes a host name that should be stripped off   
       
[v6r14p34]

*Configuration
FIX: Bdii2CSAgent - reinitilize the BDII info cache at each cycle in order not to 
     carry on obsoleted stuff. Fixes #2959

*Resources
FIX: Slurm.py - use --partition rather --cluster for passing the DIRAC queue name
FIX: DIPStorage - fixed bug in putFile preventing third party-like transfer from
     another DIPS Storage Element. Fixes #2413

*WMS
CHANGE: JobWrapper - added BOINC user ID to the job parameters
FIX: pilotCommands - interpret SLURM_JOBID environment if present
FIX: WMSClient - strip of comments in the job JDL before any processing.
     Passing jdl with comments to the WMS could provoke errors in the
     job checking.

[v6r14p33]

*WMS
FIX: JobAgent - included a mechanism to stop JobAgent if the host operator
     creates /var/lib/dirac_drain
FIX: CPUNormalization - fixed a typo in getPowerFromMJF() in the name of the
     exception log message           

[v6r14p32]

*Core
FIX: InstallTools - getStartupComponentStatus() uses "ps -p <pid>" variant of the
     system call to be independent of the OS differences

*DMS
FIX: RemoveReplica - bulkRemoval() was modifying its input dict argument and returning it,
     which was useless, only modify argument

*WMS
CHANGE: CPUNormalization - get HS'06 worker node value from JOBFEATURES if available

*RMS
FIX: ReqClient - bug fixed preventing the client to contact multiple instances of ReqManager
     service

[v6r14p31]

*DMS
FIX: FTSAgent - if a file was not Scheduled, the FTSAgent was setting it Done even if it had 
     not been replicated.

*Workflow
FIX: FailoverRequest - forcing setting the input file Unused if it was already set Processed

[v6r14p30]

*Framework
BUGFIX: MonitoringHandler - in deleteActivities() use retVal['Message'] if result is not OK

*Resources
FIX: XROOTStorage - in getFile() evaluate file URL without URL parameters
                    in __putSingleFile() use result['Message'] in case of error
                    
*RMS
FIX: dirac-rms-cancel-request - fixed crash because of gLogger object was not imported

*TS
FIX: TransformationCLI - in resetProcessedFile() added check that the Failed dictionary
     is present in the result of a call                    

[v6r14p29]

*Core
FIX: Time - skip the effect of timeThis decorator if not running interractively

*DMS
FIX: DataManager - in getFile(), select preferentially local disk replicas, if none disk replicas, 
     if none tape replicas
FIX: DataManager - avoid changing argument of public method checkActiveReplicas()
FIX: FTSAgent - wait 3 times longer for monitoring FTS jobs if Staging

*Accounting
CHANGE: Jobs per pilot plot is presented as Quality plot rather than a histogram

*WMS
CHANGE: dirac-wms-cpu-normalization - reduce memory usage by using xrange() instead of range()
        in the large test loop

[v6r14p28]

*TS
FIX: TaskManager - protection against am empty task dictionary in 
     prepareTransformationTasks()
FIX: Test_Client_TransformationSystem - fixes ti run in the Travis CI 
     environment
     
*WMS
FIX: JobMemory - use urllib instead of requests Python module as the latter
     can be unavailable in pilots.           

[v6r14p27]

*Core
FIX: PlainTransport,SocketInfoFactory - fix for the IPv6 "Address family not supported 
     by protocol" problems

*Interfaces
NEW: Dirac.py - in ping()/pingService() allow to ping a specific URL

*Resources
FIX: LcgFileCatalogClient - convert LFN into str in __fullLfn to allow LFNs
     in a unicode encoding

*WMS
FIX: JobWrapper - set the job minor status to 'Failover Request Failed' 
     if the failover request fails sending

*TS
FIX: TransformationDB - in getTransformationTasks(),getTaskInputVector 
     forward error result to the callers
FIX: TaskManager - in case there is no InputData for a task, the Request created 
     for the previous task was reassigned. This fixes this bug.      

*tests
FIX: several fixes to satisfy on-the-fly unit tests with teh Travis CI service 

[v6r14p26]

NEW: Enabled on-the-fly tests using the Travis-CI service

*Core
FIX: Subprocess - fix two potential infinite loops which can result in indefinite
     output buffer overflow

*WMS
FIX: JobScheduling executor - check properly if staging is allowed, it was always True before

[v6r14p25]

*Core
FIX: Subprocess - more detailed error log message in case ov output buffer
     overflow

*DMS
FIX: DataManager - fix for getActiveReplicas(): first check Active replicas before 
     selecting disk SEs

*Resources
FIX: StorageElementCache - fixes to make this class thread safe
FIX: StorageFactory - fix in getConfigStorageProtocols() to properly get options
     for inheriting SE definitions

[v6r14p24]

*Accounting
FIX: Plots, JobPlotter - fix sorting by plot labels in case the enddata != "now"

*DMS
FIX: dirac-dms-user-lfns - add error message when proxy is expired 

[v6r14p23]

*Interfaces
FIX: Job.py - setCPUTime() method sets both CPUTime and MaxCPUTime JDL parameters
     for backward compatibility. Otherwise this setting was ignored by scheduling

*TS
BUGFIX: TaskManager - bug fixed in submitTransformationTasks in getting the TransformationID 

[v6r14p22]

CHANGE: Multiple commands - permissions bits changed from 644 to 755  

*Framework
FIX: UserProfileDB - in case of desktop name belonging to two different users we have 
     to use both desktop name and user id to identify the desktop

*WMS
BUGFIX: JobWrapperTemplate - bug fixed in evaluation of the job arguments

*TMS
CHANGE: TaskManager - added TransformationID to the log messages

[v6r14p21]

*DMS
CHANGE: dirac-admin-allow(ban)-se - allow an SE group to be banned/allowed

*SMS
FIX: RequestPreparationAgent - fix crash in execute() in case no replica information
     available

*WMS
FIX: TaskQueueDB, PilotAgentsDB - escape DN strings to avoid potential SQL injection
FIX: JobWrapperTemplate - pass JobArguments through a json file to fix the case
     of having apostrophes in the values

*TMS
FIX: TransformationAgent - in processTransformation() fix reduction of number of files

[v6r14p20]

*WMS
FIX: SandboxMetadataDB - escape values in SandboxMetadataDB SQL queries to accommodate
     DNs containing apostrophe 

[v6r14p19]

*Core
NEW: CLI base class for all the DIRAC CLI consoles, common methods moved to the new class,
     XXXCLI classes updated to inherit the base class
FIX: Network - fix crash when path is empty string, fixes partly #2413     
     
*Configuration
FIX: Utilities.addToChangeSet() - fix the case when comma is in the BDII Site description 
     followed by a white space, the description string was constantly updated in the CS

*Interfaces
FIX: Dirac.py - in retrieveRepositorySandboxes/Data - "Retrieved" and "OutputData" key values
     are strings '0' in the jobDict when a repository file is read, need to cast it to int

*DMS
FIX: RegisterReplica - if operation fails on a file that no longer exists and has no 
     replica at that SE, consider the operation as Done.

*Resources
FIX: ARCComputingElement - bug fix in getJobOutput in using the S_ERROR()

[v6r14p18]

*Core
FIX: VOMSService - attGetUserNickname() can only return string type values
FIX: dirac-deploy-scripts - install DIRAC scripts first so that they can be 
     overwritten by versions from extensions

*Framework
FIX: dirac-populate-component-db - bug fixed to avoid duplicate entries in the
     database

*TS
FIX: TaskManager - do not use ReqProxy when submitting Request for Tasks, otherwise
     no RequestID can be obtained

*Interfaces
CHANGE: Dirac.py - increase verbosity of a error log message in selectJobs

*Resources
FIX: XROOTStorage - fixed KeyError exception while checking file existence
FIX: ARCComputingElement - in getJobOutput test for existence of an already 
     downloaded pilot log

[v6r14p17]

*Core
FIX: Service.py - use the service name as defined in the corresponding section in the CS
     and not the name defined in service Module option. This fixes the problem with the
     StorageElement service not interpreting properly the PFN name and using a wrong local
     data path. 

*Resources
CHANGE: ARCComputingElement - if the VO is not discoverable from the environment, use ARC API
        call in the getCEStatus, use ldapsearch otherwise

[v6r14p16]

*Resources
CHANGE: ARC Computing Element automatically renew proxies of jobs when needed

[v6r14p15]

*Core
FIX: VOMS.py - Fixed bug that generates proxies which are a mix between legacy and rfc proxies.

*DMS
CHANGE: Allow selecting disk replicas in getActiveReplicas() and getReplicas()

*WMS
CHANGE: Use the preferDisk option in the InputData optimizer, the TransformationAgent and in the Interface splitter


[v6r14p14]

*Core
FIX: VOMS.py - return RFC proxy if necessary after adding the VOMS extension

*Configuration
FIX: Validate maxCPUTime and Site description value

*Resources
FIX: XROOTStorage - changes to allow third party transfers between XROOT storages
CHANGE: HTCondorCEComputingElement - the Condor logging can now be obtained in the webinterface;
        SIGTERM (instead of SIGKILL) is send to the application in case jobs are killed by the host site;
        when pilots are put in held status we kill them in condor and mark them as aborted.

*WMS
FIX: pilotCommands - fixes for intrepreting tags in the pilot

[v6r14p13]

*WMS
FIX: pilot commands CheckCECapabilities and CheckWNCapabilities were not considering the case of missing proxy

[v6r14p12]

*Core
FIX: allow a renormalization of the estimated CPU power
FIX: dirac-install: Make hashlib optional again (for previous versions of python, since the pilot may end up on old machines)

*Framework
FIX: allow to install agents with non-standard names (different from the module name)

*DMS
CHANGE: Consider files to reschedule and submit when they are Failed in FTS

*WMS
CHANGE: Move getCEStatus function back to using the ARC API

[v6r14p11]

*Core
FIX: XXXTimeLeft - set limit to CPU lower than wall clock if unknown
FIX: Logger - fix exception printing in gLogger.exception()
CHANGE: InstallTools - added more info about the process in getStartupComponentStatus()
CHANGE: Time - better report from timeThis() decorator

*DMS
CHANGE: FTSAgent - wait some time between 2 monitorings of each job

*WMS
NEW: pilotCommands - added CheckCECapabilities, CheckWNCapabilities commands
NEW: Added dirac-wms-get-wn-parameters command

*TS
NEW: Added dirac-production-runjoblocal command
FIX: TransformationAgent(Plugin) - clean getNextSite() and normalizeShares()
FIX: TransformationPlugin - added setParameters() method

*RSS
FIX: dirac-rss-sync - move imports to after the Script.getPositionalArguments()

*Resources
NEW: Added dirac-resource-get-parameters command

[v6r14p10]
*Configuration
FIX: Resources - getQueue() is fixed to get properly Tag parameters

*Framework
FIX: SecurityFileLog - fix for zipping very large files

*Resources
NEW: added dirac-resource-get-parameters command

*WMS
NEW: JobMonitoringHandler - add getJobsParameters() method
NEW: pilotCommands - added CheckCECapabilities, CheckWNCapabilities
NEW: Added dirac-wms-get-wn-parameters command
NEW: Matcher - generate internal tags for MaxRAM and NumberOfProcessors parameters
CHANGE: SiteDirector does not pass Tags to the Pilot
FIX: Matcher(Handler) - do not send error log message if No match found,
     fixed Matcher return value not correctly interpreted

[v6r14p9]

*Core
FIX: BaseClient - enhance retry connection logic to minimize the overall delay
FIX: MessageBroker - fix of calling private __remove() method from outside
     of the class

*Framework
BUGFIX: dirac-(un)install-component - bug in importing InstallTools module

*WMS:
FIX: JobWrapper - fix in getting the OutputPath defined in the job

*Resources
FIX: ARCComputingElement - add queue to the XRSL string

[v6r14p8]

*Core
FIX: XXXTimeLeft - minor fixes plus added the corresponding Test case
FIX: ReturnValues - fixes in the doc strings to comply with the sphinx syntax
FIX: SocketInfoFactory - in __sockConnect() catch exception when creating a
     socket

*Interfaces
FIX: Job.py - fixes in the doc strings to comply with the sphinx syntax

*RSS
NEW: Configurations.py - new possible configuration options for Downtime Policies

*WMS
CHANGE: StatesAccountingAgent - retry once and empty the local messages cache
        in case of failure to avoid large backlog of messages
CHANGE: SiteDirector - do not send SharedArea and ClientPlatform as pilot
        invocation arguments  
CHANGE: Matcher - allow matching by hosts in multi-VO installations              

[v6r14p7]

*Core
CHANGE: XXXTimeLeft utilities revisited - all return real seconds,
        code refactoring - use consistently always the same CPU power 

*WMS
FIX: JobAgent - code refactoring for the timeLeft logic part

*Resources
BUGFIX: ComputingElement - get rid of legacy getResourcesDict() call

[v6r14p6]

*Configuration
FIX: Bdii2CSAgent - refresh configuration from Master before updating
FIX: Bdii2CSAgent - distinguish the CE and the Cluster in the Glue 1.0 schema

*DMS
CHANGE: FTSAgent - make the amount of scheduled requests fetched by the 
        FTSAgent a parameter in the CS 
CHANGE: RMS Operations - check whether the always banned policy is applied for SEs
        to a given access type

*RMS
FIX: RequestClient(DB,Manager) - fix bulk requests, lock the lines when selecting 
     the requests to be assigned, update the LastUpdate time, and expose the 
     assigned flag to the client

*WMS
FIX: JobAgent - when the application finishes with errors but the agent continues 
     to take jobs, the timeLeft was not evaluated
FIX: JobAgent - the initial timeLeft value was always set to 0.0     

[v6r14p5]

*Core
FIX: X509Certificate - protect from VOMS attributes that are not decodable


*Resources
FIX: GFAL2_StorageBase - fixed indentation and a debug log typo

*WMS
BUGFIX: Matcher - only the first job was associated with the given pilot
FIX: pilotTools - 0o22 is only a valid int for recent python interpreters, 
     replaced by 18

[v6r14p4]

*Core
FIX: DictCache - fix the exception in the destructor preventing the final
     cache cleaning

*Framework
FIX: SystemAdministratorClientCLI - corrected info line inviting to update
     the pilot version after the software update

*DMS
FIX: FTSAgent - Add recovery of FTS files that can be left in weird statuses 
     when the agent dies
CHANGE: DataManager - allow to not get URLs of the replicas
CHANGE: FTSJob - keep and reuse the FTS3 Context object

*Storage
CHANGE: StorageManagerClient - don't fail getting metadata for staging if at 
        least one staged replica found

*WMS
FIX: CPUNormalization - protect MJF from 0 logical cores
FIX: JobScheduling - fix printout that was saying "single site" and "multiple sites" 
     in two consecutive lines
NEW: pilotTools,Commands - added CEType argument, e.g. to specify Pool CE usage 
FIX: WatchDog - added checks of function return status, added hmsCPU initialization to 0,
     removed extra printout     
     
*Resources
FIX: GFAL2 plugins - multiple bug fixes     

[v6r14p3]

*Core
BUGFIX: small bug fixed in dirac-install-component, dirac-uninstall-component
BUGFIX: VOMS - remove the temporary file created when issuing getVOMSProxyInfo
FIX: FileHelper - support unicode file names
FIX: DictCache - purges all the entry of the DictCache when deleting the DictCache object 

*Framework
BUGFIX: dirac-populate-component-db - avoid return statement out of scope

*Interfaces
BUGFIX: Dirac - in submitJob() faulty use of os.open

*WMS
FIX: JobWrapper - avoid evaluation of OutputData to ['']
FIX: Matcher - the Matcher object uses a VO dependent Operations helper
CHANGE: JobAgent - stop agent if time left is too small (default 1000 HS06.s)
FIX: CPUNormalization - use correct denominator to get power in MJF

*Resources
FIX: ARCComputingElement - changed implementation of ldap query for getCEStatus

[v6r14p2]

*Core
FIX: Use GSI version 0.6.3 by default
CHANGE: Time - print out the caller information in the timed decorator
CHANGE: dirac-install - set up ARC_PLUGIN_PATH environment variable

*Framework
FIX: dirac-proxy-info - use actimeleft VOMS attribute

*Accounting
CHANGE: Removed SRMSpaceTokenDeployment Accounting type

*RSS
CHANGE: ResourceStatus - re-try few times to update the RSS SE cache before giving up
FIX: XXXCommand, XXXAction - use self.lof instead of gLogger
CHANGE: Added support for all protocols for SEs managed by RSS

*RMS
FIX: Request - produce enhanced digest string
FIX: RequestDB - fix in getDigest() in case of errors while getting request

*Resources
CHANGE: Propagate hideExceptions flag to the ObjectLoader when creating StorageElements
FIX: ARCComputingElement - multiple fixes after experience in production

*WMS
FIX: Pilot commands - fixed an important bug, when using the 
     dirac-wms-cpu-normalization script

[v6r14p1]

The version is buggy when used in pilots

*Core
NEW: dirac-install-component command replacing dirac-install-agent/service/executor
     commands
     
*Resources
NEW: FileStorage - plugin for "file" protocol
FIX: ARCComputingElement - evaluate as int the job exit code

*RSS
FIX: CSHelpers - several fixes and beautifications     

[v6r14]

*Core
NEW: CSGlobals - includes Extensions class to consistently check the returned
     list of extensions with proper names 
NEW: ProxyManagerXXX, ProxyGeneration, X509XXX - support for RFC proxies
NEW: ProxyInfo - VOMS proxy information without using voms commands
NEW: LocalConfiguration - option to print out license information    
FIX: SocketInfo.py - check the CRL lists while handshaking  

Configuration
NEW: ConfigurationClient - added getSectionTree() method

*Framework
NEW: InstalledComponentsDB will now store information about the user who did the 
     installation/uninstallation of components.

*Resources
NEW: ARCComputingElement based on the ARC python API

*RSS
FIX: Improved logging all over the place 

*DMS
NEW: New FileCatalog SecurityManager with access control based on policies,
     VOMSPolicy as one of the policy implementations.
NEW: lfc_dfc_db_copy - script used by LHCb to migrate from the LFC to the DFC with 
     Foreign Keys and Stored Procedures by accessing the databases directly     
NEW: FileManagerPs.py - added _getFileLFNs() to serve info for the Web Portal     
CHANGE: Moving several tests to TestDIRAC

*Interfaces
CHANGE: use jobDescription.xml as a StringIO object to avoid multiple disk
        write operations while massive job submission

*WMS
FIX: Watchdog - review for style and pylint
CHANGE: Review of the Matcher code, extracting Limiter and Matcher as standalone 
        utilities
        

*Transformation
NEW: New ported plugins from LHCb, added unit tests


[v6r13p21]

*TS
FIX: Registering TargetSE for Standard TransformationAgent plugin

[v6r13p20]

*DMS
FIX: DMSHelpers - allow for more than one Site defined to be local per SE

*Resources
FIX: XRootStorage - fix in getURLBase()

[v6r13p19]

FIX: changes incorporated from v6r12p53 patch

[v6r13p18]

*WMS
FIX: JobWrapper - ported back from v6r14p9 the fix for getting OutputPath

[v6r13p17]

FIX: changes incorporated from v6r12p52 patch

[v6r13p16]

FIX: changes incorporated from v6r12p51 patch

[v6r13p15]

Included patches from v6r12p50 release 

[v6r13p14]

*DMS
FIX: ReplicateAndRegister - fix a problem when a file is set Problematic 
     in the FC but indeed doesn't exist at all 

*Resources
CHANGE: StorageFactory - enhance the logic of BaseSE inheritance in the
        SE definition in the CS
        
*WMS
CHANGE: CPUNormalization, dirac-wms-cpu-normalization - reading CPU power 
        from MJF for comparison with the DIRAC evaluation
FIX: SiteDirector - create pilot working directory in the batch system working
     directory and not in "/tmp"                

[v6r13p13]

*DMS
BUGFIX: FileCatalogClient - bug fixed in getDirectoryMetadata()

[v6r13p12]

*Resources
FIX: StorageElement - bug fixed in inValid()
CHANGE: StorageFactory - do not interpret VO parameter as mandatory

[v6r13p11]

*DMS
BUGFIX: RemoveReplica - fix in singleRemoval()
FIX: dirac-dms-user-lfns - increased timeout

[v6r13p10]

CHANGE: Use sublogger to better identify log source in multiple places

*Core
CHANGE: Review / beautify code in TimeLeft and LSFTimeLeft
FIX: LSFTimeLeft - is setting shell variables, not environment variables, 
     therefore added an "export" command to get the relevant variable 
     and extract then the correct normalization

*Accounting
FIX: DataOperationPlotter - add better names to the data operations

*DMS:
FIX: DataManager - add mandatory vo parameter in __SEActive()
CHANGE: dirac-dms-replicate-and-register-request - submit multiple requests
        to avoid too many files in a single FTS request
FIX: FileCatalog - typo in getDirectoryMetadata()
FIX: FileCatalog - pass directory name to getDirectoryMetadata and not file name 
FIX: DataManager - in __SEActive() break LFN list in smaller chunks when
     getting replicas from a catalog        

*WMS
FIX: WMSAdministratorHandler - fix in reporting pilot statistics
FIX: JobScheduling - fix in __getSitesRequired() when calling self.jobLog.info 
CHANGE: pilotCommands - when exiting with error, print out current processes info

[v6r13p9]

*Framework
FIX: SystemLoggingDB - schema change for ClientIPs table to store IPv6 addresses

*DMS
BUGFIX: DMSRequestOperationsBase - bug fix in checkSEsRSS()
FIX: RemoveFile - in __call__(): bug fix; fix in the BannedSE treatment logic

*RMS
BUGFIX: Operation - in catalogList()
BUGFIX: ReqClient - in printOperation()

*Resources
FIX: GFAL2_StorageBase - added Lost, Cached, Unavailable in getSingleFileMetadata() output
BUGFIX: GFAL2_StorageBase - fixed URL construction in put(get)SingleFile() methods

*WMS
FIX: InputDataByProtocol - removed StorageElement object caching

[v6r13p8]

*Framework
FIX: MonitoringUtilities - minor bug fix

*DMS
FIX: DataManager - remove local file when doing two hops transfer

*WMS
FIX: SandboxStoreClient - get the VO info from the delegatedGroup argument to 
     use for the StorageElement instantiation

*TMS
CHANGE: Transformation(Client,DB,Manager) - multiple code clean-up without
        changing the logic

[v6r13p7]

*Core
NEW: X509CRL - class to handle certificate revocation lists

*DMS
FIX: RequestOperations/RemoveFile.py - check target SEs to be online before
     performing the removal operation. 
FIX: SecurityManager, VOMSPolicy - make the vomspolicy compatible with the old client 
     by calling in case of need the old SecurityManager     

*Resources
BUGFIX: Torque, GE - methods must return Message field in case of non-zero return status
FIX: SRM2Storage - when used internaly, listDirectory should return urls and not lfns

*WMS
FIX: ConfigureCPURequirements pilot command - add queue CPU length to the extra local
     configuration
FIX: JobWrapper - load extra local configuration of any     

*RMS
FIX: RequestDB - fix in getRequestSummaryWeb() to suit the Web Portal requirements

*Transformation
FIX: TransformationManagerHandler - fix in getTransformationSummaryWeb() to suit 
     the Web Portal requirements

[v6r13p6]

*Core
FIX: X509Chain - use SHA1 signature encryption in all tha cases

*Resources
FIX: ComputingElement - take CPUTime from its configuration defined in the 
     pilot parameters

*WMS
FIX: SiteDirector - correctly configure jobExecDir and httpProxy Queue parameters

[v6r13p5]

*Resources
BUGFIX: Torque - getCEStatus() must return integer job numbers
FIX: StorageBase - removed checking the VO name inside the LFN 

*WMS
FIX: InputData, JobScheduling - StorageElement needs to know its VO

*DMS
FIX: ReplicateAndRegister - Add checksumType to RMS files when adding 
     checksum value
FIX: DataManager - remove unnecessary access to RSS and use SE.getStatus()     
FIX: DMHelpers - take into account Alias and BaseSE in site-SE relation

*RMS
FIX: Request - bug fixed in optimize() in File reassignment from one
     Operation to another  

*Transformation
FIX: TransformationDB - set derived transformation to Automatic

[v6r13p4]

*Core
FIX: VOMSService - treat properly the case when the VOMS service returns no result
     in attGetUserNickname()

*DMS
FIX: FTSAgent, ReplicateAndRegister - make sure we use source replicas with correct 
     checksum 

*RMS
FIX: Request - minor fix in setting the Request properties, suppressing pylint
     warnings
CHANGE: File, Reques, Operation, RequestDB - remove the use of sqlalchemy on 
        the client side     
     
*Resources
FIX: StorageElement - import FileCatalog class rather than the corresponding module     
FIX: SLURM - proper formatting commands using %j, %T placeholders
FIX: SSHComputingElement - return full job references from getJobStatus() 

*RSS
FIX: DowntimeCommand - checking for downtimes including the time to start in hours

*Workflow
CHANGE: FailoverRequest - assign to properties rather than using setters

*Transformation
FIX: TransformationClient(DB,Utilities) - fixes to make derived transformations work

[v6r13p3]

*DMS
FIX: DataManager - in putAndRegister() specify explicitly registration protocol
     to ensure the file URL available right after the transfer
     
*Resources
FIX: SRM2Storage - use the proper se.getStatus() interface ( not the one of the RSS )     

[v6r13p2]

*Framework
FIX: SystemAdministratorHandler - install WebAppDIRAC extension only in case
     of Web Portal installation
CHANGE: dirac-populate-component-db - check the setup of the hosts to register 
        into the DB only installations from the same setup; check the MySQL installation
        before retrieving the database information      

*DMS
FIX: FTSAgent - fix in parsing the server result
FIX: FTSFile - added Waiting status
FIX: FTSJob - updated regexps for the "missing source" reports from the server;
     more logging message 

*Resources
FIX: SRM2Storage - fix in treating the checksum type 
FIX: StorageElement - removed getTransportURL from read methods

*RMS
FIX: Request - typo in the optimize() method

[v6r13p1]

*Framework
CHANGE: SystemAdminstratorIntegrator - can take a list of hosts to exclude from contacting

*DMS
FIX: DataManager - fix in __getFile() in resolving local SEs
FIX: dirac-dms-user-lfns - sort result, simplify logic

*RMS
FIX: Request - Use DMSHelper to resolve the Failovers SEs
FIX: Operation - treat the case where the SourceSE is None

*WMS
FIX: WMSAdministratorHandler - return per DN dictionary from getPilotStatistics 

[v6r13]

CHANGE: Separating fixed and variable parts of error log messages for multiple systems 
        to allow SystemLogging to work

*Core
FIX: MySQL.py - treat in detailed way datetime functions in __escapeString()
FIX: DictCache.get() returns now None instead of False if no or expired value
NEW: InstallTools - allow to define environment variables to be added to the component
     runit run script
NEW: Changes to make the DISET protocol IP V6 ready
CHANGE: BaseClient - retry service call on another instance in case of failure
CHANGE: InnerRPCClient - retry 3 times in case of exception in the transport layer
CHANGE: SocketInfo - retry 3 times in case of handshaking error
CHANGE: MySQL - possibility to specify charset in the table definition
FIX: dirac-install, dirac-distribution - removed obsoleted defaults     
NEW: Proxy utility module with executeWithUserProxy decorator function

*Configuration
NEW: CSAPI,dirac-admin-add-shifter - function, and script, for adding or modifying a 
     shifter in the CS

*Framework
FIX: NotificationDB - escape fields for sorting in getNotifications()
NEW: Database, Service, Client, commands for tracking the installed DIRAC components

*Interfaces
CHANGE: Dirac - changed method names, keeping backward compatibility
CHANGE: multiple commands updated to use the new Dirac API method names

*DMS
NEW: Native use of the FTS3 services
CHANGE: Removed the use of current DataLogging service
CHANGE: DataManager - changes to manage URLs inside StorageElement objects only
FIX: DataManager - define SEGroup as accessible at a site
CHANGE: DirectoryListing - extracted from FileCatalogClientCLI as an independent utility
CHANGE: MetaQuery - extracted from FileCatalogClientCLI as an independent utility
CHANGE: FileCatalogClientCLI uses external DirectoryListing, MetaQuery utilities
CHANGE: FileCatalog - replace getDirectoryMetadata by getDirectoryUserMetadata
NEW: FileCatalog - added new getDirectoryMetadata() interface to get standard directory metadata
NEW: FileCatalog - possibility to find files by standard metadata
NEW: FileCatalog - possibility to use wildcards in the metadata values for queries
NEW: DMSHelpers class
NEW: dirac-dms-find-lfns command

*WMS
NEW: SiteDirector - support for the MaxRAM queue description parameter
CHANGE: JobScheduling executor uses the job owner proxy to evaluate which files to stage
FIX: DownloadInputData - localFile was not defined properly
FIX: DownloadInputData - could not find cached files (missing [lfn])

*RMS
CHANGE: Removed files from the previous generation RMS
CHANGE: RMS refactored based on SQLAlchemy 
NEW: ReqClient - added options to putRequest(): useFailoverProxy and retryMainServer
CHANGE: DMSRequestOperationsBase - delay execution or cancel request based on SE statuses 
        from RSS/CS
FIX: Fixes to make use of RequestID as a unique identifier. RequestName can be used in
     commands in case of its uniqueness        

*Resources
NEW: Computing - BatchSystem classes introduced to be used both in Local and SSH Computing Elements
CHANGE: Storage - reworked Storage Element/Plugins to encapsulate physical URLs 
NEW: GFAL2_StorageBase.py, GFAL2_SRM2Storage.py, GFAL2_XROOTStorage.py 

*RSS:
NEW: dirac-admin-allow(ban)-se - added RemoveAccess status
CHANGE: TokenAgent - added more info to the mail

*TS
CHANGE: Task Manager plugins

[v6r12p53]

*DMS
CHANGE: FileCatalogClientCLI - ls order by size, human readable size value
FIX: DirectoryMetadata - enhanced error message in getDirectoryMetadata

*WMS
BUGFIX: JobAgent - bug when rescheduling job due to glexec failure

*TS
NEW: TransformationCLI - added getOutputFiles, getAllByUser commands
NEW: Transformation - added getAuthorDNfromProxy, getTransformationsByUser methods

*Resources
CHANGE: GlobusComputingElement - simplify creating of pilotStamp

[v6r12p52]

*DMS
NEW: dirac-dms-directory-sync - new command to synchronize the contents of a
     local and remote directories
FIX: DataManager - in removeFile() return successfully if empty input file list     

*TS
NEW: TransformationCLI - getInputDataQuery command returning inputDataQuery 
     of a given transformation

[v6r12p51]

*Core
FIX: dirac-install - fix to work with python version prior to 2.5

*DMS
CHANGE: FileCatalogClientCLI - possibility to set multiple metadata with one command

*Resources
FIX: HTCondorComputingElement - multiple improvements

[v6r12p50]

*Core
FIX: dirac-install - define TERMINFO variable to include local sources as well

*Framework
FIX: SystemAdministratorHandler - show also executors in the log overview

*DMS
FIX: FileCatalogClientCLI - use getPath utility systematically to normalize the
     paths passed by users

*WMS
FIX: PilotStatusAgent - split dynamic and static parts in the log error message

*Resources
NEW: HTCondorCEComputingElement class

[v6r12p49]

*Resources
FIX: GlobusComputingElement - in killJob added -f switch to globus-job-clean command
FIX: ARCComputingElement - create working directory if it does not exist

*DMS
CHANGE: DataManager - added XROOTD to registration protocols

*TMS
FIX: TransformationCLI - doc string

[v6r12p48]

*DMS
FIX: DirectoryTreeBase - fix in changeDirectoryXXX methods to properly interpret input

[v6r12p47]

*DMS
BUGFIX: FileCatalogClientCLI - wrong signature in the removeMetadata() service call

[v6r12p46]

*Core
FIX: GraphData - check for missing keys in parsed_data in initialize()

*WMS
CHANGE: PilotStatusAgent - kill pilots being deleted; do not delete pilots still
        running jobs
  
*RSS
CHANGE: Instantiate RequestManagementDB/Client taking into account possible extensions        

*Resources
FIX: GlobusComputingElement - evaluate WaitingJobs in getCEStatus()
FIX: SRM2Storage - error 16 of exists call is interpreted as existing file
FIX: XROOTStorage - added Lost, Cached, Unavailable in the output of getSingleMetadata()

*WMS
FIX: pilotCommands - removed unnecessary doOSG() function

[v6r12p45]

*Resources
FIX: SRM2Storage - error 22 of exists call is interpreted as existing file
     ( backport from v6r13 )

[v6r12p44]

*WMS
FIX: SiteDirector - consider also pilots in Waiting status when evaluating
     queue slots available

*Resources
NEW: SRM2Storage - makes use of /Resources/StorageElements/SRMBusyFilesExist option
     to set up the mode of interpreting the 22 error code as existing file

[v6r12p43]

*DMS:
FIX: DirectoryTreeBase - avoid double definition of FC_DirectoryUsage table
     in _rebuildDirectoryUsage()

[v6r12p42]

FIX: added fixes from v6r11p34 patch release

[v6r12p41]

*WMS
CHANGE: dirac-wms-job-submit - "-r" switch to enable job repo

[v6r12p40]

*DMS
FIX: DirectoryTreeBase.py - set database engine to InnoDB 

[v6r12p39]

FIX: imported fixes from rel-v6r11

[v6r12p38]

*DMS
CHANGE: DataManager - enhanced real SE name resolution

*RMS
FIX: Request - fixed bug in the optimization of requests with failover operations

*Resources
CHANGE: StorageFactory - allow for BaseSE option in the SE definition

[v6r12p37]

*Core
FIX: InstallTools - force $HOME/.my.cnf to be the only defaults file

[v6r12p36]

*Configuration
FIX: Utilities.py - bug fix getSiteUpdates()

[v6r12p35]

*Core
CHANGE: VOMSService - add URL for the method to get certificates

*DMS
FIX: DataManager - in __replicate() set do not pass file size to the SE if no
     third party transfer
FIX: RemoveFile, ReplicateAndRegister - regular expression for "no replicas"
     common for both DFC and LFC     
     
*WMS
FIX: WMSHistoryCorrector - make explicit error if no data returned from WMSHistory
     accounting query     

[v6r12p34]

*DMS
BUGFIX: FileCatalogWithFkAndPsDB - fix storage usage calculation

[v6r12p33]

*Core
NEW: VOMSService - added method admListCertificates()

*DMS
BUGFIX: dirac-dms-put-and-register-request - missing Operation in the request

*Resources
FIX: sshce - better interpretation of the "ps" command output

[v6r12p32]

*RMS
FIX: ReqManager - in getRequest() possibility to accept None type
     argument for any request 

[v6r12p31]

*WMS
FIX: pilotCommands - import json module only in case it is needed

[v6r12p30]

*Core
FIX: InstallTools - 't' file is deployed for agents installation only
FIX: GOCDBClient - creates unique DowntimeID using the ENDPOINT

*Framework
FIX: SystemAdministratorHandler - use WebAppDIRAC extension, not just WebApp

*DMS:
FIX: FileCatalogComponents.Utilities - do not allow empty LFN names in
     checkArgumentDict()

[v6r12p29]

*CS
CHANGE: CSCLI - use readline to store and resurrect command history

*WMS
FIX: JobWrapper - bug fixed in the failoverTransfer() call
CHANGE: dirac-wms-job-submit - added -f flag to store ids

*DMS
FIX: DataManager - make successful removeReplica if missing replica 
     in one catalog

*RMS
FIX: Operation, Request - limit the length of the error message

[v6r12p28]

*RMS
FIX: Request - do not optimize requests already in the DB 

[v6r12p27]

*Core
CHANGE: InstallTools - install "t" script to gracefully stop agents

*DMS
FIX: FileCatalog - return GUID in DirectoryParameters

*Resource
CHANGE: DFC/LFC clients - added setReplicaProblematic()

[v6r12p26]

*DMS
BUGFIX: FileCatalog - getDirectoryMetadata was wrongly in ro_meta_methods list 

*RMS
FIX: Operation - temporary fix in catalog names evaluation to smooth
     LFC->DFC migration - not to forget to remove afterwards !

*WMS
CHANGE: JobWrapper - added MasterCatalogOnlyFlag configuration option

[v6r12p25]

*DMS
BUGFIX: PutAndRegister, RegitserFile, RegisterReplica, ReplicateAndRegister - do not
        evaluate the catalog list if None

[v6r12p24]

*DMS:
FIX: DataManager - retry RSS call 5 times - to be reviewed

[v6r12p23]

*DMS
FIX: pass a catalog list to the DataManager methods
FIX: FileCatalog - bug fixed in the catalog list evaluation

[v6r12p22]

*DMS
FIX: RegisterFile, PutAndRegister - pass a list of catalogs to the DataManager instead of a comma separated string
FIX: FTSJob - log when a job is not found in FTS
CHANGE: dropped commands dirac-admin-allow(ban)-catalog

*Interfaces
CHANGE: Dirac, JobMonitoringHandler,dirac-wms-job-get-jdl - possibility to retrieve original JDL

*WMS
CHANGE: JobManifest - make MaxInputData a configurable option

[v6r12p21]

*RMS
BUGFIX: File,Operation,RequestDB - bug making that the request would always show 
        the current time for LastUpdate
  
*WMS
FIX: JobAgent - storing on disk retrieved job JDL as required by VMDIRAC
     ( to be reviewed )        

[v6r12p20]

*DMS
FIX: DataManager - more informative log messages, checking return structure
FIX: FileCatalog - make exists() behave like LFC file catalog client by checking
     the unicity of supplied GUID if any
FIX: StorageElementProxyHandler - do not remove the cache directory

*Framework
FIX: SystemAdministratorClient - increase the timeout to 300 for the software update     

*RMS
FIX: Operation.py - set Operation Scheduled if one file is Scheduled
CHANGE: Request - group ReplicateAndRegister operations together for failover 
        requests: it allows to launch all FTS jobs at once

*Resources
FIX: LcgFileCatalogClient - fix longstanding problem in LFC when several files 
     were not available (only one was returned) 

*TS
BUGFIX: TransformationCleaning,ValidateOutputDataAgent - interpret correctly
        the result of getTransformationParameters() call
FIX: TaskManager - fix exception in RequestTaskAgent        

[v6r12p19]

*Core
FIX: Core.py - check return value of getRecursive() call

*DMS
FIX: FileCatalog - directory removal is successful if does not exist
     special treatment of Delete operation

*WMS
FIX: InputDataByProtocol - fix interpretation of return values

[v6r12p18]

*DMS
FIX: FTSStrategy - config option name
FIX: DataManager - removing dirac_directory flag file only of it is there
     in __cleanDirectory()

*RMS
FIX: Operation - MAX_FILES limit set to 10000
FIX: ReqClient - enhanced log messages

*TMS
FIX: TaskManager - enhanced log messages

*RSS
FIX: DowntimeCommand - fixed mix of SRM.NEARLINE and SRM

*WMS
FIX: InputDataByProtocol - fixed return structure

[v6r12p16]

*DMS
FIX: IRODSStorageElement more complete implementation
FIX: FileCatalogHandler(DB) - make removeMetadata bulk method

*Resources
FIX: FileCatalog - make a special option CatalogList (Operations) to specify catalogs used by a given VO

[v6r12p15]

*Core
FIX: ProcessPool - kill the working process in case of the task timeout
FIX: FileHelper - count transfered bytes in DataSourceToNetwork()

*DMS
BUGFIX: FileCatalogCLI - changed interface in changePathXXX() methods
NEW: IRODSStorageElementHandler class
CHANGE: FileCatalog - separate metadata and file catalog methods, 
        apply metadata methods only to Metadata Catalogs 

*Resources
FIX: SSHTorqueComputingElement - check the status of the ssh call for qstat 

*WMS
FIX: WatchdogLinux - fixed typo

[v6r12p14]

*TS
FIX: TaskManagerAgentBase: avoid race conditions when submitting to WMS

*DMS
NEW: FileCatalog - added new components ( directory tree, file manager ) 
     making use of foreign keys and stored procedures
FIX: DataManager returns properly the FileCatalog errors     

[v6r12p13]

*TS
BUGFIX: TransformationAgent - data member not defined

*WMS
FIX: InputData(Resolution,ByProtocol) - possibility to define RemoteProtocol

[v6r12p12]

*WMS
BUGFIX: pilotTools - missing comma

[v6r12p11]

*WMS
FIX: CPUNormalization - dealing with the case when the maxCPUTime is not set in the queue
     definition
FIX: pilotTools - added option pilotCFGFile

[v6r12p10]

*DMS
FIX: StorageElementProxy - BASE_PATH should be a full path

*Resources
FIX: SRM2Storage - return specific error in putFile

*TS
FIX: TransformationAgent - fix to avoid an exception in finalize and double printing 
     when terminating the agent
BUGFIX: TransformationDB - fix return value in setTransformationParameter()

[v6r12p9]

*Core
CHANGE: SiteCEMapping - getSiteForCE can take site argu

ment to avoid confusion

*Interfaces
FIX: Job - provide optional site name in setDestinationCE()

*WMS
FIX: pilotCommands - check properly the presence of extra cfg files
     when starting job agent
FIX: JobAgent - can pick up local cfg file if extraOptions are specified     

[v6r12p8]

*Core
FIX: dirac-configure - correctly deleting useServerCertificate flag
BUGFIX: InstallTools - in fixMySQLScript()

*DMS
BUGFIX: DatasetManager - bug fixes
CHANGE: StorageElementProxy - internal SE object created with the VO of the requester

*TS
FIX: dirac-transformation-xxx commands - do not check the transformation status
CHANGE: Agents - do not use shifter proxy 
FIX: TransformationAgent - correct handling of replica cache for transformations 
     when there were more files in the transformation than accepted to be executed
FIX: TransformationAgent - do not get replicas for the Removal transformations     

*RMS
NEW: new SetFileStatus Operation

[v6r12p7]

*Core
FIX: dirac-configure - always removing the UseServerCertificate flag before leaving
FIX: ProcessPool - one more check for the executing task ending properly 

*Interfaces 
FIX: Dirac.py - use printTable in loggingInfo()

[v6r12p6]

FIX: fixes from v6r11p26 patch release

[v6r12p5]

*Core
FIX: VOMS.py - do not use obsoleted -dont-verify-ac flag with voms-proxy-info

*TS
FIX: TransformationManager - no status checked at level service

[v6r12p4]

FIX: fixes from v6r11p23 patch release

[v6r12p3]

*Configuration
CHANGE: dirac-admin-add-resources - define VOPath/ option when adding new SE 

*Resources
NEW: StorageFactory - modify protocol Path for VO specific value

*DMS
FIX: FileCatalog - check for empty input in checkArgumentFormat utility
FIX: DataManager - protect against FC queries with empty input

[v6r12p2]

*Core
FIX: dirac-install - svn.cern.ch rather than svnweb.cern.ch is now needed for direct 
     HTTP access to files in SVN

*WMS
FIX: dirac-wms-cpu-normalization - when re-configuring, do not try to dump in the 
     diracConfigFilePath

[v6r12p1]

*Configuration
FIX: Core.Utilities.Grid, dirac-admin-add-resources - fix to make a best effort to 
     guess the proper VO specific path of a new SE
*WMS
FIX: dirac-configure, pilotCommands, pilotTools - fixes to use server certificate

[v6r12]

*Core
CHANGE: ProcessPool - do not stop working processes by default
NEW: ReturnValue - added returnSingleResult() utility 
FIX: MySQL - correctly parse BooleanType
FIX: dirac-install - use python 2.7 by default
FIX: dirac-install-xxx commands - complement installation with the component setup
     in runit
NEW: dirac-configure - added --SkipVOMSDownload switch, added --Output switch
     to define output configuration file
CHANGE: ProcessPool - exit from the working process if a task execution timed out  
NEW: ProcessMonitor - added evaluation of the memory consumed by a process and its children   
NEW: InstallTools - added flag to require MySQL installation
FIX: InstallTools - correctly installing DBs extended (with sql to be sourced) 
FIX: InstallTools - run MySQL commands one by one when creating a new database
FIX: InstallTools - fixMySQLScripts() fixes the mysql start script to ognore /etc/my.cnf file
CHANGE: Os.py - the use of "which" is replaced by distutils.spawn.find_executable
NEW: Grid.py - ldapSA replaced by ldapSE, added getBdiiSE(CE)Info() methods
CHANGE: CFG.py - only lines starting with ^\s*# will be treated as comments
CHANGE: Shifter - Agents will now have longer proxies cached to prevent errors 
        for heavy duty agents, closes #2110
NEW: Bdii2CSAgent - reworked to apply also for SEs and use the same utilities for the
     corresponding command line tool
NEW: dirac-admin-add-resources - an interactive tool to add and update sites, CEs, SEs
     to the DIRAC CS   
CHANGE: dirac-proxy-init - added message in case of impossibility to add VOMS extension   
FIX: GOCDBClient - handle correctly the case of multiple elements in the same DT            


*Accounting
NEW: Allow to have more than one DB for accounting
CHANGE: Accounting - use TypeLoader to load plotters

*Framework
FIX: Logger - fix FileBackend implementation

*WMS
NEW: Refactored pilots ( dirac-pilot-2 ) to become modular following RFC #18, 
     added pilotCommands.py, SiteDirector modified accordingly 
CHANGE: InputData(Executor) - use VO specific catalogs      
NEW: JobWrapper, Watchdog - monitor memory consumption by the job ( in a Warning mode )
FIX: SandboxStoreHandler - treat the case of exception while cleaning sandboxes
CHANGE: JobCleaningAgent - the delays of job removals become CS parameters
BUGFIX: JobDB - %j placeholder not replaced after rescheduling
FIX: JobDB - in the SQL schema description reorder tables to allow foreign keys
BUGFIX: JobAgent, Matcher - logical bug in using PilotInfoReported flag
FIX: OptimizerExecutor - when a job fails the optimization chain set the minor status 
     to the optimiser name and the app status to the fail error

*Resources
NEW: StorageElement - added a cache of already created SE objects
CHANGE: SSHTorqueComputingElement - mv getCEStatus to remote script

*ResourceStatus
NEW: ResourceManagementClient/DB, DowntimeCommand - distinguish Disk and Tape storage 
FIX: GODDBClient  - downTimeXMLParsing() can now handle the "service type" parameter properly
CHANGE: dirac-rss-xxx commands use the printTable standard utility
FIX: dirac-dms-ftsdb-summary - bug fix for #2096

*DMS
NEW: DataManager - add masterCatalogOnly flag in the constructor
FIX: DataManager - fix to protect against non valid SE
CHANGE: FC.DirectoryLevelTree - use SELECT ... FOR UPDATE lock in makeDir()
FIX: FileCatalog - fixes in using file and replica status
CHANGE: DataManager - added a new argument to the constructor - vo
CHANGE: DataManager - removed removeCatalogFile() and dirac-dms-remove-catalog-file adjusted
CHANGE: Several components - field/parameter CheckSumType all changed to ChecksumType
CHANGE: PoolXMLCatalog - add the SE by default in the xml dump and use the XML library 
        for dumping the XML
FIX: XROOTStorageElement - fixes to comply with the interface formalism        

*SMS
FIX: StorageManagementDB - small bugfix to avoid SQL errors

*RMS
NEW: Added 'since' and 'until' parameters for getting requests
NEW: Request - added optimize() method to merge similar operations when
     first inserting the request
NEW: ReqClient, RequestDB - added getBulkRequest() interface. RequestExecutingAgent
     can use it controlled by a special flag     
FIX: Operation, Request - set LastUpdate time stamp when reaching final state
FIX: OperationHandlerBase - don't erase the original message when reaching the max attempts      
FIX: removed some deprecated codes
FIX: RequestTask - always set useServerCerificate flag to tru in case of executing inside
     an agent
CHANGE: gRequestValidator removed to avoid object instantiation at import   
NEW: dirac-rms-cancel-request command and related additions to the db and service classes  

*TMS
NEW: WorkflowTaskAgent is now multi-threaded
NEW: Better use of threads in Transformation Agents
CHANGE: TransformationDB - modified such that the body in a transformation can be updated
FIX: TransformationCleaningAgent - removed non-ASCII characters in a comment

[v6r11p34]

*Resources
NEW: GlobusComputingElement class

[v6r11p33]

*Configuration
FIX: Resources - avoid white spaces in OSCompatibility

[v6r11p32]

*Core
CHANGE: BaseClient, SSLSocketFactory, SocketInfo - enable TLSv1 for outgoing 
        connections via suds, possibility to configure SSL connection details
        per host/IP 

[v6r11p31]

*Core
FIX: CFG - bug fixed in loadFromBuffer() resulting in a loss of comments

*Resources
FIX: SSHTorqueComputingElement - check the status of ssh call for qstat

*DMS
FIX: FileCatalog - return LFN name instead of True from exists() call if LFN
     already in the catalog

[v6r11p30]

*DMS
CHANGE: FileCatalogCLI - add new -D flag for find to print only directories

[v6r11p29]

*DMS
FIX: FTS(Agent,Startegy,Gragh) - make use of MaxActiveJobs parameter, bug fixes

*TMS
FIX: Transformation(Agent,Client) - Operations CS parameters can be defined for each plugin: MaxFiles, SortedBy, NoUnusedDelay. Fixes to facilitate work with large numbers of files.

[v6r11p28]

*Core
FIX: InstallTools - check properly the module availability before installation

*WMS
FIX: JobScheduling - protection against missing dict field RescheduleCounter

*TMS
FIX: TransformationCleaningAgent - execute DM operations with the shifter proxy

[v6r11p27]

*Core
BUGFIX: InstallTools - bug fix in installNewPortal()

*WMS
FIX: Watchdog - disallow cputime and wallclock to be negative

*TS
FIX: TransformationAgent - correct handling of replica caches when more than 5000 files


BUGFIX: ModuleBase - bug fix in execute()
BUGFIX: Workflow - bug fix in createStepInstance()

*DMS
BUGFIX: DiractoryTreeBase - bug fix in getDirectoryPhysicalSizeFromUsage()

*Resources
FIX: XROOTStorage - back ported fixes from #2126: putFile would place file in 
     the wrong location on eos

[v6r11p26]

*Framework
FIX: UserProfileDB.py - add PublishAccess field to the UserProfileDB

*RSS
FIX: Synchronizer.py - fix deletion of old resources

*DMS
FIX: DataManager - allow that permissions are OK for part of a list of LFNs ( __verifyWritePermission() )
     (when testing write access to parent directory). Allows removal of replicas 
     even if one cannot be removed
FIX: DataManager - test SE validity before removing replica     
     
*RMS
FIX: RequestTask - fail requests for users who are no longer in the system
FIX: RequestExecutingAgent - fix request timeout computation

[v6r11p25]

*Interfaces
FIX: Job.py - bring back different logfile names if they have not been specified by the user

[v6r11p24]

*DMS
BUGFIX: SEManagerDB - bug fixed in getting connection in __add/__removeSE

[v6r11p23]

*DMS
CHANGE: FTSRequest is left only to support dirac-dms-fts-XXX commands

[v6r11p22]

*DMS
FIX: FTSJob - fixes in the glite-transfer-status command outpu parsing
FIX: TransformationClient - allow single lfn in setFileStatusForTransformation()

*WMS
FIX: StatesMonitoringAgent - install pika on the fly as a temporary solution

[v6r11p21]

*DMS
BUGFIX: dirac-dms-remove-replicas - continue in case of single replica failure
FIX: dirac-rms-xxx scripts - use Script.getPositionalArgs() instead of sys.argv

*Workflow
FIX: Test_Modules.py - fix in mocking functions, less verbose logging

[v6r11p20]

*DMS
BUGFIX: DataManager - in __SEActive() use resolved SE name to deal with aliases
BUGFIX: FileMetadata - multiple bugs in __buildUserMetaQuery()

[v6r11p19]

*DMS
FIX: FTSJob - fix FTS job monitoring a la FTS2

*RMS
CHANGE: ReqClient - added setServer() method
FIX: File,Operation,Request - call the getters to fetch the up-to-date information 
     from the parent

[v6r11p18]

*DMS
FIX: FTSAgent(Job) - fixes for transfers requiring staging (bringOnline) and adaptation 
     to the FTS3 interface

*WMS
FIX: StatesMonitoringAgent - resend the records in case of failure

[v6r11p17]

*DMS
FIX: FileCatalog - in multi-VO case get common catalogs if even VO is not specified

*Resources
FIX: ComputintgElement - bugfix in available() method

*WMS
FIX: SiteDirector - if not pilots registered in the DB, pass empty list to the ce.available()

[v6r11p16]

*RMS
BUGFIX: Request,Operation,File - do not cast to str None values

[v6r11p15]

*DMS
FIX: ReplicateAndRegister - do not create FTSClient if no FTSMode requested
CHANGE: FTSAgent(Job,File) - allow to define the FTS2 submission command;
        added --copy-pin-lifetime only for a tape backend
        parse output of both commands (FTS2, FTS3)
        consider additional state for FTS retry (Canceled)
        
*RMS
FIX: Operation, Request - treat updates specially for Error fields        

*TMS
FIX: TransformationAgent - fixes in preparing json serialization of requests

*WMS
NEW: StateMonitoringAgent - sends WMS history data through MQ messages 

[v6r11p14]

*WMS
CHANGE: JobDB - removed unused tables and methods
CHANGE: removed obsoleted tests

*DMS
FIX: FTSAgent - recover case when a target is not in FTSDB
CHANGE: FTSAgent(Job) - give possibility to specify a pin life time in CS 

*RMS
FIX: Make RMS objects comply with Python Data Model by adding __nonzero__ methods 

[v6r11p13]

*DMS
BUGFIX: SEManager - in SEManagerDB.__addSE() bad _getConnection call, closes #2062

[v6r11p12]

*Resources
CHANGE: ARCComputingElement - accomodate changes in the ARC job reported states

*Configuration
CHANGE: Resources - define a default FTS server in the CS (only for v6r11 and v6r12)

*DMS
FIX: FTSStrategy - allow to use a given channel more than once in a tree 
FIX: FTSAgent - remove request from cache if not found
FIX: FTSAgent - recover deadlock situations when FTS Files had not been correctly 
     updated or were not in the DB

*RMS
FIX: RequestExecutingAgent - fix a race condition (cache was cleared after the request was put)
FIX: RequestValidator - check that the Operation handlers are defined when inserting a request

[v6r11p11]

*Core
FIX: TransportPool - fixed exception due to uninitialized variable
FIX: HTTPDISETSocket - readline() takes optional argument size ( = 0 )

*DMS
FIX: FTSAgent - check the type of the Operation object ( can be None ) and
     some other protections
FIX: FTSClient - avoid duplicates in the file list

*RMS
FIX: ReqClient - modified log message
CHANGE: dirac-dms-fts-monitor - allow multiple comma separated LFNs in the arguments

[v6r11p10]

*RSS
FIX: DowntimeCommand, Test_RSS_Command_GOCDBStatusCommand - correctly interpreting list of downtimes

*RMS
FIX: ReplicateAndRegister - Create a RegisterReplica (not RegisterFile) if ReplicateAndRegister 
     fails to register
FIX: OperationHandlerBase - handle correctly Attempt counters when SEs are banned
FIX: ReplicateAndRegister - use FC checksum in case of mismatch request/PFN
FIX: FTSAgent - in case a file is Submitted but the FTSJob is unknown, resubmit
FIX: FTSAgent - log exceptions and put request to DB in case of exception
FIX: FTSAgent - handle FTS error "Unknown transfer state NOT_USED", due to same file 
     registered twice (to be fixed in RMS, not clear origin)

*WMS
FIX: JobStateUpdateHandler - status not updated while jobLogging is, due to time skew between 
     WN and DB service
FIX: JobStateUpdateHandler - stager callback not getting the correct status Staging 
     (retry for 10 seconds)     

[v6r11p9]

*Core
NEW: AgentModule - set AGENT_WORKDIRECTORY env variable with the workDirectory
NEW: InstallTools - added methods for the new web portal installation

*DMS
FIX: ReplicateAndRegister - apply same error logic for DM replication as for FTS

*Resources:
FIX: SRM2Storage - fix log message level
FIX: SRM2Storage - avoid useless existence checks 

*RMS
FIX: ForwardDISET - a temporary fix for a special LHCb case, to be removed asap
FIX: ReqClient - prettyPrint is even prettier
FIX: RequestTask - always use server certificates when executed within an agent

[v6r11p8]

*TMS
FIX: TransformationDB - fix default value within ON DUPLICATE KEY UPDATE mysql statement

[v6r11p7]

*Framework
BUGFIX: ProxyDB.py - bug in a MySQL table definition

*DMS
FIX: ReplicateAndRegister.py - FTS client is not instantiated in the c'tor as it 
     might not be used, 

*WMS
FIX: JobWrapper - don't delete the sandbox tar file if upload fails
FIX: JobWrapper - fix in setting the failover request

*RMS
FIX: RequestDB - add protections when trying to get a non existing request

[v6r11p6]

*WMS
FIX: InpudDataResolution - fix the case when some files only have a local replica
FIX: DownloadInputData, InputDataByProtocol - fix the return structure of the
     execute() method
     
*Resources
NEW: LocalComputingElement, CondorComputingElement      

[v6r11p5]

FIX: Incorporated changes from v6r10p25 patch

*Framework
NEW: Added getUserProfileNames() interface

*WMS
NEW: WMSAdministrator - added getPilotStatistics() interface
BUGFIX: JobWrapperTemplate - use sendJobAccounting() instead of sendWMSAccounting()
FIX: JobCleaningAgent - skip if no jobs to remove

*DMS
BUGFIX: FileCatalogClientCLI - bug fix in the metaquery construction

*Resources
CHANGE: StorageElement - enable Storage Element proxy configuration by protocol name

*TMS
NEW: TransformationManager - add Scheduled to task state for monitoring

[v6r11p4]

*Framework
NEW: ProxyDB - added primary key to ProxyDB_Log table
CHANGE: ProxyManagerHandler - purge logs once in 6 hours

*DMS
FIX: DataManager - fix in the accounting report for deletion operation
CHANGE: FTSRequest - print FTS GUID when submitting request
FIX: dirac-dms-fts-monitor - fix for using the new FTS structure
FIX: DataLoggingDB - fix type of the StatusTimeOrder field
FIX: DataLoggingDB - take into account empty date argument in addFileRecord()
FIX: ReplicateAndRegister - use active replicas
FIX: FTS related modules - multiple fixes

*WMS
NEW: SiteDirector - pass the list of already registered pilots to the CE.available() query
FIX: JobCleaningAgent - do not attempt job removal if no eligible jobs

*Resources
FIX: LcgFileCatalogClient - if replica already exists while registration, reregister
NEW: CREAM, SSH, ComputingElement - consider only registered pilots to evaluate queue occupancy

[v6r11p3]

FIX: import gMonitor from it is original location

*Core
FIX: FC.Utilities - treat properly the LFN names starting with /grid ( /gridpp case )

*Configuration
FIX: LocalConfiguration - added exitCode optional argument to showHelp(), closes #1821

*WMS
FIX: StalledJobAgent - extra checks when failing Completed jobs, closes #1944
FIX: JobState - added protection against absent job in getStatus(), closes #1853

[v6r11p2]

*Core
FIX: dirac-install - skip expectedBytes check if Content-Length not returned by server
FIX: AgentModule - demote message "Cycle had an error:" to warning

*Accounting
FIX: BaseReporter - protect against division by zero

*DMS
CHANGE: FileCatalogClientCLI - quite "-q" option in find command
FIX: DataManager - bug fix in __initializeReplication()
FIX: DataManager - less verbose log message 
FIX: DataManager - report the size of removed files only for successfully removed ones
FIX: File, FTSFile, FTSJob - SQL tables schema change: Size filed INTEGER -> BIGINT

*RMS
FIX: dirac-rms-reset-request, dirac-rms-show-request - fixes
FIX: ForwardDISET - execute with trusted host certificate

*Resources
FIX: SSHComputingElement - SSHOptions are parsed at the wrong place
NEW: ComputingElement - evaluate the number of available cores if relevant

*WMS
NEW: JobMonitoringHander - added export_getOwnerGroup() interface

*TMS
CHANGE: TransformationCleaningAgent - instantiation of clients moved in the initialize()

[v6r11p1]

*RMS
FIX: ReqClient - failures due to banned sites are considered to be recoverable

*DMS
BUGFIX: dirac-dms-replicate-and-register-request - minor bug fixes

*Resources
FIX: InProcessComputingElement - stop proxy renewal thread for a finished payload

[v6r11]

*Core
FIX: Client - fix in __getattr__() to provide dir() functionality
CHANGE: dirac-configure - use Registry helper to get VOMS servers information
BUGFIX: ObjectLoader - extensions must be looked up first for plug-ins
CHANGE: Misc.py - removed obsoleted
NEW: added returnSingleResult() generic utility by moving it from Resources/Utils module 

*Configuration
CHANGE: Resources.getDIRACPlatform() returns a list of compatible DIRAC platforms
NEW: Resources.getDIRACPlatforms() used to access platforms from /Resources/Computing/OSCompatibility
     section
NEW: Registry - added getVOs() and getVOMSServerInfo()     
NEW: CE2CSAgent - added VO management

*Accounting
FIX: AccountingDB, Job - extra checks for invalid values

*WMS
NEW: WMS tags to allow jobs require special site/CE/queue properties  
CHANGES: DownloadInputData, InputDataByProtocol, InputDataResolution - allows to get multiple 
         PFNs for the protocol resolution
NEW: JobDB, JobMonitoringHandler - added traceJobParameters(s)() methods     
CHANGE: TaskQueueDirector - use ObjectLoader to load directors    
CHANGE: dirac-pilot - use Python 2.7 by default, 2014-04-09 LCG bundles

*DMS
NEW: DataManager to replace ReplicaManager class ( simplification, streamlining )
FIX: InputDataByProtocol - fix the case where file is only on tape
FIX: FTSAgent - multiple fixes
BUGFIX: ReplicateAndRegister - do not ask SE with explicit SRM2 protocol

*Interfaces
CHANGE: Dirac - instantiate SandboxStoreClient and WMSClient when needed, not in the constructor
CHANGE: Job - removed setSystemConfig() method
NEW: Job.py - added setTag() interface

*Resources
CHANGE: StorageElement - changes to avoid usage PFNs
FIX: XROOTStorage, SRM2Storage - changes in PFN construction 
NEW: PoolComputingElement - a CE allowing to manage multi-core slots
FIX: SSHTorqueComputingElement - specify the SSHUser user for querying running/waiting jobs 

*RSS
NEW: added commands dirac-rss-query-db and dirac-rss-query-dtcache

*RMS
CHANGE: ReqDB - added Foreign Keys to ReqDB tables
NEW: dirac-rms-reset-request command
FIX: RequestTask - always execute operations with owner proxy

*SMS
FIX: few minor fixes to avoid pylint warnings

[v6r10p25]

*DMS
CHANGE: FileCatalog - optimized file selection by metadata

[v6r10p24]

*DMS
FIX: FC.FileMetadata - optimized queries for list interception evaluation

[v6r10p23]

*Resoures
CHANGE: SSHComputingElement - allow SSH options to be passed from CS setup of SSH Computing Element
FIX: SSHComputingElement - use SharedArea path as $HOME by default

[v6r10p22]

*CS
CHANGE: Operations helper - if not given, determine the VO from the current proxy 

*Resources
FIX: glexecComputingElement - allows Application Failed with Errors results to show through, 
     rather than be masked by false "glexec CE submission" errors
     
*DMS     
CHANGE: ReplicaManager - in getReplicas() rebuild PFN if 
        <Operations>/DataManagement/UseCatalogPFN option is set to False ( True by default )

[v6r10p21]

*Configuration
FIX: CSGlobals - allow to specify extensions in xxxDIRAC form in the CS

*Interfaces
FIX: Job - removed self.reqParams
FIX: Job - setSubmitPools renamed to setSubmitPool, fixed parameter definition string

*WMS
FIX: JobMonitorigHandler, JobPolicy - allow JobMonitor property to access job information

[v6r10p20]

*DMS
FIX: FTSAgent/Client, ReplicateAndRegister - fixes to properly process failed
     FTS request scheduling

[v6r10p19]

*DMS
FIX: FTSAgent - putRequest when leaving processRequest
FIX: ReplicaManager - bug in getReplicas() in dictionary creation

[v6r10p18]

*DMS
FIX: ReplicateAndRegister - dictionary items incorrectly called in ftsTransfer()

[v6r10p17]

*RMS
FIX: RequestDB.py - typo in a table name
NEW: ReqManagerHandler - added getDistinctValues() to allow selectors in the web page

*DMS
CHANGE: ReplicaManager - bulk PFN lookup in getReplicas()

[v6r10p16]

*Framework
NEW: PlottingClient - added curveGraph() function

*Transformation
FIX: TaskManagerAgentBase - add the missing Scheduled state

*WMS
FIX: TaskQueueDB - reduced number of lines in the matching parameters printout

*DMS
FIX: dirac-dms-show-se-status - exit on error in the service call, closes #1840

*Interface
FIX: API.Job - removed special interpretation of obsoleted JDLreqt type parameters

*Resources
FIX: SSHComputingElement - increased timeout in getJobStatusOnHost() ssh call, closes #1830

[v6r10p15]

*DMS
FIX: FTSAgent - added missing monitoring activity
FIX: FileCatalog - do not check directory permissions when creating / directory

*Resources
FIX: SSHTorqueComputingElement - removed obsoleted stuff

[v6r10p14]

*SMS
FIX: RequestPreparationAgent - typo fixed

[v6r10p13]

*SMS
FIX: RequestPreparationAgent - use ReplicaManager to get active replicas

*DMS
FIX: ReplicaManager - getReplicas returns all replicas ( in all statuses ) by default
CHANGE: FC/SecurityManager - give full ACL access to the catalog to groups with admin rights

*WMS
CHANGE: SiteDirector - changes to reduce the load on computing elements
FIX: JobWrapper - do not set Completed status for the case with failed application thread

[v6r10p12]

*WMS
CHANGE: Replace consistently everywhere SAM JobType by Test JobType
FIX: JobWrapper - the outputSandbox should be always uploaded (outsized, in failed job)

*DMS
FIX: RemoveFile - bugfix
FIX: ReplicateAndRegister - fixes in the checksum check, retry failed FTS transfer 
     with RM transfer
NEW: RegisterReplica request operation     

*RMS
FIX: ReqClient - fix in the request state machine
FIX: Request - enhance digest string
NEW: dirac-dms-reset-request command
CHANGE: dirac-rms-show-request - allow selection of a request by job ID

*TS
FIX: TransformationDB - in getTransformationParameters() dropped "Submitted" counter 
     in the output

[v6r10p11]

*Core
FIX: X509Chain - cast life time to int before creating cert

*Accounting
FIX: DataStoreClient - self.__maxRecordsInABundle = 5000 instead of 1000
FIX: JobPolicy - allow access for JOB_MONITOR property

*RMS
FIX: ReqClient - fix the case when a job is Completed but in an unknown minor status

*Resources
BUGFIX: ProxyStorage - use checkArgumentFormat() instead of self.__checkArgumentFormatDict()

[v6r10p10]

*DMS
FIX: Several fixes to make FTS accounting working (FTSAgent/Job, ReplicaManager, File )

[v6r10p9]

*Core
BUGFIX: LineGraph - Ymin was set to a minimal plot value rather than 0.

*DMS
CHANGE: FTSJob(Agent) - get correct information for FTS accounting (registration)

[v6r10p8]

*Core
FIX: InstallTools - admin e-mail default location changed

*Framework
FIX: SystemAdministratorClientCLI - allow "set host localhost"
FIX: BundleDelivery - protect against empty bundle

*WMS
FIX: SiteDirector - Pass siteNames and ceList as None if any is accepted
FIX: WorkloadManagement.ConfigTemplate.SiteDorectory - set Site to Any by default 

*DMS
FIX: FileCatalogCLI - ignore Datasets in ls command for backward compatibility

*Resources
FIX: SSH - some platforms use Password instead of password prompt

[v6r10p7]

*Core
FIX: dirac-install - execute dirac-fix-mysql-script and dirac-external-requirements after sourcing the environment
FIX: InstallTools - set basedir variable in fixMySQLScript()
FIX: InstallTools - define user root@host.domain in installMySQL()

*Framework
BUGFIX: SystemAdministratorCLI - bug fixed in default() call signature

*DMS
FIX: FTSRequest - handle properly FTS server in the old system 
FIX: ReplicaManager - check if file is in FC before removing 
FIX: Request/RemovalTask - handle properly proxies for removing files 
BUGFIX: DatasetManager - in the table description

[v6r10p6]

*Core
FIX: X509Certificate - reenabled fix in getDIRACGroup()

*Configuration
FIX: CSAPI - Group should be taken from the X509 chain and not the certificate

*RMS
CHANGE: ReqClient - if the job does not exist, do not try further finalization

[v6r10p5]

*Core
FIX: X509Certificate - reverted fix in getDIRACGroup()

[v6r10p4]

*Core
NEW: dirac-info - extra printout
CHANGE: PrettyPrint - extra options in printTable()
FIX: X509Certificate - bug fixed in getDIRACGroup()

*Framework
NEW: SystemAdministratorCLI - new showall command to show components across hosts
NEW: ProxyDB - allow to upload proxies without DIRAC group

*RMS
CHANGE: ReqClient - requests from failed jobs update job status to Failed
CHANGE: RequestTask - retry in the request finalize()

[v6r10p3]

*Configuration
CHANGE: Registry - allow to define a default group per user

*WMS
BUGFIX: JobReport - typo in generateForwardDISET()

[v6r10p2]

*TMS
CHANGE: Backward compatibility fixes when setting the Transformation files status

*DMS
BUGFIX: ReplicateAndRegister - bugfix when replicating to multiple destination by ReplicaManager

*WMS
BUGFIX: JobManager - bug fix when deleting no-existing jobs

[v6r10p1]

*RMS
FIX: ReqDB.Operations - Arguments field changed type from BLOB to MEDIUMBLOB

*DMS
FIX: FileCatalog - check for non-exiting directories in removeDirectory()

*TMS
FIX: TransformationDB - removed constraint that was making impossible to derive a production

[v6r10]

*Core
FIX: Several fixes on DB classes(AccountingDB, SystemLoggingDB, UserProfileDB, TransformationDB, 
     JobDB, PilotAgentsDB) after the new movement to the new MySQL implementation with a persistent 
     connection per running thread
NEW: SystemAdministratorCLI - better support for executing remote commands 
FIX: DIRAC.__init__.py - avoid re-definition of platform variable    
NEW: Graphs - added CurveGraph class to draw non-stacked lines with markers
NEW: Graphs - allow graphs with negative Y values
NEW: Graphs - allow to provide errors with the data and display them in the CurveGraph
FIX: InstallTools - fix for creation of the root@'host' user in MySQL 
FIX: dirac-install - create links to permanent directories before module installation
CHANGE: InstallTools - use printTable() utility for table printing
CHANGE: move printTable() utility to Core.Utilities.PrettyPrint
NEW: added installation configuration examples
FIX: dirac-install - fixBuildPath() operates only on files in the directory
FIX: VOMSService - added X-VOMS-CSRF-GUARD to the html header to be compliant with EMI-3 servers

*CS
CHANGE: getVOMSVOForGroup() uses the VOMSName option of the VO definition 
NEW: CE2CSAgent - added ARC CE information lookup

*Framework
FIX: SystemAdministratorIntegrator - use Host option to get the host address in addition to the section name, closes #1628
FIX: dirac-proxy-init - uses getVOMSVOForGroup() when adding VOMS extensions

*DMS
CHANGE: DFC - optimization and bug fixes of the bulk file addition
FIX: TransferAgent - protection against badly defined LFNs in collectFiles()
NEW: DFC - added getDirectoryReplicas() service method support similar to the LFC
CHANGE: DFC - added new option VisibleReplicaStatus which is used in replica getting commands
CHANGE: FileCatalogClientCLI client shows number of replicas in the 2nd column rather than 
        unimplemented number of links
CHANGE: DFC - optimizations for the bulk replica look-up
CHANGE: DFC updated scalability testing tool FC_Scaling_test.py        
NEW: DFC - methods returning replicas provide also SE definitions instead of PFNs to construct PFNs on the client side
NEW: DFC - added getReplicasByMetadata() interface
CHANGE: DFC - optimized getDirectoryReplicas()
CHANGE: FileCatalogClient - treat the reduced output from various service queries restoring LFNs and PFNs on the fly
NEW: DFC - LFNPFNConvention flag can be None, Weak or Strong to facilitate compatibility with LFC data 
CHANGE: FileCatalog - do not return PFNs, construct them on the client side
CHANGE: FileCatalog - simplified FC_Scaling_test.py script
NEW: FileCatalog/DatasetManager class to define and manipulate datasets corresponding to meta queries
NEW: FileCatalogHandler - new interface methods to expose DatasetManager functionality
NEW: FileCatalogClientCLI - new dataset family of commands
FIX: StorageFactory, ReplicaManager - resolve SE alias name recursively
FIX: FTSRequest, ReplicaManager, SRM2Storage - use current proxy owner as user name in accounting reports, closes #1602
BUGFIX: FileCatalogClientCLI - bug fix in do_ls, missing argument to addFile() call, closes #1658
NEW: FileCatalog - added new setMetadataBulk() interface, closes #1358
FIX: FileCatalog - initial argument check strips off leading lfn:, LFN:, /grid, closes #448
NEW: FileCatalog - added new setFileStatus() interface, closes #170, valid and visible file and replica statuses can be defined in respective options.
CHANGE: multiple new FTS system fixes
CHANGE: uniform argument checking with checkArgumentFormat() in multiple modules
CHANGE: FileCatalog - add Trash to the default replica valid statuses
CHANGE: ReplicaManager,FTSRequest,StorageElement - no use of PFN as returned by the FC except for file removal,
        rather constructing it always on the fly
        
*SMS
CHANGE: PinRequestAgent, SENamespaceCatalogCheckAgent - removed
CHANGE: Use StorageManagerClient instead of StorageDB directly        

*WMS
CHANGE: JobPolicy - optimization for bulk job verification
NEW: JobPolicy - added getControlledUsers() to get users which jobs can be accessed for 
     a given operation
CHANGE: JobMonitoringHandler - Avoid doing a selection of all Jobs, first count matching jobs 
        and then use "limit" to select only the required JobIDs.
NEW: JobMonitoringHandler - use JobPolicy to filter jobs in getJobSummaryWeb()
NEW: new Operations option /Services/JobMonitoring/GlobalJobsInfo ( True by default ) to 
     allow or not job info lookup by anybody, used in JobMonitoringHandler       
BUGFIX: SiteDirector - take into account the target queue Platform
BUGFIX: JobDB - bug in __insertNewJDL()    
CHANGE: dirac-admin-show-task-queues - enhanced output  
CHANGE: JobLoggingDB.sql - use trigger to manage the new LoggingInfo structure  
CHANGE: JobWrapper - trying several times to upload a request before declaring the job failed
FIX: JobScheduling executor - fix race condition that causes a job to remain in Staging
NEW: SiteDirector - do not touch sites for which there is no work available
NEW: SiteDirector - allow sites not in mask to take jobs with JobType Test
NEW: SiteDirector - allow 1 hour grace period for pilots in Unknown state before aborting them
CHANGE: Allow usage of non-plural form of the job requirement options ( PilotType, GridCE, BannedSite, 
        SubmitPool ), keep backward compatibility with a plural form
        
*RSS
FIX: DowntimeCommand - take the latest Downtime that fits    
NEW: porting new Policies from integration  
NEW: RSS SpaceToken command querying endpoints/tokens that exist  
        
*Resources
NEW: added SSHOARComputingElement class 
NEW: added XROOTStorage class       
FIX: CREAMComputingElement - extra checks for validity of returned pilot references
        
*TS
CHANGE: TransformationClient(DB,Manager) - set file status for transformation as bulk operation 
CHANGE: TransformationClient - applying state machine when changing transformation status
BUGFIX: TransformationClient(Handler) - few minor fixes
NEW: TransformationDB - backported __deleteTransformationFileTask(s) methods
CHANGE: TransformationDB(Client) - fixes to reestablish the FileCatalog interface
FIX: TransformationAgent - added MissingInFC to consider for Removal transformations
BUGFIX: TransformationAgent - in _getTransformationFiles() variable 'now' was not defined
FIX: TransformationDB.sql - DataFiles primary key is changed to (FileID) from (FileID,LFN) 
CHANGE: TransformationDB(.sql) - schema changes suitable for InnoDB
FIX: TaskManager(AgentBase) - consider only submitted tasks for updating status
CHANGE: TransformationDB(.sql) - added index on LFN in DataFiles table

*RMS
NEW: Migrate to use the new Request Management by all the clients
CHANGE: RequestContainer - Retry failed transfers 10 times and avoid sub-requests to be set Done 
        when the files are failed
CHANGE: Use a unique name for storing the proxy as processes may use the same "random" name and 
        give conflicts
NEW: RequestClient(Handler) - add new method readRequest( requestname)                 

*Workflow
NEW: Porting the LHCb Workflow package to DIRAC to make the use of general purpose modules and
     simplify construction of workflows        

[v6r9p33]

*Accounting
BUGFIX: AccountingDB - wrong indentation

[v6r9p32]

*Accounting
FIX: AccountingDB - use old style grouping if the default grouping is altered, e.g. by Country

[v6r9p31]

*Accounting
CHANGE: AccountingDB - changes to speed up queries: use "values" in GROUP By clause;
        drop duplicate indexes; reorder fields in the UniqueConstraint index of the
        "bucket" tables  

[v6r9p30]

*DMS
CHANGE: FileCatalogFactory - construct CatalogURL from CatalogType by default

*SMS
FIX: dirac-stager-stage-files - changed the order of the arguments

[v6r9p29]

*TS
FIX: TaskManager(AgentBase) - fix for considering only submitted tasks 

[v6r9p28]

*TS
FIX: TransformationDB(ManagerHandler) - several portings from v6r10

[v6r9p27]

*SMS
FIX: StorageManagementDB - in removeUnlinkedReplicas() second look for CacheReplicas 
     for which there is no entry in StageRequests

[v6r9p26]

*Resources
CHANGE: CREAMComputigElement - Make sure that pilots submitted to CREAM get a 
        fresh proxy during their complete lifetime
*Framework
FIX: ProxyDB - process properly any SQLi with DNs/groups with 's in the name

[v6r9p25]

*TS
CHANGE: TransformationClient - changed default timeout values for service calls
FIX: TransformationClient - fixes for processing of derived transformations 

[v6r9p24]

*TS
FIX: TransformationClient - in moveFilesToDerivedTransformation() set file status
     to Moved-<prod>

[v6r9p23]

*Core
BUGFIX: InstallTools - improper configuration prevents a fresh new installation

*WMS
BUGFIX: PilotDirector - Operations Helper non-instantiated

[v6r9p22]

*WMS
FIX: PilotDirector - allow to properly define extensions to be installed by the 
     Pilot differently to those installed at the server
FIX: Watchdog - convert pid to string in ProcessMonitor

*TS
FIX: TransformationDB - splitting files in chunks

*DMS
NEW: dirac-dms-create-removal-request command
CHANGE: update dirac-dms-xxx commands to use the new RMS client,
        strip lines when reading LFNs from a file

[v6r9p21]

*TS
FIX: Transformation(Client,DB,Manager) - restored FileCatalog compliant interface
FIX: TransformationDB - fix in __insertIntoExistingTransformationFiles()

[v6r9p20]

*Core
BUGFIX: ProxyUpload - an on the fly upload does not require a proxy to exist

*DMS
CHANGE: TransferAgent - use compareAdler() for checking checksum
FIX: FailoverTransfer - recording the sourceSE in case of failover transfer request 

*WMS
FIX: ProcessMonitor - some fixes added, printout when <1 s of consumed CPU is found

*Transformation
BUGFIX: TransformationClient - fixed return value in moveFilesToDerivedTransformation()

*RMS
BUGFIX: CleanReqDBAgent - now() -> utcnow() in initialize()

*Resources
FIX: ARCComputingElement - fix the parsing of CE status if no jobs are available

[v6r9p19]

*DMS
FIX: FileCatalog/DirectoryMetadata - inherited metadata is used while selecting directories
     in findDirIDsByMetadata()

[v6r9p18]

*DMS
FIX: FTSSubmitAgent, FTSRequest - fixes the staging mechanism in the FTS transfer submission
NEW: TransferDBMonitoringHandler - added getFilesForChannel(), resetFileChannelStatus()

[v6r9p17]

*Accounting
FIX: DataStoreClient - send accounting records in batches of 1000 records instead of 100

*DMS:
FIX: FailoverTransfer - catalog name from list to string
FIX: FTSSubmitAgent, FTSRequest - handle FTS3 as new protocol and fix bad submission time
FIX: FTSSubmitAgent, FTSRequest - do not submit FTS transfers for staging files

*WMS
FIX: TaskQueueDB - do not check enabled when TQs are requested from Directors
FIX: TaskQueueDB - check for Enabled in the TaskQueues when inserting jobs to print an alert
NEW: TaskQueueDB - each TQ can have at most 5k jobs, if beyond the limit create a new TQ 
     to prevent long matching times when there are way too many jobs in a single TQ

[v6r9p16]

*TS
BUGFIX: typos in TransformationCleaningAgent.py

*DMS
CHANGE: DownloadInputData - check the available disk space in the right input data directory
FIX: DownloadInputData - try to download only Cached replicas 

[v6r9p15]

*Core
FIX: MySQL - do not decrease the retry counter after ping failure

*DMS
CHANGE: FC/DirectoryMetadata - Speed up findFilesByMetadataWeb when many files match
FIX: RemovalTask - fix error string when removing a non existing file (was incompatible 
     with the LHCb BK client). 

*WMS
FIX: JobReport - minor fix ( removed unused imports )
FIX: JobMonitoring(JobStateUpdate)Handler - jobID argument can be either string, int or long

*TS
CHANGE: TransformationClient - change status of Moved files to a deterministic value
FIX: FileReport - minor fix ( inherits object ) 

[v6r9p14]

*DMS
CHANGE: FTSDB - changed schema: removing FTSSite table. From now on FTS sites 
        would be read from CS Resources

[v6r9p13]

FIX: included fixes from v6r8p26 patch release

[v6r9p12]

FIX: included fixes from v6r8p25 patch release

[v6r9p11]

*DMS
BUGFIX: FTSRequest - in __resolveFTSServer() type "=" -> "=="

[v6r9p10]

FIX: included fixes from v6r8p24 patch release

*Core
NEW: StateMachine utility

*DMS
BUGFIX: in RegisterFile operation handler

*Interfaces
FIX: Dirac.py - in splitInputData() consider only Active replicas

[v6r9p9]

*RMS
FIX: RequestDB - added getRequestFileStatus(), getRequestName() methods

[v6r9p8]

*DMS
FIX: RequestDB - get correct digest ( short request description ) of a request

[v6r9p7]

FIX: included fixes from v6r8p23 patch release

*RSS
FIX: SpaceTokenOccupancyPolicy - SpaceToken Policy decision was based on 
     percentage by mistake
     
*RMS
NEW: new scripts dirac-dms-ftsdb-summary, dirac-dms-show-ftsjobs    
FIX: FTSAgent - setting space tokens for newly created FTSJobs 

[v6r9p6]

*DMS
BUGFIX: dirac-admin-add-ftssite - missing import

*RMS
NEW: RequestDB, ReqManagerHandler - added getRequestStatus() method

*TS
FIX: fixes when using new RequestClient with the TransformationCleaningAgent

*WMS
BUGFIX: typo in SandboxStoreHandler transfer_fromClient() method

[v6r9p5]

*DMS
BUGFIX: missing proxy in service env in the FTSManager service. By default service 
        will use DataManager proxy refreshed every 6 hours.

*Resources
NEW: StorageElement - new checkAccess policy: split the self.checkMethods in 
     self.okMethods. okMethods are the methods that do not use the physical SE. 
     The isValid returns S_OK for all those immediately

*RSS
FIX: SpaceTokenOccupancyPolicy - Policy that now takes into account absolute values 
     for the space left
     
*TS
FIX: TransformationCleaningAgent - will look for both old and new RMS     

[v6r9p4]

*Stager
NEW: Stager API: dirac-stager-monitor-file, dirac-stager-monitor-jobs, 
     dirac-stager-monitor-requests, dirac-stager-show-stats

[v6r9p3]

*Transformation
FIX: TransformationCleaning Agent status was set to 'Deleted' instead of 'Cleaned'

[v6r9p2]

*RSS
NEW: Added Component family tables and statuses
FIX: removed old & unused code 
NEW: allow RSS policies match wild cards on CS

*WMS
BUGFIX: FailoverTransfer,JobWrapper - proper propagation of file metadata

[v6r9p1]

*RMS
NEW: FTSAgent - update rwAccessValidStamp,
     update ftsGraphValidStamp,
     new option for staging files before submission,
     better log handling here and there
CHANGE: FTSJob - add staging flag in in submitFTS2
CHANGE: Changes in WMS (FailoverTransfer, JobReport, JobWrapper, SandboxStoreHandler) 
        and TS (FileReport) to follow the new RMS.
NEW: Full CRUD support in RMS.

*RSS
NEW: ResourceManagementDB - new table ErrorReportBuffer
NEW: new ResourceManagementClient methods - insertErrorReportBuffer, selectErrorReportBuffer,
     deleteErrorReportBuffer

[v6r9]

NEW: Refactored Request Management System, related DMS agents and FTS management
     components

[v6r8p28]

*Core
BUGFIX: RequestHandler - the lock Name includes ActionType/Action

*DMS
FIX: dirac-dms-filecatalog-cli - prevent exception in case of missing proxy

[v6r8p27]

*DMS
BUGFIX: dirac-dms-add-file - fixed typo item -> items

[v6r8p26]

*Core
NEW: RequestHandler - added getServiceOption() to properly resolve inherited options 
     in the global service handler initialize method
NEW: FileCatalogHandler, StorageElementHandler - use getServiceOption()

[v6r8p25]

FIX: included fixes from v6r7p40 patch release

*Resources
FIX: SRM2Storage - do not account gfal_ls operations

[v6r8p24]

FIX: included fixes from v6r7p39 patch release

*Core
FIX: SiteSEMapping was returning wrong info

*DMS
FIX: FTSRequest - choose explicitly target FTS point for RAL and CERN
BUGFIX: StrategyHandler - wrong return value in __getRWAccessForSE()

*Resources
CHANGE: SRM2Storage - do not account gfal_ls operations any more

[v6r8p23]

FIX: included fixes from v6r7p37 patch release

*TS
FIX: TransformationDB - allow tasks made with ProbInFC files
FIX: TransformationCleaingAgent,Client - correct setting of transformation 
     status while cleaning

[v6r8p22]

FIX: included fixes from v6r7p36 patch release

[v6r8p21]

*DMS
FIX: FileCatalog/DirectoryMetadata - even if there is no meta Selection 
     the path should be considered when getting Compatible Metadata
FIX: FileCatalog/DirectoryNodeTree - findDir will return S_OK( '' ) if dir not 
     found, always return the same error from DirectoryMetadata in this case.     

*RSS
FIX: DowntimeCommand - use UTC time stamps

*TS
FIX: TransformationAgent - in _getTransformationFiles() get also ProbInFC files in 
     addition to Used 

[v6r8p20]

*Stager
NEW: Stager API: dirac-stager-monitor-file, dirac-stager-monitor-jobs, 
     dirac-stager-monitor-requests, dirac-stager-show-stats

[v6r8p19]

*Transformation
FIX: TransformationCleaning Agent status was set to 'Deleted' instead of 'Cleaned'

[v6r8p18]

*TS
BUGFIX: TransformationAgent - regression in __cleanCache()

[v6r8p17]

FIX: included fixes from v6r7p32 patch release

*WMS
FIX: StalledJobAgent - for accidentally stopped jobs ExecTime can be not set, 
     set it to CPUTime for the accounting purposes in this case

[v6r8p16]

FIX: included fixes from v6r7p31 patch release

*WMS
BUGFIX: TaskQueueDB - fixed a bug in the negative matching conditions SQL construction

*RSS
NEW: improved doc strings of PEP, PDP modules ( part of PolicySystem )
FIX: Minor changes to ensure consistency if ElementInspectorAgent and 
     users interact simultaneously with the same element
CHANGE: removed DatabaseCleanerAgent ( to be uninstalled if already installed )
FIX: SummarizeLogsAgent - the logic of the agent was wrong, the agent has been re-written.
     
[v6r8p15]

*Core
FIX: X509Chain - fix invalid information when doing dirac-proxy-info without CS
     ( in getCredentials() )

*RSS
NEW: PDP, PEP - added support for option "doNotCombineResult" on PDP

[v6r8p14]

*Core
FIX: dirac-deploy-scripts - can now work with the system python

*WMS
NEW: dirac-wms-cpu-normalization - added -R option to modify a given configuration file
FIX: Executor/InputData - Add extra check for LFns in InputData optimizer, closes #1472

*Transformation
CHANGE: TransformationAgent - add possibility to kick a transformation (not skip it if no 
        unused files), by touching a file in workDirectory
BUGFIX: TransformationAgent - bug in __cleanCache() dict modified in a loop        

[v6r8p13]

*Transformation
BUGFIX: TransformationDB - restored import of StringType

[v6r8p12]

NEW: Applied patches from v6r7p29

*WMS
FIX: JobDB - check if SystemConfig is present in the job definition and convert it 
     into Platform

*DMS
FIX: ReplicaManager - do not get metadata of files when getting files in a directory 
     if not strictly necessary

*RSS
NEW: ported from LHCb PublisherHandler for RSS web views

[v6r8p11]

NEW: Applied patches from v6r7p27

*RSS
NEW: SpaceTokenOccupancyPolicy - ported from LHCbDIRAC 
NEW: db._checkTable done on service initialization ( removed dirac-rss-setup script doing it )

*Transformation
FIX: TaskManager - reset oJob for each task in prepareTransformationTasks()
BUGFIX: ValidateOutputDataAgent - typo fixed in getTransformationDirectories()
FIX: TransformationManagerHandler - use CS to get files statuses not to include in 
     processed file fraction calculation for the web monitoring pages

[v6r8p10]

NEW: Applied patches from v6r7p27

[v6r8p9]

*DMS
FIX: TransferAgent,dirac-dms-show-se-status, ResourceStatus,TaskManager - fixes
     needed for DMS components to use RSS status information
NEW: ReplicaManager - allow to get metadata for an LFN+SE as well as PFN+SE     

[v6r8p8]

*RSS
BUGFIX: dirac-rss-setup - added missing return of S_OK() result

[v6r8p7]

NEW: Applied patches from v6r7p24

*DMS
BUGFIX: LcgFileCatalogClient - bug in addFile()

*RSS
BUGFIX: fixed script dirac-rss-set-token, broken in the current release.
NEW: Statistics module - will be used in the future to provide detailed information 
     from the History of the elements 

[v6r8p6]

NEW: Applied patches from v6r7p23

*Transformation
FIX: TaskManager - allow prepareTransformationTasks to proceed if no OutputDataModule is defined
FIX: TransformationDB - remove INDEX(TaskID) from TransformationTasks. It produces a single counter 
     for the whole table instead of one per TransformationID
     
*WMS     
FIX: WMSUtilities - to allow support for EMI UI's for pilot submission we drop support for glite 3.1

[v6r8p5]

NEW: Applied patches from v6r7p22

*RSS
CHANGE: removed old tests and commented out files

*WMS
FIX: PoolXMLCatalog - proper addFile usage

*Transformation
CHANGE: TransformationAgent - clear replica cache when flushing or setting a file in the workdirectory

[v6r8p4]

*Transformation
FIX: The connection to the jobManager is done only at submission time
FIX: Jenkins complaints fixes

*WMS
BUGFIX: JobDB - CPUtime -> CPUTime
FIX: Jenkins complaints fixes

[v6r8p3]

*DMS
BUGFIX: LcgFileCatalogClient

[v6r8p2]

*DMS:
FIX: LcgFileCatalogClient - remove check for opening a session in __init__ as credentials are not yet set 

*Transformation
CHANGE: reuse RPC clients in Transformation System 

[v6r8p1]

*Core
FIX: dirac-deploy-scripts - restored regression w.r.t. support of scripts starting with "d"

*DMS
BUGFIX: LcgFileCatalogClient - two typos fixed

[v6r8]

CHANGE: Several fixes backported from the v7r0 integration branch

*Core
CHANGE: DictCache - uses global LockRing to avoid locks in multiprocessing
FIX: X509Chain - proxy-info showing an error when there's no CS

*DMS
FIX: TransferAgent - inside loop filter out waiting files dictionary
BUGFIX: dirac-admin-allow-se - there was a continue that was skipping the complete loop for 
        ARCHIVE elements
NEW: LcgFileCatalogClient - test return code in startsess lfc calls       

*WMS:
FIX: OptimizerExecutor, InputData, JobScheduling - check that site candidates have all the 
     replicas

*RSS: 
BUGFIX: ResourceStatus, RSSCacheNoThread - ensure that locks are always released

*Transformation
FIX: TaskManager - site in the job definition is taken into account when submitting
NEW: Transformation - get the allowed plugins from the CS /Operations/Transformations/AllowedPlugins
FIX: ValidateOutputDataAgent - self not needed for static methods

[v6r7p40]

*Resources
FIX: StorageElement class was not properly passing the lifetime argument for prestageFile method

[v6r7p39]

*Core
CHANGE: Grid - in executeGridCommand() allow environment script with arguments needed for ARC client

*DMS
FIX: DFC SEManager - DIP Storage can have a list of ports now

*Resources
FIX: ARCComputingElement - few fixes after debugging

[v6r7p38]

*Core
NEW: DISET FileHelper, TransferClient - possibility to switch off check sum

*Resources
NEW: ARCComputingElement - first version
NEW: StorageFactory - possibility to pass extra protocol parameters to storage object
NEW: DIPStorage - added CheckSum configuration option
BUGFIX: SSHComputingElement - use CE name in the pilot reference construction

*WMS
FIX: StalledJobAgent - if ExecTime < CPUTime make it equal to CPUTime

[v6r7p37]

*Framework
BUGFIX: NotificationDB - typos in SQL statement in purgeExpiredNotifications() 

*WMS
NEW: JobCleaningAgent - added scheduling sandbox LFN removal request 
     when deleting jobs
CHANGE: JobWrapper - report only error code as ApplicationError parameter 
        when payload finishes with errors    
NEW: SiteDirector - possibility to specify extensions to be installed in 
     pilots in /Operations/Pilots/Extensions option in order not to install
     all the server side extensions        

*DMS
CHANGE: FileCatalogFactory - use service path as default URL
CHANGE: FileCatalogFactory - use ObjectLoader to import catalog clients

*SMS
BUGFIX: StorageManagementDB, dirac-stager-monitor-jobs - small bug fixes ( sic, Daniela )

*Resources
CHANGE: DIPStorage - added possibility to specify a list of ports for multiple
        service end-points
CHANGE: InProcessComputingElement - demote log message when payload failure 
        to warning, the job will fail anyway
FIX: StalledJobAgent - if pilot reference is not registered, this is not an 
     error of the StalledJobAgent, no log.error() in  this case                
        
*RMS
CHANGE: RequestTask - ensure that tasks are executed with user credentials 
        even with respect to queries to DIRAC services ( useServerCertificate 
        flag set to false )        

[v6r7p36]

*WMS
FIX: CREAMCE, SiteDirector - make sure that the tmp executable is removed
CHANGE: JobWrapper - remove sending mails via Notification Service in case
        of job rescheduling
        
*SMS
FIX: StorageManagementDB - fix a race condition when old tasks are set failed 
     between stage submission and update.        

[v6r7p35]

*Stager
NEW: Stager API: dirac-stager-monitor-file, dirac-stager-monitor-jobs, 
     dirac-stager-monitor-requests, dirac-stager-show-stats

[v6r7p34]

*Transformation
FIX: TransformationCleaning Agent status was set to 'Deleted' instead of 'Cleaned'

[v6r7p33]

*Interfaces
FIX: Job.py - in setExecutable() - prevent changing the log file name string type

*StorageManagement
NEW: StorageManagementDB(Handler) - kill staging requests at the same time as 
     killing related jobs, closes #1510
FIX: StorageManagementDB - demote the level of several log messages       

[v6r7p32]

*DMS
FIX: StorageElementHandler - do not use getDiskSpace utility, use os.statvfs instead
CHANGE: StorageManagementDB - in getStageRequests() make MySQL do an UNIQUE selection 
        and use implicit loop to speed up queries for large results

*Resources
FIX: lsfce remote script - use re.search instead of re.match in submitJob() to cope with
     multipline output

[v6r7p31]

*WMS
FIX: SiteDirector - make possible more than one SiteDirector (with different pilot identity) attached 
     to a CE, ie sgm and pilot roles. Otherwise one is declaring Aborted the pilots from the other.

[v6r7p30]

*Core
CHANGE: X509Chain - added groupProperties field to the getCredentials() report
BUGFIX: InstallTools - in getSetupComponents() typo fixed: agent -> executor

[v6r7p29]

*DMS
CHANGE: FileCatalog - selection metadata is also returned as compatible metadata in the result
        of getCompatibleMetadata() call
NEW: FileCatalog - added path argument to getCompatibleMetadata() call
NEW: FileCatalogClient - added getFileUserMetadata()
BUGFIX: dirac-dms-fts-monitor - exit with code -1 in case of error

*Resources
FIX: CREAMComputingElement - check globus-url-copy result for errors when retrieving job output

[v6r7p28]

*DMS
BUGFIX: FileCatalog/DirectoryMetadata - wrong MySQL syntax 

[v6r7p27]

*Core
FIX: Mail.py - fix of the problem of colons in the mail's body

*Interfaces
NEW: Job API - added setSubmitPools(), setPlatform() sets ... "Platform"

*WMS
FIX: TaskQueueDB - use SystemConfig as Platform for matching ( if Platform is not set explicitly

*Resources
FIX: SSHComputingElement - use ssh host ( and not CE name ) in the pilot reference
BUGFIX: SSHGEComputingElement - forgotten return statement in _getJobOutputFiles()

*Framework
NEW: dirac-sys-sendmail - email's body can be taken from pipe. Command's argument 
     in this case will be interpreted as a destination address     

[v6r7p26]

*DMS
FIX: ReplicaManager - status names Read/Write -> ReadAccess/WriteAccess

[v6r7p25]

*Core
CHANGE: X509Chain - in getCredentials() failure to contact CS is not fatal, 
        can happen when calling dirac-proxy-init -x, for example

[v6r7p24]

*DMS
NEW: FileCatalog - added getFilesByMetadataWeb() to allow pagination in the Web 
     catalog browser
     
*WMS
CHANGE: WMSAdministrator, DiracAdmin - get banned sites list by specifying the status
        to the respective jobDB call     

[v6r7p23]

*Transformation
BUGFIX: TransformationDB - badly formatted error log message

*RMS
CHANGE: RequestDBMySQL - speedup the lookup of requests

*WMS
BUGFIX: dirac-dms-job-delete - in job selection by group

*DMS
FIX: LcgFileCatalogClient - getDirectorySize made compatible with DFC
BUGFIX: LcgFileCatalogClient - proper call of __getClientCertInfo()

[v6r7p22]

*Transformation
CHANGE: InputDataAgent - treats only suitable transformations, e.g. not the extendable ones. 
CHANGE: TransformationAgent - make some methods more public for easy overload

[v6r7p21]

*Core
FIX: Shifter - pass filePath argument when downloading proxy

[v6r7p20]

*DMS
CHANGE: StrategyHandler - move out SourceSE checking to TransferAgent
CHANGE: ReplicaManager, InputDataAgent - get active replicas
FIX: StorageElement, SRM2Storage - support for 'xxxAccess' statuses, checking results
     of return structures
     
*RSS
NEW: set configurable email address on the CS to send the RSS emails
NEW: RSSCache without thread in background
FIX: Synchronizer - moved to ResourceManager handler     

[v6r7p19]

*DMS
BUGFIX: ReplicaManager - in putAndRegister() SE.putFile() singleFile argument not used explicitly

[v6r7p18]

*WMS
FIX: StalledJobAgent - do not exit the loop over Completed jobs if accounting sending fails
NEW: dirac-wms-job-delete - allow to specify jobs to delete by job group and/or in a file
FIX: JobManifest - If CPUTime is not set, set it to MaxCPUTime value

[v6r7p17]

*Resources
FIX: SRM2Storage - treat properly "22 SRM_REQUEST_QUEUED" result code

[v6r7p16]

*DMS
FIX: StrategyHandler - do not proceed when the source SE is not valid for read 
BUGFIX: StorageElement - putFile can take an optional sourceSize argument
BUGFIX: ReplicaManager - in removeFile() proper loop on failed replicas

*RSS
FIX: SpaceTokenOccupancyCommand, CacheFeederAgent - add timeout when calling lcg_util commands

*WMS
FIX: JobManifest - take all the SubmitPools defined in the TaskQueueAgent 
NEW: StalledJobAgent - declare jobs stuck in Completed status as Failed

[v6r7p15]

*Core
BUGFIX: SocketInfo - in host identity evaluation

*DMS
BUGFIX: FileCatalogHandler - missing import os

*Transformation
CHANGE: JobManifest - getting allowed job types from operations() section 

[v6r7p14]

*DMS
CHANGE: StorageElementProxy - removed getParameters(), closes #1280
FIX: StorageElementProxy - free the getFile space before the next file
FIX: StorageElement - added getPFNBase() to comply with the interface

*Interfaces
CHANGE: Dirac API - allow lists of LFNs in removeFile() and removeReplica()

*WMS
CHANGE: JobSchedulingAgent(Executor) - allow both BannedSite and BannedSites JDL option

*RSS
FIX: ElementInspectorAgent - should only pick elements with rss token ( rs_svc ).
FIX: TokenAgent - using 4th element instead of the 5th. Added option to set admin email on the CS.

[v6r7p13]

*Core
FIX: Resources - in getStorageElementSiteMapping() return only sites with non-empty list of SEs

*DMS
FIX: StorageElement - restored the dropped logic of using proxy SEs
FIX: FileCatalog - fix the UseProxy /LocalSite/Catalog option

*Transformation
FIX: TransformationDB - use lower() string comparison in extendTransformation()

[v6r7p12]

*WMS
BUGFIX: JobManifest - get AllowedSubmitPools from the /Systems section, not from /Operations

*Core
NEW: Resources helper - added getSites(), getStorageElementSiteMapping()

*DMS
CHANGE: StrategyHandler - use getStorageElementSiteMapping helper function
BUGFIX: ReplicaManager - do not modify the loop dictionary inside the loop

[v6r7p11]

*Core
CHANGE: Subprocess - put the use of watchdog in flagging

[v6r7p10]

*Core
NEW: Logger - added getLevel() method, closes #1292
FIX: Subprocess - returns correct structure in case of timeout, closes #1295, #1294
CHANGE: TimeOutExec - dropped unused utility
FIX: Logger - cleaned unused imports

*RSS
CHANGE: ElementInspectorAgent - do not use mangled name and removed shifterProxy agentOption

[v6r7p9]

*Core
BUGFIX: InstallTools - MySQL Port should be an integer

[v6r7p8]

*Core
FIX: Subprocess - consistent timeout error message

*DMS
NEW: RemovalTask - added bulk removal
FIX: StrategyHandler - check file source CEs
CHANGE: DataIntegrityClient - code beautification
CHANGE: ReplicaManager - do not check file existence if replica information is queried anyway,
        do not fail if file to be removed does not exist already. 

[v6r7p7]

FIX: Several fixes to allow automatic code documentation

*Core
NEW: InstallTools - added mysqlPort and mysqlRootUser

*DMS
CHANGE: ReplicaManager - set possibility to force the deletion of non existing files
CHANGE: StrategyHandler - better handling of checksum check during scheduling 

[v6r7p6]

*Core
FIX: dirac-install - restore signal alarm if downloadable file is not found
FIX: Subprocess - using Manager proxy object to pass results from the working process

*DMS:
CHANGE: StorageElement - removed overwride mode
CHANGE: removed obsoleted dirac-dms-remove-lfn-replica, dirac-dms-remove-lfn
NEW: FTSMonitorAgent - filter out sources with checksum mismatch
FIX: FTSMonitorAgent, TransferAgent - fix the names of the RSS states

*RSS
NEW: ElementInspectorAgent runs with a variable number of threads which are automatically adjusted
NEW: Added policies to force a particular state, can be very convenient to keep something Banned for example.
NEW: policy system upgrade, added finer granularity when setting policies and actions

*WMS
NEW: SiteDirector- allow to define pilot DN/Group in the agent options
CHANGE: JobDescription, JobManifest - take values for job parameter verification from Operations CS section

[v6r7p5]

*Interfaces
BUGFIX: dirac-wms-job-get-output - properly treat the case when output directory is not specified 

[v6r7p4]

*Core
FIX: Subprocess - avoid that watchdog kills the executor process before it returns itself

*Framework
BUGFIX: ProxuManagerClient - wrong time for caching proxies

*RSS
FIX: removed obsoleted methods

*DMS
NEW: FileCatalog - added findFilesByMetadataDetailed - provides detailed metadata for 
     selected files

[v6r7p3]

*DMS
FIX: FTSMonitorAgent - logging less verbose

*Transformation
FIX: TransformationAgent - use the new CS defaults locations
FIX: Proper agent initialization
NEW: TransformationPlaugin - in Broadcast plugin added file groupings by number of files, 
     make the TargetSE always defined, even if the SourceSE list contains it 

*ResourceStatus
FIX: Added the shifter's proxy to several agents

*RMS
FIX: RequestContainer - the execution order was not properly set for the single files 

*Framework:
BUGFIX: ProxyManagerClient - proxy time can not be shorter than what was requested

[v6r7p2]

*Core
FIX: dirac-configure - switch to use CS before checking proxy info

*Framework
NEW: dirac-sys-sendmail new command
NEW: SystemAdmininistratorCLI - added show host, uninstall, revert commands
NEW: SystemAdmininistratorHandler - added more info in getHostInfo()
NEW: SystemAdmininistratorHandler - added revertSoftware() interface

*Transformation
FIX: TransformationCleaningAgent - check the status of returned results

[v6r7p1]

*Core
FIX: Subprocess - finalize the Watchdog closing internal connections after a command execution
CHANGE: add timeout for py(shell,system)Call calls where appropriate
CHANGE: Shifter - use gProxyManager in a way that allows proxy caching

*Framework
NEW: ProxyManagerClient - allow to specify validity and caching time separately
FIX: ProxyDB - replace instead of delete+insert proxy in __storeVOMSProxy

*DMS
NEW: FTSMonitorAgent - made multithreaded for better efficiency
FIX: dirac-dms-add-file - allow LFN: prefix for lfn argument

*WMS
NEW: dirac-wms-job-get-output, dirac-wms-job-status - allow to retrieve output for a job group
FIX: TaskQueueDB - fixed selection SQL in __generateTQMatchSQL()
CHANGE: OptimizerExecutor - reduce diversity of MinorStatuses for failed executors

*Resources
FIX: CREAMComputingElement - remove temporary JDL right after the submission 

[v6r6p21]

*DMS
BUGFIX: TransformationCleaningAgent - use the right signature of cleanMetadataCatalogFiles() call

[v6r6p20]

*DMS
FIX: RegistrationTask - properly escaped error messages
BUGFIX: DirectoryMetadata - use getFileMetadataFields from FileMetadata in addMetadataField()
NEW: When there is a missing source error spotted during FTS transfer, file should be reset 
     and rescheduled again until maxAttempt (set to 100) is reached

*WMS
FIX: JobScheduling - fix the site group logic in case of Tier0

[v6r6p19]

*DMS
BUGFIX: All DMS agents  - set up agent name in the initialization

*Core
NEW: Subprocess - timeout wrapper for subprocess calls
BUGFIX: Time - proper interpreting of 0's instead of None
CHANGE: DISET - use cStringIO for ANY read that's longer than 16k (speed improvement) 
        + Less mem when writing data to the net
FIX: Os.py - protection against failed "df" command execution       
NEW: dirac-info prints lcg bindings versions
CHANGE: PlotBase - made a new style class 
NEW: Subprocess - added debug level log message

*Framework
NEW: SystemAdministratorIntegrator client for collecting info from several hosts
NEW: SystemAdministrator - added getHostInfo()
FIX: dirac-proxy-init - always check for errors in S_OK/ERROR returned structures
CHANGE: Do not accept VOMS proxies when uploading a proxy to the proxy manager

*Configuration
FIX: CE2CSAgent - get a fresh copy of the cs data before attempting to modify it, closes #1151
FIX: Do not create useless backups due to slaves connecting and disconnecting
FIX: Refresher - prevent retrying with 'Insane environment'

*Accounting
NEW: Accounting/Job - added validation of reported values to cope with the weird Yandex case
FIX: DBUtils - take into account invalid values, closes #949

*DMS
FIX: FTSSubmitAgent - file for some reason rejected from submission should stay in 'Waiting' in 
     TransferDB.Channel table
FIX: FTSRequest - fix in the log printout     
CHANGE: dirac-dms-add-file removed, dirac-dms-add-files renamed to dirac-dms-add-file
FIX: FileCatalogCLI - check the result of removeFile call
FIX: LcgFileCatalogClient - get rid of LHCb specific VO evaluation
NEW: New FileCatalogProxy service - a generalization of a deprecated LcgFileCatalog service
FIX: Restored StorageElementProxy functionality
CHANGE: dirac-dms-add-file - added printout
NEW: FileCatalog(Factory), StorageElement(Factory) - UseProxy flag moved to /Operations and /LocalSite sections

*RSS
NEW:  general reimplementation: 
      New DB schema using python definition of tables, having three big blocks: Site, Resource and Node.
      MySQLMonkey functionality almost fully covered by DB module, eventually will disappear.
      Services updated to use new database.
      Clients updated to use new database.
      Synchronizer updated to fill the new database. When helpers will be ready, it will need an update.
      One ElementInspectorAgent, configurable now is hardcoded.
      New Generic StateMachine using OOP.
      Commands and Policies simplified.
      ResourceStatus using internal cache, needs to be tested with real load.
      Fixes for the state machine
      Replaced Bad with Degraded status ( outside RSS ).
      Added "Access" to Read|Write|Check|Remove SE statuses wherever it applies.
      ResourceStatus returns by default "Active" instead of "Allowed" for CS calls.
      Caching parameters are defined in the CS
FIX: dirac-admin-allow/ban-se - allow a SE on Degraded ( Degraded->Active ) and ban a SE on Probing 
     ( Probing -> Banned ). In practice, Active and Degraded are "usable" states anyway.            
      
*WMS
FIX: OptimizerExecutor - failed optimizations will still update the job     
NEW: JobWrapper - added LFNUserPrefix VO specific Operations option used for building user LFNs
CHANGE: JobDB - do not interpret SystemConfig in the WMS/JobDB
CHANGE: JobDB - Use CPUTime JDL only, keep MaxCPUTime for backward compatibility
CHANGE: JobWrapper - use CPUTime job parameter instead of MaxCPUTime
CHANGE: JobAgent - use CEType option instead of CEUniqueID
FIX: JobWrapper - do not attempt to untar directories before having checked if they are tarfiles 
NEW: dirac-wms-job-status - get job statuses for jobs in a given job group
 
*SMS
FIX: StorageManagementDB - when removing unlinked replicas, take into account the case where a
     staging request had been submitted, but failed
      
*Resources    
NEW: glexecCE - add new possible locations of the glexec binary: OSG specific stuff and in last resort 
     looking in the PATH    
NEW: LcgFileCatalogClient - in removeReplica() get the needed PFN inside instead of providing it as an argument     
      
*TS      
CHANGE: Transformation types definition are moved to the Operations CS section

*Interfaces
FIX: Dirac.py - CS option Scratchdir was in LocalSite/LocalSite
FIX: Dirac.py - do not define default catalog, use FileCatalog utility instead

[v6r6p19]

*DMS
BUGFIX: All DMS agents  - set up agent name in the initialization

[v6r6p18]

*Transformation
CHANGE: /DIRAC/VOPolicy/OutputDataModule option moved to <Operations>/Transformations/OutputDataModule

*Resources
FIX: ComputingElement - properly check if the pilot proxy has VOMS before adding it to the payload 
     when updating it

*WMS
BUGFIX: JobSanity - fixed misspelled method call SetParam -> SetParameter

[v6r6p17]

*Transformation
BUGFIX: TransformationAgent - corrected  __getDataReplicasRM()

[v6r6p16]

*DMS
FIX: Agents - proper __init__ implementation with arguments passing to the super class
FIX: LcgFileCatalogClient - in removeReplica() reload PFN in case it has changed

[v6r6p15]

*Framework
BUGFIX: ErrorMessageMonitor - corrected updateFields call 

*DMS:
NEW: FTSMonitorAgent completely rewritten in a multithreaded way

*Transformation
FIX: InputDataAgent - proper instantiation of TransformationClient
CHANGE: Transformation - several log message promoted from info to notice level

[v6r6p14]

*Transformation
FIX: Correct instantiation of agents inside several scripts
CHANGE: TransformationCleaningAgent - added verbosity to logs
CHANGE: TransformationAgent - missingLFC to MissingInFC as it could be the DFC as well
FIX: TransformationAgent - return an entry for all LFNs in __getDataReplicasRM

*DMS
FIX: TransferAgent - fix exception reason in registerFiles()

[v6r6p13]

*DMS
CHANGE: TransferAgent - change RM call from getCatalogueReplicas to getActiveReplicas. 
        Lowering log printouts here and there

[v6r6p12]

*DMS
BUGFIX: RemovalTask - Replacing "'" by "" in error str set as attribute for a subRequest file. 
        Without that request cannot be updated when some nasty error occurs.

[v6r6p11]

*RMS:
BUGFIX: RequestClient - log string formatting

*DMS
BUGFIX: RemovalTask - handling for files not existing in the catalogue

*Transformation
FIX: TransformationManager - ignore files in NotProcessed status to get the % of processed files

*Interfaces
FIX: Fixes due to the recent changes in PromptUser utility

[v6r6p10]

*RMS
FIX: RequestDBMySQL - better escaping of queries 

*WMS
FIX: SiteDirector - get compatible platforms before checking Task Queues for a site

[v6r6p9]

*Core
FIX: Utilities/PromptUser.py - better user prompt

*Accounting
NEW: Add some validation to the job records because of weird data coming from YANDEX.ru

*DMS
BUGFIX: ReplicaManager - typo errStr -> infoStr in __replicate()
FIX: FTSRequest - fixed log message

*WMS
FIX: SiteDirector - use CSGlobals.getVO() call instead of explicit CS option

[v6r6p8]

*Transformation
BUGFIX: TransformationDB - typo in getTransformationFiles(): iterValues -> itervalues

[v6r6p7]

*Resources
FIX: StorageFactory - uncommented line that was preventing the status to be returned 
BUGFIX: CE remote scripts - should return status and not call exit()
BUGFIX: SSHComputingElement - wrong pilot ID reference

[v6r6p6]

*WMS
FIX: TaskQueueDB - in findOrphanJobs() retrieve orphaned jobs as list of ints instead of list of tuples
FIX: OptimizerExecutor - added import of datetime to cope with the old style optimizer parameters

*Transformation
FIX: TransformationAgent - fix finalization entering in an infinite loop
NEW: TransformationCLI - added resetProcessedFile command
FIX: TransformationCleaningAgent - treating the archiving delay 
FIX: TransformationDB - fix in getTransformationFiles() in case of empty file list

[v6r6p5]

*Transformation
FIX: TransformationAgent - type( transClient -> transfClient )
FIX: TransformationAgent - self._logInfo -> self.log.info
FIX: TransformationAgent - skip if no Unused files
FIX: TransformationAgent - Use CS option for replica cache lifetime
CHANGE: TransformationAgent - accept No new Unused files every [6] hours

[v6r6p4]

*DMS
FIX: TransferAgent - protection for files that can not be scheduled
BUGFIX: TransferDB - typo (instIDList - > idList ) fixed

*Transformation
BUGFIX: TransformationAgent - typo ( loginfo -> logInfo )

[v6r6p3]

FIX: merged in patch v6r5p14

*Core
BUGFIX: X509Chain - return the right structure in getCredentials() in case of failure
FIX: dirac-deploy-scripts.py - allow short scripts starting from "d"
FIX: dirac-deploy-scripts.py - added DCOMMANDS_PPID env variable in the script wrapper
FIX: ExecutorReactor - reduced error message dropping redundant Task ID 

*Interfaces
BUGFIX: Dirac.py - allow to pass LFN list to replicateFile()

*DMS
FIX: FileManager - extra check if all files are available in _findFiles()
BUGFIX: FileCatalogClientCLI - bug in DirectoryListing

[v6r6p2]

FIX: merged in patch v6r5p13

*WMS
FIX: SiteDirector - if no community set, look for DIRAC/VirtualOrganization setting

*Framework
FIX: SystemLoggingDB - LogLevel made VARCHAR in the MessageRepository table
FIX: Logging - several log messages are split in fixed and variable parts
FIX: SystemLoggingDB - in insertMessage() do not insert new records in auxiliary tables if they 
     are already there

[v6r6p1]

*Core:
CHANGE: PromptUser - changed log level of the printout to NOTICE
NEW: Base Client constructor arguments are passed to the RPCClient constructor

*DMS:
NEW: FTSRequest - added a prestage mechanism for source files
NEW: FileCatalogClientCLI - added -f switch to the size command to use raw faile tables 
     instead of storage usage tables
NEW: FileCatalog - added orphan directory repair tool
NEW: FIleCatalog - more counters to control the catalog sanity     

*WMS:
FIX: SandboxStoreClient - no more kwargs tricks
FIX: SandboxStoreClient returns sandbox file name in case of upload failure to allow failover
FIX: dirac-pilot - fixed VO_%s_SW_DIR env variable in case of OSG

*TS:
FIX: TransformationManagerHandler - avoid multiple Operations() instantiation in 
     getTransformationSummaryWeb()

[v6r6]

*Core
CHANGE: getDNForUsername helper migrated from Core.Security.CS to Registry helper
NEW: SiteSEMapping - new utilities getSitesGroupedByTierLevel(), getTier1WithAttachedTier2(),
     getTier1WithTier2
CHANGE: The DIRAC.Core.Security.CS is replaced by the Registry helper     
BUGFIX: dirac-install - properly parse += in .cfg files
FIX: Graphs.Utilities - allow two lines input in makeDataFromCVS()
FIX: Graphs - allow Graphs package usage if even matplotlib is not installed
NEW: dirac-compile-externals will retrieve the Externals compilation scripts from it's new location 
     in github (DIRACGrid/Externals)
NEW: Possibility to define a thread-global credentials for DISET connections (for web framework)
NEW: Logger - color output ( configurable )
NEW: dirac-admin-sort-cs-sites - to sort sites in the CS
CHANGE: MessageClient(Factor) - added msgClient attribute to messages
NEW: Core.Security.Properties - added JOB_MONITOR and USER_MANAGER properties

*Configuration
NEW: Registry - added getAllGroups() method

*Framework
NEW: SystemAdministratorClientCLI - possibility to define roothPath and lcgVersion when updating software

*Accounting
NEW: JobPlotter - added Normalized CPU plots to Job accounting
FIX: DBUtils - plots going to greater granularity

*DMS
NEW: FileCatalog - storage usage info stored in all the directories, not only those with files
NEW: FileCatalog - added utility to rebuild storage usage info from scratch
FIX: FileCatalog - addMetadataField() allow generic types, e.g. string
FIX: FileCatalog - path argument is normalized before usage in multiple methods
FIX: FileCatalog - new metadata for files(directories) should not be there before for directories(files)
NEW: FileCatalog - added method for rebuilding DirectoryUsage data from scratch 
NEW: FileCatalog - Use DirectoryUsage mechanism for both logical and physical storage
CHANGE: FileCatalog - forbid removing non-empty directories
BUGFIX: FileCatalogClientCLI - in do_ls() check properly the path existence
FIX: FileCatalogClientCLI - protection against non-existing getCatalogCounters method in the LFC client
FIX: DMS Agents - properly call superclass constructor with loadName argument
FIX: ReplicaManager - in removeFile() non-existent file is marked as failed
FIX: Make several classes pylint compliant: DataIntegrityHandler, DataLoggingHandler,
     FileCatalogHandler, StorageElementHandler, StorageElementProxyHandler, TransferDBMonitoringHandler
FIX: LogUploadAgent - remove the OSError exception in __replicate()
FIX: FileCatalogClientCLI - multiple check of proper command inputs,
     automatic completion of several commands with subcommands,
     automatic completion of file names
CHANGE: FileCatalogClientCLI - reformat the output of size command 
FIX: dirac-admin-ban-se - allow to go over all options read/write/check for each SE      
NEW: StrategyHandler - new implementation to speed up file scheduling + better error reporting
NEW: LcgFileCatalogProxy - moved from from LHCbDirac to DIRAC
FIX: ReplicaManager - removed usage of obsolete "/Resources/StorageElements/BannedTarget" 
CHANGE: removed StorageUsageClient.py
CHANGE: removed obsoleted ProcessingDBAgent.py

*WMS
CHANGE: RunNumber job parameter was removed from all the relevant places ( JDL, JobDB, etc )
NEW: dirac-pilot - add environment setting for SSH and BOINC CEs
NEW: WMSAdministrator - get output for non-grid CEs if not yet in the DB
NEW: JobAgent - job publishes BOINC parameters if any
CHANGE: Get rid of LHCbPlatform everywhere except TaskQueueDB
FIX: SiteDirector - provide list of sites to the Matcher in the initial query
FIX: SiteDirector - present a list of all groups of a community to match TQs
CHANGE: dirac-boinc-pilot dropped
CHANGE: TaskQueueDirector does not depend on /LocalSite section any more
CHANGE: reduced default delays for JobCleaningAgent
CHANGE: limit the number of jobs received by JobCleaningAgent
CHANGE: JobDB - use insertFields instead of _insert
CHANGE: Matcher, TaskQueueDB - switch to use Platform rather than LHCbPlatform retaining LHCbPlatform compatibility
BUGFIX: Matcher - proper reporting pilot site and CE
CHANGE: JobManager - improved job Killing/Deleting logic
CHANGE: dirac-pilot - treat the OSG case when jobs on the same WN all run in the same directory
NEW: JobWrapper - added more status reports on different failures
FIX: PilotStatusAgent - use getPilotProxyFromDIRACGroup() instead of getPilotProxyFromVOMSGroup()
CHANGE: JobMonitoringHandler - add cutDate and condDict parameters to getJobGroup()
NEW: JobMonitoringHandler - check access rights with JobPolicy when accessing job info from the web
NEW: JobManager,JobWrapper - report to accounting jobs in Rescheduled final state if rescheduling is successful
FIX: WMSAdministrator, SiteDirector - store only non-empty pilot output to the PilotDB
NEW: added killPilot() to the WMSAdministrator interface, DiracAdmin and dirac-admin-kill-pilot command
NEW: TimeLeft - renormalize time left using DIRAC Normalization if available
FIX: JobManager - reconnect to the OptimizationMind in background if not yet connected
CHANGE: JobManifest - use Operations helper
NEW: JobCleaningAgent - delete logging records from JobLoggingDB when deleting jobs

*RMS
FIX: RequestDBFile - better exception handling in case no JobID supplied
FIX: RequestManagerHandler - make it pylint compliant
NEW: RequestProxyHandler - is forwarding requests from voboxes to central RequestManager. 
     If central RequestManager is down, requests are dumped into file cache and a separate thread 
     running in background is trying to push them into the central. 
CHANGE: Major revision of the code      
CHANGE: RequestDB - added index on SubRequestID in the Files table
CHANGE: RequestClient - readRequestForJobs updated to the new RequetsClient structure

*RSS
NEW: CS.py - Space Tokens were hardcoded, now are obtained after scanning the StorageElements.

*Resources
FIX: SSHComputingElement - enabled multiple hosts in one queue, more debugging
CHANGE: SSHXXX Computing Elements - define SSH class once in the SSHComputingElement
NEW: SSHComputingElement - added option to define private key location
CHANGE: Get rid of legacy methods in ComputingElement
NEW: enable definition of ChecksumType per SE
NEW: SSHBatch, SSHCondor Computing Elements
NEW: SSHxxx Computing Elements - using remote control scripts to better capture remote command errors
CHANGE: put common functionality into SSHComputingElement base class for all SSHxxx CEs
NEW: added killJob() method tp all the CEs
NEW: FileCatalog - take the catalog information info from /Operations CS section, if defined there, 
     to allow specifications per VO 

*Interfaces
CHANGE: Removed Script.initialize() from the API initialization
CHANGE: Some general API polishing
FIX: Dirac.py - when running in mode="local" any directory in the ISB would not get untarred, 
     contrary to what is done in the JobWrapper

*TS
BUGFIX: TaskManager - bug fixed in treating tasks with input data
FIX: TransformationCleaningAgent - properly call superclass constructor with loadName argument
NEW: TransformationCleaningAgent - added _addExtraDirectories() method to extend the list of
     directories to clean in a subclass if needed
CHANGE: TransformationCleaningAgent - removed usage of StorageUsageClient     
NEW: TransformationAgent is multithreaded now ( implementation moved from LHCbDIRAC )
NEW: added unit tests
NEW: InputDataAgent - possibility to refresh only data registered in the last predefined period of time 
NEW: TransformationAgent(Client) - management of derived transformations and more ported from LHCbDIRAC
BUGFIX: TransformationDB - wrong SQL statement generation in setFileStatusForTransformation()

[v6r5p14]

*Core
NEW: Utilities - added Backports utility

*WMS
FIX: Use /Operations/JobScheduling section consistently, drop /Operations/Matching section
NEW: Allow VO specific share correction plugins from extensions
FIX: Executors - several fixes

[v6r5p13]

*WMS
FIX: Executors - VOPlugin will properly send and receive the params
NEW: Correctors can be defined in an extension
FIX: Correctors - Properly retrieve info from the CS using the ops helper

[v6r5p12]

FIX: merged in patch v6r4p34

[v6r5p11]

FIX: merged in patch v6r4p33

*Core
FIX: MySQL - added offset argument to buildConditions()

[v6r5p10]

FIX: merged in patch v6r4p32

[v6r5p9]

FIX: merged in patch v6r4p30

[v6r5p8]

FIX: merged in patch v6r4p29

[v6r5p7]

FIX: merged in patch v6r4p28

[v6r5p6]

FIX: merged in patch v6r4p27

*Transformation
BUGFIX: TransformationDB - StringType must be imported before it can be used

*RSS
NEW: CS.py - Space Tokens were hardcoded, now are obtained after scanning the StorageElements.

[v6r5p5]

FIX: merged in patch v6r4p26

[v6r5p4]

FIX: merged in patch v6r4p25

[v6r5p3]

*Transformation
FIX: merged in patch v6r4p24

[v6r5p2]

*Web
NEW: includes DIRACWeb tag web2012092101

[v6r5p1]

*Core
BUGFIX: ExecutorMindHandler - return S_OK() in the initializeHandler
FIX: OptimizationMindHandler - if the manifest is not dirty it will not be updated by the Mind

*Configuration
NEW: Resources helper - added getCompatiblePlatform(), getDIRACPlatform() methods

*Resources
FIX: SSHComputingElement - add -q option to ssh command to avoid banners in the output
FIX: BOINCComputingElement - removed debugging printout
FIX: ComputingElement - use Platform CS option which will be converted to LHCbPlatform for legacy compatibility

*DMS
FIX: RequestAgentBase - lowering loglevel from ALWAYS to INFO to avoid flooding SystemLogging

*WMS:
FIX: SiteDirector - provide CE platform parameter when interrogating the TQ
FIX: GridPilotDirector - publish pilot OwnerGroup rather than VOMS role
FIX: WMSUtilities - add new error string into the parsing of the job output retrieval

[v6r5]

NEW: Executor framework

*Core
NEW: MySQL.py - added Test case for Time.dateTime time stamps
NEW: MySQL.py - insertFields and updateFields can get values via Lists or Dicts
NEW: DataIntegrityDB - use the new methods from MySQL and add test cases
NEW: DataIntegrityHandler - check connection to DB and create tables (or update their schema)
NEW: DataLoggingDB - use the new methods from MySQL and add test cases
NEW: DataLoggingHandler - check connection to DB and create tables (or update their schema)
FIX: ProcessPool - killing stuck workers after timeout
CHANGE: DB will throw a RuntimeException instead of a sys.exit in case it can't contact the DB
CHANGE: Several improvements on DISET
CHANGE: Fixed all DOS endings to UNIX
CHANGE: Agents, Services and Executors know how to react to CSSection/Module and react accordingly
NEW: install tools are updated to deal with executors
FIX: dirac-install - add -T/--Timeout option to define timeout for distribution downloads
NEW: dirac-install - added possibility of defining dirac-install's global defaults by command line switch
BUGFIX: avoid PathFinder.getServiceURL and use Client class ( DataLoggingClient,LfcFileCatalogProxyClient ) 
FIX: MySQL - added TIMESTAMPADD and TIMESTAMPDIFF to special values not to be scaped by MySQL
NEW: ObjectLoader utility
CHANGE: dirac-distribution - added global defaults flag and changed the flag to -M or --defaultsURL
FIX: Convert to string before trying to escape value in MySQL
NEW: DISET Services - added PacketTimeout option
NEW: SystemLoggingDB - updated to use the renewed MySQL interface and SQL schema
NEW: Added support for multiple entries in /Registry/DefaultGroup, for multi-VO installations
CHANGE: Component installation procedure updated to cope with components inheriting Modules
CHANGE: InstallTools - use dirac- command in runit run scripts
FIX: X509Chain - avoid a return of error when the group is not valid
FIX: MySQL - reduce verbosity of log messages when high level methods are used
CHANGE: Several DB classes have been updated to use the MySQL buildCondition method
NEW: MySQL - provide support for greater and smaller arguments to all MySQL high level methods
FIX: Service.py - check all return values from all initializers

*Configuration
CHANGE: By default return option and section lists ordered as in the CS
NEW: ConfigurationClient - added function to refresh remote configuration

*Framework
FIX: Registry.findDefaultGroup will never return False
CHANGE: ProxyManager does not accept proxies without explicit group
CHANGE: SystemAdministratorHandler - force refreshing the configuration after new component setup

*RSS
CHANGE: removed code execution from __init__
CHANGE: removed unused methods
NEW: Log all policy results 

*Resources
NEW: updated SSHComputingElement which allows multiple job submission
FIX: SGETimeLeft - better parsing of the batch system commands output
FIX: InProcessComputingElement - when starting a new job discard renewal of the previous proxy
NEW: BOINCComputingElement - new CE client to work with the BOINC desktop grid infrastructure 

*WMS
CHANGE: WMS Optimizers are now executors
CHANGE: SandboxStoreClient can directly access the DB if available
CHANGE: Moved JobDescription and improved into JobManifest
FIX: typo in JobLoggingDB
NEW: JobState/CachedJobState allow access to the Job via DB/JobStateSync Service automatically
BUGFIX: DownloadInputData - when not enough disk space, message was using "buffer" while it should be using "data"
FIX: the sandboxmetadataDB explosion when using the sandboxclient without direct access to the DB
NEW: Added support for reset/reschedule in the OptimizationMind
CHANGE: Whenever a DB is not properly initialized it will raise a catchable RuntimeError exception 
        instead of silently returning
FIX: InputDataResolution - just quick mod for easier extensibility, plus removed some LHCb specific stuff
NEW: allow jobids in a file in dirac-wms-job-get-output
NEW: JobManager - zfill in %n parameter substitution to allow alphabetical sorting
NEW: Directors - added checking of the TaskQueue limits when getting eligible queues
CHANGE: Natcher - refactor to simpify the logic, introduced Limiter class
CHANGE: Treat MaxCPUTime and CPUTime the same way in the JDL to avoid confusion
NEW: SiteDirector - added options PilotScript, MaxPilotsToSubmit, MaxJobsInFillMode
BUGFIX: StalledJobAgent - use cpuNormalization as float, not string 
FIX: Don't kill an executor if a task has been taken out from it
NEW: dirac-boinc-pilot - pilot script to be used on the BOINC volunteer nodes
FIX: SiteDirector - better handling of tokens and filling mode 
NEW: Generic pilot identities are automatically selected by the TQD and the SiteDirector 
     if not explicitly defined in /Pilot/GenericDN and GenericGroup
NEW: Generic pilot groups can have a VO that will be taken into account when selecting generic 
     credentials to submit pilots
NEW: Generic pilots that belong to a VO can only match jobs from that VO
NEW: StalledJobAgent - added rescheduling of jobs stuck in Matched or Rescheduled status
BUGFIX: StalledJobAgent - default startTime and endTime to "now", avoid None value
NEW: JobAgent - stop after N failed matching attempts (nothing to do), use StopAfterFailedMatches option
CHANGE: JobAgent - provide resource description as a dictionary to avoid extra JDL parsing by the Matcher
CHANGE: Matcher - report pilot info once instead of sending it several times from the job
CHANGE: Matcher - set the job site instead of making a separate call to JobStateUpdate
NEW: Matcher - added Matches done and matches OK statistics
NEW: TaskQueue - don't delete fresh task queues. Wait 5 minutes to do so.
CHANGE: Disabled TQs can also be matched, if no jobs are there, a retry will be triggered

*Transformation
FIX: TransformationAgent - a small improvement: now can pick the prods status to handle from the CS, 
     plus few minor corrections (e.g. logger messages)
FIX: TransformationCLI - take into accout possible failures in resetFile command     

*Accounting
NEW: AccountingDB - added retrieving RAW records for internal stuff
FIX: AccountingDB - fixed some logic for readonly cases
CHANGE: Added new simpler and faster bucket insertion mechanism
NEW: Added more info when rebucketing
FIX: Calculate the rebucket ETA using remaining records to be processed instead of the total records to be processed
FIX: Plots with no data still carry the plot name

*DMS
NEW: SRM2Storage - added retry in the gfal calls
NEW: added new FTSCleaningAgent cleaning up TransferDB tables
FIX: DataLoggingClient and DataLoggingDB - tests moved to separate files
CHANGE: request agents cleanup

*RMS
CHANGE: Stop using RequestAgentMixIn in the request agents

[v6r4p34]

*DMS
BUGFIX: FileCatalogCLI - fixed wrong indentation
CHANGE: RegistrationTask - removed some LHCb specific defaults

[v6r4p33]

*DMS
CHANGE: FTSRequest - be more verbose if something is wrong with file

[v6r4p32]

*WMS
FIX: StalledJobAgent - avoid exceptions in the stalled job accounting reporting

*DMS
NEW: FTSMonitorAgent - handling of expired FTS jobs 

*Interfaces
CHANGE: Dirac.py - attempt to retrieve output sandbox also for Completed jobs in retrieveRepositorySandboxes()

[v6r4p30]

*Core
BUGFIX: dirac-admin-bdii-ce-voview - proper check of the result structure

*Interfaces
FIX: Dirac.py, Job.py - allow to pass environment variables with special characters

*DMS
NEW: FileCatalogCLI - possibility to sort output in the ls command

*WMS:
FIX: JobWrapper - interpret environment variables with special characters 

[v6r4p29]

*RMS
BUGFIX: RequestDBMySQL - wrong indentation in __updateSubRequestFiles()

[v6r4p28]

*Interfaces
CHANGE: Dirac.py, DiracAdmin.py - remove explicit timeout on RPC client instantiation

*RSS
FIX: CS.py - fix for updated CS location (backward compatible)

*DMS
BUGFIX: StrategyHandler - bug fixed determineReplicationTree()
FIX: FTSRequest - add checksum string to SURLs file before submitting an FTS job

*WMS
FIX: JobWrapper - protection for double quotes in JobName
CHANGE: SiteDirector - switched some logging messages from verbose to info level

*RMS
NEW: Request(Client,DBMySQL,Manager) - added readRequestsForJobs() method

[v6r4p27]

*DMS
FIX: SRM2Storage - removed hack for EOS (fixed server-side)

*Transformation
CHANGE: TransformationClient - limit to 100 the number of transformations in getTransformations()
NEW: TransformationAgent - define the transformations type to use in the configuration

*Interfaces
FIX: Job.py -  fix for empty environmentDict (setExecutionEnv)

[v6r4p26]

*Transformation
BUGFIX: TransformationClient - fixed calling sequence in rpcClient.getTransformationTasks()
NEW: TransformationClient - added log messages in verbose level.

[v6r4p25]

*DMS
BUGFIX: StrategyHandler - sanity check for wrong replication tree 

[v6r4p24]

*Core
NEW: MySQL - add 'offset' argument to the buildCondition()

*Transformation
FIX: TransformationAgent - randomize the LFNs for removal/replication case when large number of those
CHANGE: TransformationClient(DB,Manager) - get transformation files in smaller chunks to
        improve performance
FIX: TransformationAgent(DB) - do not return redundant LFNs in getTransformationFiles()    

[v6r4p23]

*Web
NEW: includes DIRACWeb tag web2012092101

[v6r4p22]

*DMS
FIX: SRM2Storage - fix the problem with the CERN-EOS storage 

[v6r4p21]

*Core
BUGFIX: SGETimeLeft - take into account dd:hh:mm:ss format of the cpu consumed

[v6r4p20]

*WMS
BUGFIX: PilotDirector, GridPilotDirector - make sure that at least 1 pilot is to be submitted
BUGFIX: GridPilotDirector - bug on how pilots are counted when there is an error in the submit loop.
BUGFIX: dirac-pilot - proper install script installation on OSG sites

[v6r4p19]

*RMS
FIX: RequestDBMySQL - optimized request selection query 

[v6r4p18]

*Configuration
BUGFIX: CE2CSAgent.py - the default value must be set outside the loop

*DMS
NEW: dirac-dms-create-replication-request
BUGFIX: dirac-dms-fts-submit, dirac-dms-fts-monitor - print out error messages

*Resources
BUGFIX: TorqueComputingElement.py, plus add UserName for shared Queues

*WMS
BUGFIX: JobManagerHandler - default value for pStart (to avoid Exception)

[v6r4p17]

*Core
FIX: dirac-configure - setup was not updated in dirac.cfg even with -F option
FIX: RequestHandler - added fix for Missing ConnectionError

*DMS
FIX: dirac-dms-clean-directory - command fails with `KeyError: 'Replicas'`.

*WMS
FIX: SiteDirector - adapt to the new method in the Matcher getMatchingTaskQueue 
FIX: SiteDirector - added all SubmitPools to TQ requests

[v6r4p16]

*Core:
FIX: dirac-install - bashrc/cshrc were wrongly created when using versionsDir

*Accounting
CHANGE: Added new simpler and faster bucket insertion mechanism
NEW: Added more info when rebucketing

*WMS
CHANGE: Matcher - refactored to take into account job limits when providing info to directors
NEW: JoAgent - reports SubmitPool parameter if applicable
FIX: Matcher - bad codition if invalid result

[v6r4p15]

*WMS
FIX: gLitePilotDirector - fix the name of the MyProxy server to avoid crasehs of the gLite WMS

*Transformation
FIX: TaskManager - when the file is on many SEs, wrong results were generated

[v6r4p13]

*DMS
FIX: dirac-admin-allow-se - added missing interpreter line

[v6r4p12]

*DMS
CHANGE: RemovalTask - for DataManager shifter change creds after failure of removal with her/his proxy.

*RSS
NEW: Added RssConfiguration class
FIX: ResourceManagementClient  - Fixed wrong method name

[v6r4p11]

*Core
FIX: GGUSTicketsClient - GGUS SOAP URL updated

*DMS
BUGFIX: ReplicaManager - wrong for loop

*RequestManagement
BUGFIX: RequestClient - bug fix in finalizeRequest()

*Transformation
FIX: TaskManager - fix for correctly setting the sites (as list)

[v6r4p10]

*RequestManagement
BUGFIX: RequestContainer - in addSubrequest() function

*Resources
BUGFIX: SRM2Storage - in checksum type evaluation

*ResourceStatusSystem
BUGFIX: InfoGetter - wrong import statement

*WMS
BUGFIX: SandboxMetadataDB - __init__() can not return a value

[v6r4p9]

*DMS
CHANGE: FailoverTransfer - ensure the correct execution order of the subrequests

[v6r4p8]

Bring in fixes from v6r3p17

*Core:
FIX: Don't have the __init__ return True for all DBs
NEW: Added more protection for exceptions thrown in callbacks for the ProcessPool
FIX: Operations will now look in 'Defaults' instead of 'Default'

*DataManagement:
FIX: Put more protection in StrategyHandler for neither channels  not throughput read out of TransferDB
FIX: No JobIDs supplied in getRequestForJobs function for RequestDBMySQL taken into account
FIX: Fix on getRequestStatus
CHANGE: RequestClient proper use of getRequestStatus in finalizeRequest
CHANGE: Refactored RequestDBFile

[v6r4p7]

*WorkloadManagement
FIX: SandboxMetadataDB won't explode DIRAC when there's no access to the DB 
CHANGE: Whenever a DB fails to initialize it raises a catchable exception instead of just returning silently

*DataManagement
CHANGE: Added Lost and Unavailable to the file metadata

[v6r4p6]

Bring fixes from v6r4p6

[v6r4p5]

*Configuration
NEW: Added function to generate Operations CS paths

*Core
FIX: Added proper ProcessPool checks and finalisation

*DataManagement
FIX: don't set Files.Status to Failed for non-existign files, failover transfers won't go
FIX: remove classmethods here and there to unblock requestHolder
CHANGE: RAB, TA: change task timeout: 180 and 600 (was 600 and 900 respectively)
FIX: sorting replication tree by Ancestor, not hopAncestorgit add DataManagementSystem/Agent/TransferAgent.py
NEW: TA: add finalize
CHANGE: TransferAgent: add AcceptableFailedFiles to StrategyHandler to ban FTS channel from scheduling
FIX: if there is no failed files, put an empty dict


*RSS
FIX: RSS is setting Allowed but the StorageElement checks for Active

*Workflows
FIX: Part of WorfklowTask rewritten to fix some issues and allow 'ANY' as site

*Transformation
FIX: Wrong calls to TCA::cleanMetadataCatalogFiles

[v6r4p4]

*Core
FIX: Platform.py - check if Popen.terminate is available (only from 2.6)

[v6r4p3]

*Core
FIX: ProcessPool with watchdog and timeouts - applied in v6r3 first

[v6r4p2]

*StorageManagement
BUGFIX: StorageElement - staging is a Read operation and should be allowed as such

*WMS
BUGFIX: InProcessComputingElement, JobAgent - proper return status code from the job wrapper

*Core
FIX: Platform - manage properly the case of exception in the ldconfig execution

[v6r4p1]

*DMS
FIX: TransferDB.getChannelObservedThroughput - the channelDict was created in a wrong way

*RSS
FIX: ResourceStatus was not returning Allowed by default

[v6r4]

*Core
FIX: dirac-install-db.py: addDatabaseOptionsToCS has added a new keyed argument
NEW: SGETimeLeft.py: Support for SGE backend
FIX: If several extensions are installed, merge ConfigTemplate.cfg
NEW: Service framework - added monitoring of file descriptors open
NEW: Service framework - Reduced handshake timeout to prevent stuck threads
NEW: MySQL class with new high level methods - buildCondition,insertFields,updateFields
     deleteEntries, getFields, getCounters, getDistinctAttributeValues
FIX: ProcessPool - fixes in the locking mechanism with LockRing, stopping workers when the
     parent process is finished     
FIX: Added more locks to the LockRing
NEW: The installation tools are updated to install components by name with the components module specified as an option

*DMS
FIX: TransferDB.py - speed up the Throughput determination
NEW: dirac-dms-add-files: script similar to dirac-dms-remove-files, 
     allows for 1 file specification on the command line, using the usual dirac-dms-add-file options, 
     but also can take a text file in input to upload a bunch of files. Exit code is 0 only if all 
     was fine and is different for every error found. 
NEW: StorageElementProxy- support for data downloading with http protocol from arbitrary storage, 
     needed for the web data download
BUGFIX: FileCatalogCLI - replicate operation does a proper replica registration ( closes #5 )     
FIX: ReplicaManager - __cleanDirectory now working and thus dirac-dms-clean-directory

*WMS
NEW: CPU normalization script to run a quick test in the pilot, used by the JobWrapper
     to report the CPU consumption to the accounting
FIX: StalledJobAgent - StalledTimeHours and FailedTimeHours are read each cycle, refer to the 
     Watchdog heartBeat period (should be renamed); add NormCPUTime to Accounting record
NEW: SiteDirector - support for the operation per VO in multi-VO installations
FIX: StalledJobAgent - get ProcessingType from JDL if defined
BUGFIX: dirac-wms-job-peek - missing printout in the command
NEW: SiteDirector - take into account the number of already waiting pilots when evaluating the number of pilots to submit
FIX: properly report CPU usage when the Watchdog kill the payload.

*RSS
BUGFIX: Result in ClientCache table is a varchar, but the method was getting a datetime
NEW: CacheFeederAgent - VOBOX and SpaceTokenOccupancy commands added (ported from LHCbDIRAC)
CHANGE: RSS components get operational parameters from the Operations handler

*DataManagement
FIX: if there is no failed files, put an empty dict

*Transformation
FIX: Wrong calls to TCA::cleanMetadataCatalogFiles

[v6r3p19]

*WMS
FIX: gLitePilotDirector - fix the name of the MyProxy server to avoid crashes of the gLite WMS

[v6r3p18]

*Resources
BUGFIX: SRM2Storage - in checksum type evaluation

[v6r3p17]

*DataManagement
FIX: Fixes issues #783 and #781. Bugs in ReplicaManager removePhisicalReplica and getFilesFromDirectory
FIX: Return S_ERROR if missing jobid arguments
NEW: Checksum can be verified during FTS and SRM2Storage 

[v6r3p16]

*DataManagement
FIX: better monitoring of FTS channels 
FIX: Handle properly None value for channels and bandwidths

*Core
FIX: Properly calculate the release notes if there are newer releases in the release.notes file

[v6r3p15]

*DataManagement
FIX: if there is no failed files, put an empty dict

*Transformation
FIX: Wrong calls to TCA::cleanMetadataCatalogFiles


[v6r3p14]

* Core

BUGFIX: ProcessPool.py: clean processing and finalisation
BUGFIX: Pfn.py: don't check for 'FileName' in pfnDict

* DMS

NEW: dirac-dms-show-fts-status.py: script showing last hour history for FTS channels
NEW: TransferDBMonitoringHandler.py: new function exporting FST channel queues
BUGFIX: TransferAgent.py,RemovalAgent.py,RegistrationAgent.py - unlinking of temp proxy files, corection of values sent to gMonitor
BUGFIX: StrategyHandler - new config option 'AcceptableFailedFiles' to unblock scheduling for channels if problematic transfers occured for few files
NEW: TransferAgent,RemovalAgent,RegistrationAgent - new confing options for setting timeouts for tasks and ProcessPool finalisation
BUGFIX: ReplicaManager.py - reverse sort of LFNs when deleting files and directories to avoid blocks
NEW: moved StrategyHandler class def to separate file under DMS/private

* TMS

FIX: TransformationCleaningAgent.py: some refactoring, new way of disabling/enabline execution by 'EnableFlag' config option

[v6r3p13]

*Core
FIX: Added proper ProcessPool checks and finalisation

*DataManagement
FIX: don't set Files.Status to Failed for non-existign files, failover transfers won't go
FIX: remove classmethods here and there to unblock requestHolder
CHANGE: RAB, TA: change task timeout: 180 and 600 (was 600 and 900 respectively)
FIX: sorting replication tree by Ancestor, not hopAncestorgit add DataManagementSystem/Agent/TransferAgent.py
NEW: TA: add finalize
CHANGE: TransferAgent: add AcceptableFailedFiles to StrategyHandler to ban FTS channel from scheduling

[v6r3p12]

*Core
FIX: Platform.py - check if Popen.terminate is available (only from 2.6)

[v6r3p11]

*Core
FIX: ProcessPool with watchdog and timeouts

[v6r3p10]

*StorageManagement
BUGFIX: StorageElement - staging is a Read operation and should be allowed as such

*WMS
BUGFIX: InProcessComputingElement, JobAgent - proper return status code from the job wrapper

*Core
FIX: Platform - manage properly the case of exception in the ldconfig execution

[v6r3p9]

*DMS
FIX: TransferDB.getChannelObservedThroughput - the channelDict was created in a wrong way

[v6r3p8]

*Web
CHANGE: return back to the release web2012041601

[v6r3p7]

*Transformation
FIX: TransformationCleaningAgent - protection from deleting requests with jobID 0 

[v6r3p6]

*Core
FIX: dirac-install-db - proper key argument (follow change in InstallTools)
FIX: ProcessPool - release all locks every time WorkignProcess.run is executed, more fixes to come
FIX: dirac-configure - for Multi-Community installations, all vomsdir/vomses files are now created

*WMS
NEW: SiteDirector - add pilot option with CE name to allow matching of SAM jobs.
BUGFIX: dirac-pilot - SGE batch ID was overwriting the CREAM ID
FIX: PilotDirector - protect the CS master if there are at least 3 slaves
NEW: Watchdog - set LocalJobID in the SGE case

[v6r3p5]

*Core:
BUGFIX: ProcessPool - bug making TaskAgents hang after max cycles
BUGFIX: Graphs - proper handling plots with data containing empty string labels
FIX: GateWay - transfers were using an old API
FIX: GateWay - properly calculate the gateway URL
BUGFIX: Utilities/Pfn.py - bug in pfnunparse() when concatenating Path and FileName

*Accounting
NEW: ReportGenerator - make AccountingDB readonly
FIX: DataCache - set daemon the datacache thread
BUGFIX: BasePlotter - proper handling of the Petabyte scale data

*DMS:
BUGFIX: TransferAgent, RegistrationTask - typos 

[v6r3p4]

*DMS:
BUGFIX: TransferAgent - wrong value for failback in TA:execute

[v6r3p3]

*Configuration
BUGFIX: Operations helper - typo

*DMS:
FIX: TransferAgent - change the way of redirecting request to task

[v6r3p2]

*DMS
FIX: FTSRequest - updating metadata for accouting when finalizing FTS requests

*Core
FIX: DIRAC/__init__.py - default version is set to v6r3

[v6r3p1]

*WMS
CHANGE: Use ResourcesStatus and Resources helpers in the InputDataAgent logic

*Configuration
NEW: added getStorageElementOptions in Resources helper

*DMS
FIX: resourceStatus object created in TransferAgent instead of StrategyHandler

[v6r3]

*Core
NEW: Added protections due to the process pool usage in the locking logic

*Resources
FIX: LcgFileCatalogClient - reduce the number of retries: LFC_CONRETRY = 5 to 
     avoid combined catalog to be stuck on a faulty LFC server
     
*RSS
BUGFIX: ResourceStatus - reworked helper to keep DB connections     

*DMS
BUGFIX: ReplicaManager::CatalogBase::_callFileCatalogFcnSingleFile() - wrong argument

*RequestManagement
FIX: TaskAgents - set timeOut for task to 10 min (15 min)
NEW: TaskAgents - fill in Error fields in case of failing operations

*Interfaces
BUGFIX: dirac-wms-select-jobs - wrong use of the Dirac API

[v6r2p9]

*Core
FIX: dirac-configure - make use of getSEsForSite() method to determine LocalSEs

*WMS
NEW: DownloadInputData,InputDataByProtocol - check Files on Tape SEs are on Disk cache 
     before Download or getturl calls from Wrapper
CHANGE: Matcher - add Stalled to "Running" Jobs when JobLimits are applied   
CHANGE: JobDB - allow to specify required platform as Platform JDL parameter,
        the specified platform is taken into account even without /Resources/Computing/OSCompatibility section

*DMS
CHANGE: dirac-admin-allow(ban)-se - removed lhcb-grid email account by default, 
        and added switch to avoid sending email
FIX: TaskAgents - fix for non-existing files
FIX: change verbosity in failoverReplication 
FIX: FileCatalog - remove properly metadata indices 
BUGFIX: FileManagerBase - bugfix in the descendants evaluation logic  
FIX: TransferAgent and TransferTask - update Files.Status to Failed when ReplicaManager.replicateAndRegister 
     will fail completely; when no replica is available at all.

*Core
FIX: dirac-pilot - default lcg bindings version set to 2012-02-20

[v6r2p8]

*DMS:
CHANGE: TransferAgent - fallback to task execution if replication tree is not found

[v6r2p7]

*WMS
BUGFIX: SiteDirector - wrong CS option use: BundleProxy -> HttpProxy
FIX: SiteDirector - use short lines in compressed/encoded files in the executable
     python script

[v6r2p6]

*DataManagement
FIX: Bad logic in StrategyHandler:MinimiseTotalWait

*Core
CHANGE: updated GGUS web portal URL

*RSS
BUGFIX: meta key cannot be reused, it is popped from dictionary

*Framework
FIX: The Gateway service does not have a handler
NEW: ConfingTemplate entry for Gateway
FIX: distribution notes allow for word wrap

*WorkloadManagement
FIX: avoid unnecessary call if no LFN is left in one of the SEs
FIX: When Uploading job outputs, try first Local SEs, if any


[v6r2p5]

*RSS
BUGFIX: several minor bug fixes

*RequestManagement
BUGFIX: RequestDBMySQL - removed unnecessary request type check

*DMS
BUGFIX: FileCatalogClienctCLI - wrong evaluation of the operation in the find command
NEW: FileCatalog - added possibility to remove specified metadata for a given path 
BUGFIX: ReplicaManager - wrong operation order causing failure of UploadLogFile module

*Core
NEW: dirac-install - generate cshrc DIRAC environment setting file for the (t)csh 

*Interfaces
CHANGE: Job - added InputData to each element in the ParametricInputData

*WMS
CHANGE: dirac-jobexec - pass ParametericInputData to the workflow as a semicolon separated string

[v6r2p4]

*WMS
BUGFIX: StalledJobAgent - protection against jobs with no PilotReference in their parameters
BUGFIX: WMSAdministratorHandler - wrong argument type specification for getPilotInfo method

*StorageManagement
BUGFIX: RequestFinalizationAgent - no method existence check when calling RPC method

[v6r2p3]

*WMS
CHANGE: Matcher - fixed the credentials check in requestJob() to simplify it

*ConfigurationSystem
CHANGE: Operations helper - fix that allow no VO to be defined for components that do not need it

*Core
BUGFIX: InstallTools - when applying runsvctrl to a list of components make sure that the config server is treated first and the sysadmin service - last
        
[v6r2p2]

*WMS
BUGFIX: Matcher - restored logic for checking private pilot asking for a given DN for belonging to the same group with JOB_SHARING property.

[v6r2p1]

*RequestManagementSystem
BUGFIX: RequestCleaningAgent - missing import of the "second" interval definition 

[v6r2]

*General
FIX: replaced use of exec() python statement in favor of object method execution

*Accounting
CHANGE: Accounting 'byte' units are in powers of 1000 instead of powers of 1024 (closes #457)

*Core
CHANGE: Pfn.py - pfnparse function rewritten for speed up and mem usage, unit test case added
FIX: DISET Clients are now thread-safe. Same clients used twice in different threads was not 
closing the previous connection
NEW: reduce wait times in DISET protocol machinery to improve performance    
NEW: dirac-fix-mysql-script command to fix the mysql start-up script for the given installation
FIX: TransferClient closes connections properly
FIX: DISET Clients are now thread-safe. Same client used twice in different threads will not close the previous connection
CHANGE: Beautification and reduce wait times to improve performance
NEW: ProcessPool - added functionality to kill all children processes properly when destroying ProcessPool objects
NEW: CS Helper for LocalSite section, with gridEnv method
NEW: Grid module will use Local.gridEnv if nothing passed in the arguments
CHANGE: Add deprecated sections in the CS Operations helper to ease the transition
FIX: dirac-install - execute dirac-fix-mysql-script, if available, to fix the mysql.server startup script
FIX: dirac-distribution - Changed obsoleted tar.list file URL
FIX: typo in dirac-admin-add-host in case of error
CHANGE: dirac-admin-allow(ban)-se - use diracAdmin.sendMail() instead of NotificationClient.sendMail()

*Framework
BUGFIX: UserProfileDB - no more use of "type" variable as it is a reserved keyword 

*RequestManagement:
FIX: RequestDBFile - more consistent treatment of requestDB Path
FIX: RequestMySQL - Execution order is evaluated based on not Done state of subrequests
NEW: RequestCleaningAgent - resetting Assigned requests to Waiting after a configurable period of time

*RSS
CHANGE: RSS Action now inherits from a base class, and Actions are more homogeneous, they all take a uniform set of arguments. The name of modules has been changed from PolType to Action as well.
FIX: CacheFeederAgent - too verbose messages moved to debug instead of info level
BUGFIX: fixed a bug preventing RSS clients to connect to the services     
FIX: Proper services synchronization
FIX: Better handling of exceptions due to timeouts in GOCDBClient   
FIX: RSS.Notification emails are sent again
FIX: Commands have been modified to return S_OK, S_ERROR inside the Result dict. This way, policies get a S_ERROR / S_OK object. CacheFeederAgent has been updated accordingly.
FIX: allow clients, if db connection fails, to reconnect ( or at least try ) to the servers.
CHANGE: access control using CS Authentication options. Default is SiteManager, and get methods are all.
BUGFIX: MySQLMonkey - properly escaped all parameters of the SQL queries, other fixes.
NEW: CleanerAgent renamed to CacheCleanerAgent
NEW: Updated RSS scripts, to set element statuses and / or tokens.
NEW: Added a new script, dirac-rss-synch
BUGFIX: Minor bugfixes spotted on the Web development
FIX: Removed useless decorator from RSS handlers
CHANGE: ResourceStatus helper tool moved to RSS/Client directory, no RSS objects created if the system is InActive
CHANGE: Removed ClientFastDec decorator, using a more verbose alternative.
CHANGE: Removed useless usage of kwargs on helper functions.  
NEW: added getSESitesList method to RSSClient      
FIX: _checkFloat() checks INTEGERS, not datetimes

*DataManagement
CHANGE: refactoring of DMS agents executing requests, allow requests from arbitrary users
NEW: DFC - allow to specify multiple replicas, owner, mode when adding files
CHANGE: DFC - optimization of the directory size evaluation
NEW: Added CREATE TEMPORARY TABLES privilege to FileCatalogDB
CHANGE: DFC - getCatalogCounters() update to show numbers of directories
NEW: lfc_dfc_copy script to migrate data from LFC to DFC
FIX: dirac-dms-user-lfns - fixed the case when the baseDir is specified
FIX: FTS testing scripts were using sys.argv and getting confused if options are passed
NEW: DFC - use DirectoryUsage tables for the storage usage evaluations
NEW: DFC - search by metadata can be limited to a given directory subtree
NEW: DFC - search by both directory and file indexed metadata
BUGFIX: DFC - avoid crash if no directories or files found in metadata query
NEW: DFC FileCatalogHandler - define database location in the configuration
NEW: DFC - new FileCatalogFactory class, possibility to use named DFC services
FIX: FTSMonitor, FTSRequest - fixes in handling replica registration, setting registration requests in FileToCat table for later retry
FIX: Failover registration request in the FTS agents.      
FIX: FTSMonitor - enabled to register new replicas if even the corresponding request were removed from the RequestManagement 
FIX: StorageElement - check if SE has been properly initialized before executing any method     
CHANGE: LFC client getReplica() - make use of the new bulk method lfc.lfc_getreplicasl()
FIX: LFC client - protect against getting None in lfc.lfc_readdirxr( oDirectory, "" )  
FIX: add extra protection in dump method of StorageElement base class
CHANGE: FailoverTransfer - create subrequest per catalog if more than one catalog

*Interface
NEW: Job.py - added method to handle the parametric parameters in the workflow. They are made available to the workflow_commons via the key 'GenericParameters'.
FIX: Dirac.py - fix some type checking things
FIX: Dirac.py - the addFile() method can now register to more than 1 catalog.

*WMS
FIX: removed dependency of the JobSchedulingAgent on RSS. Move the getSiteTier functionality to a new CS Helper.
FIX: WMSAdministratorHandler - Replace StringType by StringTypes in the export methods argument type
FIX: JobAgent - Set explicitly UseServerCertificate to "no" for the job executable
NEW: dirac-pilot - change directory to $OSG_WN_TMP on OSG sites
FIX: SiteDirector passes jobExecDir to pilot, this defaults to "." for CREAM CEs. It can be set in the CS. It will not make use of $TMPDIR in this case.
FIX: Set proper project and release version to the SiteDirector     
NEW: Added "JobDelay" option for the matching, refactored and added CS options to the matcher
FIX: Added installation as an option to the pilots and random MyProxyServer
NEW: Support for parametric jobs with parameters that can be of List type

*Resources
NEW: Added SSH Grid Engine Computing Element
NEW: Added SSH Computing Element
FIX: make sure lfc client will not try to connect for several days

*Transformation
FIX: TransformationDB - in setFileStatusForTransformation() reset ErrorCount to zero if "force" flag and    the new status is "unused"
NEW: TransformationDB - added support for dictionary in metadata for the InputDataQuery mechanism     

[v6r1p13]

*WMS
FIX: JobSchedulingAgent - backported from v6r2 use of Resources helper

[v6r1p12]

*Accounting
FIX: Properly delete cached plots

*Core
FIX: dirac-install - run externals post install after generating the versions dir

[v6r1p11]

*Core
NEW: dirac-install - caches locally the externals and the grid bundle
FIX: dirac-distribution - properly generate releasehistory and releasenotes

[v6r1p10]

*WorloadManagement
FIX: JobAgent - set UseServerCertificate option "no" for the job executable

[v6r1p9]

*Core
FIX: dirac-configure - set the proper /DIRAC/Hostname when defining /LocalInstallation/Host

*DataManagement
FIX: dirac-dms-user-lfns - fixed the case when the baseDir is specified
BUGFIX: dirac-dms-remove-files - fixed crash in case of returned error report in a form of dictionary 

[v6r1p8]

*Web
FIX: restored Run panel in the production monitor

*Resources
FIX: FileCatalog - do not check existence of the catalog client module file

[v6r1p7]

*Web
BUGFIX: fixed scroll bar in the Monitoring plots view

[v6r1p6]

*Core
FIX: TransferClient closes connections properly

[v6r1p5]

*Core
FIX: DISET Clients are now thread-safe. Same clients used twice in different threads was not 
     closing the previous connection
NEW: reduce wait times in DISET protocol machinery to improve performance   

[v6r1p4]

*RequestManagement
BUGFIX: RequestContainer - in isSubRequestDone() treat special case for subrequests with files

*Transformation
BUGFIX: TransformationCleaningAgent - do not clear requests for tasks with no associated jobs

[v6r1p3]

*Framework
NEW: Pass the monitor down to the request RequestHandler
FIX: Define the service location for the monitor
FIX: Close some connections that DISET was leaving open

[v6r1p2]

*WorkloadManagement
BUGFIX: JobSchedulingAgent - use getSiteTiers() with returned direct value and not S_OK

*Transformation
BUGFIX: Uniform use of the TaskManager in the RequestTaskAgent and WorkflowTaskAgent

[v6r1p1]

*RSS
BUGFIX: Alarm_PolType now really send mails instead of crashing silently.

[v6r1]

*RSS
CHANGE: Major refactoring of the RSS system
CHANGE: DB.ResourceStatusDB has been refactored, making it a simple wrapper round ResourceStatusDB.sql with only four methods by table ( insert, update, get & delete )
CHANGE: DB.ResourceStatusDB.sql has been modified to support different statuses per granularity.
CHANGE: DB.ResourceManagementDB has been refactored, making it a simple wrapper round ResourceStatusDB.sql with only four methods by table ( insert, update, get & delete )
CHANGE: Service.ResourceStatusHandler has been refactored, removing all data processing, making it an intermediary between client and DB.
CHANGE: Service.ResourceManagementHandler has been refactored, removing all data processing, making it an intermediary between client and DB.
NEW: Utilities.ResourceStatusBooster makes use of the 'DB primitives' exposed on the client and does some useful data processing, exposing the new functions on the client.
NEW: Utilities.ResourceManagementBooster makes use of the 'DB primitives' exposed on the client and does some useful data processing, exposing the new functions on the client.
CHANGE: Client.ResourceStatusClient has been refactorerd. It connects automatically to DB or to the Service. Exposes DB and booster functions.
CHANGE: Client.ResourceManagementClient has been refactorerd. It connects automatically to DB or to the Service. Exposes DB and booster functions.
CHANGE: Agent.ClientsCacheFeederAgent renamed to CacheFeederAgent. The name was not accurate, as it also feeds Accouting Cache tables.
CHANGE: Agent.InspectorAgent, makes use of automatic API initialization.
CHANGE: Command. refactor and usage of automatic API initialization.
CHANGE: PolicySystem.PEP has reusable client connections, which increase significantly performance.
CHANGE: PolicySystem.PDP has reusable client connections, which increase significantly performance.
NEW: Utilities.Decorators are syntactic sugar for DB, Handler and Clients.
NEW: Utilities.MySQLMonkey is a mixture of laziness and refactoring, in order to generate the SQL statements automatically. Not anymore sqlStatemens hardcoded on the RSS.
NEW: Utilities.Validator are common checks done through RSS modules
CHANGE: Utilities.Synchronizer syncs users and DIRAC sites
CHANGE: cosmetic changes everywhere, added HeadURL and RCSID
CHANGE: Removed all the VOExtension logic on RSS
BUGFIX: ResourceStatusHandler - getStorageElementStatusWeb(), access mode by default is Read
FIX: RSS __init__.py will not crash anymore if no CS info provided
BUGFIX: CS.getSiteTier now behaves correctly when a site is passed as a string

*dirac-setup-site
BUGFIX: fixed typos in the Script class name

*Transformation
FIX: Missing logger in the TaskManager Client (was using agent's one)
NEW: Added UnitTest class for TaskManager Client

*DIRAC API
BUGFIX: Dirac.py. If /LocalSite/FileCatalog is not define the default Catalog was not properly set.
FIX: Dirac.py - fixed __printOutput to properly interpret the first argument: 0:stdout, 1:stderr
NEW: Dirac.py - added getConfigurationValue() method

*Framework
NEW: UsersAndGroups agent to synchronize users from VOMRS server.

*dirac-install
FIX: make Platform.py able to run with python2.3 to be used inside dirac-install
FIX: protection against the old or pro links pointing to non-existent directories
NEW: make use of the HTTP proxies if available
FIX: fixed the logic of creating links to /opt/dirac directories to take into account webRoot subdirs

*WorkloadManagement
FIX: SiteDirector - change getVO() function call to getVOForGroup()

*Core:
FIX: Pfn.py - check the sanity of the pfn and catch the erroneous case

*RequestManagement:
BUGFIX: RequestContainer.isSubrequestDone() - return 0 if Done check fails

*DataManagement
NEW: FileCatalog - possibility to configure multiple FileCatalog services of the same type

[v6r0p4]

*Framework
NEW: Pass the monitor down to the request RequestHandler
FIX: Define the service location for the monitor
FIX: Close some connections that DISET was leaving open

[v6r0p3]

*Framework
FIX: ProxyManager - Registry.groupHasProperties() wasn't returning a result 
CHANGE: Groups without AutoUploadProxy won't receive expiration notifications 
FIX: typo dirac-proxy-info -> dirac-proxy-init in the expiration mail contents
CHANGE: DISET - directly close the connection after a failed handshake

[v6r0p2]

*Framework
FIX: in services logs change ALWAYS log level for query messages to NOTICE

[v6r0p1]

*Core
BUGFIX: List.uniqueElements() preserves the other of the remaining elements

*Framework
CHANGE: By default set authorization rules to authenticated instead of all
FIX: Use all required arguments in read access data for UserProfileDB
FIX: NotificationClient - dropped LHCb-Production setup by default in the __getRPSClient()

[v6r0]

*Framework
NEW: DISET Framework modified client/server protocol, messaging mechanism to be used for optimizers
NEW: move functions in DIRAC.Core.Security.Misc to DIRAC.Core.Security.ProxyInfo
CHANGE: By default log level for agents and services is INFO
CHANGE: Disable the log headers by default before initializing
NEW: dirac-proxy-init modification according to issue #29: 
     -U flag will upload a long lived proxy to the ProxyManager
     If /Registry/DefaultGroup is defined, try to generate a proxy that has that group
     Replaced params.debugMessage by gLogger.verbose. Closes #65
     If AutoUploadProxy = true in the CS, the proxy will automatically be uploaded
CHANGE: Proxy upload by default is one month with dirac-proxy-upload
NEW: Added upload of pilot proxies automatically
NEW: Print info after creating a proxy
NEW: Added setting VOMS extensions automatically
NEW: dirac-proxy-info can also print the information of the uploaded proxies
NEW: dirac-proxy-init will check that the lifetime of the certificate is less than one month and advise to renew it
NEW: dirac-proxy-init will check that the certificate has at least one month of validity
FIX: Never use the host certificate if there is one for dirac-proxy-init
NEW: Proxy manager will send notifications when the uploaded proxies are about to expire (configurable via CS)
NEW: Now the proxyDB also has a knowledge of user names. Queries can use the user name as a query key
FIX: ProxyManager - calculate properly the dates for credentials about to expire
CHANGE: ProxyManager will autoexpire old proxies, also auto purge logs
CHANGE: Rename dirac-proxy-upload to dirac-admin-proxy-upload
NEW: dirac-proxy-init will complain if the user certificate has less than 30 days
CHANGE: SecurityLogging - security log level to verbose
NEW: OracleDB - added Array type 
NEW: MySQL - allow definition of the port number in the configuration
FIX: Utilities/Security - hash VOMS Attributes as string
FIX: Utilities/Security - Generate a chain hash to discover if two chains are equal
NEW: Use chain has to discover if it has already been dumped
FIX: SystemAdministrator - Do not set  a default lcg version
NEW: SystemAdministrator - added Project support for the sysadmin
CHANGE: SysAdmin CLI - will try to connect to the service when setting the host
NEW: SysAdmin CLI - colorization of errors in the cli
NEW: Logger - added showing the thread id in the logger if enabled
     
*Configuration
NEW: added getVOfromProxyGroup() utility
NEW: added getVoForGroup() utility, use it in the code as appropriate
NEW: added Registry and Operations Configuration helpers
NEW: dirac-configuration-shell - a configuration script for CS that behaves like an UNIX shellCHANGE: CSAPI - added more functionality required by updated configuration console
NEW: Added possibility to define LocalSE to any Site using the SiteLocalSEMapping 
     section on the Operations Section     
NEW: introduce Registry/VO section, associate groups to VOs, define SubmitPools per VO
FIX: CE2CSAgent - update the CEType only if there is a relevant info in the BDII  

*ReleaseManagement
NEW: release preparations and installation tools based on installation packages
NEW: dirac-compile-externals will try go get a DIRAC-free environment before compiling
NEW: dirac-disctribution - upload command can be defined via defaults file
NEW: dirac-disctribution - try to find if the version name is a branch or a tag in git and act accordingly
NEW: dirac-disctribution - added keyword substitution when creating a a distribution from git
FIX: Install tools won't write HostDN to the configuration if the Admin username is not set 
FIX: Properly set /DIRAC/Configuration/Servers when installing a CS Master
FIX: install_site.sh - missing option in wget for https download: --no-check-certificate
FIX: dirac-install-agent(service) - If the component being installed already has corresponding 
     CS section, it is not overwritten unless explicitly asked for
NEW: dirac-install functionality enhancement: start using the switches as defined in issue #26;
CHANGE: dirac-install - write the defaults if any under defaults-.cfg so dirac-configure can 
        pick it up
FIX: dirac-install - define DYLD_LIBRARY_PATH ( for Mac installations )     
NEW: dirac-install - put all the goodness under a function so scripts like lhcb-proxy-init can use it easily
FIX: dirac-install - Properly search for the LcgVer
NEW: dirac-install will write down the releases files in -d mode   
CHANGE: use new dirac_install from gothub/integration branch in install_site.sh
NEW: Extensions can request custom external dependencies to be installed via pip when 
     installing DIRAC.
NEW: LCG bundle version can be defined on a per release basis in the releases.cfg 
NEW: dirac-deploy-scripts - when setting the lib path in the deploy scripts. 
     Also search for subpaths of the libdir and include them
NEW: Install tools - plainly separate projects from installations

*Accounting
CHANGE: For the WMSHistory type, send as JobSplitType the JobType
CHANGE: Reduced the size of the max key length to workaround mysql max bytes for index problem
FIX: Modified buckets width of 1week to 1 week + 1 day to fix summer time end week (1 hour more )

*WorkloadManagement
CHANGE: SiteDirector - simplified executable generation
NEW: SiteDirector - few more checks of error conditions   
NEW: SiteDirector - limit the queue max length to the value of MaxQueueLengthOption 
     ( 3 days be default )
BUGFIX: SiteDirector - do not download pilot output if the flag getPilotOutput is not set     
NEW: JobDB will extract the VO when applying DIRAC/VOPolicy from the proper VO
FIX: SSHTorque - retrieve job status by chunks of 100 jobs to avoid too long
NEW: glexecComputingElement - allow glexecComputingElement to "Reschedule" jobs if the Test of
     the glexec fails, instead of defaulting to InProcess. Controlled by
     RescheduleOnError Option of the glexecComputingElement
NEW: SandboxStore - create a different SBPath with the group included     
FIX: JobDB - properly treat Site parameter in the job JDL while rescheduling jobs
NEW: JobSchedulingAgent - set the job Site attribute to the name of a group of sites corresponding 
     to a SE chosen by the data staging procedure 
CHANGE: TimeLeft - call batch system commands with the ( default ) timeout 120 sec
CHANGE: PBSTimeLeft - uses default CPU/WallClock if not present in the output  
FIX: PBSTimeLeft - proper handling of (p)cput parameter in the batch system output, recovery of the
     incomplete batch system output      
NEW: automatically add SubmitPools JDL option of the job owner's VO defines it     
NEW: JobManager - add MaxParametericJobs option to the service configuration
NEW: PilotDirector - each SubmitPool or Middleware can define TargetGrids
NEW: JobAgent - new StopOnApplicationFailure option to make the agent exiting the loop on application failure
NEW: PilotAgentsDB - on demand retrieval of the CREAM pilot output
NEW: Pilot - proper job ID evaluation for the OSG sites
FIX: ComputingElement - fixed proxy renewal logic for generic and private pilots
NEW: JDL - added %j placeholder in the JDL to be replaced by the JobID
BUGFIX: DownloadInputData - bug fixed in the naming of downloaded files
FIX: Matcher - set the group and DN when a request gets to the matcher if the request is not 
     coming from a pilot
FIX: Matcher = take into account JobSharing when checking the owner for the request
CHANGE: PilotDirector, dirac-pilot - interpret -V flag of the pilot as Installation name

*DataManagement
FIX: FileCatalog/DiractoryLevelTree - consistent application of the max directory level using global 
     MAX_LEVELS variable
FIX: FileCatalog - Directory metadata is deleted together with the directory deletion, issue #40    
CHANGE: FileCatalog - the logic of the files query by metadata revisited to increase efficiency 
FIX: LcgFileCatalog - use lfcthr and call lfcthr.init() to allow multithread
     try the import only once and just when LcgFileCatalogClient class is intantiated
NEW: LcgFileCatalogClient - new version of getPathPermissions relying on the lfc_access method to solve the problem
     of multiple user DNs in LFC.     
FIX: StorageElement - get service CS options with getCSOption() method ( closes #97 )
FIX: retrieve FileCatalogs as ordered list, to have a proper default.
CHANGE: FileCatalog - allow up to 15 levels of directories
BUGFIX: FileCatalog - bug fixes in the directory removal methods (closes #98)
BUGFIX: RemovalAgent - TypeError when getting JobID in RemovalAgent
BUGFIX: RemovalAgent - put a limit to be sure the execute method will end after a certain number of iterations
FIX: DownloadInputData - when files have been uploaded with lcg_util, the PFN filename
     might not match the LFN file name
FIX: putting FTSMonitor web page back
NEW: The default file catalog is now determined using /LocalSite/FileCatalog. The old behavior 
     is provided as a fallback solution
NEW: ReplicaManager - can now deal with multiple catalogs. Makes sure the surl used for removal is 
the same as the one used for registration.   
NEW: PoolXMLCatalog - added getTypeByPfn() function to get the type of the given PFN  
NEW: dirac-dms-ban(allow)-se - added possibility to use CheckAccess property of the SE

*StorageManagement
FIX: Stager - updateJobFromStager(): only return S_ERROR if the Status sent is not
recognized or if a state update fails. If the jobs has been removed or
has moved forward to another status, the Stager will get an S_OK and
should forget about the job.
NEW: new option in the StorageElement configuration "CheckAccess"
FIX: Requests older than 1 day, which haven't been staged are retried. Tasks older than "daysOld" 
     number of days are set to Failed. These tasks have already been retried "daysOld" times for staging.
FIX: CacheReplicas and StageRequests records are kept until the pin has expired. This way the 
     StageRequest agent will have proper accounting of the amount of staged data in cache.
NEW: FTSCleaningAgent will allow to fix transient errors in RequestDB. At the moment it's 
     only fixing Requests for which SourceTURL is equal to TargetSURL.
NEW: Stager - added new command dirac-stager-stage-files          
FIX: Update Stager code in v6 to the same point as v5r13p37
FIX: StorageManager - avoid race condition by ensuring that Links=0 in the query while removing replicas

*RequestManagement
FIX: RequestDBFile - get request in chronological order (closes issue #84)
BUGFIX: RequestDBFile - make getRequest return value for getRequest the same as for

*ResourceStatusSystem
NEW: Major code refacoring. First refactoring of RSS's PEP. Actions are now function 
     defined in modules residing in directory "Actions".
NEW: methods to store cached environment on a DB and ge them.
CHANGE: command caller looks on the extension for commands.
CHANGE: RSS use now the CS instead of getting info from Python modules.
BUGFIX: Cleaned RSS scripts, they are still prototypes
CHANGE: PEP actions now reside in separate modules outside PEP module.
NEW: RSS CS module add facilities to extract info from CS.
CHANGE: Updating various RSS tests to make them compatible with
changes in the system.
NEW: CS is used instead of ad-hoc configuration module in most places.
NEW: Adding various helper functions in RSS Utils module. These are
functions used by RSS developers, including mainly myself, and are
totally independant from the rest of DIRAC.
CHANGE: Mostly trivial changes, typos, etc in various files in RSS     
CHANGE: TokenAgent sends e-mails with current status   

*Transformation
CHANGE: allow Target SE specification for jobs, Site parameter is not set in this case
CHANGE: TransformationAgent  - add new file statuses in production monitoring display
CHANGE: TransformationAgent - limit the number of files to be treated in TransformationAgent 
        for replication and removal (default 5000)
BUGFIX: TransformationDB - not removing task when site is not set
BUGFIX: TransformationCleaningAgent - archiving instead of cleaning Removal and Replication 
        transformations 
FIX: TransformationCleaningAgent - kill jobs before deleting them        

*Workflow
NEW: allow modules to define Input and Output parameters that can be
     used instead of the step_commons/workflow_commons (Workflow.py, Step.py, Module.py)

*Various fixes
BUGFIX: Mail.py uses SMTP class rather than inheriting it
FIX: Platform utility will properly discover libc version even for the new Ubuntu
FIX: Removed old sandbox and other obsoleted components<|MERGE_RESOLUTION|>--- conflicted
+++ resolved
@@ -1,4 +1,3 @@
-<<<<<<< HEAD
 [v7r2-pre7]
 
 FIX: python 2-3 compatibility fixes
@@ -16,10 +15,7 @@
 *tests
 NEW: (#4179) Set up Gitlab CI pipeline using Docker containers
 
-[v7r1-pre23]
-=======
 [v7r1-pre24]
->>>>>>> 74787e7a
 
 NEW: Add environment.yml file for preparing an environment with conda
 CHANGE: (#4507) autopep8 for the entire code stack
