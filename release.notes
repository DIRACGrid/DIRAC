--- conflicted
+++ resolved
@@ -1,4 +1,3 @@
-<<<<<<< HEAD
 [v6r13-pre3]
 
 CHANGE: Separating fixed and variable parts of error log messages for multiple systems 
@@ -13,7 +12,7 @@
 
 *RMS
 CHANGE: Removed files from the previous generation RMS
-=======
+
 [v6r12p2]
 
 *Core
@@ -23,7 +22,6 @@
 *WMS
 FIX: dirac-wms-cpu-normalization - when re-configuring, do not try to dump in the 
      diracConfigFilePath
->>>>>>> f3984186
 
 [v6r12p1]
 
