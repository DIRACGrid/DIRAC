--- conflicted
+++ resolved
@@ -1,4 +1,3 @@
-<<<<<<< HEAD
 [v6r21-pre1]
 
 *WorkloadManagementSystem
@@ -15,7 +14,7 @@
 *tests
 
 NEW: Add ChangeESFlag.py script to modify useES flag in dirac.cfg. To be integrated with Jenkins code.
-=======
+
 [v6r20p5]
 
 *Docs
@@ -37,8 +36,6 @@
 *Resources
 
 CHANGE: (#3745) Add the deprecated decorator to native XROOT plugin
-
->>>>>>> 1a7f5a35
 
 [v6r20p4]
 
