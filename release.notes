<<<<<<< HEAD
[v7r1p43]

CHANGE: new features and fixes from v7r0p57

*WorkloadManagement
FIX: (#5177) Look for dirac-jobexec instead of $DIRACROOT to decide when to copy the pilot.cfg
     to improve compatibility with v7r2

[v7r1p42]

*Framework
FIX: (#5168) Avoid minor caching bug which causes constraints to be violated when rapidly
     writing to UserProfileDB

[v7r1p41]

*Accounting
FIX: (#5152) Bug in PilotSubmission efficiency plot

*Framework
NEW: (#5159) Add UserProfileClient.listStatesForWeb endpoint to make the Public State Manager faster
CHANGE: (#5153) change SQLITE connection option for speed improvement

*DataManagement
FIX: (#5163) DatasetManager - Fix the syntax of the query to get dataset files
FIX: (#5162) Improve listing error if file info is missing from DB

*WorkloadManagement
CHANGE: (#5161) SiteDirector - Combine CE and Queue name in PilotSubmissionAccounting
        to avoid duplicated queue name

[v7r1p40]

*Core
CHANGE: (#5123) Read X509_CERT_DIR from central place

*WorkloadManagement
CHANGE: (#5143) Clarify that "tarfile failed with message" can be normal
FIX: (#5146) SiteDirector._getPilotsWeMayWantToSubmit: fix return type in case of error

*DataManagement
CHANGE: (#5144) FileManagerPS has bulk method for getReplicas

*Resources
CHANGE: (#5137) HTCondorCE submits jobs with -spool option when a local schedd is used to
        spool the pilot wrappers that can be deleted afterwards

[v7r1p39]

*WMS
CHANGE: (#5121) for HTCondor, the SiteDirectory write the executable in the globally defined working directory

[v7r1p38]

FIX: fixes from v7r0p55

*WMS
FIX: (#5108) delete the local output sandbox tarfile in case it's still there
FIX: (#5106) SiteDirector - use | operand for the union of tests
CHANGE: (#5104) JobDB.setJobAttributes: use _update instead of _transaction (as not needed)

[v7r1p37]

*DataManagement
NEW: (#5096) FTS3 plugins to alter TPC and source SE preferences

[v7r1p36]

*DMS
FIX: (#5080) SQLAlchemy 1.4 support for FTS3DB
FIX: (#5054) Submit FTS3 jobs with lowercase checksum

*RMS
FIX: (#5080) SQLAlchemy 1.4 support for ReqDB

*Resources
FIX: (#5077) Host.py - Fix for the case where no subprocess32 module found

[v7r1p35]

FIX: Fixes from v7r0p52

*Core
NEW: (#5047) DIRAC_M2CRYPTO_DEBUG env variable for SSL debugging

*WorkloadManagement
FIX: (#5062) Move the CPU work left computation at the beginning of the JobAgent execution
CHANGE: (#5053) Remove margins from the TimeLeft utility
CHANGE: (#5051) if the HeartBeatTime of a job is not set, it cannot be seen as Stalled.
        Hence set the HeartBeatTime (if not set) when setting the StartExecTime
CHANGE (#5051) (StalledJobAgent): don't try and get pilot status if "Unknown"

*Interfaces
CHANGE: (#5051) print the jobID in dirac-wms-job-logging-info

*DMS
CHANGE: (#5051) lower logging level for individual LFNs (from INFO to VERBOSE) to decrease
        amount of logged information. Replace with a summary

[v7r1p34]

FIX: Fixes from v7r0p51 patch release

[v7r1p33]

*DMS
FIX: (#4960) FTS3 explicitly use verify_checksum
NEW: (#4960) add --FTSOnly and --ExcludeSE options to dirac-dms-protocol-matrix

*RMS
CHANGE: (#4960) ReqClient prints the FTS3 job url directly

[v7r1p32]

*Core
FIX: (#5021) Glue2: fix error when too many execution environments were looked for
FIX: (#5021) Subprocess: when the systemCall failed, S_ERROR now contains a string
             in 'Message' instead of an exception object

[v7r1p31]

*Resources
FIX: (#4996) Getting access to $_CONDOR_JOB_AD in HTCondorResourceUsage

*WMS
CHANGE: (#5001) JobAgent: if we don't match a job, independently from the reason, we wait a
        bit longer before trying again
CHANGE: (#5001) JobAgent: moved check of availability of CE before doing anything else
NEW: (#4998) JobWrapper - find executables from PATH if not using an absolute filename
FIX: (#5009) As the job status is set AFTER the request is uploaded, it may happen that the request
     is executed BEFORE the status is set... Add thus a delay of 2 minutes for execution

[v7r1p30]

*Configuration
FIX: (#4879) The loop in the siteCE mapping was exiting as soon as a mis-configured site was found.
     Fixed to continue the loop, while adding an error message.
FIX: (#4970) Utilities - fixed bug in addToChangeSet(): use tuple instead 4 arguments
FIX: (#4974) Utilities - fix setting of LocalCEType

*WorkloadManagementSystem
FIX: (#4972) fix the cpu work left computation in JobAgent when batch system information cannot be processed
CHANGE: (#4978) Improved logging of the Matcher: adding pilotReference

*Resources
FIX: (#4955) SingularityComputingElement - better error message when the Singularity CE not found
CHANGE: (#4972) add a condition in TimeLeft module to know whether the batch system relies on wallclock and/or cpu time
NEW: (#4972) HTCondorResourceUsage module to get the time left in CERN-specific HTCondor resources.
CHANGE: (#4935) HTCondorCE: add a periodic remove in case we are not using the local schedd

[v7r1p29]

FIX: Fixes from v7r0p49 patch release

*Core
CHANGE: (#4954) using argparse for a few scripts instead of getopt
NEW: (#4957) ObjectLoader: do not fail if one module fails importing in recursive loading

*Framework
CHANGE: (#4964) dirac-proxy-init always uploads the proxy unless --no-upload is specified
FIX: (#4964) ProxyManagerClient checks for group and groupless proxies in its cache

*WMS
FIX: (#4954) PilotCStoJSONSynchronizer - bug fixed in getting CE information
CHANGE: (#4956) JobAgent - resorting to calculate time left with info in possession

*Workflow
FIX: (#4953) ModuleBase - remove deprecated function that does not do anything

[v7r1p28]

CHANGE: Revert #4919 - absolute imports in several modules

*Configuration
FIX: (#4945) CS.Client.Utilities: change exception caught to IndexError

*WMS
FIX: (#4947) SiteDirector: fix for case of empty tag

*DMS
CHANGE: (#4891) split staging and access protocols
NEW: (#4891) FTS3 can submit transfers with staging protocols different from transfer protocols

[v7r1p27]

FIX: Fixes from v7r0p47
FIX: (#4919) Added from future import absolute_import when having conflicts when importing standard modules.
     Fixes issue #2207

*Core
FIX: (#4918) Glue2: fix problem for CEs with multiple Queues, only one queue was discovered
FIX: (#4926) ElasticSearchDB: fix exception handling when checking existence of indices

*Configuration
CHANGE: (#4926) Adding Pool as LocalCEType for MultiProcessor queues (invoked by BDII2CSAgent)

*Framework
CHANGE: (#4928) initialized, processMessage and flushAllMessages functions of Logging are deprecated

*WMS
FIX: (#4923) The StalledJobAgent's behaviour changed (for bad) as only jobs stalled for more than 24.5 hours were
     checked before being set Failed... Restore v7r0 behaviour with immediate check
CHANGE: (#4926) JobAgent: getting CEType only from LocalSite/LocalCE config
CHANGE: (#4926) JobAgent: flipped the default for fillingMode
CHANGE: (#4926) SiteDirector: The max number of jobs in filling mode is not set anymore by the SD. The option
        MaxJobsInFillMode was removed

*Resources
FIX: (#4931) InProcess/SingularityComputingElement - Fix calling _monitorProxy as a periodic task

*Monitoring
NEW: (#4924) added possibility to login to ES via certificates.

*docs
NEW: (#4853) user management, ProxyManager
CHANGE: (#4853) move Registry from ConfReference to dirac.cfg
CHANGE: (#4853) move CommandReference content to scripts docs

[v7r1p26]

FIX: Fixes from v7r0p46

*Resources
FIX: (#4909) use grid CA to download the srr file
FIX: (#4904) ARCComputingElement: fixed a few places where unicode literals have leaked: wrapped in str

*WMS
FIX: (#4904) JobAgent: using internal function for rescheduling jobs

[v7r1p25]

FIX: Fixes from v7r0p45

*Core
CHANGE: (#4890) logging failing MySQL commands

*WMS
FIX: (#4889) fix for retrieving the pilot reference when it's an ES JobParameter
FIX: (#4889) fix for using the ES JobParameters for static data of heartbeats (app std out)
FIX: (#4897) added timestamp to pilot.json

[v7r1p24]

FIX: fixes from v7r0p44

*TransformationSystem
FIX: (#4883) fix to allow to pass a list of sourceSE to dirac-transformation-replication

[v7r1p23]

FIX: Fixes from v7r0p43

*Configuration
FIX: (#4869) Bdii2CSAgent: remove constant update of NumberOfProcessors parameter.
     Comparison between int and str lead to "new" value every run.

*WMS
FIX: (#4868) JobLoggingDB: fix for backward compatibility

*Monitoring
CHANGE: (#4872) better, faster aggregations. Always using term queries for keyword fields,
         and other less important changes
CHANGE: (#4872) do not return error if trying to delete non-existing index

*tests
NEW: (#4872) added integration test for MonitoringDB

[v7r1p22]

*WMS
NEW: (#4852) new module JobMinorStatus.py to put some standard minor statuses
CHANGE: (#4852) JobStateUpdateHandler - set startTime of job (in attributes) as from when the
        (#4852) job is Running (was when the application started). As agreed in a mail discussion...
CHANGE: (#4852) JobWrapper - send failover requests and accounting information after setting the final status

[v7r1p21]

*ConfigurationSystem
FIX: (#4854) Fix typo in CERNLDAPSyncPlugin

*Resources
FIX: (#4848) Fix SingularityComputingElement for non-server-style installations

[v7r1p20]

*Core
CHANGE: (#4842) TLS: read proxy flag from M2Crypto.X509

*Framework
CHANGE: (#4832) NotificationHandler: sendMail: the avoidSpam parameter is deprecated.
        All emails (same subject, address, body) are now only sent once per 24h

*WorkloadManagementSystem
FIX: (#4839) There was a bug handling the bulk status updates that was not updating
             correctly the job status although the job logging information was correct).
             This PR fixes this bug. It was tested in certification as a hotfix
CHANGE: (#4839) internally always call the setJobStatusBulk() method in order to be consistent
CHANGE: (#4839) in JobReport, only send statuses that are not empty, and remove handling of
                ApplicationCounter that is never sent nor used anywhere
CHANGE: (#4834) JobStateUpdateHandler: use class variables instead of global

*Resources
FIX: (#4841) Fix using SingularityComputingElement with the host's DIRAC installation

*Interfaces
FIX: (#4834) Job.py: use --cfg option for JobConfigArgs

*RSS
FIX: (#4834) Added one field for retrieving the corrected order of columns

[v7r1p19]

FIX: Fixes from v7r0p40

*Configuration
FIX: (#4821) Bdii2CSAgent: Updating CE information wasn't working because the list of
     CEs wasn't picked up from the right place (Site/CE option, instead of Site/CES/<CE_Sections>)
FIX: (#4821) Glue2: fix association of CEs to sites if the CE associated sitename in the BDII differs
     from the Name given in the CS
FIX: (#4821) dirac-admin-add-resources: Fix bug preventing the use of GLUE2 mode
CHANGE: (#4636) BDII2CSAgent: stop looking for SEs in BDII

*Resources
FIX: (#4827) SingularityCE: Create pilot.cfg as part of the inner DIRAC install.

*RSS
FIX: (#4830) added vo field to ResourceStatusClient calls

[v7r1p18]

*RSS
FIX: (#4815) Fix a problem with vo being returned in a middle to a list in toList

[v7r1p17]

*Configuration
NEW: (#4784) VOMS2CSAgent introduce SyncPlugins to add extra or validate user information information
NEW: (#4809) Add CERNLDAPSyncPlugin for VOMS2CSAgent

*Accounting
CHANGE: (#4798) multiply wallclock per the number of processors used

*WMS
FIX: (#4816) JobStateUpdateHandler - Fix bug when using elasticJobParametersDB

*Resources
FIX: (#4792) Initialisation of arc.Endpoint in ARCComputingElement

*RSS
FIX: (#4790) use createClient decorator for RSS clients

[v7r1p16]

*Resources
FIX: (#4786) FileCatalogClient: correctly returning error in getReplicas() call

[v7r1p15]

*Configuration
FIX: (#4766) Bdii2CSAgent: Fix exception if selectedSites was set, but some unknown Sites were found by the agent
CHANGE: Bdii2CSAgent: if selectedSites is configured, also remove all CEs from unknown sites from the results

*Framework
CHANGE: (#4766) NotificationHandler: sendMail: the avoidSpam parameter is deprecated. All emails (same subject, address,
        body) are now only sent once per 24h

*Resources
FIX: (#4777) Mount the host's DIRAC installation in the container when using SingularityCE without
     InstallDIRACInContainer

*RSS
CHANGE: (#4767) SummarizeLogAgent uses list instead of tuples

*WorkloadManagement
CHANGE: (#4767) JobMonitoring uses cls/self attributes instead of global variable
CHANGE: (#4772) JobMonitoring.getJobPageSummaryWeb can provide jobIDs according to the pilotJobReferences

[v7r1p14]

*Core
CHANGE: (#4752) Glue2: the number of ldap searches has been reduced to three making lookups much faster
CHANGE: (#4752) Glue2: return also unknown sites not found in the information provider for given VO
CHANGE: (#4752) Glue2: fill value for SI00 for queues as well. Value is fixed at 2500 and will overwrite any existing value.
CHANGE: (#4752) Glue2: architecture will now always be lowercase.
CHANGE: (#4752) Glue2: Read the GLUE2ComputingShareMaxSlotsPerJob value and fill the NumberOfProcessors entry for
                the respective queue. Ignores CREAM CEs. A Ceiling for this number can be set by
                /Resources/Computing/CEDefaults/MaxNumberOfProcessors, defaults to 8. Solves #3926
CHANGE: (#4747) Added support for ElasticSearch 7.
CHANGE: (#4747)  Find cas.pem and crls.pem if they are local, before generating them.

*Configuration:
CHANGE: (#4752) Bdii2CSAgent: change email subject to agent name
CHANGE: (#4752) Bdii2CSAgent: Make GLUE2Only=True the default
CHANGE: (#4752) Bdii2CSAgent: Email also information about CEs not found in the specified information, CEs can be ignored with BannedCEs option, solves #1034
CHANGE: (#4752) dirac-admin-add-resources: printout CEs that are not known at the given information provider
CHANGE: (#4752) dirac-admin-add-resources: default to Glue2, deprecate -G flag. Add -g flag to use glue1
FIX: (#4752) dirac-admin-add-resources: Do not exit if no new CEs are found, still look for changes of existing CEs

*Monitoring
CHANGE: (#4747) Eliminate types from MonitoringDB for support for ElasticSearch 7

*WMS
CHANGE: (#4747) renamed ElasticJobDB.py in ElasticJobParametersDB.py
CHANGE: (#4747) Eliminate types from ElasticJobParametersDB.py for support for ElasticSearch 7
CHANGE: (#4747) Use ES query DSL for searches in ElasticJobParametersDB.py, also for deleting entries

*Resources

CHANGE: (#4755) remove backward compatibility for BaseSE defined in StorageElements section (issue #3516)
CHANGE: (#4755) Clearer error message related to LFN convention (issue #2790)

[v7r1p13]

*WMS
CHANGE: (#4750) JobMonitoring casts for JSON

*Framework
CHANGE: (#4750) ignore serialization error for JSON in the Monitoring

*RMS
CHANGE: (#4750) ignore serialization error in ForwardDISET

tests
FIX: (#4745, #4746) transformation_replication - fix integration test

[v7r1p12]

*Core:
FIX: (#4724) correctly pass the argument to the new ThreadPool in MessageBroker
FIX: (#4737) modify logging when CAs & CRLs sync

*Framework
FIX: (#4728) Fix hashing of local CA and CRL bundles
FIX: (#4737) add check of availability of directories for sync CAs in BundleDeliveryClient

*Production
FIX: (#4739) Fixes for JSON serialization

*WMS
FIX: (#4739) Fixes for JSON serialization

*Transformation
FIX: (#4739) TransformationManagerHandler: fixes for JSON serialization


*ResourceStatusSystem
CHANGE: (#4720) add a VO column to all tables as apart of the primary key and a default value='all'

*Resources
NEW: (#4721) SingularityCE: singularityCE: added possibility to run without re-installing DIRAC inside the container
CHANGE: (#4733) SingularityComputingElement: Enable userns option in singularity if possible.
CHANGE: (#4733) SingularityComputingElement: Use CVMFS as singularity fallback location if userns is enabled.

*docs:
CHANGE: (#4721) improved doc for SingularityCE options

*tests
FIX: (#4724) fix rss-scripts syntax

[v7r1p11]

*WMS
FIX: (#4712) PilotStatusAgent was crashing due to a bug

*Test
FIX: (#4712) fix for main RSS system test

[v7r1p10]

Fixes from v7r0p32

CHANGE: (#4690) ComponentInstaller uses --cfg option

[v7r1p9]

Fixes from v7r0p31

*Resources
FIX: (#4704) ARCComputingElement: fix use of gLogger, which was replaced by self.log

[v7r1p8]

*WMS
NEW: (#4699) add a retryUpload option in the JobWrapper

*DMS
NEW: (#4699) add a retryUpload option to FailoverTransfer
CHANGE: (#4693) Retry file upload for any error condition, not just file catalogue failure.

*Resources
FIX: (#4669) multiple minor style fixes

*tests
FIX: (#4695) Tests are modified so the MultiVO File catalog is not a master catalog anymore.
     Addresses #4682 .

[v7r1p7]

*Core
FIX: (#4679) dirac-install is getting the globalDefaults.cfg from CVMFS if available
FIX: (#4679) dirac-install - loads the installation configuration from etc/dirac.cfg if it is present
NEW: (#4679) dirac-install-extension - new command to add an extension to an existing installation
CHANGE: (#4679) dirac-deploy-scripts - added --module option to inspect only specified modules

*WMS
CHANGE: (#4674) DownloadInputData no longer fails if getFileMetadata fails for the first SE, tries others if available

*DMS
FIX: (#4678) Fix problem where a FileCatalog instance was not aware of SEs added by a different instance.
     SEManager.getSEName now refreshes if an seID is not known. Fixes #4653

*docs
FIX: (#4667) some more info on duplications

*tests
FIX: (#4681) Test_UserMetadata makes dynamic lfns using VO

[v7r1p6]

*Framework
CHANGE: (#4643) BundleDeliveryClient: inheriting from Client

*SMS
FIX: (#4645) StorageManagementDB - drop the tables in the correct order to avoid foreign key errors

*TS
NEW: (#4641) TransformationCleaningAgent will (re)clean very old transformations that are still in the system

*tests
FIX: (#4645) dropDBs uses real array;
FIX: (#4645) remove readonly variables

[v7r1p5]

*Framework
FIX: (#4640) Install of ES DBs: only search in *DB.py files

[v7r1p4]

Includes fixes from v6r22p30, v7r0p26

*Framework
CHANGE: (#4632) dirac-sysadmin - handle installation possible also for ES DBs

*tests
NEW: (#4633) added xmltodict module - makes working with XML feel like working with JSON.

[v7r1p3]

Includes fixes from v6r22p29, v7r0p25

*Framework
FIX: (#4611) ProxyManager, dirac-admin-get-proxy - allow bool type for vomsAttribute parameter
     on service side. Fixes #4608

[v7r1p2]

Changes from v7r0p24 patch

[v7r1p1]

Changes from v6r22p28 patch

*Framework
CHANGE: (#4572) removed group from proxy expiration notification

[v7r1]

NEW: Add environment.yml file for preparing an environment with conda
CHANGE: (#4507) autopep8 for the entire code stack

*Core
NEW: initial support for mysql8
NEW: (#4236) DISET - pass the client DIRAC version as part of the request description structure
NEW: (#4274) Allow installation from a local directory
FIX: (#4289) Use subprocess32 if possible for significantly better performance
FIX: (#4289) TypeLoader should not be a singleton as it has a cache
CHANGE: (#4362) RPC parameters are cast to list/tuples when needed
FIX: (#4410) M2Crypto transport cast socket.error to strings
CHANGE: (#4410) (JSON) rpcStub uses list instead of tuples
NEW: (#4410) add utilities for JSON Serialization (strToIntDict and ignoreEncodeWarning)
CHANGE: (#4354) ThreadPool - replaced by ThreadPoolExecutor(native python)
FIX: (#4439) MySQLDB _connect method
NEW: (#4510) Removed dirac-distribution (use docker image)
CHANGE: (#4491) Streamline of CS helpers for sites and computing elements
NEW: (#4538) MixedEncode - allows for json serialization transition
CHANGE: (#4461) use M2Crypto by default
CHANGE: (#4565) Source bashrc in wrapper script

*Configuration
CHANGE: (#4157) add new helper methods for IdP/Proxy Providers, OAuthManager. Add methods that 
        read DN options in dirac user section
NEW: (#4241) Slave configuration servers are automatically updated as part of the new configuration 
     changes commit
NEW: (#4241) Configuration Server - added forceGlobalConfigurationUpdate() interface to force all 
     registered service to update their configuration
NEW: (#4257) Add search emails for group method in Registry
NEW: (#4397) ConfigurationClient - added getOptionsDictRecursively method, add docs
CHANGE: (#4551) Registry - change search DN properties logic

*Framework
CHANGE: (#4157) add possibility to work with Proxy Providers and "clean" proxy without 
        voms/dirac extensions
NEW: (#4257) Filter of duplicate mails in Notification
FIX: (#4257) Optimize test in NotificationHandler
FIX: (#4289) Avoid leaking std(in|out|err) file handles when running runsvdir
CHANGE: (#4362) BundleDeliveryFramework uses list instead of tuple
CHANGE: (#4410) (JSON) use of list instead of tuples for SecurityLog

*WMS
CHANGE: (#4362) SandboxStoreClient uses list instead of tuple
CHANGE: (#4396) Removed outdated PilotMonitorAgent
CHANGE: (#4410) (JSON) use of list instead of tuples for JobReport and Watchdog
CHANGE: (#4416) As explained in #4412, Completed jobs is used as major status for jobs during
        completion while it is also used for jobs that have a pending request and require a further
        action before being Done or Failed.
CHANGE: (#4416) Completing jobs are treated exactly like Running jobs, i.e. set Stalled if they
        didn't give sign of life, and are not set Failed directly as before. Jobs to be checked
        are those that had not sent a heartbeat within the stalledTime period, in order to reduce
        the number of jobs to check.
NEW: (#4416) Created a file JobStatus.py for replacing the literal job statuses, and updated many
        modules using these new variables. Note that there are still many others to change, but
        could be done gradually...
FIX: (#4451) StalledJobAgent - use int factor to the seconds time delta
FIX: (#4451) ProxyDB - set UserName in setPersistencyFlag() if it is a first record in ProxyDB_Proxies
FIX: (#4514) JobWrapper: try to send the failover requests BEFORE declaring the job status
FIX: (#4514) JobAgent: do not override the job status after the job has finished

*DMS
CHANGE: (#4243) FileCatalog - standard components are loaded using ObjectLoader mechanism
NEW: (#4279) FileCatalog - added VOMSSecurityManager class
CHANGE: (#4279) FileCatalog - dropped PolicyBasedSecurityManager and VOMSPolicy classes
CHANGE: (#4410) (JSON) correct casts for serialization for FTS
CHANGE: (#4364) remove all the SE mangling in the DFC (SEPrefix, resolvePFN, SEDefinition)
CHANGE: (#4423) FileMetadata - split getFileMetadataFields into getFileMetadataFields and _getFileMetadataFields
CHANGE: (#4423) DirectoryMetadata - split getMetadataFields into getMetadataFields and _getMetadataFields
NEW: (#4465) FileCatalog - a FileMetadata and DirectoryMetadata multi VO targeted plug-in wrappers for
     user metadata operations.
FIX: (#4535) StorageElement - do not return negative values in getFreeDiskSpace()

*RMS
CHANGE: (#4410) (JSON) correct casts for serialization
FIX: (#4517) When finalising the request, one should take into account the fact that if the job is
     Stalled one must find its previous status. This is fixed in ReqClient

*Resources
NEW: (#4157) ProxyProvider resources with implementation for DIRAC CA and PUSP proxy providers
NEW: (#4276) IdProvider resources to represent external user identity providers
FIX: (#4455) discrepancy in CE._reset() methods return value in different CE implementations
NEW: (#4546) add Test_ProxyProviderFactory, docs


*RSS
CHANGE: (#4362) SQL query orders using list instead of tuples
CHANGE: (#4410) (JSON) db ordering uses list instead of tuples
FIX: (#4462) convert the dictionary keys to number, when it is required.
CHANGE: (#4463) Dynamically load database handlers for ResourceStatus and ResourceManagement modules in
         preparation for a schema changes needed by multi-VO versions of these.


*StorageManagement
CHANGE: (#4410) (JSON) use lists instead of tuples

*tests
CHANGE: (#4279) use VOMSSecurityManager for integration instead of PolicyBasedSecurityManager/VOMSPolicy
FIX: (#4284) DMS client tests to use DIRAC user name, rather than the local system user name
NEW: (#4289) CI for unit/lint/integration testing with GitHub actions
NEW: (#4289) Start using shell linting of the test scripts
FIX: (#4289) Exit quickly if the installation fails to make it easier to find issues
CHANGE: (#4410) call pytest directly instead of as a module
FIX: (#4426) restored system test, moved Jenkins test to appropriate location
CHANGE: (#4439) integrate test_MySQLDB to all_integration_server_tests

*tests
FIX: (#4469) ProxyDB integration tests fixed for the M2Crypto case
FIX: (#4551) align ProxyDB test to current changes

*docs
NEW: (#4289) Document how to run integration tests in docker
NEW: (#4551) add DNProperties description to Registry/Users subsection
=======
[v7r0p57]

*Resources
NEW: (#5067) RucioFileCatalog plugin based on Belle II implementation
>>>>>>> a76f4027

[v7r0p56]

*Resources
FIX: (#5119) HTCondorCE: Limit calls to actual cleanup (find and delete files on disk) to
     once per minute per SiteDirector, fixes #5118
CHANGE: (#5119) HTCondorCE cleanup: Run the DIRAC_ executable purge with -O3 and -maxdepth
        1 to speed up the find

[v7r0p55]

*TS
FIX: (#5109) DataRecoveryAgent: immediately skip transformations without jobs, prevents
     exception later on

[v7r0p54]

*Core
FIX: (#5087) Undefined variable error when RabbitMQAdmin fails to connect

*CS
FIX: (#5090) VOMS2CSSynchronizer: add email information about a user joining groups for an additional VO, fix for #5037
FIX: (#5090) VOMS2CSSynchronizer: When a user leaves a second VO, only the membership in these groups is removed
CHANGE: (#5090) VOMS2CSSynchronizer: If email of user is known, do not replace it with None

[v7r0p53]

*Interface
FIX: (#5069) parseArguments strip arguments correctly

[v7r0p52]

*Core
FIX: (#5058) (M2Crypto) fixes in proxy serial parsing

[v7r0p51]

*Configuration
FIX: (#5037) VOMS2CSAgent: fix an issue in the agent that prevented users being added to
     a second VO if they were already existing in another VO

[v7r0p50]

*Core
CHANGE: (#4927) Added MySQL LIKE query feature.

[v7r0p49]

*Core
NEW: (#4967) introduce DIRAC_M2CRYPTO_SSL_METHODS to configure accepted protocols
NEW: (#4967) introduce DIRAC_M2CRYPTO_SSL_CIPHERS to configure accepted ciphers

[v7r0p48]

CHANGE: (#4949) change default top-level bdii to cclcgtopbdii01.in2p3.fr (was lcg-bdii.cern.ch)

*CS
FIX: (#4943) Fix exception in VOMS2CSAgent for missing 'suspended' and other entries occurring if the credentials
     used to query the VOMS server have insufficient privileges to obtain this information

[v7r0p47]

*Core
CHANGE: (#4930) Resolve location of etc/grid-security/vomses via env variable X509_VOMSES

[v7r0p46]

*DMS
FIX: (#4908) FTS3Job: fix the check of isTapeSE for multiVO instances, fixes #4878
FIX: (#4908) FTS3Job: pass VO for fetchSpaceToken function to StorageElement

[v7r0p45]

*WMS
FIX: (#4899) JobAgent: adding ExtraOptions as argument iff the executable is a DIRAC script

*Resources
CHANGE: (#4896) ARC CE: request all processors on the same node.

[v7r0p44]

*Core
CHANGE: (#4873) default generated bashrc does not overwrite X509* variables if already set
NEW: (#4873) Add DIRAC_X509_HOST_CERT and DIRAC_X509_HOST_KEY environment variables

*WMS
CHANGE: (#4836) JobWrapper: Add extraOptions only when the executable is a DIRAC script

[v7r0p43]

*RSS
FIX: (#4871) SiteInspectorAgent: prevent the agent from getting locked if an exception occurs during enforcement
FIX: (#4871) ElementInspectorAgent: prevent the agent from getting locked if an exception occurs during enforcement

[v7r0p42]

*Configuration
CHANGE: (#4587) Added possibility to load more then one cfg file from DIRACSYSCONFIGFILE env variable

[v7r0p41]

*Core
FIX: (#4845) Fix hashing SubjectName in X509Chain

*FrameworkSystem
FIX: (#4833) pilot update script, update global CS not the local one
NEW: (#4840) Add option to retry to update hosts in dirac-admin-update-instance

*WorkloadManagementSystem
FIX: (#4838) SiteDirector - Flatten platform list avoid crash if CheckPlatform=True

[v7r0p40]

*docs
FIX: (#4826) correct link to LHCb documentation

[v7r0p39]

NEW: (#4814) FileManager, FileCatalogDB - added repairFilesTable function to fix differencies between FC_Files
     and FC_FileInfo tables
NEW: (#4814) FileCatalog CLI - rmdir command can perform recursive directory removal
NEW: (#4814) FileCatalog CLI - repair command adapted to multiple repair operations

[v7r0p38]

*Configuration
FIX: (#4807) --cfg option supports tilde
FIX: (#4813) Show username when deleting users

*FrameworkSystem
NEW: (#4800) new tool dirac-admin-update-instance to update all servers of a dirac instance from command line
NEW: (#4800) new tool dirac-admin-update-pilot to update version of pilot in CS from command line

*DMS
CHANGE: (#4807) FTS3 gives priority to disk replicas

*Resources
NEW: (#4807) CTA compatible Storage plugin
FIX: (#4812) get SSH hostname from the CE config instead of the job ID to get the job output

*tests
FIX: (#4803) Use GitHub Container registry due to pull limit on dockerhub
CHANGE: (#4806) Remove obsolete gitlab integration

[v7r0p37]

*TS
CHANGE: (#4769) consider all sites when getting sites with storage (not only LCG sites with Tier0, 1 or 2

*WMS
FIX: (#4769) dirac-wms-job-parameters: output was printed twice

*docs
NEW: (#4771) admin tutorial on how to install the WorkloadManagementSystem
CHANGE: (#4780) mock the MySQLDB python module as we cannot install it in RTD any longer

[v7r0p36]

FIX: fixes from v6r22p35 patch release

[v7r0p35]

*Core
FIX: (#4751) Do not read suspensionReason from VOMS as it's not used anywhere and
     needs special permissions to give this information
FIX: (#4756) Fix for silly-formed XMLs from GOCDB

*Framework
CHANGE: (#4753) NotificationService: if avoidSpam=True the email is now sent immediately
        and cached for up to one hour, instead of being cached and then sent after up to an hour.

*Resources
FIX: (#4743) remove dots in xroot virtual username

[v7r0p34]

*Core
NEW: (#4391) Make M2Crypto TLS implementation compatible with openssl 1.1 series

*DataManagement
FIX: (#4729) Allow no LFNs to be passed to getReplicas

*RSS
FIX: (#4722) GOCDBClient: fix for different forms of XML answer from GOC

*Resources
FIX: (#4725) create "task kwargs" with the required arguments in PoolCE before passing them to the ProcessPool
FIX: (#4738) create chunks before using the Arc.JobSupervisor

[v7r0p33]

*Interfaces
FIX: (#4713) Pass useCertificates to WMSClient in Dirac API

*Resources
NEW: (#4716) better way to discover the innerCESubmissionType (Pool CE)
CHANGE: (#4716) SingularityCE: get info from Pilot3 pilot.json, if present

*tests
NEW: (#4716) added integration test for SingularityCE

[v7r0p32]

*Core
FIX: (#4688) M2Crypto based protocol - better handling of timeout
NEW: (#4710) add loadCRLFromFile to pyGSI implementation of X509CRL

*WorkloadManagement
NEW: (#4708) JobAgent - define DIRAC_JOB_PROCESSORS environment to number of
     processors allocated for the user job

[v7r0p31]

*WorkloadManagement
FIX: (#4706) Crash getting available memory limits when MJF is not available

[v7r0p30]

*Core
FIX: (#4698) Glue2: Fix crash in bdii2CSAgent, when ARC CEs do not have an ExecutionEnvironment

*WorkloadManagementSystem
FIX: (#4701) Ensure JobParameters.getNumberOfProcessors always returns an integer

*RSS
NEW: (#4691) GOCDB - interpret also downtimes with URLs different from the hostname

*Resources
CHANGE: (#4666) ARCComputingElement - enable GLUE2 queries on ARC CEs, which is now strongly recommended
        as GLUE1 publishing is stopped in ARC6.

*docs
NEW: (#4684) Added documentation for HTCondor/use full proxy length setting.

[v7r0p29]

*Core
FIX: (#4683) M2Crypto - force bio free and shutdown when closing

*Configuration
CHANGE: (#4651) Add --cfg option for config files, deprecating old non-option version.

*TransformationSystem
FIX: (#4680) Bug fixed in updateFilterQueries. The bug was affecting only TS catalog interface.

*Production
FIX: (#4672) minor fix in ProdValidator
FIX: (#4672) more detailed output added in dirac-prod-get-trans

*Resources
FIX: (#4673) hack in Slurm ResourceUsage to stop jobs running out of time on multi-processors resources

[v7r0p28]

*Core
FIX: (#4642) M2Crypto closes the socket after dereferencing the Connection instance

*DMS
FIX: (#4644) Cancel FTS3 Operation if the RMS request does not exist

*RMS
NEW: (#4644) getRequestStatus returns ENOENT if the request does not exist

*TS
FIX: (#4647) TaskManager - hospital sites were not looked for correctly, which
      generated an exception
FIX: (#4656) fix parsing of command line flags (e.g., -ddd) for dirac-transformation-archive/clean/remove-output/verify-outputdata

*Interfaces
CHANGE: (#4652) dirac-admin-add-host now inserts hosts into the ComponentMonitoring if the host
        is not yet known

[v7r0p27]

*Framework
FIX: (#4639) MySQL - commit transaction when creating tables

[v7r0p26]

*Resources
CHANGE: (#4626) Test_PoolComputingElement - increase delays for job submission
CHANGE: (#4626) PoolComputingElement - fix the logic of number of processors evaluation
FIX: (#4634) Add pilot.cfg symlink in SingularityCE for Pilot3 compatibility.
FIX: (#4620) in getPilotOutput, returns errors when the HTCondor working directory is
     not available and condor_transfer_data fails

*WMS
NEW: (#4614) uploadToWebApp flag to disable the json upload for the CSToJson
FIX: (#4614) Fix an absolute path in the CSToJSON
NEW: (#4620) pop the pilot reference from the failedPilotOutput dictionary when
     maxRetryGetPilotOutput is reached
NEW: (#4619) Watchdog - added DISABLE_WATCHDOG_CPU_WALLCLOCK_CHECK env variable
FIX: (#4619) Watchdog - Split check methods for better control

*Docs:
CHANGE: (#4614) allow to generate only header/footer in the release notes if no PR were merged
FIX: (#4635) add missing packages for the UBUNTU Linux Distribution that need to be installed
     before installing DIRAC
NEW: (#4635) add useful commands for working with conda environments
CHANGE: (#4622) diracdoctools - No longer mock numpy and matplotlib
FIX: (#4619) added doc about DIRACSYSCONFIG environment variable

[v7r0p25]

Fixes from v6r22p29 patch

*Core
FIX: (#4615) M2SSLTransport does not catch all the exceptions
FIX: (#4615) M2SSLTransport calls parent class when renewing context
CHANGE: (#4615) default to split handshake
NEW: (#4617) Added test for profiler.py

*WMS
FIX: (#4617) Watchdog - use 2 flags for profiler: withChildren and withTerminatedChildren

[v7r0p24]

*Core
FIX: (#4584) M2SSLTransport catch exceptions and convert them into S_ERROR
CHANGE: (#4584) M2SSLTransport: allow to do the SSL handshake in threads
CHANGE: (#4584) Do not query the Registry when doing the handshake

*WMS
CHANGE: (#4587) Check LFN InputSandbox separately from InputData
NEW: (#4593) option to only retry to get pilot outputs a limited number of times
CHANGE: (#4594) SandboxStoreClient - remove direct access to SandboxMetadataDB by default
CHANGE: (#4594) JobSanity - instantiate SandboxStoreClient with direct access to SandboxMetadataDB
FIX: (#4601) JobAgent: check if there are arguments

*Resources
CHANGE: (#4593) retrieve pilot output paths in getJobOutput using the pilot IDs instead of calling condor

*Interfaces
Change: (#4594) Dirac - instantiate SandboxStoreClient without smdb=False which is now a default

*docs
FIX: (#4598) Use also time in addition to date to get list of PRs since last tag

[v7r0p23]

*Core
FIX: (#4580) The CPU for the jobWrapper process group was incorrectly calculated as
     it was not including former children of the JobWrapper.

*Framework
FIX: (#4570) MonitoringCatalog only prints an error when there is really one

*WMS
NEW: (#4576) add a workDir to PilotCStoJSONSynchronizer
FIX: (#4591) Fix exception when calling HTCondorCE killJob, used when killing pilots
     with dirac-admin-kill-pilot for example. Fixes #4590

*DMS
FIX: (#4591) allow dirac-dms-protocol-matrix be run for non LHCb VOs

*RMS
CHANGE: (#4573) Add include from ConfigTemplate to CleanReqDBAgent, RequestExecutingAgent, ReqManager
CHANGE: (#4573) align defaults in ConfigTemplate with those in the Code

*Resources
FIX: (#4588) HTCondorCE cleanup only the pilots files related to the CE

*Docs:
NEW: (#4571) the DiracDocTools are now also compatible with python3
NEW: (#4571) added ".readthedocs.yml" config

[v7r0p22]

*Core:
CHANGE: (#4554) dirac-install: remove empty lines between options in dirac-install --help

*Configuration
CHANGE: (#4563) move documentation to ConfigTemplate, Module docstrings

*Accounting
CHANGE: (#4564) Move documentation about agent and services configuration to module docstrings, ConfigTemplate

*Docs
CHANGE: (#4554) Small restructuring in the DeveloperGuide: merge sections on testing, add note about generating command references
NEW: (#4554) DeveloperGuide: add section about DIRACOS and link to diracos.readthedocs.io
CHANGE: (#4560) allow release notes to be empty in dirac-docs-get-release-notes

*Tests
FIX: (#4560) DataManager tests check VO dynamically

[v7r0p21]

*Core
CHANGE: (#4506) remove rst2pdf from dirac-create-distribution-tarball

*Framework
CHANGE: (#4536) Don't loop forever if a query does not work in the MonitoringCatalog

[v7r0p20]

*Core
FIX: (#4531) Mail.py - add SMTP parameters

*DMS
CHANGE: (#4528) FTS3 - failoverTransfer sleep & retries in case of FC unavailability

*Resources
NEW: (#4529) WLCGAccountingHTTPJson occupancy plugin

*TS
CHANGE: (#4525) clean the DataFiles table when cleaning a Transformation

[v7r0p19]

*DMS
CHANGE: (#4505) explicitly delegate the proxy to FTS3 with a configurable lifetime
NEW: (#4519) S3 storage support

*RSS
FIX: (#4520) correct verbosity (avoid non-necessary warnings)

*docs
NEW: (#4520) Minimal documentation on Bdii2CSAgent and GOCDB2CSAgent

[v7r0p18]

*Interfaces
CHANGE: (#4502) run jobs locally: use $DIRAC for $DIRACROOT

*Docs
NEW: (#4513) add recommonmark extension to allow use of markdown files in the documenation

[v7r0p17]

*WMS
FIX: (#4496) PilotCS2Json: fix writing of local pilot.json file, which is used to calculate the hash
FIX: (#4496) PilotCS2Json: write checksum file in text mode

*DMS
FIX: (#4476) StorageElementHandler: removed ignoreMaxStorageSize flag from getTotalDiskSpace and getFreeDiskSpace

*Resources
FIX: (#4499) Slurm Resource Usage

[v7r0p16]

*Core
CHANGE: (#4482) TimeLeft modules become ResourceUsage and inherit from an abstract module called ResourceUsage
NEW: (#4482) TimeLeft/SLURMResourceUsage module to get resource usage from a SLURM installation
CHANGE: (#4482) Move TimeLeft from Core/Utilities to Resources/Computing/BatchSystems

*WMS
NEW: (#4493) Add checksum calculation for PilotCSToJsonSynchroniser
NEW: (#4493) Add checksum checks to PilotWrapper
FIX: (#4493) Fix download checks in PilotWrapper in case the webserver does not return 404 but not the expected file content either.

*Resources
FIX: (#4482) LocalCE: proxy submission and getJobStatus
FIX: (#4482) Slurm getJobStatus() making use of sacct
FIX: (#4466) Stomp reconnection only reconnect the connection that dropped

[v7r0p15]

*Accounting
NEW: (#4464) StorageOccupancy accounting

*RSS
NEW: (#4464) FreeDiskSpaceCommand used to fill the StorageOccupancy accounting
CHANGE: (#4464) FreeDiskSpaceCommand can clean the from not-anymore-existing SEs

*WMS
CHANGE: (#4471) Optimizer: treat input sandboxes uploaded as LFNs ad Input Data

[v7r0p14]

*Framework
CHANGE: (#4458) Remove LHCb specific code used to install cx_Oracle

*Core
CHANGE: (#4460) agents exit with sys.exit(2) in case of errors

*Resources
CHANGE: (#4460) InProcess CE correctly reports number of processors available

*WMS
FIX: (#4454) PilotWrapper: try to untar also with system tar

[v7r0p13]

*Core
FIX: (#4448) SubProcess: rewritten function for getting child PIDs

*ResourceStatusSystem
NEW: (#4419) Backported GGUSTicketsPolicy from LHCb
CHANGE: (#4419) removed dangerous script dirac-rss-policy-manager

*tests
NEW: (#4429) Allow extensions to extend the continuous integration tests

*docs
NEW: (#4431) dirac-doc-get-release-notes can take a sinceLatestTag option, header and footer messages,
     and can create github/gitlab release

[v7r0p12]

*WMS
FIX: (#4432) Better logging for WMS Optimizers
NEW: (#4435) PilotCS2JSONSynchronizer: added options pilotRepoBranch and pilotVORepoBranch

*DMS
FIX: (#4436) dirac-dms-clean-directory: also works on single empty directory, fixes #4420

*Framework
FIX: (#4436) dirac-install-component: fix bug prohibiting use of the -m/--module parameter

*tests
NEW: (#4429) Allow extensions to extend the continuous integration tests
NEW: (#4433) added README.rst for every subdirectory

*docs
FIX: (#4438) update notes for dirac-distribution (add extensions)

[v7r0p11]

*Core
FIX: (#4411) Make dirac-install tool python 3 compatible
NEW: (#4409) Allow --dirac-os-version argument to dirac-install.py to be a path or URL to a tarball

[v7r0p10]

*Core
FIX: (#4394) RequestHandler - fix log output for the case where the ActionTuple is actually a string
FIX: (#4394) AuthManager - manage the case where ExtraCredentials are in a form of a list
NEW: (#4379) dirac-install accepts userEnvVariables switch, adds user-requested env variables
     to *rc* files

*WMS
FIX: (#4404) Fix the matching delay functionality, fixes #2983
NEW: (#4403) JobCleaningAgent: Add possibility to remove HeartBeatLoggingInfo before jobs are
     completely removed.
FIX: (#4394) SiteDirector - do not add downloading files ti the pilot if Pilot3 flag is False
FIX: (#4390) Watchdog: get the CPU consumed by children processes too
FIX: (#4370) SiteDirector: Pilot3 option easier to interpret
CHANGE: (#4338) getStatus method in ARC CE now uses a JobSupervisor to get status of multiple pilots at once.
CHANGE: (#4338) SiteDirector.updatePilotStatus has been parallelized using threads.
NEW: (#4338) AvailableSlotsUpdateCycleFactor is a parameter part of the configuration allowing to control
     the rate of the update of the available slots in the queues.
FIX: (#4338) Revert to queueCECache being an object attribute to fix the CEs instantiation.

*RMS
CHANGE: (#4400) ReqDB: Add pool_recycle=3600 parameter for sql engine setup, might prevent
        occasional "Mysql Server has gone away" errors

*Resources
FIX: (#4380) ComputingElement classes: use GridEnv if present
CHANGE: (#4360) in HTCondor CEs, the pilot stamps are now used to retrieve outputs and logging info

*DMS
CHANGE: (#4400) FTS3DB: Add pool_recycle=3600 parameter for sql engine setup, might prevent
        occasional "Mysql Server has gone away" errors

*Docs
CHANGE: (#4402) dirac-docs-get-release-notes.py does not require a GITLABTOKEN

[v7r0p9]

*Core
CHANGE: (#4302) Simplify and convert command wrapper scripts to bash. Also removed some obsolete MacOS code.
FIX: (#4361) restore the possibility to set a global timeout for a Client

*DMS
CHANGE: (#4353) FTS3 persistOperation method checks that the caller is allowed to do so
CHANGE: (#4353) FTS3Manager: do not expose updateJobStatus and updateFileStatus on the service
CHANGE: (#4353) FTS3 operation is canceled if the matching request is canceled
CHANGE: (#4353) when a source file does not exist, defunct the FTS3File associated
CHANGE: (#4353) use the JEncode serializer instead of the custom FTS3Serializer
CHANGE: (#4353) cancel an FTS3Job together with its associated FTS3Files if the job is not found on the server

*RSS
CHANGE: (#4336) remove a call to shifterProxy configuration which would not work for multi VO Dirac

*docs
CHANGE: (#4378) using docker images from docker hub

[v7r0p8]

*Configuration
CHANGE: Let update the config, even if the Pilot info is not in the CS

[v7r0p7]

*Core
CHANGE: {bash,tchs,diracos}rc set the PYTHONPATH to only dirac (ignore existing PYTHONPATH)
CHANGE: dirac-configure might work without the need of a proxy
CHANGE: the timeout of an RPC call is always updated

[v7r0p6]

*Core
NEW: Add environment.yml file for preparing an environment with conda
CHANGE: Use subprocess32 if possible for significantly better performance
FIX: TypeLoader should not be a singleton as it has a cache

*FrameworkSystem
FIX: Avoid leaking std(in|out|err) file handles when running runsvdir

*WorkloadManagementSystem
NEW: To activate the pilot logging mechanism the following option must be present in CS: Pilot/PilotLogging with a value set to "true", "yes" or "y".

*Tests
NEW: CI for unit/lint/integration testing with GitHub actions
NEW: Start using shell linting of the test scripts
FIX: Exit quickly if the installation fails to make it easier to find issues

*Docs
NEW: Document how to run integration tests in docker
CHANGE: The options in the command reference sections: 'ignore' and 'scripts', are replaced by 'exclude' and 'manual' respectively. The entries in 'exclude' will now reject scripts that are otherwise picked up by the 'patterns'. Entries in 'manual' will be added to the indexFile, but their rst file has to be provided by hand. Fixes #4345


[v7r0p5]

FIX: changes from v6r22p15 included

[v7r0p4]

*Core
FIX: (#4337) remove unexisting import from dirac-info

*WMS
CHANGE: (#4317) dealing with min and max number of processors from the job

*docs
CHANGE: (#4317) added WMS admin doc (job state machine)

[v7r0p3]

*Core
FIX: (#4298) install_site.sh : set UpdatePilotCStoJSONFile=False for initial installations

*WMS
FIX: (#4294) JobState - restored logic of having database clients at the class level

*TS
CHANGE: (#4308) Rename Operations option Productions/ProductionFilesMaxResetCounter to Transformations/FilesMaxResetCounter

*Resources, WMS, tests
CHANGE: (#4295) save the number of processors as jobLimits in pilot cfg

*tests
CHANGE: (#4291) removed pilot2 tests

*docs
NEW: (#4309) Added how to create a dedicated dirac file catalog

[v7r0p2]

*Accounting
FIX: (#4290) Allow longer user and site names.

*WMS
NEW: (#4287) dirac-wms-get-wn and dirac-wms-pilot-job-info scripts (ported from LHCbDIRAC)

*docs
CHANGE: (#4266) the AdministratorGuide has been restructured

[v7r0p1]

FIX: Removing some deprecated codes

[v7r0]

FIX: (#3962) use print function instead of print statement
FIX: (#3962) remove the usage of the long suffix to distinguish between long and int
FIX: (#3962) convert octal literals to new syntax
NEW: (#3962) Add pylint test to check python 3 compatibility

*Configuration
CHANGE: (#4249) The flag UpdatePilotCStoJSONFile has been moved to Operations/[]/Pilot section
NEW: (#4255) Resources - added getStorageElements() method

*Framework
CHANGE: (#4180) Removed local MySQL handling (DIRACOS won't have install it)
CHANGE: (#4180) Removed setup of old portal

*Accounting
CHANGE: (Multi)AccountingDB - Grouping Type and Object loader together with the MonitoringSystem ones.

*WorkloadManagementSystem
NEW: Add JobElasticDB.py with getJobParameters and setJobParameter methods to work with ElasticSearch (ES) backend.
NEW: Add gJobElasticDB variable and indicates the activation of ES backend.
CHANGE: Modify export_getJobParameter(s) to report values from ES if available.
CHANGE: (#3748) Reduced (removed, in fact) interactions of Optimizers with JobParameters, using only OptimizerParameters
NEW: (#3760) Add Client/JobStateUpdateClient.py
NEW: (#3760) Add Client/JobManagerClient.py
CHANGE: (#3760) Use the above Client classes instead of invoking RPCClient()
NEW: Added ES backend to WMSAdministratorHandler to get JobParameters.
NEW: Added separate MySQL table for JobsStatus in JobDB, and modified code accordingly.
CHANGE: ElasticJobDB.py: Modify setJobParameter method to register JobAttributes like Owner, Proxy, JobGroup etc.
CHANGE: ElasticJobDB.py: added getJobParametersAndAttributes method to retrieve both parameters and attributes for a given JobID.
CHANGE: Pilot Watchdog - using python UNIX services for some watchdog calls
CHANGE: (#3890) JobState always connects to DBs directly
CHANGE: (#3890) remove JobStateSync service
CHANGE: (#3873) Watchdog: use Profiler instead of ProcessMonitor
NEW: (#4163) SiteDirectors send by default Pilot3 (flag for pilot2 is still kept)
FIX: (#4163) removed unicode_literals (messes up things with DEncode)
NEW: (#4224) PilotWrapper can get the Pilot files from a list of locations
CHANGE: (#4224) PilotWrapper is compatible with several python versions
NEW: (#4260) New dirac-wms-match command to test a given job for matching computing resources
NEW: (#4260) QueueUtilities - utilities relevant to queues manipulation
FIX: (#4265) urllib.urlopen() call with and without the 'context' parameter in Utilities/PilotWrapper.py 
     according to the version of urllib instead of the python version
CHANGE: (#4244) Modified flag for using the JobParameters on ElasticSearch database

*Core
NEW: (#3744) Add update method to the ElasticSearchDB.py to update or if not available create the values 
     sent from the setJobParameter function. Uses update_by_query and index ES APIs.
CHANGE: (#3744) generateFullIndexName() method made static under the ElasticSearchDB class.
CHANGE: (#3744) removed unused/outdated stuff from Distribution module
FIX: check for empty /etc/grid-security/certificates dir
NEW: (#3842) Add createClient decorator to add wrapper for all export_ functions automatically
NEW: (#3678) dirac-install can install a non released code directly from the git repository
FIX: (#3931) AuthManager - modified to work with the case of unregistered DN in credDict
FIX: (#4182) Add CountryName OID and be more permissive in the String type for decoding VOMSExtensions
FIX: (#4211) change orders of @deprecated and @classmethod decorators in X509Chain
NEW: (#4229) dirac-install defines XRD_RUNFORKHANDLER environment variable

*TransformationSystem
NEW: (#4124) InputDataQuery and OutputDataQuery parameters can be set for Transformations before 
     they are added to the transformation system. Solves #4071
CHANGE: (#4238) TransformationDB.getTransformationMetaQuery returns ENOENT if no meta query exists
FIX: (#4238) InputDataAgent: silence warnings about transformations not having a input data query

*ProductionManagement
NEW: (#3703) ProductionManagement system is introduced

*Interfaces
CHANGE: (#4163) removed deprecated methods from Dirac.py

*Resources
FIX: (#4229) add proxy location as a virtual user for xroot urls
FIX: (#4234) future import in executeBatch script that prevented the pilot deployment on SSH CE, fixes #4233
FIX: (#4231) SE __executeMethod: only pass protocols parameter to getTransportURL
NEW: (#4255) New dirac-resource-info command to display computing and storage resources available
     to a given VO     

*ResourceStatusSystem
CHANGE: (#4177) use the ObjectLoader for Clients, in PEP

*Monitoring
FIX: MonitoringReporter - make processRecords() method thread safe, fixes #4193

*tests
NEW: Add ChangeESFlag.py script to modify useES flag in dirac.cfg. To be integrated with Jenkins code.
CHANGE: (#3760) Use the above Client classes instead of invoking RPCClient()
NEW: (#3744) Added performance tests for ES and MySQL for WMS DB backends
NEW: (#3744) Added miniInstallDIRAC function for Jenkins jobs
FIX: (#4177) restored test of JobsMonitor().JobParameters
NEW: (#4224) added a test for PilotWrapper
NEW: (#4244) integration test for JobParameters on ElasticSearch database

*Docs
FIX: Better dirac.cfg example configuration for web
NEW: (#3744) Add WMS documentation in DeveloperGuide/Systems
NEW: Added script (docs/Tools/UpdateDiracCFG.py) to collate the ConfigTemplate.cfg 
     files into the main dirac.cfg file
CHANGE: (#4110) updated basic tutorial for CC7 instead of SLC6.     
NEW: (#4170) added Production system documentation
CHANGE: (#4224) Pilot 3 is the default
NEW: (#4244) Added a few notes on using the JobParameters on ElasticSearch database

[v6r22p35]

*WMS
FIX: (#4759) exclude fuse from df (watchdog checks)

[v6r22p34]

*DMS
FIX: (#4748) FTS3Agent - Rotate FTS3Operations list to fetch all. Fixes #4727

[v6r22p33]

*Core
NEW: (#4710) add loadCRLFromFile to pyGSI implementation of X509CRL

[v6r22p32]

*Core
Change: (#4665) ElasticSearchDB - existing index function is modified to add argument option of document id
NEW: (#4665) ElasticSearchDB - update() function is added.

*Resources
CHANGE: (#4676) ARCComputingElement - reserve the number of cores as defined in the NumberOfProcessors
        configuration parameter
FIX: (#4676) ARCComputingElement - use CEQueueName configuration parameter if defined

[v6r22p31]

*DMS
FIX: (#4646) Print error from dirac-dms-add-file if input LFN list file is missing.

*RMS
FIX: (#4657) RequestDB - fix getRequestCountersWeb error in DIRACOS

[v6r22p30]

*DataManagementSystem
FIX: (#4627) Throw an error if LFN contains '//'

[v6r22p29]

*WorkloadManagementSystem
CHANGE: (#4603) Updated to customize the JobType of user jobs in JobDescription and JobManifest

*DataManagementSystem
CHANGE: (#4618) dirac-dms-remove-catalog-files and dirac-dms-remove-catalog-files use
        Operations/.../DataManagement/AllowUserReplicaManagement to allow users perform
        direct File Catalog operations

[v6r22p28]

*TS
FIX: (#4569) TransformationClient - allow "LFN" condition as a string to be compatible with the service

[v6r22p27]

*Monitoring
CHANGE: (#4543) Allow to retrieve multiple variables from Monitoring DB.
        Add functions to calculate efficiency.

*TS
FIX: (#4550) infinite loop when a file was requested an it was not in the TS
CHANGE: (#4550) show headers in Utilities sub logger (but this is not effective yet)

[v6r22p26]

*Resources
FIX: (#4518) HTCondorCE - added missing multicore option

*Transformation
FIX: (#4523) when getTransformationFiles was called with a large list
     of LFNs, the DB couldn't cope. This fix truncates the list of
     LFNs in chunks such that each call to the DB is fast enough.

[v6r22p25]

*Framework
FIX: (#4503) SystemLoggingDB: reduce too long messages to 255 characters (see also #1780 ?)

*WMS
FIX: (#4503) JobLoggingDB: Limit StatusSource to 32 characters

*TS
CHANGE: (#4503) TransformationDB.Transformations TransformationGroup column increased to 255 characters
        (ALTER TABLE Transformations MODIFY TransformationGroup VARCHAR(255) NOT NULL default 'General';)

*Resources
FIX: (#4511) Moved _prepareRemoteHost in SSHComputingElement

[v6r22p24]

*Core
FIX: (#4477) Try to untar using system tar in case tarfile module is failing

[v6r22p23]

*DMS
CHANGE: (#4472) DM.getFile only checks metadata of files with replicas

[v6r22p22]

*Framework
CHANGE: (#4457) Web portal compilation is done during the DIRAC distribution, it is not
        required to compile during the installation

*RSS
FIX: (#4452) PublisherHandler - fix UnboundLocalError

[v6r22p21]

*Core
FIX: (#4442) If no port is set in the CS for ES assume that the URL points to right location

*RSS
FIX: (#4441) DowntimeCommand - fix typo that was preventing to update expired or deleted
     downtimes from RSS downtime cache.

*ConfigurationSystem
FIX: (#4447) remove logging from inside getConfigurationTree

*MonitoringSystem
FIX: (#4447) add check if MQ is setup for Monitoring
CHANGE: (#4443) Read the IndexPrefix for the CS and use this index prefix when creating ES indices,
        if not given use the name of the setup

[v6r22p20]

*Core
CHANGE: (#4424) SocketInfo.py - DEFAULT_SSL_CIPHERS updated following the issue #4393

*WorkloadManagement
FIX: (#4440) ServerUtils.py - server name in ServerUtils.getPilotAgentsDB()

*Transformation
FIX: (#4434) TaskManager.py - fix bug in finding the settings for Clinics in the hospital

[v6r22p19]

*Framework
CHANGE: (#4415) ComponentInstaller - do not start runsvdir if not needed

*Resources
FIX: (#4414) Enable setting of WaitingToRunningRatio from Global CE Defaults, fixes #4368

*DMS
CHANGE: (#4413) FTS3Agent - change proxy lifetime of FTS3Agent from 2 to 12 hours

[v6r22p18]

*TS
CHANGE: (#4331) TaskManager - give possibility to run jobs for different problematic productions at
        different Hospital sites

[v6r22p17]

CHANGE: Just update the Web version

[v6r22p16]

*Core
CHANGE: remove many calls to gLogger.debug() of low level DB modules (in particular MySQL.py) that may slowdown services

*FrameworkSystem
FIX: PRIVATE_LIMITED_DELEGATION role can download its own proxies

*ResourceStatusSystem
FIX: PublisherHandler: Convert set to list, because set can not be serialized using DEncode.

[v6r22p15]

*Resources
NEW: GFAL2_StorageBase: Disable GRIDFTP SESSION_REUSE by default. It can be enabled via 
     an environment variable export DIRAC_GFAL_GRIDFTP_SESSION_REUSE=True. This export 
     should be added in server bashrc files.

[v6r22p14]

*Framework
FIX: (#4318) NotificationHandler: fix name of initializeHandler function so the 
     handler is properly initialized and the periodicTasks are created
CHANGE: (#4325) InstalledComponentsDB.addInstalledComponents: Instead of creating a new 
        Host entry if only the CPU model changed, update the CPU field in the DBCHANGE: 
        InstalledComponentsDB.addInstalledComponents: Instead of creating a new Host entry 
        if only the CPU model changed, update the CPU field in the DB

*WMS
FIX: (#4329) Fix exception for PilotManager or PilotStatusAgent: itertems -> iteritems

*DMS
FIX: (#4327) avoid introducing inconsistencies in the DB due to the FTS inconsistencies

*Resources
CHANGE: (#4313) increase the SE logging level for plugin errors

*TS
CHANGE: (#4315) DataRecoveryAgent: Tweak information printout for email formatting; 
        clarify use of default values; reduce logging verbosity

[v6r22p13]

*Resources
FIX: (#4299) CREAMComputingElement - possibility to defined CEQueueName to be used in the pilot submission command
CHANGE: (#4297) SingularityCE: Delete workDir at end of job by default.
FIX: (#4297) SingularityCE: Always stop proxy renewal thread at end of job.

*TS
NEW: (#4301) DataRecoveryAgent to perform and apply consistency checks for transformations
NEW: (#4301) dirac-transformation-recover-data : script to manually run consistency checks on 
     individual transformations, for debugging and testing of the DataRecoveryAgent

[v6r22p12]

FIX: fixes from v6r21p16

[v6r22p11]

*Interfaces
FIX: (#4277) Dirac.py - fix error handling in getJobParameters()

[v6r22p10]

*Resources
FIX: (#4271) StorageElement - loadObject of occupancyPlugin is called with the path to OccupancyPlugins

[v6r22p9]

*Core
FIX: (#4269) Workflow - revert changes introduced in #4253

[v6r22p8]

*WMS
FIX: (#4256) handle empty results of getJobParameter in StalledJobAgent

*Resources
NEW: (#4223) Storage - occupancy plugin for WLCG standard accounting JSON
FIX: (#4259) SingularityComputingElement - ensure lcgBundle is installed in container if LCGBundleVersion is set.

[v6r22p7]

*Core
FIX: (#4253) Workflow - accept unicode file path to workflow XML

*WMS
NEW: (#4205) Statistics of Pilot submission is sent to Accounting System by SiteDirector.
FIX: (#4250) use host credentials to query the SandboxMetadataDB for async removal

*Resources
CHANGE: (#4242) DFC SEManagerDB: only acquire the lock if the cache needs to be modified
FIX: (#4251) preamble attribute was missing in SSHBatchComputingElement causing an error 
     in _submitJobHost()

*DMS
FIX: (#4248) SEManager correct order of calls at init

[v6r22p6]

*Core
CHANGE: (#4203) A VO with diracos extension, must be able to install the main diracos from DIRAC repository.

*TS
CHANGE: (#4218) do not set Job type 'hospital'

[v6r22p5]

*WMS
CHANGE: (#4217) Sandbox: Adding OwnerDN and OwnerGroup for DelayedExternalDeletion

*DMS
CHANGE: (#4202) relax permissions on getLFNForGUID

*Resources
FIX: (#4200) re-allow the use of the gsiftp cache in the SE
CHANGE: (#4206) Storage - improved treatment for the case without SpaceToken in SpaceOccupancy

[v6r22p4]

*Core
NEW: (#4181) Allow to install an extension of DIRACOS

*Docs
FIX: (#4187) Create a TransformationAgent Plugin -- more concrete 
     descriptions for adding a plugin to AllowedPlugins

[v6r22p3]

*WMS
CHANGE: (#4175) added function to get the number of Processors, using it in dirac-wms-get-wn-parameters (invoked by the pilots)
CHANGE: (#4175) changed port of PilotManager from 9129 to 9171

*docs
CHANGE: (#4174) update WebApp administrator docs
CHANGE: (#4175) removed mentions of MPIService

[v6r22p2]

*Core
FIX: (#4165) $Id$ keyword must be replaced only at the beginning of the file

*RSS
FIX: (#4169) PublisherHandler fix (UnboundLocalError)

*Docs
NEW: (#4167) /Operations/DataManagement - Added a link to the documentation on "Multi Protocol"

[v6r22p1]

*WMS
NEW: (#4147) added option for specifying a LocalCEType (which by default is "InProcess")

*Interfaces
NEW: (#4146) added setNumberOfProcessors method to Job() API

*Resources
NEW: (#4159) add dav(s) in the protocol lists of GFAL2_HTTPS

*tests
NEW: (#4154) Using variable for location of INSTALL_CFG_FILE (useful for extensions)

[v6r22]

*WorkloadManagementSystem
NEW: (#4045) PilotsHandler service (to interact with PilotAgentsDB)
CHANGE: (#4049) Pilot wrapper for pilot3: download files at runtime
CHANGE: (#4119) removed last bit looking into /Registry/VOMS/ section
CHANGE: (#4119) VOMS2CSAgent: mailFrom option is invalid, use MailFrom instead
FIX: (#4074) fixed PilotManager service name in ConfigTemplate.cfg
FIX: (#4100) use CAs to upload the pilot files to a dedicated web server using requests
FIX: (#4106) fixes for logging messages for Matcher
FIX: (#4106) fixes for logging messages for Optimizers
NEW: (#4136) added DIRACOS option (for SiteDirectors)

*ConfigurationSystem
NEW: (#4053) VOMS2CSSynchronizer/VOMS2CSAgent - enable automatic synchronization of the 
     Suspended user status with the VOMS database
CHANGE: (#4113) VOMS2CSSynchronizer: considering the case when no email is provided by VOMS

*Core
NEW: (#4053) AuthManager - interpret the Suspended user status considering suspended 
     users as anonymous visitors
CHANGE: (#4053) The use of CS.py module is replaced by the use of Registry.py and CSGlobals.py

*Interfaces
CHANGE: (#4098) removed dirac-admin-get-site-protocols.py as it could give potentially wrong results (use dirac-dms-protocol-matrix instead)

*Resources
NEW: (#4142) enable to get SE occupancy from plugin
NEW: (#4142) add occupancy plugin to retrieve the info from BDII
CHANGE: (#4142) GFAL2_SRM2Storage.getOccupancy() calls parent if SpaceToken is not given

*ResourceStatusSystem
CHANGE: clients: using DIRAC.Core.Base.Client as base
CHANGE: (#4098) SiteInspectorAgent runs only on sites with tokenOwner="rs_svc"
CHANGE: (#4098) remove SRM dependencies
CHANGE: (#4136) downtimeCommand will use the GOCServiceType only for SRM SEs
FIX: (#4139) only take the first endpoint for the SpaceOccupancy

*DataManagementSystem
CHANGE: (#4136) Moved methods from ResourceStatusSystem/CSHelpers to DMSHelpers
CHANGE: (#4138) FTS3 is now the default

*docs
NEW: (#4099) Instructions about setting up the DIRAC web server for pilot3
CHANGE: (#4119) added note on MultiProcessor jobs preparation

*test
FIX: (#4119) Not lhcb but dteam (for DIRAC certification)
FIX: (#4139) client_dms.sh not lhcb specific
CHANGE:(#4140) adapt transformation certification tests to dteam VO

[v6r21p16]

*Resources
FIX: (#4292) SSHComputingElement - define X509_USER_PROXY in case of gsissh access

*WMS
FIX: (#4292) SiteDirector - do not use keyword arguments when making setPilotStatus call

[v6r21p15]

*WMS
CHANGE: (#4214) Add an argument to the constructor of SandboxStoreClient for using in scripts 
        that cannot use the DB directly

*DMS
NEW: (#4171) ArchiveFiles Request Operation: to create a tarball out of a list of LFNs
NEW: (#4171) CheckMigration Request Operation to hold the request progress until the attached 
             LFNs are migrated to tape
NEW: (#4171) FCOnlyStorage StorageElement plugin to register LFNs without physical replica to 
             conserve LFN metadata when they are archived, for example
NEW: (#4171) dirac-dms-create-archive-request command to create a request to archive a list of 
             LFNs and remove their physical copies
NEW: (#4171) dirac-dms-create-moving-request command to move LFNs from a to b with optional 
             "CheckMigration" step. as it uses the ReplicateAndRegister operation, transfer via 
             FTS is also possible
FIX: (#4171) FileCatalogClient: add "addFileAncestors" to list of "write functions"

[v6r21p14]

*DMS
FIX: (#4192) dirac-dms-clean-directory correct usage message for list of arguments
FIX: (#4192) dirac-dms-clean-directory now properly prints error messages
FIX: (#4192) dirac-dms-clean-directory will now also clean empty directories
FIX: (#4192) FileCatalog.DirectoryMetadata: prevent error when removeMetadataDirectory is 
     called on empty list of directories, triggered when calling removeDirectory 
     on non-existing directory
FIX: (#4192) FileCatalog.DirectoryTreeBase: prevent maximum recursion depth exception 
     when calling remove directory with illegal path

*Resources
CHANGE: (#4191) Storages: catch specific DPM/Globus error code when creating existing directory

[v6r21p13]

*RSS
FIX: (#4173) only use the hostname of FTS servers in the RSS commands

[v6r21p12]

*WMS
FIX: (#4155) JobDB.getAttributesForJobList: Return S_ERROR if unknown attributes are requested. 
     Instead of potentially returning garbage a clear error message is returned.

[v6r21p11]

*Transformation
FIX: (#4144) fixed a logic bug in counting numberOfTasks in MCExtension which is expected
     to limit the total number of tasks for MC transformations

*Accounting
FIX: (#4151) In AccountingDB.insertRecordThroughQueue fix bad dictionary key "0K"

[v6r21p10]

*Core
FIX: (#4133) dirac-install: correct location for ARC plugins with DIRACOS

*WMS
CHANGE: (#4136) JobStateUpdateHandler - restoring the job status to Running after hearbeat

*Docs
NEW: (#4134) Added /Operations/DataManagement parameters for protocols

[v6r21p9]

*Core
FIX: (#4130) correct symlinks in dirac-deploy

[v6r21p8]

*WMS
CHANGE: (#4111) Better logging in JobWrapper
CHANGE: (#4114) JobScheduling - allow both Tag and Tags option in the job JDL

*DMS
FIX: (#4101) FileManagerBase - use returned ID:LFN dict instead of the LFN list. Fixes the bug in 
             getReplicasByMetadata reported in #4058

*TransformationSystem
FIX: (#4112) TaskManager.py - testing if the request ID is correct was not done properly, test the numerical value

[v6r21p7]

*Core
FIX: (#4076) A certain module like WebAppDIRAC must be checked out from the code repository once.

*Resources
FIX: (#4078) Fix the exception when StorageElement objects are created with a list of plugins

*SMS
NEW: (#4086) StageMonitorAgent: new option StoragePlugins to limit the protocols used to contact storagelements for staged files.

*WMS
FIX: (#4093) better logging from services

*TS
CHANGE: (#4095) ConfigTemplate for RequestTaskAgent now contains all options
CHANGE: (#4096) the Broadcast TransformationPlugin no longer requires a SourceSE to be set. If it is set, the behaviour is unchanged
CHANGE: (#4096) dirac-transformation-replication: change default pluging back to Broadcast (reverts #4066)

*Docs:
CHANGE: (#4095) AdministratorGuide install TS tutorial: added options MonitorFiles and MonitorTasks for TaskAgents

[v6r21p6]

*CS
FIX: (#4064) Fix exception when calling dirac-admin-add-shifter with already existing values

*Core
NEW: (#4065) getIndexInList utility in List.py

*Resources
NEW: (#4065) add a SpaceReservation concept to storages
NEW: (#4065) add a getEndpoint method to StorageBase

*RSS
CHANGE: (#4065) CSHelpers.getStorageElementEndpoint returns the endpoint or non srm protocol
CHANGE: (#4065) add the SpaceReservation to the FreeDiskSpaceCommand result

*TS
FIX: (#4066) The dirac-transformation-replication script will now create valid transformations 
     given only the required arguments. Instead of the 'Broadcast' plugin, the 'Standard' plugin 
     is created if not SourceSE is given. If a value for the plugin argument is given, that will 
     be used.

*docs
CHANGE: (#4069) DIRAC installation procedure is updated taking account DIRACOS
CHANGE: (#4094) Pilots3 options: moved to /Operation/Pilot section

[v6r21p5]

*Core
NEW: (#4046) allow install_site to install DIRACOS
FIX: (#4047) dirac-deploy-scripts uses correct regex to find scripts
NEW: (#4047) dirac-deploy-scripts can use symplink instead of wrapper
CHANGE: (#4051) use debug level for logs in the ProcessPool

*RequestManagementSystem
CHANGE: (#4051) split log messages

*ResourceStatusSystem
FIX: (#4050) fix reporting from EmailAgent
CHANGE: (#4051) split log messages in static and dynamic parts

*Docs
CHANGE: (#4034) Add magic runs to setup DIRAC in example scripts, so they work out of the box.
NEW: (#4046) add a tuto for setting up a basic installation
NEW: (#4046) add a tuto for setting up two Dirac SEs
NEW: (#4046) add a tuto for setting up the DFC
NEW: (#4046) add a tuto for managing identities
NEW: (#4046) add a tuto for setting up the RMS
NEW: (#4046) add a tuto for doing DMS with TS

*ConfigurationSystem
CHANGE: (#4044) dirac-configure: forcing update (override, in fact) of CS list

*WorkloadManagementSystem
FIX: (#4052) SiteDirector - restore the logic of limiting the number of pilots to submit due to the  
             WaitingToRunningRatio option
FIX: (#4052) Matcher - if a pilot presents OwnerGroup parameter in its description, this is interpreted 
             as a pilot requirement to jobs and should not be overriden.
CHANGE: (#4027) Improve scalability of HTCondorCE jobs

*Accounting
CHANGE: (#4033) accounting clients use DIRAC.Core.Base.Client as base

*DataManagementSystem
FIX: (#4042) add exit handler for stored procedure
FIX: (#4048) correct the header of the CSV file generated by dirac-dms-protocol-matrix

*TransformationSystem
FIX: (#4038) TransformationCleaningAgent cancels the Request instead of removing them

*Resources
CHANGE: (#4048) SE: give preference to native plugins when generating third party URLS

[v6r21p4]

WorkloadManagementSystem
CHANGE: (#4008) Modification of utility function PilotCStoJSONSynchronizer. The modification 
        allows to add information to created json file about the DNs fields of users belonging 
        to 'lhcb_pilot' group. This information is needed for the second level authorization 
        used in the Pilot Logger architecture. Also, some basic unit tests are added.

*Docs
CHANGE: (#4028) update instructions to install and setup runit

*TransformationSystem
FIX: (#4022) when a site was requested inside the job workflow description, and BulkSubmission was used, such site was not considered.

*Resources
FIX: (#4006) Resources/MessageQueue: add a dedicated listener ReconnectListener

[v6r21p3]

*Core
FIX: (#4005) getDiracModules is removed, class member is used instead.
FIX: (#4013) Use getCAsLocation in order to avoid non-exist os.environ['X509_CERT_DIR']

*ConfigurationSystem
FIX: (#4004) BDII2CSAgent: fix for CEs with incomplete BDII info

*WorkloadManagementSystem
NEW: (#4016) JobAgent - added possibility to try out several CE descriptions when 
             getting jobs in one cycle
NEW: (#4016) Matcher - MultiProcessor tag is added to the resource description if appropriate
NEW: (#4016) JobScheduling - MultiProcessor tag is added to the job description if it 
             specifies multiple processor requirements
FIX: (#4018) JobMonitoring.getJobParameter cast to int
NEW: (#4019) added WMSAdministratorClient module, and using it throughout the code

*Resources/MessageQueue
CHANGE: (#4007) change the way of defining identifier  format for MQ resources: 
        accepted values are  'Topics' or 'Queues'.

*DataManagementSystem
CHANGE: (#4017) DIP handler internally uses bytes instead of MB
NEW: (#4010) add dirac-dms-protocol-matrix script
CHANGE: (#4010) remove dirac-dms-add-files script

*Resources
NEW: (#4016) PoolComputingElement - getDescription returns a list of descriptions 
             with different requirements to jobs to be matched
CHANGE: (#4017) Standardize sizes returned by StoragePlugins in Bytes
CHANGE: (#4011) MQ: randomzied the broker list when putting message

[v6r21p2]

*Core
CHANGE: (#3992) dirac-install does not define REQUESTS_CA_BUNDLE in the bashrc anymore
NEW: (#3998) dirac-install if DIRACOS already installed and DIRACOS is not requested, 
             it will force to install it
CHANGE: (#3992) specify the ca location when calling requests
CHANGE: (#3991) MySQL class prints only debug logs
FIX: (#4003) dirac-install - if the DIRACOS version is not given then use the proper 
             release version

*WorkloadManagementSystem
CHANGE: (#3992) specify the ca location when calling requests
FIX: (#4002) Local protocols are retrieved as a list in InputDataResolution

*Interfaces
FIX: (#4000) Dirac.py - bug fixed: return value of getJobParameters changed that
     should be taken into account by the clients

[v6r21p1]

*WorkloadManagementSystem
CHANGE: (#3989) JobDB.py - do not add default SubmitPool parameter to a job description
FIX: (#3989) dirac-admin-get-site-mask - show only sites in Active state

*DataManagementSystem
CHANGE: (#3985) FTS3DB: getActiveJobs, those jobs are now selected that have been monitored the longest time ago. Ensure better cycling through FTS Jobs
FIX: (#3987) check missing file with another string

[v6r21]

*Core
NEW: (#3921) DictCache - allow threadLocal cache
FIX: (#3936) DictCache - Fix exception upon delete
FIX: (#3922) allow Script.py to accommodate specific test calls with pytest
CHANGE: (#3940) dirac-install - instrument to support DiracOS
FIX: (#3945) set DIRACOS environment variable before souring diracosrc
CHANGE: (#3949) Removed unattended dirac-install-client.py
CHANGE: (#3950) File.py - do not follow links when getting files list or size 
        in directory via getGlobbedFiles and getGlobbedTotalSize
CHANGE: (#3969) Use EOS for installing DIRAC software        

*FrameworkSystem
FIX: (#3968) removed the old logging

*ResourceStatusSystem
FIX: (#3921) fix logic of the RSSCache leading in expired keys

*Accounting
CHANGE: (#3933) Change the columns size of the FinalMinorStatus

*WorkloadManagementSystem
CHANGE: (#3923) Clean PYTHONPATH from *rc when installing DIRAC from the pilot
NEW: (#3941) JobDB: getJobParameters work also with list on job IDs
CHANGE: (#3941) JobCleaningAgent queries for job parameters in bulk
CHANGE: (#3941) Optimizers only set optimizers parameters (backported from v7r0)
CHANGE: (#3970) streamlining code in OptimizerModule. Also pep8 formatting (ignore white spaces for reviewing)
FIX: (#3976) fixed Banned Sites matching in TaskQueueDB
FIX: (#3970) when an optimizer agent was instantiating JobDB (via the base class) and the machine 
     was overloaded, the connection to the DB failed but this was not noticed and the agent was 
     not working until restarted after max cycles. Now testing JobDB  is valid in OptimizerModule 
     base class and exit if not valid.

*TransformationSystem
CHANGE: (#3946) Remove directory listing from ValidateOutputDataAgent
CHANGE: (#3946) Remove directory listing from TransformationCleaningAgent
FIX: (#3967) TransformationCleaningAgent: don't return error if log directory does not exist

*Interfaces
CHANGE: (#3947) removed old methods going through old RMS
CHANGE: (#3960) Dirac.py - getLFNMetadata returns result for both file and directory LFNs
FIX: (#3966) Dirac: replace the use of deprecated function status by getJobStatus

*DataManagementSystem
FIX: (#3922) Fixes FTS3 duplicate transfers
FIX: (#3982) respect the source limitation when picking source for an FTS transfer

*MonitoringSystem
CHANGE: (#3956) Change the bucket size from week to day.

*Resources
CHANGE: (#3933) When crating a consumer or producer then the error message must be 
        handled by the caller.
CHANGE: (#3937) MessageQueue log backends is now set to VERBOSE instead of DEBUG        
NEW: (#3943) SSHComputingElement - added Preamble option to define a command to be 
     executed right before the batch system job submission command
NEW: (#3953) Added the possibility to add filters to log backends to refine the 
     output shown/stored
NEW: (#3953) Resources.LogFilters.ModuleFilter: Filter that allows one to set the 
     LogLevel for individual modules
NEW: (#3953) Resources.LogFilter.PatternFilter: Filter to select or reject log 
     output based on words
FIX: (#3959) PoolComputingElement - bug fix: initialize process pool if not yet 
     done in getCEStatus()     

*test
CHANGE: (#3948) integration tests run with unittest now exit with exit code != 0 if failed

*docs
NEW: (#3974) Added HowTo section to the User Guide

[v6r20p28]

*WorkloadManagementSystem
FIX: (#4092) pilotTools - Ensure maxNumberOfProcessors is an int

[v6r20p27]

*WMS
FIX: (#4020) SiteDirector - do not use keywords in addPilotTQReference/setPilotStatus calls

[v6r20p26]

*WorkloadManagementSystem
FIX: (#3932) MutiProcessorSiteDirector: get platform is checkPLatform flag is true

*DataManagementSystem
FIX: (#3928) `FileCatalogClient` now properly forwards function docstrings through 
     `checkCatalogArguments` decorator, fixes #3927
CHANGE: (#3928) `Resources.Catalog.Utilities`: use functool_wraps in `checkCatalogArguments`

*TransformationSystem
CHANGE: (#3934) make the recursive removal of the log directory explicit in the TransformationCleaningAgent

[v6r20p25]

*Core
FIX: (#3909) DISET - always close the socket even in case of exception

*FrameworkSystem
FIX: (#3913) NotificationHandler - bugfixed: changed SMTPServer to SMTP
FIX: (#3914) add extjs6 support to the web compiler

*docs
NEW: (#3910) Added documentation on MultiProcessor jobs

*WorkloadManagementSystem
FIX: (#3910) TaskQueueDB - fixed strict matching with tags, plus extended the integration test

*DataManagementSystem
CHANGE: (#3917) FTS3: speedup by using subqueries for the Jobs table

*TransformationSystem
CHANGE: (#3916) use SE.isSameSE() method

*Resources
NEW: (#3916) Add isSameSE method to StorageElement which works for all protocols

[v6r20p24]

*WorkloadManagementSystem
FIX: (#3904) SiteDirector fixed case with TQs for 'ANY' site

[v6r20p23]

*TransformationSystem
NEW: (#3903)  do not remove archive SEs when looking at closerSE

*CORE
NEW: (#3902) When the environment variable DIRAC_DEPRECATED_FAIL is set to a non-empty value, 
     the use of deprecated functions will raise a NotImplementError exception

*ConfigurationSystem
FIX: (#3903) ServiceInterface - fix exception when removing dead slave

*FrameworkSystem
FIX: (#3901) NotificationClient - bug fix

[v6r20p22]

*Core
FIX: (#3897) ObjectLoader returns DErrno code
FIX: (#3895) more debug messages in BaseClient

*ResourceStatusSystem
FIX: (#3895) fixed bug in dirac-rss-set-token script

*WorkloadManagementSystem
FIX: (#3897) SiteDirector: using checkPlatform flag everwhere needed
CHANGE: (#3894) Using JobStateUpdateClient instead of RPCClient to it
CHANGE: (#3894) Using JobManagerClient instead of RPCClient to it

[v6r20p20]

*Core
CHANGE: (#3885) Script.parseCommandLine: the called script is not necessarily the first in sys.argv

*ConfigurationSystem
CHANGE: (#3887) /Client/Helpers/Registry.py: Added search dirac user for ID and CA

*MonitoringSystem
FIX: (#3888) mqProducer field in MonitoringReporter can be set to None, and the comparison was broken. 
     It is fixed. Also some additional checks are added.

*WorkloadManagementSystem
CHANGE: (#3889) removed confusing Job parameter LocalBatchID
CHANGE: (#3854) TQ matching (TaskQueueDB.py): when "ANY" is specified, don't exclude task queues 
        (fix with "Platforms" matching in mind)
CHANGE: (#3854) SiteDirector: split method getPlatforms, for extension purposes

*DataManagementSystem
FIX: (#3884) restore correct default value for the SEPrefix in the FileCatalogClient
FIX: (#3886) FTS3: remove the hardcoded srm protocol for registration
FIX: (#3886) FTS3: return an empty spacetoken if SRM is not available

*TransformationSystem
CHANGE: (#3891) ReplicationTransformation.createDataTransformation: returns S_OK with the 
        transformation object when it was successfully added, instead of S_OK(None)

*Resources
NEW: (#3886) SE - return a standard error in case the requested protocol is not available

[v6r20p18]

*DataManagementSystem
CHANGE: (#3882) script for allow/ban SEs now accepting -a/--All switch, for allo status types

*Core
FIX: (#3882) ClassAdLight - fix to avoid returning a list with empty string

*Resources
FIX: (#3882) Add site name configuration for the dirac installation inside singularity CE

*test
FIX: (#3882) fully activating RSS in Jenkins tests

[v6r20p17]

*Core
CHANGE: (#3874) dirac-create-distribution-tarball - add tests directory to the tar file and fix pylint warnings.
FIX: (#3876) Add function "discoverInterfaces" again which is still needed for VMDIRAC

*ConfigurationSystem
CHANGE: (#3875) Resources - allow to pass a list of platforms to getDIRACPlatform()

*WorkloadManagement
CHANGE: (#3867) SandboxStoreClient - Returning file location in output of getOutputSandbox
CHANGE: (#3875) JobDB - allow to define a list of Platforms in a job description JDL

*ResourceStatusSystem
CHANGE: (#3863) deprecated CSHelpers.getSites() function

*Interfaces
NEW: (#3872) Add protocol option to dirac-dms-lfn-accessURL
CHANGE: (#3864) marked deprecated some API functions (perfect replace exists already, as specified)

*Resources
FIX: (#3868) GFAL2_SRM2Storage: only set SPACETOKENDESC when SpaceToken is not an empty string

*Test
CHANGE: (#3863) Enable RSS in Jenkins

*DataManagementSystem
FIX: (#3859) FTS3: resubmit files in status Canceled on the FTS server
NEW: (#3871) FTS submissions can use any third party protocol
NEW: (#3871) Storage plugin for Echo (gsiftp+root)
FIX: (#3871) replace deprecated calls to the gfal2 API
NEW: (#3871) Generic implementation for retrieving space occupancy on storage

*TransformationSystem
FIX: (#3865) fixed submission of parametric jobs with InputData from WorkflowTask
FIX: (#3865) better logging for parametric jobs submission

*StorageManagamentSystem
FIX: (#3868) Fix StageRequestAgent failures for SEs without a SpaceToken

*RequestManagementSystem
FIX: (#3861) tests do not re-use File objects

[v6r20p16]

*WorkloadManagementSystem
CHANGE: (#3850) the platform discovery can be VO-specific.

*Interfaces
CHANGE: (#3856) setParameterSequence always return S_OK/S_ERROR

*TransformationSystem
FIX: (#3856) check for return value on Job interface and handle it

*ResourceStatusSystem
FIX: (#3852) site may not have any SE

[v6r20p15]

*Interface
FIX: (#3843) Fix the sandbox download, returning the inMemory default.

*WorkloadManagementSystem
FIX: (#3845) late creation on RPC in JobMonitoringClient and PilotsLoggingClient

*DataManagementSystem
FIX: (#3839) Update obsolete dirac-rms-show-request command in user message displayed when running dirac-dms-replicate-and-register-request

*FrameworkSystem
FIX: (#3845) added setServer for NotificationClient

*Docs
NEW: (#3847) Added some info on parametric jobs

[v6r20p14]

CHANGE: (#3826) emacs backup file pattern added to .gitignore

*MonitoringSystem
CHANGE: (#3827) The default name of the Message Queue can be changed

*Core
FIX: (#3832) VOMSService.py: better logging and error prevention

*ConfigurationSystem
FIX: (#3837) Corrected configuration location for Pilot 3 files synchronization

*FrameworkSystem
FIX: (#3830) InstalledComponentDB.__filterFields: fix error in "Component History Web App" when filter values are unicode

*Interface
CHANGE: (#3836) Dirac.py API - make the unpacking of downloaded sandboxes optional

*Accounting
CHANGE: (#3831) ReportGenerator: Authenticated users without JOB_SHARING will now only get plots showing their own jobs, solves #3776

*ResourceStatusSystem
FIX: (#3833) Documentation update
CHANGE: (#3838) For some info, use DMSHelper instead of CSHelper for better precision

*RequestManagementSystem
FIX: (#3829) catch more exception in the ReqClient when trying to display the associated FTS jobs

[v6r20p13]

*FrameworkSystem

FIX: (#3822) obsolete parameter maxQueueSize in UserProfileDB initialization removed

*WorkloadManagementSystem

FIX: (#3824) Added Parameter "Queue" to methods invoked on batch systems by LocalComputingElement
FIX: (#3818) Testing parametric jobs locally now should also work for parametric input data
NEW: (#3818) Parameters from Parametric jobs are also replaced for ModuleParameters, 
             and not only for common workflow parameters

*DataManagementSystem

FIX: (#3825) FileCatalogCLI: print error message when removeReplica encounters weird return value
FIX: (#3819) ReplicateAndRegister: fix a problem when transferring files to multiple storage 
             elements, if more than one attempt was needed the transfer to all SEs was not always 
             happening.
CHANGE: (#3821) FTS3Agent: set pool_size of the FTS3DB

*TransformationSystem

FIX: (#3820) Fix exception in TransformationCleaningAgent: "'str' object not callable"

*ConfigurationSystem

FIX: (#3816) The VOMS2CSAgent was not sending notification emails when the DetailedReport 
             option was set to False, it will now send emails again when things change for a VO.
CHANGE: (#3816) VOMS2CSAgent: Users to be checked for deletion are now printed sorted and line 
                by line
NEW: (#3817) dirac-admin-check-config-options script to compare options and values between 
             the current Configuration and the ConfigTemplates. Allows one to find wrong or 
             missing option names or just see the difference between the current settings and 
             the default values.

[v6r20p12]

*Core
FIX: (#3807) Glue2 will return a constant 2500 for the SI00 queue parameter, 
     any value is needed so that the SiteDirector does not ignore the queue, fixes #3790

*ConfigurationSystem
FIX: (#3797) VOMS2CSAgent: return error when VO is not set (instead of exception)
FIX: (#3797) BDII2CSAgent: Fix for GLUE2URLs option in ConfigTemplate (Lower case S at the end)

*DataManagementSystem
FIX: (#3814) SEManager - adapt to the new meaning of the SE plugin section name
FIX: (#3814) SEManager - return also VO specific prefixes for the getReplicas() and similar calls
FIX: (#3814) FileCatalogClient - take into account VO specific prefixes when constructing PFNs on the fly

*TransformationSystem
FIX: (#3812) checking return value of jobManagerClient.getMaxParametricJobs() call

[v6r20p11]

*Core
FIX: (#3805) ElasticSearchDB - fix a typo (itertems -> iteritems())

[v6r20p10]

*Core
NEW: (#3801) ElasticSearchDB - add method which allows for deletion by query
NEW: (#3792) added breakDictionaryIntoChunks utility

*WorkloadManagementSystem
FIX: (#3796) Removed legacy "SystemConfig" and "LHCbPlatform" checks
FIX: (#3803) bug fix: missing loop on pRef in SiteDirector
NEW: (#3792) JobManager exposes a call to get the maxParametricJobs

*TransformationSystem
NEW: (#3804) new option for dirac-transformation-replication scrip `--GroupName/-R`
FIX: (#3804) The TransformationGroup is now properly set for transformation created with dirac-transformation-replication, previously a transformation parameter Group was created instead.
FIX: (#3792) Adding JobType as parameter to parametric jobs
FIX: (#3792) WorkflowTaskAgent is submitting a chunk of tasks not exceeding the MaxParametricJobs accepted by JobManager

[v6r20p9]

*Core
FIX: (#3794) Fix executeWithUserProxy when called with proxyUserDN, 
     fixes exception in WMSAdministrator getPilotLoggingInfo and TransformationCleaningAgent

*DataManagementSystem
CHANGE: (#3793) reuse of the ThreadPool in the FTS3Agent in order to optimize the Context use

*WorkloadManagementSystem
FIX: (#3787) Better and simpler code and test for SiteDirector 
FIX: (#3791) Fix exception in TaskQueueDB.getActiveTaskQueues, triggered 
             by dirac-admin-show-task-queues

[v6r20p8]

*ResourceStatusSystem
FIX: (#3782) try/except for OperationalError for sqlite (EmailAction)

*Core
FIX: (#3785) Adjust voms-proxy-init timeouts
NEW: (#3773) New Core.Utilities.Proxy.UserProxy class to be used as a contextManager
FIX: (#3773) Fix race condition in Core.Utilities.Proxy.executeWithUserProxy, 
     the $X509_USER_PROXY environment variable from one thread could leak to another, fixes #3764


*ConfigurationSystem
NEW: (#3784) Bdii2CSAgent: New option **SelectedSites**, if any sites are set, only those will 
     be updated
NEW: (#3788) for CS/Registry section: added possibility to define a QuarantineGroup per VO

*WorkloadManagementSystem

FIX: (#3786) StalledJobAgent: fix "Proxy not found" error when sending kill command to stalled job, 
     fixes #3783
FIX: (#3773) The solution for bug #3764 fixes a problem with the JobScheduling executor, where 
     files could end up in the checking state with the error "Couldn't get storage metadata 
     of some files"
FIX: (#3779) Add setting of X509_USER_PROXY in pilot wrapper script, 
which is needed to establish pilot env in work nodes of Cluster sites.

*DataManagementSystem
FIX: (#3778) Added template for RegisterReplica
FIX: (#3772) add a protection against race condition between RMS and FTS3
FIX: (#3774) Fix FTS3 multi-VO support by setting VO name in SE constructor.

*TransformationSystem
FIX: (#3789) better tests for TS agents

*StorageManagamentSystem
FIX: (#3773) Fix setting of the user proxy for StorageElement.getFileMetadata calls, fixes #3764

[v6r20p7]

*Core
FIX: (#3768) The Glue2 parsing handles some common issues more gracefully:
     handle cases where the execution environment just does not exist, use sensible;
     dummy values in this case (many sites);
     handle multiple execution environments at a single computing share (i.e., CERN);
     handle multiple execution environments with the same ID (e.g., SARA)
     
CHANGE: (#3768) some print outs are prefixed with "SCHEMA PROBLEM", which seem to point to problems in the published information, i.e. keys pointing to non-existent entries, or non-unique IDs

*Tests
NEW: (#3769) allow to install DIRACOS if DIRACOSVER env variable is specified

*ResourceStatusSystem
CHANGE: (#3767) Added a post-processing function in InfoGetter, for handling special case of FreeDisk policies

*WorkloadManagementSystem
FIX: (#3767) corrected inconsistent option name for pilotFileServer CS option

*TransformationSystem
CHANGE: (#3766) TransformationCleaningAgent can now run without a shifterProxy, it uses 
        the author of the transformation for the cleanup actions instead.
CHANGE: (#3766) TransformationCleaningAgent: the default value for shifterProxy was removed
FIX: (#3766) TaskManagerAgent: RequestTasks/WorkflowTasks: value for useCertficates to `False` 
     instead of `None`. Fixes the broken submission when using a shifterProxy for the TaskManagerAgents

[v6r20p6]

*Tests
CHANGE: (#3757) generate self signed certificate TLS compliant

*Interfaces
FIX: (#3754) classmethods should not have self! (Dirac.py)

*WorkloadManagementSystem
FIX: (#3755) JobManager - bug fix in __deleteJob resulting in exceptions

*DataManagementSystem
NEW: (#3736) FTS3 add kicking of stuck jobs
FIX: (#3736) FTS3 update files in sequence to avoid mysql deadlock
CHANGE: (#3736) Canceled is not a final state for FTS3 Files
CHANGE: (#3736) FTS3Operations are finalized if the Request is in a final state (instead of Scheduled)
FIX: (#3724) change the ps_delete_files and ps_delete_replicas_from_file_ids to not lock on MySQL 5.7

*TransformationSystem
CHANGE: (#3758) re-written a large test as pytest (much less verbosity, plan to extend it)
FIX: (#3758) added BulkSubmission option in documentation for WorkflowTaskAgent

*RequestManagementSystem
FIX: (#3759) dirac-rms-request: silence a warning, when not using the old FTS Services

*ResourceStatusSystem
FIX: (#3753) - style changes

[v6r20p5]

*Docs

FIX: (#3747) fix many warnings
FIX: (#3735) GetReleaseNotes.py no longer depends on curl, but the python requests packe
FIX: (#3740) Fix fake environments for sqlalchemy.ext import, some code documentation pages were not build, e.g. FTS3Agent
NEW: (#3762) Add --repo option, e.g. --repo DiracGrid/DiracOS, or just --repo DiracOS, fixes DIRACGrid/DIRACOS#30

*TransformationSystem

FIX: (#3726) If the result can not be evaluated, it can be converted to list
FIX: (#3723) TaskManagerAgentBase - add option ShifterCredentials to set the credentials to 
     use for all submissions, this is single VO only
FIX: (#3723) WorkflowTasks/RequestTasks: pass ownerDN and ownerGroup parameter to all the submission 
     clients if using shifterProxy ownerDN and ownerGroup are None thus reproducing the original behaviour
FIX: (#3723) TaskManagerAgentBase - refactor adding operations for transformation to separate function to 
     ensure presence of Owner/DN/Group in dict entries RequestTaskAgent no longer sets shifterProxy by default.

*Resources

CHANGE: (#3745) Add the deprecated decorator to native XROOT plugin

[v6r20p4]

*DMS
FIX: (#3727) use proxy location in the SECache

*RMS
FIX: (#3727) use downloadVOMSProxyToFile in RequestTask

*TS
FIX: (#3720) TaskManager - pass output data arguments as lists rather 
     than strings to the parametric job description

Docs:
FIX: (#3725) AdministratorGuide TransformationSystem spell check and added a few 
     phrases, notably for bulk submission working in v6r20p3

[v6r20p3]

*Framework
FIX: SystemAdministrator - Get the correct cpu usage data for each component

*TS
NEW: new command dirac-transformation-replication to create replication transformation to copy files from some SEs to other SEs, resolves #3700

*RMS
FIX: fix integration tests to work with privileged and non privileged proxies

*RSS
FIX: Fix for downtime publisher: wrong column names. Avoiding dates (not reflected in web app)

[v6r20p2]

*Core

CHANGE: (#3713) Fixes the infamous "invalid action proposal" by speeding up the handshake and not looking up the user/group in the baseStub

*RequestManagementSystem
CHANGE: (#3713) FowardDISET uses the owner/group of Request to execute the stub
CHANGE: (#3713) owner/group of the Requests are evaluated/authorized on the server side
CHANGE: (#3713) LimitedDelegation or FullDelegation are required to set requests on behalf of others -> pilot user and hosts should must them (which should already be the case)

*docs

NEW: (#3699) documentation on Workflow
CHANGE: (#3699) update on documentation for integration tests

*ConfigurationSystem

CHANGE: (#3699) for pilotCS2JSONSynchronizer: if pilotFileServer is not set, still print out the content

*WorkloadManagementSystem

CHANGE: (#3693) introduce options for sites to choose usage of Singularity

*TransformationSystem

FIX: (#3706) TaskManger with bulksubmission might have occasional exception, depending on order of entries in a dictionary
FIX: (#3709) TaskManager - fix the generated JobName to be of the form ProdID_TaskID
FIX: (#3709) TaskManager - check the JOB_ID and PRODUCTION_ID parameters are defined in the workflow

*Interfaces

FIX: (#3709) Job API - do not merge workflow non-JDL parameters with the sequence parameters of the same name

[v6r20p1]

*WorkloadManagementSystem

FIX: (#3697) Ensure retrieveTaskQueues doesn't return anything when given an empty list of TQ IDs.
FIX: (#3698) Call optimizer fast-path for non-bulk jobs

[v6r20]

*Core
NEW: MJF utility added, providing a general interface to Machine/Job Features values.
NEW: DEncode - added unit tests
NEW: JEncode for json based serialization
NEW: Add conditional printout of the traceback when serializing/deserializing non json compatible
     object in DEncode (enabled with DIRAC_DEBUG_DENCODE_CALLSTACK environment variable)
NEW: File.py - utility to convert file sizes between different unit
NEW: new flag in dirac-install script to install DIRAC-OS on demand
CHANGE: Removed deprecated option "ExtraModules" (dirac-configure, dirac-install scripts)
CHANGE: dirac-deploy-scripts, dirac-install - allow command modules with underscores in 
        their names in order for better support for the code checking tools
CHANGE: dirac-distribution and related scripts - compile web code while release
        generation
CHANGE: dirac-external-requirements - reimplemented to use preinstalled pip command rather than
the pip python API
FIX: dirac-distribution - fixed wrong indentation  
NEW: new command name for voms proxy
FIX: dirac-install default behaviour preserved even with diracos options
New: Add additional check in MJF utility to look for a shutdown file located at '/var/run/shutdown_time'
FIX: The hardcoded rule was not taken into account when the query was coming from the web server
CHANGE: VOMSService - reimplemented using VOMS REST interface
FIX: MJF utility won't throw exceptions when MJF is not fully deployed at a site

*Framework
NEW: WebAppCompiler methods is implemented, which is used to compile the web framework
NEW: add JsonFormatter for logs
NEW: add default configuration to CS: only TrustedHost can upload file
CHANGE: ComponentInstaller - remove the old web portal configuration data used during the installation
CHANGE: MessageQueue log handler uses JsonFormatter

*Monitoring
CHANGE: fixes for testing in Jenkins with locally-deployed ElasticSearch
FIX: fixes in the query results interpretation

*Configuration
FIX: ConfigurationHandler, PilotCStoJSONSynchronizer - fixes for enabling pilotCStoJSONSynchronizer, and doc
NEW: dirac-admin-voms-sync - command line for VOMS to CS synchronization
NEW: VOMS2CSSynchronizer - new class encapsulating VOMS to CS synchronization
CHANGE: VOMS2CSAgent - reimplemented to use VOMS2CSSynchronizer

*WorkloadManagementSystem
NEW: StopSigRegex, StopSigStartSeconds, StopSigFinishSeconds, StopSigNumber added to JDL, which cause Watchdog to send a signal StopSigNumber to payload processes matching StopSigRegex when there are less than StopSigFinishSeconds of wall clock remaining according to MJF.
NEW: PilotLoggingDB, Service and Client for handling extended pilot logging
NEW: added a new synchronizer for Pilot3: sync of subset of CS info to JSON file, 
     and sync of pilot3 files
NEW: dirac-admin-get-pilotslogging script for viewing PilotsLogging
NEW: Bulk job submission with protection of the operation transaction
NEW: WMSHistoryCorrector and MonitoringHistoryCorrector classes inheriting from a common BaseHistoryCorrector class
CHANGE: SiteDirector - refactored Site Director for better extensibility
CHANGE: dirac-wms-cpu-normalization uses the abstracted DB12 benchmark script used by the HEPiX Benchmarking Working Group, and the new MJF utility to obtain values from the system and to save them into the DIRAC LocalSite configuration.
CHANGE: Removed TaskQueueDirector and the other old style (WMS) *PilotDirector
CHANGE: TaskQueueDB - removed PilotsRequirements table
CHANGE: TaskQueueDB - added FOREIGN KEYS 
CHANGE: Removed gLite pilot related WMS code
FIX: always initialize gPilotAgentsDB object
FIX: JobManager - Added some debug message when deleting jobs
FIX: Job.py - fixing finding XML file
NEW: SiteDirector - added flag for sending pilot3 files
CHANGE: SiteDirector - changed the way we create the pilotWrapper (better extensibility)
NEW: SiteDirector - added possibility for deploying environment variables in the pilot wrapper

*Workflow
CHANGE: Script.py: created _exitWithError method for extension possibilities

*TS
FIX: TranformationCleaningAgent - just few simplifications 

*DMS
NEW: FTS3Agent working only with the FTS3 service to replace the existing one
NEW: FTS3Utilities - use correct FTS Server Selection Policy
NEW: StorageElement service - getFreeDiskSpace() and getTotalDiskSpace() take into account 
     MAX_STORAGE_SIZE parameter value
CHANGE: Adding vo name argument for StorageElement   
CHANGE: Fixing rss to fetch fts3 server status
NEW: Add a feature to the DFC LHCbManager to dump the content of an SE as a CSV file
FIX: FTS3DB: sqlalchemy filter statements with "is None" do not work and result in no lines being selected
NEW: FTS3Agent and FTS3DB: add functionality to kick stuck requests and delete old requests
NEW: FTS3Agent - add accounting report

*RMS
FIX: Really exit the RequestExecutingAgent when the result queue is buggy

*RSS
CHANGE: Using StorageElement.getOccupancy()
FIX: Initialize RPC to WMSAdministrator only once
FIX: Using MB as default for the size
FIX: flagged some commands that for the moment are unusable
FIX: fixed documentation of how to develop commands

*Resources
NEW: New SingularityComputingElement to submit jobs to a Singularity container
NEW: Added StorageElement.getOccupancy() method for DIP and GFAL2_SMR2 SE types
CHANGE: enable Stomp logging only if DIRAC_DEBUG_STOMP environment variable is set to any value

*Interfaces
CHANGE: Dirac.py - saving output of jobs run with 'runLocal' when they fail (for DEBUG purposes)

*Docs
CHANGE: WebApp release procedure
FIX: Update of the FTS3 docs

*Tests
FIX: add MonitoringDB to the configuration
FIX: Installing elasticSeach locally in Jenkins, with ComponentInstaller support.

[v6r19p25]

*TransformationSystem
FIX: (#3742) TransformationDB - when adding files to transformations with a multi-threaded agent, 
     it might happen that 2 threads are adding the same file at the same time. The LFN was not 
     unique in the DataFiles table, which was a mistake... This fix assumes the LFN is unique, 
     i.e. if not the table had been cleaned and the table updated to be unique.

[v6r19p24]

*WMS
FIX: (#3739) pilotTools - added --tag and --requiredTag options
FIX: (#3739) pilotCommands - make NumberOfProcessors = 1 if nowhere defined (default)

*Resources
FIX: (#3739) CREAMComputingElement - possibility to defined CEQueueName to be used in the pilot submission command

[v6r19p23]

*TS
FIX: (#3734) catch correct exception for ast.literal_eval

[v6r19p22]

*Core
CHANGE: Backport from v6r20 - fixes the infamous "invalid action proposal" by speeding up 
        the handshake and not looking up the user/group in the baseStub

RMS:
CHANGE: Backport from v6r20 - FowardDISET uses the owner/group of Request to execute the stub
CHANGE: Backport from v6r20 - owner/group of the Requests are evaluated/authorized on the server side
CHANGE: Backport from v6r20 - LimitedDelegation or FullDelegation are required to set requests on behalf 
        of others -> pilot user and hosts should must them (which should already be the case)

*API
NEW: Dirac.py - running jobs locally now also works for parametric jobs. Only the first sequence will be run
FIX: Dirac.py - running jobs locally will now properly work with LFNs in the inputSanbdox

*DMS
FIX: DMSHelpers - in getLocalSiteForSE() return None as LocalSite if an SE is at no site

[v6r19p21]

*Configuration
FIX: Bdii2CSAgent - make the GLUE2 information gathering less verbose; Silently ignore StorageShares

*Test
CHANGE: backported some of the CI tools from the integration branch 

[v6r19p20]

*StorageManagement
FIX: StorageManagementDB - fixed buggy group by with MySQL 5.7

[v6r19p19]

*Configuration

NEW: BDII2CSAgent - new options: GLUE2URLs, if set this is queried in addition to the other BDII;
    GLUE2Only to turn off looking on the old schema, if true only the main BDII URL is queried;
    Host to set the BDII host to search

NEW: dirac-admin-add-resources new option G/glue2 , enable looking at GLUE2 Schema, 
     H/host to set the host URL to something else

[v6r19p18]

*Configuration
CHANGE: Better logging of the Configuration file write exception

*RSS
FIX: SummarizeLogsAgent - fix the case when no previous history

[v6r19p17]

*Framework
FIX: ProxyManager - if an extension has a ProxyDB, use it

*RSS
FIX: CSHelpers.py minor fixes

[v6r19p16]

*WMS
FIX: pilotCommands - cast maxNumOfProcs to an int.
CHANGE: pilotTools - change maxNumOfProcs short option from -P to -m.

[v6r19p15]

*Framework
NEW: ProxyDB - allow FROM address to be set for proxy expiry e-mails

*DMS
CHANGE: FTSJob - FailedSize is now BIGINT in FTSJob
CHANGE: FTSJob - increase the bringonline time

*WMS
FIX: SiteDirector won't set CPUTime of the pilot
FIX: convert MaxRAM inside the pilots to int

*RSS
FIX: SummarizeLogsAgent: comparison bug fix
FIX: Fixed sites synchronizer

[v6r19p14]

*WMS
NEW: pilotCommands/Tools - added possibility to specify a maxNumberOfProcessors parameter for pilots
CHANGE: MultiProcessorSiteDirector - allow kwargs to SiteDirector getExecutable & _getPilotOptions functions

*RMS
FIX: Fix a bug in ReplicateAndRegister Operation preventing files having failed once to be retried

*DMS
FIX: FileCatalogWithFkAndPsDB.sql - Fixes for the DFC to be compatible with strict group by mode 
     (https://dev.mysql.com/doc/refman/5.7/en/sql-mode.html#sqlmode_only_full_group_by)

*docs
CHANGE: added little documentation for lcgBundles

[v6r19p13]

*WMS
FIX: JobWrapper - added a debug message
FIX: Allow non-processor related tags to match TQ in MultiProcessorSiteDirector.

*Test
CHANGE: improve Gfal2 integration tests by checking the metadata

[v6r19p12]

*Core
CHANGE: QualityMapGraph - change the color map of the Quality plots

*Framework
FIX: Logging - remove the space after log messages if no variable message is printed, fixes #3587

*MonitoringSystem
CHANGE: ElasticSearch 6 does not support multiple types, only one type is created instead.

*RSS
FIX: GOCDBClient - encode in utf-8, update goc db web api URL
FIX: fixed bug in creation of history of status (avoid repetition of entries)

*DMS
FIX: fixed bug in FTSAgent initialization

*WMS
FIX: fix bug in dirac-wms-job-select: treating the case of jobGroup(s) not requested

[v6r19p11]

*Framework:
CHANGE: moved column "Instance" of InstalledComponentsDB.InstalledComponent 
        table from 64 to 32 characters

*WMS
FIX: JobWrapperTemplate - fix exception handling
CHANGE: dirac-wms-select-jobs - new option to limit the number of selected jobs
CHANGE: returning an error when sandboxes can't be unassigned from jobs (JobCleaningAgent)

*RMS
FIX: RequestDB - add missing JOIN in the web summary query
NEW: dirac-rms-request - add option to allow resetting the NotBefore member even 
     for non-failed requests

*DMS
FIX: FTSAgent - change data member names from uppercase to lower case

*Interfaces
CHANGE: autopep8 on the API/Dirac module

*docs:
NEW: added some doc about shifterProxy

[v6r19p10]

*Core
FIX: MySQL - catch exception when closing closed connection

*TS
CHANGE: add possibility to get extension-specific tasks and files statuses in TransformationMonitor web application

*RMS
NEW: dirac-rms-request - add option --ListJobs to list the jobs for a set of requests

*Resources
FIX: Use parameters given at construction for SRM2 protocols List

*StorageManagement
FIX: use StorageElement object to get disk cache size

*DMS
FIX: DMSHelpers - fix case when no site is found for an SE
FIX: ReplicateAndRegister - don't try and get SE metadata is replica is inactive

[v6r19p9]

*WMS
CHANGE: DownloadInputData was instantiating all local SEs which is not necessary... Only instantiate those that are needed
CHANGE: JobWrapper - use resolveSEGroup in order to allow defining SE groups including other SE groups
FIX: JobDB - fixed typo in getSiteMaskStatus() method
FIX: Fix getSiteMaskStatus in SiteDirector and MultiProcessSiteDirector
CHANGE: WatchdogLinux - using python modules in  instead of shell calls

*DMS
FIX: in DMSHelpers don't complain if an SE is at 0 sites

*Interfaces
CHANGE: Job.py - using the deprecated decorator for 2 deprecated methods

*RSS
FIX: EmailAction considers also CEs, not only SEs

*Resources
FIX: removed a useless/broken method in Resources helper
FIX: marked as obsoleted two methods in Resources helper (FTS2 related)

[v6r19p8]

*Configuration
FIX; Resources - don't overwrite queue tags if requiredtags are set.

*Framework
CHANGE: dirac-proxy-init - increase dirac-proxy-init CRL update frequency

*Accounting
CHANGE: AccountingDB - if the bucket length is part of the selected conditions, 
        add to the grouping

*WorkloadManagement
FIX: ConfigTemplate.cfg - allow user access to getSiteMaskStatus

*DataManagementSystem
FIX: DMSHelpers - recursive resolution of SEGroup was keeping the SEGroup in the list

*RSS
FIX: CSHelper - getting FTS from the correct location
CHANGE: use the SiteStatus object wherever possible

*Resources
FIX: CREAMComputingElement - added CS option for extra JDL parameters

*Documentation
CHANGE: point README to master and add badges for integration

[v6r19p7]

*WorkloadManagement
FIX: SiteDirector - correct escaping in pilot template
FIX: dirac-wms-get-wn-parameters - added some printouts to dirac-wms-get-wn-parameters

[v6r19p6]

*Core
FIX: SocketInfo - log proper message on CA's init failure.

*Accounting
CHANGE: NetworkAgent - remove support of perfSONAR summaries and add support of raw metrics.

*WMS
FIX: JobDB - don't trigger exception in webSummary if a site with a single dot is in the system
CHANGE: SiteDirector - added logging format and UTC timestamp to pilot wrapper
FIX: JobMonitoring - fix in getJobPageSummaryWeb() for showing correct sign of life for stalled jobs

*TS
FIX: TransformationManager - fix for wrong method called by the Manager

*RSS
NEW: SiteStatus object uses the RSS Cache
FIX: expiration time is a date (dirac-rss-query-db)

[v6r19p5]

*WMS
CHANGE: ParametricJob - added getParameterVectorLength() to replace getNumberOfParameters with a more detailed check of the job JDL validity
FIX: JobManagerHandler - restored the use of MaxParametricJobs configuration option

*Interfaces
FIX: Always use a list of LFNs for input data resolution (local run, mostly)

*tests
FIX: use rootPath instead of environment variable


[v6r19p4]

NEW: Added dummy setup.py in anticipation for standard installation procedure

*Core
CHANGE: SocketInfoFactory - version check of GSI at run time is removed

*Configuration 
FIX: Resources - fix RequiredTags in getQueue() function

*Interfaces
FIX: fix exception when using Dirac.Job.getJobJDL

*WMS
FIX: SiteDirector - fix proxy validity check in updatePilotStatus, a new proxy was 
     never created because isProxyValid returns non-empty dictionary
FIX: JobMonitoring - web table was not considering correctly Failed jobs because 
     stalled for setting the LastSignOfLife     

*DMS
FIX: StorageFactory - avoid complaining if Access option is not in SE section
CHANGE: dirac-dms-user-lfns - the wildcard flag will always assume leading "*" to match files, 
       unless the full path was specified in the wildcard no files were previously matched

*RSS
FIX: CacheFeederAgent resilient to command exceptions

*Resources
FIX: ARCComputingElement - the proxy environment variable was assumed before the 
     return value of the prepareProxy function was checked, which could lead to exceptions

[v6r19p3]

CHANGE: .pylintrc - disable redefined-variable-type
CHANGE: .pylintrc - max-nested-blocks=10 due to the many tests of result['OK']
CHANGE: use autopep8 for auto-formatting with following exceptions:
        tabs = 2 spaces and not 4
        line length check disabled (i.e. 120 characters instead of 80)
        Option for autopep8 are: --ignore E111,E101,E501

*Configuration
FIX: retrigger the initialization of the logger and the ObjectLoader after 
     all the CS has been loaded

*WMS
FIX: pilot commands will add /DIRAC/Extensions=extensions if requested
FIX: SiteDirector, pilotCommands - fix support for multiple values in the 
     RequiredTag CE parameter
FIX: MultiProcessorSiteDirector - fix dictionary changed size exception 

*Workflow
FIX: application log name can also come from step_commons.get['logFile']

*Resources
CHANGE: Condor, SLURM, SSHComputingElement - added parameters to force allocation
        of multi-core job slots

[v6r19p2]

*DMS
FIX: dirac-admin-allow-se: fix crash because of usage of old RSS function

*RSS
FIX: ResourceStatusDB - microseconds should always be 0 
FIX: Multiple fixes for the RSS tests

[v6r19p1]

*Core
FIX: ElasticSearchDB - certifi package was miscalled
FIX: ElasticSearchDB - added debug messages for DB connection

*Framework
FIX: ComponentInstaller - handling correctly extensions of DBs found in sql files

*WMS
FIX: SudoComputingElement - prevent message overwriting application errors
FIX: JobDB.getInputData now returns list of cleaned LFNs strings, possible "LFN:" 
     prefix is removed

*Interfaces
FIX: Dirac.py - bring back treatment of files in working local submission directory

[v6r19]

FIX: In multiple places - use systemCall() rather than shellCall() to avoid
     potential shell injection problems

FIX: All Databases are granting also REFERENCES grant to Dirac user to comply with
     more strict policies of MySQL version >= 5.7

*Accounting
NEW: new functionality to plot the data gathered by perfSONARs. It allows to 
     present jitter, one-way delay, packet-loss rate and some derived functions.
FIX: compatibility of AccountingDB with MySQL 5.7

*ConfigurationSystem
NEW: Allow to define FailoverURLs and to reference MainServers in the URLs

*FrameworkSystem
NEW: gLogger is replaced by the new logging system based on the python logging module
NEW: Added ElasticSearch backend for the logging
NEW: Central Backends configuration to customize their use by multiple components 
NEW: BundleDelivery - serves also CA's and CRL's all-in-one files
NEW: added shell scripts for generating CAs and CRLs with the possibility to specify the Input and/or output directories
CHANGE: can now send mails to multiple recipients using the NotificationClient
CHANGE: Make the new logging system thread-safe
FIX: Adapting query to MySLQ 5.7 "GROUP BY" clause
FIX: TopErrorMessagesReporter - more precise selection to please stricter versions of MySQL
CHANGE: ProxyGeneration - make RFC proxies by default, added -L/--legacy flag to dirac-proxy-init
        to force generation of no-RFC proxies

*Core
FIX: dirac-install - allow to use local md5 files
CHANGE: X509Chain - fixes to allow robot proxies with embedded DIRAC group extension
        ( allow DIRAC group extension not in the first certificate chain step )
CHANGE: BaseClient - recheck the useServerCertificate while establishing connection
        and take it into account even if it has changed after the client object creation    
FIX: PlainTransport - fixed socket creation in initAsClient()         
NEW: Technology preview of new logging system, based on standard python logging module
CHANGE: Added graphviz extension to sphinx builds
FIX: Added documentation of low level RPC/DISET classes
FIX: Gateway service - multiple fixes to resurrect the service and to correctly instantiate it
NEW: dirac-install will change the shebang of the python scripts to use the environment 
     python instead of the system one
NEW: Security.Utilities - methods to generate all-in-one CA certificates and CRLs files     
NEW: ElasticSearchDB - gets CA's all-in-one file from the BundleDelivery service if needed
NEW: genAllCAs.sh, genRevokedCerts.sh - DIRAC-free commands to generate all-in-one CA 
     certificates and CRLs files     
CHANGE: dirac-create-distribution-tarball - removing docs and tests directories when 
        creating release tarballs     

*DMS
CHANGE: FTSJob - use Request wrapper for the fts3 REST interface instead of pycurl based
        client
CHANGE: FTSHistoryView - drop FTSServer field from the view description   
CHANGE: FTSFile DB table: increased length of fields LFN(955), SourceSURL(1024), TargetSURL(1024)
CHANGE: Uniform length of LFN to 255 across DIRAC dbs
FIX: FTSJob - fix the serialization of 0 values
FIX: FTSFile, FTSJob - fix SQL statement generation for stricter versions of MySQL

*Resources
NEW: New method in the StorageElement to generate pair of URLs for third party copy.
     Implement the logic to generate pair of URLs to do third party copy. 
     This will be used mostly by FTS, but is not enabled as of now
FIX: StorageElement - fix different weird behaviors in Storage Element, in particular, 
     the inheritance of the protocol sections     
FIX: GFAL2 storage element: update for compatibility with GFAL2 2.13.3 APIs
NEW: Introduced Resources/StorageElementBases configuration section for definitions
     of abstract SEs to be used in real SEs definition by inheritance     

*RMS
NEW: dirac-rms-request - command including functionality of several other commands:
     dirac-rms-cancel|reset|show-request which are dropped. The required functionality
     is selected by the appropriate switches   

*RSS
NEW: Put Sites, ComputingElements, FTS and Catalogs under the status control of the
     RSS system 
NEW: Rewrote RsourceStatus/ResourceManagementDB tables with sqlAlchemy (RM DB with declarative base style)
NEW: SiteStatus client to interrogate site status with respect to RSS
CHANGE: introduced backward compatibility of RSS services with DIRAC v6r17 clients
CHANGE: moved some integration tests from pytest to unittest
CHANGE: Moved ResourceStatusDB to sqlAlchemy declarative_base
FIX: Automated setting of lastCheckTime and Dateffective in ResourceStatusDB and ResourceManagementDB
FIX: fixes for tables inheritance and extensions
FIX: fixes for Web return structure ("meta" column)
FIX: ResourceStatus, RSSCacheNoThread - fixed RSS cache generation 
FIX: ResourceStatus - fixes for getting status from the CS information
FIX: ResourceManagement/StatusDB - fixed bugs in meta parameter check
FIX: fixed incompatibility between Active/InActive RSS clients return format
FIX: SiteStatus - bug fixed in getSites() method - siteState argument not propagated to
     the service call
FIX: ResourceStatus - return the same structure for status lookup in both RSS and CS cases     
FIX: Bug fixes in scripts getting data out of DB


*Monitoring
CHANGE: DBUtils - change the bucket sizes for the monitoring plots as function of the time span

*WMS
NEW: SiteDirector - checks the status of CEs and Sites with respect to RSS  
NEW: pilotCommands - new ReplaceDIRACCode command mostly for testing purposes
NEW: JobAgent, JobWrapper - several fixes to allow the work with PoolComputingElement
     to support multiprocessor jobs    
NEW: JobScheduling - interpret WholeNode and NumberOfProcessors job JDL parameters and
     convert then to corresponding tags
NEW: SiteDirector - CEs can define QueryCEFlag in the Configuration Service which can be
     used to disallow querying the CE status and use information from PiltAgentsDB instead     
NEW: The application error codes, when returned, are passed to the JobWrapper, and maybe interpreted.
NEW: The JobWrapperTemplate can reschedule a job if the payload exits with status DErrno.EWMSRESC & 255 (222)
FIX: SiteDirector - unlink is also to be skipped for Local Condor batch system
FIX: JobDB - fixes necessary to suite MySQL 5.7
FIX: dirac-pilot, pilotTools - PYTHONPATH is cleared on pilot start, pilot option keepPP
     can override this
FIX: WMSAdministratorHandler - make methods static appropriately
FIX: Bug fix for correctly excluding WebApp extensions
CHANGE: JobScheduling - more precise site name while the job is Waiting, using the set of 
        sites at which the input files are online rather than checking Tier1s in eligible sites      
FIX: SiteDirector - aggregate tags for the general job availability test         
FIX: JobScheduling - bug fix in __sendToTQ()
FIX: pilotTools,pilotCommands - pick up all the necessary settings from the site/queue configuration
     related to Tags and multi-processor
NEW: SiteDirector - added option to force lcgBundle version in the pilot
FIX: SiteDirector - if MaxWaitingJobs or MaxTotalJobs not defined for a queue, assume a default value of 10
FIX: MatcherHandler - preprocess resource description in getMatchingTaskQueues()
FIX: JobDB - set CPUTime to a default value if not defined when rescheduling jobs

*TS
FIX: TransformationClient - fix issue #3446 for wrong file error counting in TS
FIX: TransformationDB - set ExternalID before ExternalStatus in tasks
BUGFIX: TransformationClient - fix a bug in the TS files state machine (comparing old status.lower() 
        with new status)

*Interfaces
CHANGE: Dirac API - expose the protocol parameter of getAccessURL()
CHANGE: Dirac API - added runLocal as an API method

*Docs
NEW: Documentation for developing with a container (includes Dockerfile)
NEW: Add script to collate release notes from Pull Request comments  
NEW: Chapter on scaling and limitations
CHANGE: Added documentation about runsv installation outside of DIRAC

*tests
NEW: Added client (scripts) system test
CHANGE: Add to the TS system test, the test for transformations with meta-filters
FIX: Minor fixes in the TS system test
FIX: correctly update the DFC DB configuration in jenkins' tests

[v6r17p35]

*Core
FIX: GOCDBClient - add EXTENSIONS & SCOPE tag support to GOCDB service queries.

[v6r17p34]

*SMS
FIX: StorageManagerClient - fix logic for JobScheduling executor when CheckOnlyTapeSEs is 
     its default true and the lfn is only on a tapeSE

[v6r17p33]

*WMS
FIX: StalledJobAgent - if no PilotReference found in jobs parameters, do as if there would be 
     no pilot information, i.e. set Stalled job Failed immediately
CHANGE: DownloadInputData - job parameters report not only successful downloads but also failed ones
FIX: JobDB - back port - set CPUTime to 0 if not defined at all for the given job 
FIX: JobDB - back port - use default CPUTime in the job description when rescheduling jobs

*Resources
FIX: ARCComputingElement - fix job submission issue due to timeout for newer lcg-bundles

[v6r17p32]

Resources:
CHANGE: /Computing/BatchSystems/Condor.py: do not copy SiteDirector's shell environment variables into the job environment

*WMS
CHANGE: Add option to clear PYTHONPATH on pilot start

[v6r17p31]

*RMS
FIX: ReqClient - avoid INFO message in client
*WMS
CHANGE: JobWrapper - allow SE-USER to be defined as another SE group (e.g. Tier1-USER)
*DMS
CHANGE: DMSHelpers - make resolveSEGroup recursive in order to be able to define SE groups in terms of SE groups

[v6r17p30]

*DMS
CHANGE: StorageElement - added status(), storageElementName(), checksumType() methods returning
        values directly without the S_OK structure. Remove the checks of OK everywhere
NEW: dirac-dms-add-file, DataManager - added option (-f) to force an overwrite of an existing file

*TS:
FIX: TransformationDB.py - set the ExternalID before the ExternalStatus in order to avoid inconsistent 
     tasks if setting the ExternalID fails

*StorageManagementSystem
FIX: StorageManagementClient.py - return the full list of onlineSites while it was previously happy 
     with only one

*Resources
FIX: HTCondorCEComputingElement.py - transfer output files(only log and err) for remote scheduler

[v6r17p29]

*WMS
CHANGE: split time left margins in cpuMargin and wallClockMargin. Also simplified check.


[v6r17p28]

*WMS
BUGFIX: JobScheduling - fix a bug introduced in 6r17p27 changes

*Monitoring
BUGFIX: MonitoringReporter - do not try to close the MQ connection if MD is not used

[v6r17p27]

*Configuration
FIX: ConfigurationClient - allow default value to be a tuple, a dict or a set

*Monitoring
CHANGE: DBUtils - change bucket sizes and simplify settings

*DMS
FIX: DMSRequestOperationsBase, RemoveFile - allow request to not fail if an SE is temporarily banned
FIX: dirac-admin-allow-se - first call of gLogger after its import

*RMS
CHANGE: remove scripts dirac-rms-show-request, dirac-rms-cancel-request and dirac-rms-reset-request 
        and replace with a single script dirac-rms-request with option (default is "show")
CHANGE: allow script to finalize a request if needed and set the job status appropriately

*Resources
FIX: LocalComputingElement - pilot jobIDs start with ssh to be compatible with pilotCommands. 
     Still original jobIDs are passed to getJobStatus. To be reviewed

*WMS
CHANGE: JobScheduling - assign a job to Group.<site>.<country>, if input files are at <site>.<country>.
        If several input replicas, assign Waiting to "MultipleInput"

[v6r17p26]

*Core
FIX: dirac-install.py to fail when installation of lcgBundle has failed
FIX: ClassAdLight - getAttributeInt() and getAttributeFloat() return None 
     if the corresponding JDL attribute is not defined

*MonitoringSystem
CHANGE: The Consumer and Producer use separate connections to the MQ; 
        If the db is not accessible, the messaged will not be consumed.

*WMS
FIX: JobDB - fix the case where parametric job placeholder %j is used in the JobName attribute
FIX: JobDB - take into account that ClassAdLight methods return None if numerical attribute is not defined
FIX: ParametricJob utility - fixed bug in evaluation of the ParameterStart|Step|Factor.X job numerical attribute

[v6r17p25]

*Monitoring
NEW: Implemented the support of monthly indexes and the unit tests are fixed

*RMS
FIX: RequestExecutingAgent - fix infinite loop for duplicate requests

*WMS 
NEW: ARCComputingElement - add support for multiprocessor jobs

[v6r17p24]

*WMS
FIX: SiteDirector - unlink is also to be skipped for Local Condor batch system

[v6r17p23]

*WMS
FIX: get job output for remote scheduler in the case of HTCondorCE

[v6r17p22]

*Framework
FIX: NotificationClient - added avoidSpam flag to sendMail() method which is propagated to
     the corresponding service call
     
*Integration
FIX: several fixes in integration testing scripts     

[v6r17p21]

*Core
NEW: Mail.py - added mechanism to compare mail objects
FIX: Grid.py - take into account the case sometimes happening to ARC CEs 
     where ARC-CE BDII definitions have SubClusters where the name isn't set to 
     the hostname of the machine

*Framework
FIX: Notification service - avoid duplicate emails mechanism 

[v6r17p20]

*Core
NEW: API.py - added __getstate__, __setstate__ to allow pickling objects inheriting
     API class by special treatment of internal Logger objects, fixes #3334

*Framework
FIX: SystemAdministrator - sort software version directories by explicit versions in the
     old software cleaning logic
FIX: MonitoringUtilities - sets a suitable "unknown" username when installing DIRAC from scratch, 
     and the CS isn't initialized fully when running dirac-setup-site     
CHANGE: Logger - added getter methods to access internal protected variables, use these methods
        in various places instead of access Logger protected variables     

*WMS
CHANGE: JobDB - removed unused CPUTime field in the Jobs table
CHANGE: JobScheduling - make check for requested Platform among otherwise eligible sites
        for a given job, fail jobs if no site with requested Platform are available

*RSS
FIX: Commands - improved logging messages

*SMS
FIX: StorageManagerClient - instantiate StorageElement object with an explicit vo argument,
     fixes #3335

*Interfaces
NEW: dirac-framework-self-ping command for a server to self ping using it's own certificate

[v6r17p19]

*Core
FIX: Adler - fix checksum with less than 8 characters to be 8 chars long

*Configuration
FIX: VOMS2CSAgent - fix to accomodate some weird new user DNs (containing only CN field)

*DMS
FIX: FileCatalog - fix for the doc strings usage in file catalog CLI, fixes #3306
FIX: FileCatalog - modified recursive file parameter setting to enable usage of the index

*SMS
CHANGE: StorageManagerClient - try to get sites with data online if possible in getFilesToStage

*RMS
FIX: RequestExecutingAgent - tuning of the request caching while execution

*WMS
FIX: DownloadInputData - do not mistakenly use other metadata from the replica info than SEs
FIX: JobScheduling - put sites holding data before others in the list of available sites
FIX: JobScheduling - try and select replicas for staging at the same site as online files
FIX: SiteDirector - keep the old pilot status if the new one can not be obtained in updatePilotStatus()

*Resources
FIX: CREAMComputingElement - return error when pilot output is missing in getJobOutput()

*Monitoring
FIX: DBUtils - change the buckets in order to support queries which require more than one year 
     data. The maximum buckets size is 7 weeks

[v6r17p18]

*Framework
NEW: SystemAdministrator - added possibility to remove old software installations keeping
     only a predefined number of the most recent ones.

*DMS
FIX: RemoveReplica - removing replica of a non-existing file is considered successful

*SMS
CHANGE: StorageManagerClient - restrict usage of executeWithUserProxy decorator 
        to calling the SE.getFileMetadata only; added flag to check only replicas 
        at tape SEs
        
*WMS
FIX: JobScheduling - added CS option to flag checking only replicas at tape SEs;
     fail jobs with input data not available in the File Catalog        

[v6r17p17]

*DMS
NEW: FTSAgent has a new CS parameter ProcessJobRequests to be able to process job
     requests only. This allows to run 2 FTS agents in parallel
     
*Resources
FIX: GFAL2_StorageBase - only set the space token if there is one to avoid problems
     with some SEs     

[v6r17p16]

*Configuration
FIX: VOMS2CSAgent - create user home directory in the catalog without
     recursion in the chown command
     
*RMS
FIX: RequestExecutingAgent - catch error of the cacheRequest() call
FIX: ReqClient - enhanced log error message

*SMS
FIX: StorageManagerClient - treat the case of absent and offline files on an SE 
     while staging
     
*TS
FIX: TaskManagerBase - process tasks in chunks of 100 in order to 
     update faster the TS (tasks and files)          

*WMS
FIX: JobScheduling - do not assume that all non-online files required staging

[v6r17p15]

*WMS
CHANGE: StalledJobAgent - ignore or prolong the Stalled state period for jobs 
        at particular sites which can be suspended, e.g. Boinc sites

[v6r17p14]

*Core
FIX: PrettyPrint.printTable utility enhanced to allow multi-row fields and
     justification specification for each field value  

*Accounting
NEW: DataStore - allow to run several instances of the service with only one which
     is enabled to do the bucketing

*RMS
NEW: new dirac-rms-list-req-cache command to list the requests in the ReqProxies services

*Interfaces
CHANGE: Dirac API - make several private methods visible to derived class

[v6r17p13]

*Core
NEW: Proxy - added executeWithoutServerCertificate() decorator function 

*Resources
FIX: CREAMComputingElement - split CREAM proxy renewal operation into smaller chunks for 
     improved reliability

[v6r17p12]

*Framework
FIX: SecurityFileLog  - when the security logs are rotated, the buffer size is reduced
     to 1 MB to avoid gzip failures ( was 2 GBs )

*WMS
FIX: pilotCommands - fix for interpreting DNs when saving the installation environment
FIX: SandboxStoreClient - do not check/make destination directory if requested sandbox 
     is returned InMemory

*TS
FIX: TransformationAgent CS option MaxFiles split in MaxFilesToProcess and MaxFilesPerTask,
     MaxFiles option is interpreted as MaxFilesPerTask for backward compatibility

*Resources
NEW: Added plug-ins for GSIFTP and HTTPS Storage protocols 

[v6r17p11]

*Core
FIX: ElasticSearchDB - set a very high number (10K) for the size of the ElasticSearch result

*Monitoring
FIX: MonitoringDB - et a very high number (10K) for the size of the ElasticSearch result

*WMS
FIX: pilotCommands - get the pilot environment from the contents of the bashrc script

*DMS
FIX: RemoveReplica - fix for the problem that if an error was set it was never reset
FIX: SE metadata usage in several components: ConsistencyInspector, DataIntwgrityClient,
     FTSRequest, dirac-dms-replica-metadata, StageMonitorAgent, StageRequestAgent,
     StorageManagerClient, DownloadInputData, InputDataByProtocol

[v6r17p10]

*Core
NEW: Logger - printing methods return True/False if the message was printed or not
FIX: ElastocSearchDB - error messages demoted to warnings

*Monitoring
FIX: MonitoringReporter - create producers if the CS definitions are properly in place

*TS
CHANGE: TaskManagerPlugin - allow to redefine the AutoAddedSites for each job type

[v6r17p9]

*WMS
BUGFIX: JobScheduling - bug fixed introduced in the previous patch 
NEW: pilotTools - introduced -o swicth for a generic CS option

*SMS
FIX: StorageManagerClient - fixes in the unit test

*DMS
FIX: FileManagerPs - in _getFileLFNs() - break a long list of LFNs into smaller chunks

[v6r17p8]

*Core
NEW: DErrno.ENOGROUP error to denote proxies without DIRAC group extension embedded
CHANGE: X509Chain - use DErrno.ENOGROUP error
FIX: dirac-install, dirac-deploy-scripts - fixes to allow DIRAC client installation on
     recent MacOS versions with System Integrity Protection feature
CHANGE: Proxy - added executionLock optional argument to executeWithUserProxy() decorator
        to lock while executing the function with user proxy 
FIX: Proxy - fix indentation in getProxy() preventing looping on the DNs  

*Framework
FIX: ProxyDB - fix of error message check in completeDelegation()

*WMS
FIX: TaskQueueDB - when an empty TaskQueue is marked for deletion, it can still get matches 
     which result in no selected jobs that produced unnecessary error messages 
FIX: JobScheduling executor - calls getFilesToStage() with a flag to lock while file lookup
     with user proxy; same for InputData executor for calling _resolveInputData()      

*TS
FIX: FileReport - fix in setFileStatus() for setting status for multiple LFNs at once

*SMS
FIX: StorageManagerClient - in getFilesToStage() avoid using proxy if no files to check
     on a storage element

*Resources
FIX: GFAL2_XROOTStorage - fix to allow interactive use of xroot plugin
FIX: GFAL2_StorageBase - enable IPV6 for gsiftp

[v6r17p7]

*DMS
FIX: dirac-dms-user-lfns - do not print out empty directories

*WMS
FIX: InputData Executor, JobWrapper - use DataManager.getReplicasForJobs() for
     getting input data replicas

*TS
FIX: TransformationAgent - use DataManager.getReplicasForJobs() for transformations
     creating jobs  

[v6r17p6]

*DMS
NEW: DataManager - add key argument forJobs (default False) in getReplicas() in order 
     to get only replicas that can be used for jobs (as defined in the CS); added
     getReplicasForJobs(), also used in the Dirac API

*SMS
FIX: Stager agents - monitor files even when there is no requestID, e.g. dCache returns None 
     when staging a file that is already staged    

*Resources
FIX: StorageFactory - bug fixes when interpreting SEs inheriting other SE parameters
NEW: Test_StorageFactory unit test and corresponding docs
FIX: Torque - some sites put advertising in the command answer that can not be parsed:
     redirect stderr to /dev/null

[v6r17p5]

*Resources
FIX: LcgFileCatalogClient - do not evaluate GUID if it is not a string

[v6r17p4]

*Configuration
FIX: Utilities - fixed interpretation of weird values of GlueCEPolicyMaxWallClockTime
     BDII parameter; newMaxCPUTime should is made integer

*Framework
FIX: Logger - make subloggers processing messages with the same level
     as the parent logger

*Docs
NEW: Updated documentation in several sections

*DMS
FIX: RemoveReplica operation - don't set file Done in RemoveReplicas if there is an error

[v6r17p3]

*RSS
FIX: Synchronizer - the sync method removes the resources that are no longer 
     in the CS from the DowntimeCache table

*DMS
CHANGE: dirac-dms-find-lfns - added SE switch to look for files only having
        replicas on a given SE (list)

*TS
FIX: TaskManager - optimization of the site checking while preparing job; optimized
     creation of the job template

*Resources
CHANGE: GFAL2_SRM2Storage, SRM2Storage - added gsiftp to the list of OUTPUT protocols 

[v6r17p2]

*Monitoring
FIX: ElasticSearchDB - fixes required to use host certificate for connection;
     fixes required to pass to version 5.0.1 of the elasticsearch.py binding

[v6r17p1]

*RSS
FIX: GOCDBSync - make commmand more verbose and added some minor fixes

[v6r17]

*Core
FIX: Adler - check explicitly if the checksum value is "False"
FIX: install_site.sh - added command line option to choose DIRAC version to install
NEW: ComponentInstaller - added configuration parameters to setup NoSQL database

*Framework
CHANGE: Logger - test level before processing string (i.e. mostly converting objects to strings)  
CHANGE: dirac-proxy-init - check and attempt to update local CRLs at the same time as
        generating user proxy
CHANGE: ProxyManager service - always store the uploaded proxy even if the already stored
        one is of the same validity length to allow replacement in case of proxy type
        changes, e.g. RFC type proxies           

*DMS
NEW: Next in implementation multi-protocol support for storage elements. When performing 
     an action on the StorageElement, instead of looping over all the protocol plugins, 
     we loop over a filtered list. This list is built taking into account which action 
     is taken (read vs write), and is also sorted according to lists defined in the CS.
     The negotiation for third party transfer is also improved: it takes into account all 
     possible protocols the source SE is able to produce, and all protocols the target is 
     able to receive as input.
NEW: StorageElement - added methods for monitoring used disk space
FIX: ReplicateAndRegister - fix the case when checksum is False in the FC
NEW: DMSHelpers - get list of sites from CS via methods; allow to add automatically sites 
     with storage

*RSS
NEW: FreeDiskSpace - added new command which is used to get the total and the remaining 
     disk space of all dirac storage elements that are found in the CS and inserts the 
     results in the SpaceTokenOccupancyCache table of ResourceManagementDB database.  
NEW: GOCDBSync command to ensure that all the downtime dates in the DowntimeCache 
     table are up to date       

Resources*
NEW: Updated Message Queue interface: MQ service connection management, support for
     SSL connections, better code arrangement

*Workflow
FIX: Modulebase, Script - avoid too many unnecessarily different application states

*WMS
FIX: JobStateUpdate service - in setJobStatusBulk() avoid adding false information when adding 
     an application status
     
*TS
FIX: TaskManager, TaskManagerAgentBase - standardize the logging information; removed unnecessary 
     code; use iterators wherever possible     
NEW: Introduced metadata-based filters when registering new data in the TS as catalog       

[v6r16p6]

*WMS
NEW: Added MultiProcessorSiteDirector section to the ConfigTemplate.cfg

*DMS
FIX: FileCatalogClient - added missing read methods to the interface description
     getDirectoryUserMetadata(), getFileUserMetadata()

[v6r16p5]

FIX: included patches from v6r15p27

[v6r16p4]

FIX: applied fixes from v6r15p26

[v6r16p3]

FIX: incorporated fixes from v6r15p25

[v6r16p2]

*Configuration
CHANGE: VOMS2CSAgent - remove user DNs which are no more in VOMS. Fixes #3130

*Monitoring
CHANGE: WMSHistory - added user, jobgroup and usergroup selection keys

*DMS
FIX: DataManager - retry checksum calculation on putAndRegister, pass checksum to the DataManager
     object in the FailoverTransfer object.
FIX: DatasetManager, FileCatalogClientCLI - bug fixes in the dataset management and commands      
     
*WMS
CHANGE: JobManager - added 'Killed' to list of jobs status that can be deleted     

[v6r16p1]

*Monitoring
CHANGE: MonitorinDB - allow to use more than one filter condition

*WMS
CHANGE: StalledJobAgent - send a kill signal to the job before setting it Failed. This should 
        prevent jobs to continue running after they have been found Stalled and then Failed.

[v6r16]

*Core
CHANGE: dirac-install, dirac-configure - use Extensions options consistently, drop
        ExtraModule option
CHANGE: dirac-install - use insecure ssl context for downloading files with urllib2.urlopen    
CHANGE: GOCDBClient - replaced urllib2 with requests module
        FIX: dirac-setup-site - added switch to exitOnError, do not exit on error by default
CHANGE: Added environment variables to rc files to enable certificates verification (necessary for python 2.7.9+)
FIX: ComponentInstaller - always update CS when a database is installed, even if it is
     already existing in the db server 
FIX: SSLSocketFactory - in __checkKWArgs() use correct host address composed of 2 parts      

*Framework
FIX: SystemAdministrator service - do not install WebAppDIRAC by default, only for the host
     really running the web portal

*Accounting
FIX: JobPolicy - remove User field from the policy conditions to fix a problem that 
     non-authenticated user gets more privileges on the Accounting info.

*Monitoring
NEW: New Monitoring system is introduced to collect, analyze and display various
     monitoring information on DIRAC components status and behavior using ElasticSearch
     database. The initial implementation is to collect WMSHistory counters.

*DMS
NEW: MoveReplica operation for the RMS system and a corresponding dirac-dms-move-replica-request
     comand line tool

*Resources
NEW: MessageQueue resources to manage MQ connections complemented with
     MQListener and MQPublisher helper classes
NEW: SudoComputingElement - computing element to execute payload with a sudo to a dedicated
     UNIX account     

[v6r15p27]

*Configuration
FIX: CSAPI - changed so that empty but existing options in the CS can be still
     modified

[v6r15p26]

*WMS
FIX: SandboxStoreClient - ensure that the latest sandbox is returned in the Web
     portal in the case the job was reset.

[v6r15p25]

*Resources
FIX: HTCondorCEComputingElement - cast useLocalSchedd to bool value even if it
     is defined as srting

[v6r15p24]

*Resources
CHANGE: HTCondorCE - added option to use remote scheduler daemon

[v6r15p23]

*DMS
FIX: dirac-dms-find-lfns - fixed bug causing generl script failure

[v6r15p22]

*Interfaces
CHANGE: Dirac API - add possibility to define the VO in the API
CHANGE: Dirac API - add checkSEAccess() method for checking SE status

[v6r15p21]

*WMS
FIX: removed default LCG version from the pilot (dirac-install will use the one of the requested release)

*RMS
FIX: reject bad checksum

[v6r15p20]

*Framework
FIX: SystemAdministratorHandler - in updateSoftware() put explicitly the project
     name into the command
FIX: ComponentInstaller - added baseDir option to the mysql_install_db call
     while a fresh new database server installation     

[v6r15p19]

*Core
FIX: dirac-install - lcg-binding version specified in the command switch
     overrides the configuration option value
     
*DMS
FIX: RemoveFile operation - Remove all files that are not at banned SEs

*TMS
FIX: FileReport - after successful update of input files status, clear the 
     cache dictionary to avoid double update      

[v6r15p18]

*Configuration
FIX: Utilities - take into account WallClock time limit while the MaxCPUTime
     evaluation in the Bdii@CSAgent 

*DMS
FIX: FTSJob - specify checksum type at FTS request submission

*StorageManagement
FIX: StorageManagerClient - in getFilesToStage() avoid exception in case
     of no active replicas

*Resources
FIX: StorageBase - in getParameters() added baseURL in the list of parameters returned 

*WMS
FIX: CPUNormalization - minor code rearrangement

[v6r15p17]

*Core
CHANGE: GOCDBClient - catch all downtimes, independently of their scope
FIX: LSFTimeLeft - accept 2 "word" output from bqueues command
CHANGE: dirac-install - create bashrc/cshrc with the possibility to define
        installation path in the $DIRAC env variable, this is needed for
        the cvmfs DIRAC client installation

[v6r15p16]

*Core
CHANGE: AgentModule - added a SIGALARM handler to set a hard timeout for each Agent
        cycle to avoid agents stuck forever due to some faults in the execution code

*DMS
FIX: DataManager - cache SE status information in filterTapeReplicas() to speed up execution
     
*WMS
BUGFIX: InputDataByProtocol - the failed resolution for local SEs was not considered correctly:
        if there were other SEs that were ignored (e.g. because on tape)     
     
*TS
FIX: TransformationAgent - in getDataReplicasDM() no need to get replica PFNs     

[v6r15p15]

*Configuration
CHANGE: VOMS2CSAgent - added new features: deleting users no more registered in VOMS;
        automatic creation of home directories in the File Catalog for new users

*WMS
CHANGE: JobScheduling - correct handling of user specified sites in the executor,
        including non-existent (misspelled) site names
FIX: CPUNormalization - accept if the JOBFEATURES information is zero or absent        

[v6r15p14]

*Core
FIX: BaseClient - proper error propagation to avoid excessive output in the logger

*Configuration
CHANGE: Resources helper - in getStorageElementOptions() dereference SEs containing
        BaseSE and Alias references

*Accounting
FIX: AccountingDB - changes to use DB index to speed-up removal query

*DMS
CHANGE: DMSHelpers - define SE groups SEsUsedForFailover, SEsNotToBeUsedForJobs, 
        SEsUsedForArchive in the Operations/DataManagement and use them in the
        corresponding helper functions
FIX: FTSJob - temporary fix for the FTS rest interface Request object until it is
     fixed in the FTS REST server         

*Resources
FIX: HTCondorCEComputingElement - check that some path was found in findFile(), return with error otherwise
CHANGE: ARCComputingElement - consider jobs in Hold state as Failed as they never come back
CHANGE: ARCComputingElement - do not use JobSupervisor tool for bulk job cancellation as
        it does not seem to work, cancel jobs one by one
FIX: ARCComputingElement - ensure that pilot jobs that are queued also get their proxies renewed on ARC-CE        

*WMS
FIX: SiteDirector - ensure that a proxy of at least 3 hours is available to the updatePilotStatus 
     function so that if it renews any proxies, it's not renewing them with a very short proxy

[v6r15p13]

*Resources
FIX: HTCondorCEComputingElement - fixed location of log/output files 
  
*TS
FIX: ValidateOutputDataAgent - works now with the DataManager shifter proxy

[v6r15p12]

*Core
FIX: Graphs - make sure matplotlib package is always using Agg backend
FIX: cshrc - added protection for cases with undefined environment variables
NEW: AuthManager - added possibility to define authorization rules by VO
     and by user group

*Configuration
NEW: Resources, ComputingElement(Factory) - added possibility to define site-wide
     CE parameters; added possibility to define common parameters for a given
     CE type.

*Framework
FIX: SystemAdministrator service - avoid using its own client to connect
     to itself for storing host information
FIX: SystemAdministratorClientCLI, dirac-populate-component-db - fix insertion
     of wrongly configured component to the ComponentMonitorDB     

*DMS
FIX: FileCatalog service - fix the argument type for getAncestor(), getDescendents()

*WMS
NEW: JobCleaningAgent - add an option (disabled by default) to remove Jobs from the 
     dirac server irrespective of their state

*Resources
CHANGE: HTCondorCE - added new configurable options - ExtraSubmitString, WorkingDirectory
        DaysToKeepLogs

[v6r15p11]

*Framework
NEW: dirac-proxy-destroy command to destroy proxy locally and in the ProxyManager
     service
CHANGE: ProxyManagerClient - reduce the proxy caching time to be more suitable
        for cases with short VOMS extensions     

*Configuration
FIX: VOMS2CSAgent - fixed typo bug in execute()

*RMS
FIX: RequestTask - fix if the problem when the processing of an operation times out, 
     there was no increment of the attempts done.

*DMS
FIX: FTSAgent - avoid FTS to fetch a request that was canceled

*Resources
FIX: HTCondorCE - protect against non-standard line in 'job status' list in the getJobStatus()
CHANGE: ComputingElement - reduce the default time length of the payload proxy to accomodate
        the case with short VOMS extensions

[v6r15p10]

*Core
FIX: MySQL - do not print database access password explicitly in the logs

*Configuration
CHANGE: VOMS2CSAgent - show in the log if there are changes ready to be committed
CHANGE: Bdii2CSAgent - get information from alternative BDII's for sites not 
        existing in central BDII

*Framework
FIX: ComponentInstaller - fixed location of stop_agent file in the content of t file
     of the runsv tool 

*RMS
FIX: Changed default port of ReqProxy service to 9161 from 9198

*Resources
FIX: BatchSystem/Condor, HYCondroCEComputingElement - more resilient parsing 
     of the status lookup command
FIX: CREAMComputingElement - in case of glite-ce-job-submit error print our both 
     std.err and std.out for completeness and better understanding    

*DMS
FIX: FileCatalogClient - bug fix in getDirectoryUserMetadata()

*Interfaces
FIX: Dirac - in replicateFile() in case of copying via the local cache check if 
     there is another copy for the same file name is happening at the same time

[v6r15p9]

*Configuration
FIX: fixed CS agents initialization bug

*DMS
FIX: fixed inconsistency between DataIntegrity and ConsistencyInspector modules

*Interfaces
FIX: Fix download of LFNs in InputSandbox when running job locally

[v6r15p8]

*Configuration
NEW: Added DryRun option for CS agents (false by default, True for new installations)

[v6r15p7]

*Core
CHANGE: Enabled attachments in the emails

*TS
*CHANGE: Added possibility for multiple operations in Data Operation Transformations

[v6r15p6]

*Resources
FIX: FCConditionParser: ProxyPlugin handles the case of having no proxy

*WMS
FIX: MJF messages correctly parsed from the pilot
NEW: Added integration test for TimeLeft utility and script calling it

[v6r15p5]

Included fixes from v6r14p36 patch release

*Framework
FIX: added GOCDB2CSAgent in template
FIX: Fixed permissions for HostLogging

*DMS
FIX: Introduced hopefully temporary fix to circumvent globus bug in gfal2

*WMS:
FIX: added test for MJF and made code more robust

*RSS
NEW: HTML notification Emails


[v6r15p4]

Included fixes from v6r14p35 patch release

*Core
NEW: Added a new way of doing pfnparse and pfnunparse using the standard python library. 
     The two methods now contains a flag to know which method to use. By default, the old 
     hand made one is used. The new one works perfectly for all standard protocols, except SRM

*RSS
FIX: dirac-rss-sync - command fixed to work with calling services rather than 
     databases directly
     
*Resources     
CHANGE: In multiple Storage classes use pfnparse and pfnunparse methods to manipulate
        url strings instead of using just string operations
NEW: A new attribute is added to the storage plugins: DYNAMIC_OPTIONS. This allows to construct 
     URLs with attributes going at the end of the URL, in the form ?key1=value1&key2=value2 
     This is useful for xroot and http.         

[v6r15p3]

Included changes from v6r14p34 patch release

*Accounting
FIX: DataStoreClient - catch all exceptions in sending failover accounting 
     requests as it could disrupt the logic of the caller 

*DMS
CHANGE: dirac-dms-show-se-status - added switches to show SEs only accessible by
        a given VO and SEs not assigned to any VO
FIX: dirac-dms-replicate-and-register-request - prints out the new request IDs
     to allow their monitoring by ID rather than possibly ambiguous request name      

[v6r15p2]

*WMS
FIX: pilotCommands - protect calls to external commands in case of empty
     or erroneous output
FIX: Matcher - fixed bug in the tag matching logic: if a site presented an empty
     Tag list instead of no Tag field at all, it was interpreted as site accepts
     all the tags
FIX: Matcher - matching parameters are printed out in the Matcher rather than
     in the TaskQueueDB, MaxRAM and Processors are not expanded into tags           

[v6r15p1]

Included patches for v6r14p32

*Configuration
CHANGE: Resources helper - remove "dips" protocol from the default list of third party
        protocols

*Resources
FIX: XROOTStorage - bug fixed in __createSingleDirectory() - proper interpretation
     of the xrootClient.mkdir return status
FIX: XROOTStorage unit test reenabled by mocking the xrootd import      

[v6r15]

Removed general "from DIRAC.Core.Utilities import *" in the top-level __init__.py

Made service handlers systematically working with unicode string arguments
Added requirements.txt and Makefile in the root of the project to support pip style installation

DIRAC documentation moved to the "docs" directory if the DIRAC project from the
DIRACDocs separate project.

*Accounting
CHANGE: INTEGER -> BIGINT for "id" in "in" accountingDB tables

*Core
NEW: The S_ERROR has an enhanced structure containing also the error code and the call
     stack from where the structure was created
NEW: DErrno module to contain definitions of the DIRAC error numbers and standard
     descriptions to be used from now on in any error code check      
CHANGE: gMonitor instantiation removed from DIRAC.__init__.py to avoid problems in
        documentation generation
CHANGE: removed Core.Utilities.List.sortList (sorted does the job)
CHANGE: removed unused module Core.Utilities.TimeSeries
NEW: dirac-install - makes us of the DIRAC tar files in CVMFS if available
NEW: dirac-install-client - a guiding script to install the DIRAC client from A to Z        
CHANGE: dirac-install - when generating bashrc and cshrc scripts prepend DIRAC paths
        to the ones existing in the environment already
NEW: MJFTimeLeft - using Machine JOb features in the TimeLeft utility
FIX: BaseClient - only give warning log message "URL banned" when one of the
     service URLs is really banned
CHANGE: DISET components - improved logic of service URL retries to speedup queries
        in case of problematic services     
NEW: dirac-rss-policy-manager - allows to interactively modify and test only the 
     policy section of Dirac.cfg     
FIX: XXXTimeLeft - do not mix CPU and WallTime values     
FIX: ComponentInstaller - longer timeout for checking components PID (after restart)
CHANGE: Proxy - in executeWithUserProxy() when multiple DNs are present, try all of them
CHANGE: List utility - change uniqueElements() to be much faster
NEW: Platform - added getPlatform() and getPlatformTuple() utilities to evaluate lazily the
     DIRAC platform only when it is needed, this accelerates DIRAC commands not needing
     the platform information. 

*Configuration
NEW: GOCDB2CSAgent agent to synchronize GOCDB and CS data about perfSONAR services
NEW: VOMS2CSAgent to synchronize VOMS user data with the DIRAC Registry
CHANGE: ConfigurationData - lazy config data compression in getCompressedData()

*Framework
CHANGE: SystemAdministratorIntegrator - make initial pinging of the hosts in parallel
        to speed up the operation
CHANGE: InstalledComponentsDB - table to cache host status information populated
        by a periodic task    
NEW: ComponentInstaller Client class to encapsulate all the installation utilities
     from InstallTools module    
NEW: SystemAdministratorClientCLI - added uninstall host command
NEW: SystemAdministratorClientCLI - added show ports command
NEW: SystemAdministratorHandler - added getUsedPorts() interface
NEW: SystemAdministratorHandler - show host command shows also versions of the Extensions
NEW: InstalledComponentsDB - added Extension field to the HostLogging table 
FIX: SystemLoggingDB - fixed double creation of db tables

*Accounting
FIX: DataStoreClient - Synchronizer based decorators have been replaced with a simple 
     lock as they were blocking addRegister() during every commit(); 

*RSS
NEW: CE Availability policy, closing #2373
CHANGE: Ported setStatus and setToken rpc calls to PublisherHandler from LHCb implementation
NEW: E-mails generated while RSS actions are now aggregated to avoid avalanches of mails
NEW: dirac-rss-sync is also synchronizing Sites now

*DMS
CHANGE: FileCatalogClient - make explicit methods for all service calls
CHANGE: DataManager, StorageElement - move physical accounting the StorageElement
CHANGE: FileCatalog - added recursive changePathXXX operations
CHANGE: FileCatalog contained objects have Master attribute defined in the CS. Extra check of eligibility of the catalogs specified explicitely. No-LFN write methods return just the Master result to be compatible with the current use in the clients.
CHANGE: Removed LcgFileCatalogXXX obsoleted classes
NEW: ConsistencyInspector class to perform data consistency checks between 
     different databases
CHANGE: FileCatalog(Client) - refactored to allow clients declare which interface
        they implement     
NEW: FileCatalog - conditional FileCatalog instantiation based on the configured
     Operations criteria        

*TS
CHANGE: TransformationDB table TaskInputs: InputVector column from BLOB to MEDIUMTEXT
FIX: TaskManager - fix bug in case there is no InputData for a task, the Request created 
     for the previous task was reassigned
NEW: TaskManager - possibility to submit one bulk job for a series of tasks     

*WMS
NEW: TaskQueueDB - possibility to present requirements in a form of tags from the 
     site( pilot ) to the jobs to select ones with required properties
FIX: JobWrapper - the InputData optimizer parameters are now DEncoded     
CHANGE: JobAgent - add Processors and WholeNode tags to the resources description
CHANGE: SiteDirector - flag to always download pilot output is set to False by default
FIX: SiteDirector - using PilotRunDirectory as WorkingDirectory, if available at the CE 
     level in the CS. Featire requested in issue #2746
NEW: MultiProcessorSiteDirector - new director to experiment with the multiprocessor/
     wholeNode queues
CHANGE: JobMemory utility renamed to JobParameters
CHANGE: CheckWNCapabilities pilot command changed to get WN parameters from the
        Machine Job Features (MJF) - NumberOfProcessors, MaxRAM    
NEW: JobManager, ParametricJob - utilities and support for parametric jobs with multiple
     parameter sequences      
NEW: SiteDirector - added logic to send pilots to sites with no waiting pilots even if
     the number of already sent pilots exceeds the number of waiting jobs. The functionality
     is switched on/off by the AddPilotsToEmptySites option.        

*RMS
FIX: Request - fix for the case when one of the request is malformed, the rest of 
     the requests could not be swiped
FIX: ReqProxyHandler - don't block the ReqProxy sweeping if one of the request is buggy     
CHANGE: ReqProxyHandler - added monitoring counters
NEW: ReqProxyHandler - added interface methods to list and show requests in a ReqProxy

*Resources
FIX: SRM2Storage - do not add accounting to the output structure as it is done in 
     the container StorageElement class
CHANGE: Add standard metadata in the output of all the Storage plugins     

*Interfaces
NEW: Job API - added setParameterSequence() to add an arbitrary number of parameter
     sequences for parametric jobs, generate the corresponding JDL

*tests
NEW: The contents of the TestDIRAC package is moved into the tests directory here

[v6r14p39]

Patch to include WebApp version v1r6p32

[v6r14p38]

*Core
CHANGE: Unhashable objects as DAG graph nodes

*RMS
CHANGE: Added possibility of constant delay for RMS operations

[v6r14p37]

*Core
NEW: Added soft implementation of a Direct Acyclic Graph

*Configuration
FIX: Bdii2CSAgent finds all CEs of a site (was finding only one)

*Resources
FIX: Make sure transferClient connects to the same ProxyStorage instance

[v6r14p36]

*Core
FIX: Sending mails to multiple recipients was not working

*WMS
FIX: Allow staging from SEs accessible by protocol


[v6r14p35]

*Core
FIX: SOAPFactory - fixes for import statements of suds module to work with the
     suds-jurko package that replaces the suds package

*Resources
FIX: BatchSystems.Torque - take into account that in some cases jobID includes
     a host name that should be stripped off
FIX: SSHComputingElement - in _getJobOutputFiles() fixed bug where the output
     of scpCall() call was wrongly interpreted    
FIX: ProxyStorage - evaluate the service url as simple /DataManagement/StorageElementProxy
     to solve the problem with redundant StorageElementProxy services with multiple
     possible urls       
     
*RSS
CHANGE: Configurations.py - Added DTScheduled3 policy (3 hours before downtime)     
     
*WMS
FIX: pilotCommands - take into account that in the case of Torque batch system
     jobID includes a host name that should be stripped off   
       
[v6r14p34]

*Configuration
FIX: Bdii2CSAgent - reinitilize the BDII info cache at each cycle in order not to 
     carry on obsoleted stuff. Fixes #2959

*Resources
FIX: Slurm.py - use --partition rather --cluster for passing the DIRAC queue name
FIX: DIPStorage - fixed bug in putFile preventing third party-like transfer from
     another DIPS Storage Element. Fixes #2413

*WMS
CHANGE: JobWrapper - added BOINC user ID to the job parameters
FIX: pilotCommands - interpret SLURM_JOBID environment if present
FIX: WMSClient - strip of comments in the job JDL before any processing.
     Passing jdl with comments to the WMS could provoke errors in the
     job checking.

[v6r14p33]

*WMS
FIX: JobAgent - included a mechanism to stop JobAgent if the host operator
     creates /var/lib/dirac_drain
FIX: CPUNormalization - fixed a typo in getPowerFromMJF() in the name of the
     exception log message           

[v6r14p32]

*Core
FIX: InstallTools - getStartupComponentStatus() uses "ps -p <pid>" variant of the
     system call to be independent of the OS differences

*DMS
FIX: RemoveReplica - bulkRemoval() was modifying its input dict argument and returning it,
     which was useless, only modify argument

*WMS
CHANGE: CPUNormalization - get HS'06 worker node value from JOBFEATURES if available

*RMS
FIX: ReqClient - bug fixed preventing the client to contact multiple instances of ReqManager
     service

[v6r14p31]

*DMS
FIX: FTSAgent - if a file was not Scheduled, the FTSAgent was setting it Done even if it had 
     not been replicated.

*Workflow
FIX: FailoverRequest - forcing setting the input file Unused if it was already set Processed

[v6r14p30]

*Framework
BUGFIX: MonitoringHandler - in deleteActivities() use retVal['Message'] if result is not OK

*Resources
FIX: XROOTStorage - in getFile() evaluate file URL without URL parameters
                    in __putSingleFile() use result['Message'] in case of error
                    
*RMS
FIX: dirac-rms-cancel-request - fixed crash because of gLogger object was not imported

*TS
FIX: TransformationCLI - in resetProcessedFile() added check that the Failed dictionary
     is present in the result of a call                    

[v6r14p29]

*Core
FIX: Time - skip the effect of timeThis decorator if not running interractively

*DMS
FIX: DataManager - in getFile(), select preferentially local disk replicas, if none disk replicas, 
     if none tape replicas
FIX: DataManager - avoid changing argument of public method checkActiveReplicas()
FIX: FTSAgent - wait 3 times longer for monitoring FTS jobs if Staging

*Accounting
CHANGE: Jobs per pilot plot is presented as Quality plot rather than a histogram

*WMS
CHANGE: dirac-wms-cpu-normalization - reduce memory usage by using xrange() instead of range()
        in the large test loop

[v6r14p28]

*TS
FIX: TaskManager - protection against am empty task dictionary in 
     prepareTransformationTasks()
FIX: Test_Client_TransformationSystem - fixes ti run in the Travis CI 
     environment
     
*WMS
FIX: JobMemory - use urllib instead of requests Python module as the latter
     can be unavailable in pilots.           

[v6r14p27]

*Core
FIX: PlainTransport,SocketInfoFactory - fix for the IPv6 "Address family not supported 
     by protocol" problems

*Interfaces
NEW: Dirac.py - in ping()/pingService() allow to ping a specific URL

*Resources
FIX: LcgFileCatalogClient - convert LFN into str in __fullLfn to allow LFNs
     in a unicode encoding

*WMS
FIX: JobWrapper - set the job minor status to 'Failover Request Failed' 
     if the failover request fails sending

*TS
FIX: TransformationDB - in getTransformationTasks(),getTaskInputVector 
     forward error result to the callers
FIX: TaskManager - in case there is no InputData for a task, the Request created 
     for the previous task was reassigned. This fixes this bug.      

*tests
FIX: several fixes to satisfy on-the-fly unit tests with teh Travis CI service 

[v6r14p26]

NEW: Enabled on-the-fly tests using the Travis-CI service

*Core
FIX: Subprocess - fix two potential infinite loops which can result in indefinite
     output buffer overflow

*WMS
FIX: JobScheduling executor - check properly if staging is allowed, it was always True before

[v6r14p25]

*Core
FIX: Subprocess - more detailed error log message in case ov output buffer
     overflow

*DMS
FIX: DataManager - fix for getActiveReplicas(): first check Active replicas before 
     selecting disk SEs

*Resources
FIX: StorageElementCache - fixes to make this class thread safe
FIX: StorageFactory - fix in getConfigStorageProtocols() to properly get options
     for inheriting SE definitions

[v6r14p24]

*Accounting
FIX: Plots, JobPlotter - fix sorting by plot labels in case the enddata != "now"

*DMS
FIX: dirac-dms-user-lfns - add error message when proxy is expired 

[v6r14p23]

*Interfaces
FIX: Job.py - setCPUTime() method sets both CPUTime and MaxCPUTime JDL parameters
     for backward compatibility. Otherwise this setting was ignored by scheduling

*TS
BUGFIX: TaskManager - bug fixed in submitTransformationTasks in getting the TransformationID 

[v6r14p22]

CHANGE: Multiple commands - permissions bits changed from 644 to 755  

*Framework
FIX: UserProfileDB - in case of desktop name belonging to two different users we have 
     to use both desktop name and user id to identify the desktop

*WMS
BUGFIX: JobWrapperTemplate - bug fixed in evaluation of the job arguments

*TMS
CHANGE: TaskManager - added TransformationID to the log messages

[v6r14p21]

*DMS
CHANGE: dirac-admin-allow(ban)-se - allow an SE group to be banned/allowed

*SMS
FIX: RequestPreparationAgent - fix crash in execute() in case no replica information
     available

*WMS
FIX: TaskQueueDB, PilotAgentsDB - escape DN strings to avoid potential SQL injection
FIX: JobWrapperTemplate - pass JobArguments through a json file to fix the case
     of having apostrophes in the values

*TMS
FIX: TransformationAgent - in processTransformation() fix reduction of number of files

[v6r14p20]

*WMS
FIX: SandboxMetadataDB - escape values in SandboxMetadataDB SQL queries to accommodate
     DNs containing apostrophe 

[v6r14p19]

*Core
NEW: CLI base class for all the DIRAC CLI consoles, common methods moved to the new class,
     XXXCLI classes updated to inherit the base class
FIX: Network - fix crash when path is empty string, fixes partly #2413     
     
*Configuration
FIX: Utilities.addToChangeSet() - fix the case when comma is in the BDII Site description 
     followed by a white space, the description string was constantly updated in the CS

*Interfaces
FIX: Dirac.py - in retrieveRepositorySandboxes/Data - "Retrieved" and "OutputData" key values
     are strings '0' in the jobDict when a repository file is read, need to cast it to int

*DMS
FIX: RegisterReplica - if operation fails on a file that no longer exists and has no 
     replica at that SE, consider the operation as Done.

*Resources
FIX: ARCComputingElement - bug fix in getJobOutput in using the S_ERROR()

[v6r14p18]

*Core
FIX: VOMSService - attGetUserNickname() can only return string type values
FIX: dirac-deploy-scripts - install DIRAC scripts first so that they can be 
     overwritten by versions from extensions

*Framework
FIX: dirac-populate-component-db - bug fixed to avoid duplicate entries in the
     database

*TS
FIX: TaskManager - do not use ReqProxy when submitting Request for Tasks, otherwise
     no RequestID can be obtained

*Interfaces
CHANGE: Dirac.py - increase verbosity of a error log message in selectJobs

*Resources
FIX: XROOTStorage - fixed KeyError exception while checking file existence
FIX: ARCComputingElement - in getJobOutput test for existence of an already 
     downloaded pilot log

[v6r14p17]

*Core
FIX: Service.py - use the service name as defined in the corresponding section in the CS
     and not the name defined in service Module option. This fixes the problem with the
     StorageElement service not interpreting properly the PFN name and using a wrong local
     data path. 

*Resources
CHANGE: ARCComputingElement - if the VO is not discoverable from the environment, use ARC API
        call in the getCEStatus, use ldapsearch otherwise

[v6r14p16]

*Resources
CHANGE: ARC Computing Element automatically renew proxies of jobs when needed

[v6r14p15]

*Core
FIX: VOMS.py - Fixed bug that generates proxies which are a mix between legacy and rfc proxies.

*DMS
CHANGE: Allow selecting disk replicas in getActiveReplicas() and getReplicas()

*WMS
CHANGE: Use the preferDisk option in the InputData optimizer, the TransformationAgent and in the Interface splitter


[v6r14p14]

*Core
FIX: VOMS.py - return RFC proxy if necessary after adding the VOMS extension

*Configuration
FIX: Validate maxCPUTime and Site description value

*Resources
FIX: XROOTStorage - changes to allow third party transfers between XROOT storages
CHANGE: HTCondorCEComputingElement - the Condor logging can now be obtained in the webinterface;
        SIGTERM (instead of SIGKILL) is send to the application in case jobs are killed by the host site;
        when pilots are put in held status we kill them in condor and mark them as aborted.

*WMS
FIX: pilotCommands - fixes for intrepreting tags in the pilot

[v6r14p13]

*WMS
FIX: pilot commands CheckCECapabilities and CheckWNCapabilities were not considering the case of missing proxy

[v6r14p12]

*Core
FIX: allow a renormalization of the estimated CPU power
FIX: dirac-install: Make hashlib optional again (for previous versions of python, since the pilot may end up on old machines)

*Framework
FIX: allow to install agents with non-standard names (different from the module name)

*DMS
CHANGE: Consider files to reschedule and submit when they are Failed in FTS

*WMS
CHANGE: Move getCEStatus function back to using the ARC API

[v6r14p11]

*Core
FIX: XXXTimeLeft - set limit to CPU lower than wall clock if unknown
FIX: Logger - fix exception printing in gLogger.exception()
CHANGE: InstallTools - added more info about the process in getStartupComponentStatus()
CHANGE: Time - better report from timeThis() decorator

*DMS
CHANGE: FTSAgent - wait some time between 2 monitorings of each job

*WMS
NEW: pilotCommands - added CheckCECapabilities, CheckWNCapabilities commands
NEW: Added dirac-wms-get-wn-parameters command

*TS
NEW: Added dirac-production-runjoblocal command
FIX: TransformationAgent(Plugin) - clean getNextSite() and normalizeShares()
FIX: TransformationPlugin - added setParameters() method

*RSS
FIX: dirac-rss-sync - move imports to after the Script.getPositionalArguments()

*Resources
NEW: Added dirac-resource-get-parameters command

[v6r14p10]
*Configuration
FIX: Resources - getQueue() is fixed to get properly Tag parameters

*Framework
FIX: SecurityFileLog - fix for zipping very large files

*Resources
NEW: added dirac-resource-get-parameters command

*WMS
NEW: JobMonitoringHandler - add getJobsParameters() method
NEW: pilotCommands - added CheckCECapabilities, CheckWNCapabilities
NEW: Added dirac-wms-get-wn-parameters command
NEW: Matcher - generate internal tags for MaxRAM and NumberOfProcessors parameters
CHANGE: SiteDirector does not pass Tags to the Pilot
FIX: Matcher(Handler) - do not send error log message if No match found,
     fixed Matcher return value not correctly interpreted

[v6r14p9]

*Core
FIX: BaseClient - enhance retry connection logic to minimize the overall delay
FIX: MessageBroker - fix of calling private __remove() method from outside
     of the class

*Framework
BUGFIX: dirac-(un)install-component - bug in importing InstallTools module

*WMS:
FIX: JobWrapper - fix in getting the OutputPath defined in the job

*Resources
FIX: ARCComputingElement - add queue to the XRSL string

[v6r14p8]

*Core
FIX: XXXTimeLeft - minor fixes plus added the corresponding Test case
FIX: ReturnValues - fixes in the doc strings to comply with the sphinx syntax
FIX: SocketInfoFactory - in __sockConnect() catch exception when creating a
     socket

*Interfaces
FIX: Job.py - fixes in the doc strings to comply with the sphinx syntax

*RSS
NEW: Configurations.py - new possible configuration options for Downtime Policies

*WMS
CHANGE: StatesAccountingAgent - retry once and empty the local messages cache
        in case of failure to avoid large backlog of messages
CHANGE: SiteDirector - do not send SharedArea and ClientPlatform as pilot
        invocation arguments  
CHANGE: Matcher - allow matching by hosts in multi-VO installations              

[v6r14p7]

*Core
CHANGE: XXXTimeLeft utilities revisited - all return real seconds,
        code refactoring - use consistently always the same CPU power 

*WMS
FIX: JobAgent - code refactoring for the timeLeft logic part

*Resources
BUGFIX: ComputingElement - get rid of legacy getResourcesDict() call

[v6r14p6]

*Configuration
FIX: Bdii2CSAgent - refresh configuration from Master before updating
FIX: Bdii2CSAgent - distinguish the CE and the Cluster in the Glue 1.0 schema

*DMS
CHANGE: FTSAgent - make the amount of scheduled requests fetched by the 
        FTSAgent a parameter in the CS 
CHANGE: RMS Operations - check whether the always banned policy is applied for SEs
        to a given access type

*RMS
FIX: RequestClient(DB,Manager) - fix bulk requests, lock the lines when selecting 
     the requests to be assigned, update the LastUpdate time, and expose the 
     assigned flag to the client

*WMS
FIX: JobAgent - when the application finishes with errors but the agent continues 
     to take jobs, the timeLeft was not evaluated
FIX: JobAgent - the initial timeLeft value was always set to 0.0     

[v6r14p5]

*Core
FIX: X509Certificate - protect from VOMS attributes that are not decodable


*Resources
FIX: GFAL2_StorageBase - fixed indentation and a debug log typo

*WMS
BUGFIX: Matcher - only the first job was associated with the given pilot
FIX: pilotTools - 0o22 is only a valid int for recent python interpreters, 
     replaced by 18

[v6r14p4]

*Core
FIX: DictCache - fix the exception in the destructor preventing the final
     cache cleaning

*Framework
FIX: SystemAdministratorClientCLI - corrected info line inviting to update
     the pilot version after the software update

*DMS
FIX: FTSAgent - Add recovery of FTS files that can be left in weird statuses 
     when the agent dies
CHANGE: DataManager - allow to not get URLs of the replicas
CHANGE: FTSJob - keep and reuse the FTS3 Context object

*Storage
CHANGE: StorageManagerClient - don't fail getting metadata for staging if at 
        least one staged replica found

*WMS
FIX: CPUNormalization - protect MJF from 0 logical cores
FIX: JobScheduling - fix printout that was saying "single site" and "multiple sites" 
     in two consecutive lines
NEW: pilotTools,Commands - added CEType argument, e.g. to specify Pool CE usage 
FIX: WatchDog - added checks of function return status, added hmsCPU initialization to 0,
     removed extra printout     
     
*Resources
FIX: GFAL2 plugins - multiple bug fixes     

[v6r14p3]

*Core
BUGFIX: small bug fixed in dirac-install-component, dirac-uninstall-component
BUGFIX: VOMS - remove the temporary file created when issuing getVOMSProxyInfo
FIX: FileHelper - support unicode file names
FIX: DictCache - purges all the entry of the DictCache when deleting the DictCache object 

*Framework
BUGFIX: dirac-populate-component-db - avoid return statement out of scope

*Interfaces
BUGFIX: Dirac - in submitJob() faulty use of os.open

*WMS
FIX: JobWrapper - avoid evaluation of OutputData to ['']
FIX: Matcher - the Matcher object uses a VO dependent Operations helper
CHANGE: JobAgent - stop agent if time left is too small (default 1000 HS06.s)
FIX: CPUNormalization - use correct denominator to get power in MJF

*Resources
FIX: ARCComputingElement - changed implementation of ldap query for getCEStatus

[v6r14p2]

*Core
FIX: Use GSI version 0.6.3 by default
CHANGE: Time - print out the caller information in the timed decorator
CHANGE: dirac-install - set up ARC_PLUGIN_PATH environment variable

*Framework
FIX: dirac-proxy-info - use actimeleft VOMS attribute

*Accounting
CHANGE: Removed SRMSpaceTokenDeployment Accounting type

*RSS
CHANGE: ResourceStatus - re-try few times to update the RSS SE cache before giving up
FIX: XXXCommand, XXXAction - use self.lof instead of gLogger
CHANGE: Added support for all protocols for SEs managed by RSS

*RMS
FIX: Request - produce enhanced digest string
FIX: RequestDB - fix in getDigest() in case of errors while getting request

*Resources
CHANGE: Propagate hideExceptions flag to the ObjectLoader when creating StorageElements
FIX: ARCComputingElement - multiple fixes after experience in production

*WMS
FIX: Pilot commands - fixed an important bug, when using the 
     dirac-wms-cpu-normalization script

[v6r14p1]

The version is buggy when used in pilots

*Core
NEW: dirac-install-component command replacing dirac-install-agent/service/executor
     commands
     
*Resources
NEW: FileStorage - plugin for "file" protocol
FIX: ARCComputingElement - evaluate as int the job exit code

*RSS
FIX: CSHelpers - several fixes and beautifications     

[v6r14]

*Core
NEW: CSGlobals - includes Extensions class to consistently check the returned
     list of extensions with proper names 
NEW: ProxyManagerXXX, ProxyGeneration, X509XXX - support for RFC proxies
NEW: ProxyInfo - VOMS proxy information without using voms commands
NEW: LocalConfiguration - option to print out license information    
FIX: SocketInfo.py - check the CRL lists while handshaking  

Configuration
NEW: ConfigurationClient - added getSectionTree() method

*Framework
NEW: InstalledComponentsDB will now store information about the user who did the 
     installation/uninstallation of components.

*Resources
NEW: ARCComputingElement based on the ARC python API

*RSS
FIX: Improved logging all over the place 

*DMS
NEW: New FileCatalog SecurityManager with access control based on policies,
     VOMSPolicy as one of the policy implementations.
NEW: lfc_dfc_db_copy - script used by LHCb to migrate from the LFC to the DFC with 
     Foreign Keys and Stored Procedures by accessing the databases directly     
NEW: FileManagerPs.py - added _getFileLFNs() to serve info for the Web Portal     
CHANGE: Moving several tests to TestDIRAC

*Interfaces
CHANGE: use jobDescription.xml as a StringIO object to avoid multiple disk
        write operations while massive job submission

*WMS
FIX: Watchdog - review for style and pylint
CHANGE: Review of the Matcher code, extracting Limiter and Matcher as standalone 
        utilities
        

*Transformation
NEW: New ported plugins from LHCb, added unit tests


[v6r13p21]

*TS
FIX: Registering TargetSE for Standard TransformationAgent plugin

[v6r13p20]

*DMS
FIX: DMSHelpers - allow for more than one Site defined to be local per SE

*Resources
FIX: XRootStorage - fix in getURLBase()

[v6r13p19]

FIX: changes incorporated from v6r12p53 patch

[v6r13p18]

*WMS
FIX: JobWrapper - ported back from v6r14p9 the fix for getting OutputPath

[v6r13p17]

FIX: changes incorporated from v6r12p52 patch

[v6r13p16]

FIX: changes incorporated from v6r12p51 patch

[v6r13p15]

Included patches from v6r12p50 release 

[v6r13p14]

*DMS
FIX: ReplicateAndRegister - fix a problem when a file is set Problematic 
     in the FC but indeed doesn't exist at all 

*Resources
CHANGE: StorageFactory - enhance the logic of BaseSE inheritance in the
        SE definition in the CS
        
*WMS
CHANGE: CPUNormalization, dirac-wms-cpu-normalization - reading CPU power 
        from MJF for comparison with the DIRAC evaluation
FIX: SiteDirector - create pilot working directory in the batch system working
     directory and not in "/tmp"                

[v6r13p13]

*DMS
BUGFIX: FileCatalogClient - bug fixed in getDirectoryMetadata()

[v6r13p12]

*Resources
FIX: StorageElement - bug fixed in inValid()
CHANGE: StorageFactory - do not interpret VO parameter as mandatory

[v6r13p11]

*DMS
BUGFIX: RemoveReplica - fix in singleRemoval()
FIX: dirac-dms-user-lfns - increased timeout

[v6r13p10]

CHANGE: Use sublogger to better identify log source in multiple places

*Core
CHANGE: Review / beautify code in TimeLeft and LSFTimeLeft
FIX: LSFTimeLeft - is setting shell variables, not environment variables, 
     therefore added an "export" command to get the relevant variable 
     and extract then the correct normalization

*Accounting
FIX: DataOperationPlotter - add better names to the data operations

*DMS:
FIX: DataManager - add mandatory vo parameter in __SEActive()
CHANGE: dirac-dms-replicate-and-register-request - submit multiple requests
        to avoid too many files in a single FTS request
FIX: FileCatalog - typo in getDirectoryMetadata()
FIX: FileCatalog - pass directory name to getDirectoryMetadata and not file name 
FIX: DataManager - in __SEActive() break LFN list in smaller chunks when
     getting replicas from a catalog        

*WMS
FIX: WMSAdministratorHandler - fix in reporting pilot statistics
FIX: JobScheduling - fix in __getSitesRequired() when calling self.jobLog.info 
CHANGE: pilotCommands - when exiting with error, print out current processes info

[v6r13p9]

*Framework
FIX: SystemLoggingDB - schema change for ClientIPs table to store IPv6 addresses

*DMS
BUGFIX: DMSRequestOperationsBase - bug fix in checkSEsRSS()
FIX: RemoveFile - in __call__(): bug fix; fix in the BannedSE treatment logic

*RMS
BUGFIX: Operation - in catalogList()
BUGFIX: ReqClient - in printOperation()

*Resources
FIX: GFAL2_StorageBase - added Lost, Cached, Unavailable in getSingleFileMetadata() output
BUGFIX: GFAL2_StorageBase - fixed URL construction in put(get)SingleFile() methods

*WMS
FIX: InputDataByProtocol - removed StorageElement object caching

[v6r13p8]

*Framework
FIX: MonitoringUtilities - minor bug fix

*DMS
FIX: DataManager - remove local file when doing two hops transfer

*WMS
FIX: SandboxStoreClient - get the VO info from the delegatedGroup argument to 
     use for the StorageElement instantiation

*TMS
CHANGE: Transformation(Client,DB,Manager) - multiple code clean-up without
        changing the logic

[v6r13p7]

*Core
NEW: X509CRL - class to handle certificate revocation lists

*DMS
FIX: RequestOperations/RemoveFile.py - check target SEs to be online before
     performing the removal operation. 
FIX: SecurityManager, VOMSPolicy - make the vomspolicy compatible with the old client 
     by calling in case of need the old SecurityManager     

*Resources
BUGFIX: Torque, GE - methods must return Message field in case of non-zero return status
FIX: SRM2Storage - when used internaly, listDirectory should return urls and not lfns

*WMS
FIX: ConfigureCPURequirements pilot command - add queue CPU length to the extra local
     configuration
FIX: JobWrapper - load extra local configuration of any     

*RMS
FIX: RequestDB - fix in getRequestSummaryWeb() to suit the Web Portal requirements

*Transformation
FIX: TransformationManagerHandler - fix in getTransformationSummaryWeb() to suit 
     the Web Portal requirements

[v6r13p6]

*Core
FIX: X509Chain - use SHA1 signature encryption in all tha cases

*Resources
FIX: ComputingElement - take CPUTime from its configuration defined in the 
     pilot parameters

*WMS
FIX: SiteDirector - correctly configure jobExecDir and httpProxy Queue parameters

[v6r13p5]

*Resources
BUGFIX: Torque - getCEStatus() must return integer job numbers
FIX: StorageBase - removed checking the VO name inside the LFN 

*WMS
FIX: InputData, JobScheduling - StorageElement needs to know its VO

*DMS
FIX: ReplicateAndRegister - Add checksumType to RMS files when adding 
     checksum value
FIX: DataManager - remove unnecessary access to RSS and use SE.getStatus()     
FIX: DMHelpers - take into account Alias and BaseSE in site-SE relation

*RMS
FIX: Request - bug fixed in optimize() in File reassignment from one
     Operation to another  

*Transformation
FIX: TransformationDB - set derived transformation to Automatic

[v6r13p4]

*Core
FIX: VOMSService - treat properly the case when the VOMS service returns no result
     in attGetUserNickname()

*DMS
FIX: FTSAgent, ReplicateAndRegister - make sure we use source replicas with correct 
     checksum 

*RMS
FIX: Request - minor fix in setting the Request properties, suppressing pylint
     warnings
CHANGE: File, Reques, Operation, RequestDB - remove the use of sqlalchemy on 
        the client side     
     
*Resources
FIX: StorageElement - import FileCatalog class rather than the corresponding module     
FIX: SLURM - proper formatting commands using %j, %T placeholders
FIX: SSHComputingElement - return full job references from getJobStatus() 

*RSS
FIX: DowntimeCommand - checking for downtimes including the time to start in hours

*Workflow
CHANGE: FailoverRequest - assign to properties rather than using setters

*Transformation
FIX: TransformationClient(DB,Utilities) - fixes to make derived transformations work

[v6r13p3]

*DMS
FIX: DataManager - in putAndRegister() specify explicitly registration protocol
     to ensure the file URL available right after the transfer
     
*Resources
FIX: SRM2Storage - use the proper se.getStatus() interface ( not the one of the RSS )     

[v6r13p2]

*Framework
FIX: SystemAdministratorHandler - install WebAppDIRAC extension only in case
     of Web Portal installation
CHANGE: dirac-populate-component-db - check the setup of the hosts to register 
        into the DB only installations from the same setup; check the MySQL installation
        before retrieving the database information      

*DMS
FIX: FTSAgent - fix in parsing the server result
FIX: FTSFile - added Waiting status
FIX: FTSJob - updated regexps for the "missing source" reports from the server;
     more logging message 

*Resources
FIX: SRM2Storage - fix in treating the checksum type 
FIX: StorageElement - removed getTransportURL from read methods

*RMS
FIX: Request - typo in the optimize() method

[v6r13p1]

*Framework
CHANGE: SystemAdminstratorIntegrator - can take a list of hosts to exclude from contacting

*DMS
FIX: DataManager - fix in __getFile() in resolving local SEs
FIX: dirac-dms-user-lfns - sort result, simplify logic

*RMS
FIX: Request - Use DMSHelper to resolve the Failovers SEs
FIX: Operation - treat the case where the SourceSE is None

*WMS
FIX: WMSAdministratorHandler - return per DN dictionary from getPilotStatistics 

[v6r13]

CHANGE: Separating fixed and variable parts of error log messages for multiple systems 
        to allow SystemLogging to work

*Core
FIX: MySQL.py - treat in detailed way datetime functions in __escapeString()
FIX: DictCache.get() returns now None instead of False if no or expired value
NEW: InstallTools - allow to define environment variables to be added to the component
     runit run script
NEW: Changes to make the DISET protocol IP V6 ready
CHANGE: BaseClient - retry service call on another instance in case of failure
CHANGE: InnerRPCClient - retry 3 times in case of exception in the transport layer
CHANGE: SocketInfo - retry 3 times in case of handshaking error
CHANGE: MySQL - possibility to specify charset in the table definition
FIX: dirac-install, dirac-distribution - removed obsoleted defaults     
NEW: Proxy utility module with executeWithUserProxy decorator function

*Configuration
NEW: CSAPI,dirac-admin-add-shifter - function, and script, for adding or modifying a 
     shifter in the CS

*Framework
FIX: NotificationDB - escape fields for sorting in getNotifications()
NEW: Database, Service, Client, commands for tracking the installed DIRAC components

*Interfaces
CHANGE: Dirac - changed method names, keeping backward compatibility
CHANGE: multiple commands updated to use the new Dirac API method names

*DMS
NEW: Native use of the FTS3 services
CHANGE: Removed the use of current DataLogging service
CHANGE: DataManager - changes to manage URLs inside StorageElement objects only
FIX: DataManager - define SEGroup as accessible at a site
CHANGE: DirectoryListing - extracted from FileCatalogClientCLI as an independent utility
CHANGE: MetaQuery - extracted from FileCatalogClientCLI as an independent utility
CHANGE: FileCatalogClientCLI uses external DirectoryListing, MetaQuery utilities
CHANGE: FileCatalog - replace getDirectoryMetadata by getDirectoryUserMetadata
NEW: FileCatalog - added new getDirectoryMetadata() interface to get standard directory metadata
NEW: FileCatalog - possibility to find files by standard metadata
NEW: FileCatalog - possibility to use wildcards in the metadata values for queries
NEW: DMSHelpers class
NEW: dirac-dms-find-lfns command

*WMS
NEW: SiteDirector - support for the MaxRAM queue description parameter
CHANGE: JobScheduling executor uses the job owner proxy to evaluate which files to stage
FIX: DownloadInputData - localFile was not defined properly
FIX: DownloadInputData - could not find cached files (missing [lfn])

*RMS
CHANGE: Removed files from the previous generation RMS
CHANGE: RMS refactored based on SQLAlchemy 
NEW: ReqClient - added options to putRequest(): useFailoverProxy and retryMainServer
CHANGE: DMSRequestOperationsBase - delay execution or cancel request based on SE statuses 
        from RSS/CS
FIX: Fixes to make use of RequestID as a unique identifier. RequestName can be used in
     commands in case of its uniqueness        

*Resources
NEW: Computing - BatchSystem classes introduced to be used both in Local and SSH Computing Elements
CHANGE: Storage - reworked Storage Element/Plugins to encapsulate physical URLs 
NEW: GFAL2_StorageBase.py, GFAL2_SRM2Storage.py, GFAL2_XROOTStorage.py 

*RSS:
NEW: dirac-admin-allow(ban)-se - added RemoveAccess status
CHANGE: TokenAgent - added more info to the mail

*TS
CHANGE: Task Manager plugins

[v6r12p53]

*DMS
CHANGE: FileCatalogClientCLI - ls order by size, human readable size value
FIX: DirectoryMetadata - enhanced error message in getDirectoryMetadata

*WMS
BUGFIX: JobAgent - bug when rescheduling job due to glexec failure

*TS
NEW: TransformationCLI - added getOutputFiles, getAllByUser commands
NEW: Transformation - added getAuthorDNfromProxy, getTransformationsByUser methods

*Resources
CHANGE: GlobusComputingElement - simplify creating of pilotStamp

[v6r12p52]

*DMS
NEW: dirac-dms-directory-sync - new command to synchronize the contents of a
     local and remote directories
FIX: DataManager - in removeFile() return successfully if empty input file list     

*TS
NEW: TransformationCLI - getInputDataQuery command returning inputDataQuery 
     of a given transformation

[v6r12p51]

*Core
FIX: dirac-install - fix to work with python version prior to 2.5

*DMS
CHANGE: FileCatalogClientCLI - possibility to set multiple metadata with one command

*Resources
FIX: HTCondorComputingElement - multiple improvements

[v6r12p50]

*Core
FIX: dirac-install - define TERMINFO variable to include local sources as well

*Framework
FIX: SystemAdministratorHandler - show also executors in the log overview

*DMS
FIX: FileCatalogClientCLI - use getPath utility systematically to normalize the
     paths passed by users

*WMS
FIX: PilotStatusAgent - split dynamic and static parts in the log error message

*Resources
NEW: HTCondorCEComputingElement class

[v6r12p49]

*Resources
FIX: GlobusComputingElement - in killJob added -f switch to globus-job-clean command
FIX: ARCComputingElement - create working directory if it does not exist

*DMS
CHANGE: DataManager - added XROOTD to registration protocols

*TMS
FIX: TransformationCLI - doc string

[v6r12p48]

*DMS
FIX: DirectoryTreeBase - fix in changeDirectoryXXX methods to properly interpret input

[v6r12p47]

*DMS
BUGFIX: FileCatalogClientCLI - wrong signature in the removeMetadata() service call

[v6r12p46]

*Core
FIX: GraphData - check for missing keys in parsed_data in initialize()

*WMS
CHANGE: PilotStatusAgent - kill pilots being deleted; do not delete pilots still
        running jobs
  
*RSS
CHANGE: Instantiate RequestManagementDB/Client taking into account possible extensions        

*Resources
FIX: GlobusComputingElement - evaluate WaitingJobs in getCEStatus()
FIX: SRM2Storage - error 16 of exists call is interpreted as existing file
FIX: XROOTStorage - added Lost, Cached, Unavailable in the output of getSingleMetadata()

*WMS
FIX: pilotCommands - removed unnecessary doOSG() function

[v6r12p45]

*Resources
FIX: SRM2Storage - error 22 of exists call is interpreted as existing file
     ( backport from v6r13 )

[v6r12p44]

*WMS
FIX: SiteDirector - consider also pilots in Waiting status when evaluating
     queue slots available

*Resources
NEW: SRM2Storage - makes use of /Resources/StorageElements/SRMBusyFilesExist option
     to set up the mode of interpreting the 22 error code as existing file

[v6r12p43]

*DMS:
FIX: DirectoryTreeBase - avoid double definition of FC_DirectoryUsage table
     in _rebuildDirectoryUsage()

[v6r12p42]

FIX: added fixes from v6r11p34 patch release

[v6r12p41]

*WMS
CHANGE: dirac-wms-job-submit - "-r" switch to enable job repo

[v6r12p40]

*DMS
FIX: DirectoryTreeBase.py - set database engine to InnoDB 

[v6r12p39]

FIX: imported fixes from rel-v6r11

[v6r12p38]

*DMS
CHANGE: DataManager - enhanced real SE name resolution

*RMS
FIX: Request - fixed bug in the optimization of requests with failover operations

*Resources
CHANGE: StorageFactory - allow for BaseSE option in the SE definition

[v6r12p37]

*Core
FIX: InstallTools - force $HOME/.my.cnf to be the only defaults file

[v6r12p36]

*Configuration
FIX: Utilities.py - bug fix getSiteUpdates()

[v6r12p35]

*Core
CHANGE: VOMSService - add URL for the method to get certificates

*DMS
FIX: DataManager - in __replicate() set do not pass file size to the SE if no
     third party transfer
FIX: RemoveFile, ReplicateAndRegister - regular expression for "no replicas"
     common for both DFC and LFC     
     
*WMS
FIX: WMSHistoryCorrector - make explicit error if no data returned from WMSHistory
     accounting query     

[v6r12p34]

*DMS
BUGFIX: FileCatalogWithFkAndPsDB - fix storage usage calculation

[v6r12p33]

*Core
NEW: VOMSService - added method admListCertificates()

*DMS
BUGFIX: dirac-dms-put-and-register-request - missing Operation in the request

*Resources
FIX: sshce - better interpretation of the "ps" command output

[v6r12p32]

*RMS
FIX: ReqManager - in getRequest() possibility to accept None type
     argument for any request 

[v6r12p31]

*WMS
FIX: pilotCommands - import json module only in case it is needed

[v6r12p30]

*Core
FIX: InstallTools - 't' file is deployed for agents installation only
FIX: GOCDBClient - creates unique DowntimeID using the ENDPOINT

*Framework
FIX: SystemAdministratorHandler - use WebAppDIRAC extension, not just WebApp

*DMS:
FIX: FileCatalogComponents.Utilities - do not allow empty LFN names in
     checkArgumentDict()

[v6r12p29]

*CS
CHANGE: CSCLI - use readline to store and resurrect command history

*WMS
FIX: JobWrapper - bug fixed in the failoverTransfer() call
CHANGE: dirac-wms-job-submit - added -f flag to store ids

*DMS
FIX: DataManager - make successful removeReplica if missing replica 
     in one catalog

*RMS
FIX: Operation, Request - limit the length of the error message

[v6r12p28]

*RMS
FIX: Request - do not optimize requests already in the DB 

[v6r12p27]

*Core
CHANGE: InstallTools - install "t" script to gracefully stop agents

*DMS
FIX: FileCatalog - return GUID in DirectoryParameters

*Resource
CHANGE: DFC/LFC clients - added setReplicaProblematic()

[v6r12p26]

*DMS
BUGFIX: FileCatalog - getDirectoryMetadata was wrongly in ro_meta_methods list 

*RMS
FIX: Operation - temporary fix in catalog names evaluation to smooth
     LFC->DFC migration - not to forget to remove afterwards !

*WMS
CHANGE: JobWrapper - added MasterCatalogOnlyFlag configuration option

[v6r12p25]

*DMS
BUGFIX: PutAndRegister, RegitserFile, RegisterReplica, ReplicateAndRegister - do not
        evaluate the catalog list if None

[v6r12p24]

*DMS:
FIX: DataManager - retry RSS call 5 times - to be reviewed

[v6r12p23]

*DMS
FIX: pass a catalog list to the DataManager methods
FIX: FileCatalog - bug fixed in the catalog list evaluation

[v6r12p22]

*DMS
FIX: RegisterFile, PutAndRegister - pass a list of catalogs to the DataManager instead of a comma separated string
FIX: FTSJob - log when a job is not found in FTS
CHANGE: dropped commands dirac-admin-allow(ban)-catalog

*Interfaces
CHANGE: Dirac, JobMonitoringHandler,dirac-wms-job-get-jdl - possibility to retrieve original JDL

*WMS
CHANGE: JobManifest - make MaxInputData a configurable option

[v6r12p21]

*RMS
BUGFIX: File,Operation,RequestDB - bug making that the request would always show 
        the current time for LastUpdate
  
*WMS
FIX: JobAgent - storing on disk retrieved job JDL as required by VMDIRAC
     ( to be reviewed )        

[v6r12p20]

*DMS
FIX: DataManager - more informative log messages, checking return structure
FIX: FileCatalog - make exists() behave like LFC file catalog client by checking
     the unicity of supplied GUID if any
FIX: StorageElementProxyHandler - do not remove the cache directory

*Framework
FIX: SystemAdministratorClient - increase the timeout to 300 for the software update     

*RMS
FIX: Operation.py - set Operation Scheduled if one file is Scheduled
CHANGE: Request - group ReplicateAndRegister operations together for failover 
        requests: it allows to launch all FTS jobs at once

*Resources
FIX: LcgFileCatalogClient - fix longstanding problem in LFC when several files 
     were not available (only one was returned) 

*TS
BUGFIX: TransformationCleaning,ValidateOutputDataAgent - interpret correctly
        the result of getTransformationParameters() call
FIX: TaskManager - fix exception in RequestTaskAgent        

[v6r12p19]

*Core
FIX: Core.py - check return value of getRecursive() call

*DMS
FIX: FileCatalog - directory removal is successful if does not exist
     special treatment of Delete operation

*WMS
FIX: InputDataByProtocol - fix interpretation of return values

[v6r12p18]

*DMS
FIX: FTSStrategy - config option name
FIX: DataManager - removing dirac_directory flag file only of it is there
     in __cleanDirectory()

*RMS
FIX: Operation - MAX_FILES limit set to 10000
FIX: ReqClient - enhanced log messages

*TMS
FIX: TaskManager - enhanced log messages

*RSS
FIX: DowntimeCommand - fixed mix of SRM.NEARLINE and SRM

*WMS
FIX: InputDataByProtocol - fixed return structure

[v6r12p16]

*DMS
FIX: IRODSStorageElement more complete implementation
FIX: FileCatalogHandler(DB) - make removeMetadata bulk method

*Resources
FIX: FileCatalog - make a special option CatalogList (Operations) to specify catalogs used by a given VO

[v6r12p15]

*Core
FIX: ProcessPool - kill the working process in case of the task timeout
FIX: FileHelper - count transfered bytes in DataSourceToNetwork()

*DMS
BUGFIX: FileCatalogCLI - changed interface in changePathXXX() methods
NEW: IRODSStorageElementHandler class
CHANGE: FileCatalog - separate metadata and file catalog methods, 
        apply metadata methods only to Metadata Catalogs 

*Resources
FIX: SSHTorqueComputingElement - check the status of the ssh call for qstat 

*WMS
FIX: WatchdogLinux - fixed typo

[v6r12p14]

*TS
FIX: TaskManagerAgentBase: avoid race conditions when submitting to WMS

*DMS
NEW: FileCatalog - added new components ( directory tree, file manager ) 
     making use of foreign keys and stored procedures
FIX: DataManager returns properly the FileCatalog errors     

[v6r12p13]

*TS
BUGFIX: TransformationAgent - data member not defined

*WMS
FIX: InputData(Resolution,ByProtocol) - possibility to define RemoteProtocol

[v6r12p12]

*WMS
BUGFIX: pilotTools - missing comma

[v6r12p11]

*WMS
FIX: CPUNormalization - dealing with the case when the maxCPUTime is not set in the queue
     definition
FIX: pilotTools - added option pilotCFGFile

[v6r12p10]

*DMS
FIX: StorageElementProxy - BASE_PATH should be a full path

*Resources
FIX: SRM2Storage - return specific error in putFile

*TS
FIX: TransformationAgent - fix to avoid an exception in finalize and double printing 
     when terminating the agent
BUGFIX: TransformationDB - fix return value in setTransformationParameter()

[v6r12p9]

*Core
CHANGE: SiteCEMapping - getSiteForCE can take site argu

ment to avoid confusion

*Interfaces
FIX: Job - provide optional site name in setDestinationCE()

*WMS
FIX: pilotCommands - check properly the presence of extra cfg files
     when starting job agent
FIX: JobAgent - can pick up local cfg file if extraOptions are specified     

[v6r12p8]

*Core
FIX: dirac-configure - correctly deleting useServerCertificate flag
BUGFIX: InstallTools - in fixMySQLScript()

*DMS
BUGFIX: DatasetManager - bug fixes
CHANGE: StorageElementProxy - internal SE object created with the VO of the requester

*TS
FIX: dirac-transformation-xxx commands - do not check the transformation status
CHANGE: Agents - do not use shifter proxy 
FIX: TransformationAgent - correct handling of replica cache for transformations 
     when there were more files in the transformation than accepted to be executed
FIX: TransformationAgent - do not get replicas for the Removal transformations     

*RMS
NEW: new SetFileStatus Operation

[v6r12p7]

*Core
FIX: dirac-configure - always removing the UseServerCertificate flag before leaving
FIX: ProcessPool - one more check for the executing task ending properly 

*Interfaces 
FIX: Dirac.py - use printTable in loggingInfo()

[v6r12p6]

FIX: fixes from v6r11p26 patch release

[v6r12p5]

*Core
FIX: VOMS.py - do not use obsoleted -dont-verify-ac flag with voms-proxy-info

*TS
FIX: TransformationManager - no status checked at level service

[v6r12p4]

FIX: fixes from v6r11p23 patch release

[v6r12p3]

*Configuration
CHANGE: dirac-admin-add-resources - define VOPath/ option when adding new SE 

*Resources
NEW: StorageFactory - modify protocol Path for VO specific value

*DMS
FIX: FileCatalog - check for empty input in checkArgumentFormat utility
FIX: DataManager - protect against FC queries with empty input

[v6r12p2]

*Core
FIX: dirac-install - svn.cern.ch rather than svnweb.cern.ch is now needed for direct 
     HTTP access to files in SVN

*WMS
FIX: dirac-wms-cpu-normalization - when re-configuring, do not try to dump in the 
     diracConfigFilePath

[v6r12p1]

*Configuration
FIX: Core.Utilities.Grid, dirac-admin-add-resources - fix to make a best effort to 
     guess the proper VO specific path of a new SE
*WMS
FIX: dirac-configure, pilotCommands, pilotTools - fixes to use server certificate

[v6r12]

*Core
CHANGE: ProcessPool - do not stop working processes by default
NEW: ReturnValue - added returnSingleResult() utility 
FIX: MySQL - correctly parse BooleanType
FIX: dirac-install - use python 2.7 by default
FIX: dirac-install-xxx commands - complement installation with the component setup
     in runit
NEW: dirac-configure - added --SkipVOMSDownload switch, added --Output switch
     to define output configuration file
CHANGE: ProcessPool - exit from the working process if a task execution timed out  
NEW: ProcessMonitor - added evaluation of the memory consumed by a process and its children   
NEW: InstallTools - added flag to require MySQL installation
FIX: InstallTools - correctly installing DBs extended (with sql to be sourced) 
FIX: InstallTools - run MySQL commands one by one when creating a new database
FIX: InstallTools - fixMySQLScripts() fixes the mysql start script to ognore /etc/my.cnf file
CHANGE: Os.py - the use of "which" is replaced by distutils.spawn.find_executable
NEW: Grid.py - ldapSA replaced by ldapSE, added getBdiiSE(CE)Info() methods
CHANGE: CFG.py - only lines starting with ^\s*# will be treated as comments
CHANGE: Shifter - Agents will now have longer proxies cached to prevent errors 
        for heavy duty agents, closes #2110
NEW: Bdii2CSAgent - reworked to apply also for SEs and use the same utilities for the
     corresponding command line tool
NEW: dirac-admin-add-resources - an interactive tool to add and update sites, CEs, SEs
     to the DIRAC CS   
CHANGE: dirac-proxy-init - added message in case of impossibility to add VOMS extension   
FIX: GOCDBClient - handle correctly the case of multiple elements in the same DT            


*Accounting
NEW: Allow to have more than one DB for accounting
CHANGE: Accounting - use TypeLoader to load plotters

*Framework
FIX: Logger - fix FileBackend implementation

*WMS
NEW: Refactored pilots ( dirac-pilot-2 ) to become modular following RFC #18, 
     added pilotCommands.py, SiteDirector modified accordingly 
CHANGE: InputData(Executor) - use VO specific catalogs      
NEW: JobWrapper, Watchdog - monitor memory consumption by the job ( in a Warning mode )
FIX: SandboxStoreHandler - treat the case of exception while cleaning sandboxes
CHANGE: JobCleaningAgent - the delays of job removals become CS parameters
BUGFIX: JobDB - %j placeholder not replaced after rescheduling
FIX: JobDB - in the SQL schema description reorder tables to allow foreign keys
BUGFIX: JobAgent, Matcher - logical bug in using PilotInfoReported flag
FIX: OptimizerExecutor - when a job fails the optimization chain set the minor status 
     to the optimiser name and the app status to the fail error

*Resources
NEW: StorageElement - added a cache of already created SE objects
CHANGE: SSHTorqueComputingElement - mv getCEStatus to remote script

*ResourceStatus
NEW: ResourceManagementClient/DB, DowntimeCommand - distinguish Disk and Tape storage 
FIX: GODDBClient  - downTimeXMLParsing() can now handle the "service type" parameter properly
CHANGE: dirac-rss-xxx commands use the printTable standard utility
FIX: dirac-dms-ftsdb-summary - bug fix for #2096

*DMS
NEW: DataManager - add masterCatalogOnly flag in the constructor
FIX: DataManager - fix to protect against non valid SE
CHANGE: FC.DirectoryLevelTree - use SELECT ... FOR UPDATE lock in makeDir()
FIX: FileCatalog - fixes in using file and replica status
CHANGE: DataManager - added a new argument to the constructor - vo
CHANGE: DataManager - removed removeCatalogFile() and dirac-dms-remove-catalog-file adjusted
CHANGE: Several components - field/parameter CheckSumType all changed to ChecksumType
CHANGE: PoolXMLCatalog - add the SE by default in the xml dump and use the XML library 
        for dumping the XML
FIX: XROOTStorageElement - fixes to comply with the interface formalism        

*SMS
FIX: StorageManagementDB - small bugfix to avoid SQL errors

*RMS
NEW: Added 'since' and 'until' parameters for getting requests
NEW: Request - added optimize() method to merge similar operations when
     first inserting the request
NEW: ReqClient, RequestDB - added getBulkRequest() interface. RequestExecutingAgent
     can use it controlled by a special flag     
FIX: Operation, Request - set LastUpdate time stamp when reaching final state
FIX: OperationHandlerBase - don't erase the original message when reaching the max attempts      
FIX: removed some deprecated codes
FIX: RequestTask - always set useServerCerificate flag to tru in case of executing inside
     an agent
CHANGE: gRequestValidator removed to avoid object instantiation at import   
NEW: dirac-rms-cancel-request command and related additions to the db and service classes  

*TMS
NEW: WorkflowTaskAgent is now multi-threaded
NEW: Better use of threads in Transformation Agents
CHANGE: TransformationDB - modified such that the body in a transformation can be updated
FIX: TransformationCleaningAgent - removed non-ASCII characters in a comment

[v6r11p34]

*Resources
NEW: GlobusComputingElement class

[v6r11p33]

*Configuration
FIX: Resources - avoid white spaces in OSCompatibility

[v6r11p32]

*Core
CHANGE: BaseClient, SSLSocketFactory, SocketInfo - enable TLSv1 for outgoing 
        connections via suds, possibility to configure SSL connection details
        per host/IP 

[v6r11p31]

*Core
FIX: CFG - bug fixed in loadFromBuffer() resulting in a loss of comments

*Resources
FIX: SSHTorqueComputingElement - check the status of ssh call for qstat

*DMS
FIX: FileCatalog - return LFN name instead of True from exists() call if LFN
     already in the catalog

[v6r11p30]

*DMS
CHANGE: FileCatalogCLI - add new -D flag for find to print only directories

[v6r11p29]

*DMS
FIX: FTS(Agent,Startegy,Gragh) - make use of MaxActiveJobs parameter, bug fixes

*TMS
FIX: Transformation(Agent,Client) - Operations CS parameters can be defined for each plugin: MaxFiles, SortedBy, NoUnusedDelay. Fixes to facilitate work with large numbers of files.

[v6r11p28]

*Core
FIX: InstallTools - check properly the module availability before installation

*WMS
FIX: JobScheduling - protection against missing dict field RescheduleCounter

*TMS
FIX: TransformationCleaningAgent - execute DM operations with the shifter proxy

[v6r11p27]

*Core
BUGFIX: InstallTools - bug fix in installNewPortal()

*WMS
FIX: Watchdog - disallow cputime and wallclock to be negative

*TS
FIX: TransformationAgent - correct handling of replica caches when more than 5000 files


BUGFIX: ModuleBase - bug fix in execute()
BUGFIX: Workflow - bug fix in createStepInstance()

*DMS
BUGFIX: DiractoryTreeBase - bug fix in getDirectoryPhysicalSizeFromUsage()

*Resources
FIX: XROOTStorage - back ported fixes from #2126: putFile would place file in 
     the wrong location on eos

[v6r11p26]

*Framework
FIX: UserProfileDB.py - add PublishAccess field to the UserProfileDB

*RSS
FIX: Synchronizer.py - fix deletion of old resources

*DMS
FIX: DataManager - allow that permissions are OK for part of a list of LFNs ( __verifyWritePermission() )
     (when testing write access to parent directory). Allows removal of replicas 
     even if one cannot be removed
FIX: DataManager - test SE validity before removing replica     
     
*RMS
FIX: RequestTask - fail requests for users who are no longer in the system
FIX: RequestExecutingAgent - fix request timeout computation

[v6r11p25]

*Interfaces
FIX: Job.py - bring back different logfile names if they have not been specified by the user

[v6r11p24]

*DMS
BUGFIX: SEManagerDB - bug fixed in getting connection in __add/__removeSE

[v6r11p23]

*DMS
CHANGE: FTSRequest is left only to support dirac-dms-fts-XXX commands

[v6r11p22]

*DMS
FIX: FTSJob - fixes in the glite-transfer-status command outpu parsing
FIX: TransformationClient - allow single lfn in setFileStatusForTransformation()

*WMS
FIX: StatesMonitoringAgent - install pika on the fly as a temporary solution

[v6r11p21]

*DMS
BUGFIX: dirac-dms-remove-replicas - continue in case of single replica failure
FIX: dirac-rms-xxx scripts - use Script.getPositionalArgs() instead of sys.argv

*Workflow
FIX: Test_Modules.py - fix in mocking functions, less verbose logging

[v6r11p20]

*DMS
BUGFIX: DataManager - in __SEActive() use resolved SE name to deal with aliases
BUGFIX: FileMetadata - multiple bugs in __buildUserMetaQuery()

[v6r11p19]

*DMS
FIX: FTSJob - fix FTS job monitoring a la FTS2

*RMS
CHANGE: ReqClient - added setServer() method
FIX: File,Operation,Request - call the getters to fetch the up-to-date information 
     from the parent

[v6r11p18]

*DMS
FIX: FTSAgent(Job) - fixes for transfers requiring staging (bringOnline) and adaptation 
     to the FTS3 interface

*WMS
FIX: StatesMonitoringAgent - resend the records in case of failure

[v6r11p17]

*DMS
FIX: FileCatalog - in multi-VO case get common catalogs if even VO is not specified

*Resources
FIX: ComputintgElement - bugfix in available() method

*WMS
FIX: SiteDirector - if not pilots registered in the DB, pass empty list to the ce.available()

[v6r11p16]

*RMS
BUGFIX: Request,Operation,File - do not cast to str None values

[v6r11p15]

*DMS
FIX: ReplicateAndRegister - do not create FTSClient if no FTSMode requested
CHANGE: FTSAgent(Job,File) - allow to define the FTS2 submission command;
        added --copy-pin-lifetime only for a tape backend
        parse output of both commands (FTS2, FTS3)
        consider additional state for FTS retry (Canceled)
        
*RMS
FIX: Operation, Request - treat updates specially for Error fields        

*TMS
FIX: TransformationAgent - fixes in preparing json serialization of requests

*WMS
NEW: StateMonitoringAgent - sends WMS history data through MQ messages 

[v6r11p14]

*WMS
CHANGE: JobDB - removed unused tables and methods
CHANGE: removed obsoleted tests

*DMS
FIX: FTSAgent - recover case when a target is not in FTSDB
CHANGE: FTSAgent(Job) - give possibility to specify a pin life time in CS 

*RMS
FIX: Make RMS objects comply with Python Data Model by adding __nonzero__ methods 

[v6r11p13]

*DMS
BUGFIX: SEManager - in SEManagerDB.__addSE() bad _getConnection call, closes #2062

[v6r11p12]

*Resources
CHANGE: ARCComputingElement - accomodate changes in the ARC job reported states

*Configuration
CHANGE: Resources - define a default FTS server in the CS (only for v6r11 and v6r12)

*DMS
FIX: FTSStrategy - allow to use a given channel more than once in a tree 
FIX: FTSAgent - remove request from cache if not found
FIX: FTSAgent - recover deadlock situations when FTS Files had not been correctly 
     updated or were not in the DB

*RMS
FIX: RequestExecutingAgent - fix a race condition (cache was cleared after the request was put)
FIX: RequestValidator - check that the Operation handlers are defined when inserting a request

[v6r11p11]

*Core
FIX: TransportPool - fixed exception due to uninitialized variable
FIX: HTTPDISETSocket - readline() takes optional argument size ( = 0 )

*DMS
FIX: FTSAgent - check the type of the Operation object ( can be None ) and
     some other protections
FIX: FTSClient - avoid duplicates in the file list

*RMS
FIX: ReqClient - modified log message
CHANGE: dirac-dms-fts-monitor - allow multiple comma separated LFNs in the arguments

[v6r11p10]

*RSS
FIX: DowntimeCommand, Test_RSS_Command_GOCDBStatusCommand - correctly interpreting list of downtimes

*RMS
FIX: ReplicateAndRegister - Create a RegisterReplica (not RegisterFile) if ReplicateAndRegister 
     fails to register
FIX: OperationHandlerBase - handle correctly Attempt counters when SEs are banned
FIX: ReplicateAndRegister - use FC checksum in case of mismatch request/PFN
FIX: FTSAgent - in case a file is Submitted but the FTSJob is unknown, resubmit
FIX: FTSAgent - log exceptions and put request to DB in case of exception
FIX: FTSAgent - handle FTS error "Unknown transfer state NOT_USED", due to same file 
     registered twice (to be fixed in RMS, not clear origin)

*WMS
FIX: JobStateUpdateHandler - status not updated while jobLogging is, due to time skew between 
     WN and DB service
FIX: JobStateUpdateHandler - stager callback not getting the correct status Staging 
     (retry for 10 seconds)     

[v6r11p9]

*Core
NEW: AgentModule - set AGENT_WORKDIRECTORY env variable with the workDirectory
NEW: InstallTools - added methods for the new web portal installation

*DMS
FIX: ReplicateAndRegister - apply same error logic for DM replication as for FTS

*Resources:
FIX: SRM2Storage - fix log message level
FIX: SRM2Storage - avoid useless existence checks 

*RMS
FIX: ForwardDISET - a temporary fix for a special LHCb case, to be removed asap
FIX: ReqClient - prettyPrint is even prettier
FIX: RequestTask - always use server certificates when executed within an agent

[v6r11p8]

*TMS
FIX: TransformationDB - fix default value within ON DUPLICATE KEY UPDATE mysql statement

[v6r11p7]

*Framework
BUGFIX: ProxyDB.py - bug in a MySQL table definition

*DMS
FIX: ReplicateAndRegister.py - FTS client is not instantiated in the c'tor as it 
     might not be used, 

*WMS
FIX: JobWrapper - don't delete the sandbox tar file if upload fails
FIX: JobWrapper - fix in setting the failover request

*RMS
FIX: RequestDB - add protections when trying to get a non existing request

[v6r11p6]

*WMS
FIX: InpudDataResolution - fix the case when some files only have a local replica
FIX: DownloadInputData, InputDataByProtocol - fix the return structure of the
     execute() method
     
*Resources
NEW: LocalComputingElement, CondorComputingElement      

[v6r11p5]

FIX: Incorporated changes from v6r10p25 patch

*Framework
NEW: Added getUserProfileNames() interface

*WMS
NEW: WMSAdministrator - added getPilotStatistics() interface
BUGFIX: JobWrapperTemplate - use sendJobAccounting() instead of sendWMSAccounting()
FIX: JobCleaningAgent - skip if no jobs to remove

*DMS
BUGFIX: FileCatalogClientCLI - bug fix in the metaquery construction

*Resources
CHANGE: StorageElement - enable Storage Element proxy configuration by protocol name

*TMS
NEW: TransformationManager - add Scheduled to task state for monitoring

[v6r11p4]

*Framework
NEW: ProxyDB - added primary key to ProxyDB_Log table
CHANGE: ProxyManagerHandler - purge logs once in 6 hours

*DMS
FIX: DataManager - fix in the accounting report for deletion operation
CHANGE: FTSRequest - print FTS GUID when submitting request
FIX: dirac-dms-fts-monitor - fix for using the new FTS structure
FIX: DataLoggingDB - fix type of the StatusTimeOrder field
FIX: DataLoggingDB - take into account empty date argument in addFileRecord()
FIX: ReplicateAndRegister - use active replicas
FIX: FTS related modules - multiple fixes

*WMS
NEW: SiteDirector - pass the list of already registered pilots to the CE.available() query
FIX: JobCleaningAgent - do not attempt job removal if no eligible jobs

*Resources
FIX: LcgFileCatalogClient - if replica already exists while registration, reregister
NEW: CREAM, SSH, ComputingElement - consider only registered pilots to evaluate queue occupancy

[v6r11p3]

FIX: import gMonitor from it is original location

*Core
FIX: FC.Utilities - treat properly the LFN names starting with /grid ( /gridpp case )

*Configuration
FIX: LocalConfiguration - added exitCode optional argument to showHelp(), closes #1821

*WMS
FIX: StalledJobAgent - extra checks when failing Completed jobs, closes #1944
FIX: JobState - added protection against absent job in getStatus(), closes #1853

[v6r11p2]

*Core
FIX: dirac-install - skip expectedBytes check if Content-Length not returned by server
FIX: AgentModule - demote message "Cycle had an error:" to warning

*Accounting
FIX: BaseReporter - protect against division by zero

*DMS
CHANGE: FileCatalogClientCLI - quite "-q" option in find command
FIX: DataManager - bug fix in __initializeReplication()
FIX: DataManager - less verbose log message 
FIX: DataManager - report the size of removed files only for successfully removed ones
FIX: File, FTSFile, FTSJob - SQL tables schema change: Size filed INTEGER -> BIGINT

*RMS
FIX: dirac-rms-reset-request, dirac-rms-show-request - fixes
FIX: ForwardDISET - execute with trusted host certificate

*Resources
FIX: SSHComputingElement - SSHOptions are parsed at the wrong place
NEW: ComputingElement - evaluate the number of available cores if relevant

*WMS
NEW: JobMonitoringHander - added export_getOwnerGroup() interface

*TMS
CHANGE: TransformationCleaningAgent - instantiation of clients moved in the initialize()

[v6r11p1]

*RMS
FIX: ReqClient - failures due to banned sites are considered to be recoverable

*DMS
BUGFIX: dirac-dms-replicate-and-register-request - minor bug fixes

*Resources
FIX: InProcessComputingElement - stop proxy renewal thread for a finished payload

[v6r11]

*Core
FIX: Client - fix in __getattr__() to provide dir() functionality
CHANGE: dirac-configure - use Registry helper to get VOMS servers information
BUGFIX: ObjectLoader - extensions must be looked up first for plug-ins
CHANGE: Misc.py - removed obsoleted
NEW: added returnSingleResult() generic utility by moving it from Resources/Utils module 

*Configuration
CHANGE: Resources.getDIRACPlatform() returns a list of compatible DIRAC platforms
NEW: Resources.getDIRACPlatforms() used to access platforms from /Resources/Computing/OSCompatibility
     section
NEW: Registry - added getVOs() and getVOMSServerInfo()     
NEW: CE2CSAgent - added VO management

*Accounting
FIX: AccountingDB, Job - extra checks for invalid values

*WMS
NEW: WMS tags to allow jobs require special site/CE/queue properties  
CHANGES: DownloadInputData, InputDataByProtocol, InputDataResolution - allows to get multiple 
         PFNs for the protocol resolution
NEW: JobDB, JobMonitoringHandler - added traceJobParameters(s)() methods     
CHANGE: TaskQueueDirector - use ObjectLoader to load directors    
CHANGE: dirac-pilot - use Python 2.7 by default, 2014-04-09 LCG bundles

*DMS
NEW: DataManager to replace ReplicaManager class ( simplification, streamlining )
FIX: InputDataByProtocol - fix the case where file is only on tape
FIX: FTSAgent - multiple fixes
BUGFIX: ReplicateAndRegister - do not ask SE with explicit SRM2 protocol

*Interfaces
CHANGE: Dirac - instantiate SandboxStoreClient and WMSClient when needed, not in the constructor
CHANGE: Job - removed setSystemConfig() method
NEW: Job.py - added setTag() interface

*Resources
CHANGE: StorageElement - changes to avoid usage PFNs
FIX: XROOTStorage, SRM2Storage - changes in PFN construction 
NEW: PoolComputingElement - a CE allowing to manage multi-core slots
FIX: SSHTorqueComputingElement - specify the SSHUser user for querying running/waiting jobs 

*RSS
NEW: added commands dirac-rss-query-db and dirac-rss-query-dtcache

*RMS
CHANGE: ReqDB - added Foreign Keys to ReqDB tables
NEW: dirac-rms-reset-request command
FIX: RequestTask - always execute operations with owner proxy

*SMS
FIX: few minor fixes to avoid pylint warnings

[v6r10p25]

*DMS
CHANGE: FileCatalog - optimized file selection by metadata

[v6r10p24]

*DMS
FIX: FC.FileMetadata - optimized queries for list interception evaluation

[v6r10p23]

*Resoures
CHANGE: SSHComputingElement - allow SSH options to be passed from CS setup of SSH Computing Element
FIX: SSHComputingElement - use SharedArea path as $HOME by default

[v6r10p22]

*CS
CHANGE: Operations helper - if not given, determine the VO from the current proxy 

*Resources
FIX: glexecComputingElement - allows Application Failed with Errors results to show through, 
     rather than be masked by false "glexec CE submission" errors
     
*DMS     
CHANGE: ReplicaManager - in getReplicas() rebuild PFN if 
        <Operations>/DataManagement/UseCatalogPFN option is set to False ( True by default )

[v6r10p21]

*Configuration
FIX: CSGlobals - allow to specify extensions in xxxDIRAC form in the CS

*Interfaces
FIX: Job - removed self.reqParams
FIX: Job - setSubmitPools renamed to setSubmitPool, fixed parameter definition string

*WMS
FIX: JobMonitorigHandler, JobPolicy - allow JobMonitor property to access job information

[v6r10p20]

*DMS
FIX: FTSAgent/Client, ReplicateAndRegister - fixes to properly process failed
     FTS request scheduling

[v6r10p19]

*DMS
FIX: FTSAgent - putRequest when leaving processRequest
FIX: ReplicaManager - bug in getReplicas() in dictionary creation

[v6r10p18]

*DMS
FIX: ReplicateAndRegister - dictionary items incorrectly called in ftsTransfer()

[v6r10p17]

*RMS
FIX: RequestDB.py - typo in a table name
NEW: ReqManagerHandler - added getDistinctValues() to allow selectors in the web page

*DMS
CHANGE: ReplicaManager - bulk PFN lookup in getReplicas()

[v6r10p16]

*Framework
NEW: PlottingClient - added curveGraph() function

*Transformation
FIX: TaskManagerAgentBase - add the missing Scheduled state

*WMS
FIX: TaskQueueDB - reduced number of lines in the matching parameters printout

*DMS
FIX: dirac-dms-show-se-status - exit on error in the service call, closes #1840

*Interface
FIX: API.Job - removed special interpretation of obsoleted JDLreqt type parameters

*Resources
FIX: SSHComputingElement - increased timeout in getJobStatusOnHost() ssh call, closes #1830

[v6r10p15]

*DMS
FIX: FTSAgent - added missing monitoring activity
FIX: FileCatalog - do not check directory permissions when creating / directory

*Resources
FIX: SSHTorqueComputingElement - removed obsoleted stuff

[v6r10p14]

*SMS
FIX: RequestPreparationAgent - typo fixed

[v6r10p13]

*SMS
FIX: RequestPreparationAgent - use ReplicaManager to get active replicas

*DMS
FIX: ReplicaManager - getReplicas returns all replicas ( in all statuses ) by default
CHANGE: FC/SecurityManager - give full ACL access to the catalog to groups with admin rights

*WMS
CHANGE: SiteDirector - changes to reduce the load on computing elements
FIX: JobWrapper - do not set Completed status for the case with failed application thread

[v6r10p12]

*WMS
CHANGE: Replace consistently everywhere SAM JobType by Test JobType
FIX: JobWrapper - the outputSandbox should be always uploaded (outsized, in failed job)

*DMS
FIX: RemoveFile - bugfix
FIX: ReplicateAndRegister - fixes in the checksum check, retry failed FTS transfer 
     with RM transfer
NEW: RegisterReplica request operation     

*RMS
FIX: ReqClient - fix in the request state machine
FIX: Request - enhance digest string
NEW: dirac-dms-reset-request command
CHANGE: dirac-rms-show-request - allow selection of a request by job ID

*TS
FIX: TransformationDB - in getTransformationParameters() dropped "Submitted" counter 
     in the output

[v6r10p11]

*Core
FIX: X509Chain - cast life time to int before creating cert

*Accounting
FIX: DataStoreClient - self.__maxRecordsInABundle = 5000 instead of 1000
FIX: JobPolicy - allow access for JOB_MONITOR property

*RMS
FIX: ReqClient - fix the case when a job is Completed but in an unknown minor status

*Resources
BUGFIX: ProxyStorage - use checkArgumentFormat() instead of self.__checkArgumentFormatDict()

[v6r10p10]

*DMS
FIX: Several fixes to make FTS accounting working (FTSAgent/Job, ReplicaManager, File )

[v6r10p9]

*Core
BUGFIX: LineGraph - Ymin was set to a minimal plot value rather than 0.

*DMS
CHANGE: FTSJob(Agent) - get correct information for FTS accounting (registration)

[v6r10p8]

*Core
FIX: InstallTools - admin e-mail default location changed

*Framework
FIX: SystemAdministratorClientCLI - allow "set host localhost"
FIX: BundleDelivery - protect against empty bundle

*WMS
FIX: SiteDirector - Pass siteNames and ceList as None if any is accepted
FIX: WorkloadManagement.ConfigTemplate.SiteDorectory - set Site to Any by default 

*DMS
FIX: FileCatalogCLI - ignore Datasets in ls command for backward compatibility

*Resources
FIX: SSH - some platforms use Password instead of password prompt

[v6r10p7]

*Core
FIX: dirac-install - execute dirac-fix-mysql-script and dirac-external-requirements after sourcing the environment
FIX: InstallTools - set basedir variable in fixMySQLScript()
FIX: InstallTools - define user root@host.domain in installMySQL()

*Framework
BUGFIX: SystemAdministratorCLI - bug fixed in default() call signature

*DMS
FIX: FTSRequest - handle properly FTS server in the old system 
FIX: ReplicaManager - check if file is in FC before removing 
FIX: Request/RemovalTask - handle properly proxies for removing files 
BUGFIX: DatasetManager - in the table description

[v6r10p6]

*Core
FIX: X509Certificate - reenabled fix in getDIRACGroup()

*Configuration
FIX: CSAPI - Group should be taken from the X509 chain and not the certificate

*RMS
CHANGE: ReqClient - if the job does not exist, do not try further finalization

[v6r10p5]

*Core
FIX: X509Certificate - reverted fix in getDIRACGroup()

[v6r10p4]

*Core
NEW: dirac-info - extra printout
CHANGE: PrettyPrint - extra options in printTable()
FIX: X509Certificate - bug fixed in getDIRACGroup()

*Framework
NEW: SystemAdministratorCLI - new showall command to show components across hosts
NEW: ProxyDB - allow to upload proxies without DIRAC group

*RMS
CHANGE: ReqClient - requests from failed jobs update job status to Failed
CHANGE: RequestTask - retry in the request finalize()

[v6r10p3]

*Configuration
CHANGE: Registry - allow to define a default group per user

*WMS
BUGFIX: JobReport - typo in generateForwardDISET()

[v6r10p2]

*TMS
CHANGE: Backward compatibility fixes when setting the Transformation files status

*DMS
BUGFIX: ReplicateAndRegister - bugfix when replicating to multiple destination by ReplicaManager

*WMS
BUGFIX: JobManager - bug fix when deleting no-existing jobs

[v6r10p1]

*RMS
FIX: ReqDB.Operations - Arguments field changed type from BLOB to MEDIUMBLOB

*DMS
FIX: FileCatalog - check for non-exiting directories in removeDirectory()

*TMS
FIX: TransformationDB - removed constraint that was making impossible to derive a production

[v6r10]

*Core
FIX: Several fixes on DB classes(AccountingDB, SystemLoggingDB, UserProfileDB, TransformationDB, 
     JobDB, PilotAgentsDB) after the new movement to the new MySQL implementation with a persistent 
     connection per running thread
NEW: SystemAdministratorCLI - better support for executing remote commands 
FIX: DIRAC.__init__.py - avoid re-definition of platform variable    
NEW: Graphs - added CurveGraph class to draw non-stacked lines with markers
NEW: Graphs - allow graphs with negative Y values
NEW: Graphs - allow to provide errors with the data and display them in the CurveGraph
FIX: InstallTools - fix for creation of the root@'host' user in MySQL 
FIX: dirac-install - create links to permanent directories before module installation
CHANGE: InstallTools - use printTable() utility for table printing
CHANGE: move printTable() utility to Core.Utilities.PrettyPrint
NEW: added installation configuration examples
FIX: dirac-install - fixBuildPath() operates only on files in the directory
FIX: VOMSService - added X-VOMS-CSRF-GUARD to the html header to be compliant with EMI-3 servers

*CS
CHANGE: getVOMSVOForGroup() uses the VOMSName option of the VO definition 
NEW: CE2CSAgent - added ARC CE information lookup

*Framework
FIX: SystemAdministratorIntegrator - use Host option to get the host address in addition to the section name, closes #1628
FIX: dirac-proxy-init - uses getVOMSVOForGroup() when adding VOMS extensions

*DMS
CHANGE: DFC - optimization and bug fixes of the bulk file addition
FIX: TransferAgent - protection against badly defined LFNs in collectFiles()
NEW: DFC - added getDirectoryReplicas() service method support similar to the LFC
CHANGE: DFC - added new option VisibleReplicaStatus which is used in replica getting commands
CHANGE: FileCatalogClientCLI client shows number of replicas in the 2nd column rather than 
        unimplemented number of links
CHANGE: DFC - optimizations for the bulk replica look-up
CHANGE: DFC updated scalability testing tool FC_Scaling_test.py        
NEW: DFC - methods returning replicas provide also SE definitions instead of PFNs to construct PFNs on the client side
NEW: DFC - added getReplicasByMetadata() interface
CHANGE: DFC - optimized getDirectoryReplicas()
CHANGE: FileCatalogClient - treat the reduced output from various service queries restoring LFNs and PFNs on the fly
NEW: DFC - LFNPFNConvention flag can be None, Weak or Strong to facilitate compatibility with LFC data 
CHANGE: FileCatalog - do not return PFNs, construct them on the client side
CHANGE: FileCatalog - simplified FC_Scaling_test.py script
NEW: FileCatalog/DatasetManager class to define and manipulate datasets corresponding to meta queries
NEW: FileCatalogHandler - new interface methods to expose DatasetManager functionality
NEW: FileCatalogClientCLI - new dataset family of commands
FIX: StorageFactory, ReplicaManager - resolve SE alias name recursively
FIX: FTSRequest, ReplicaManager, SRM2Storage - use current proxy owner as user name in accounting reports, closes #1602
BUGFIX: FileCatalogClientCLI - bug fix in do_ls, missing argument to addFile() call, closes #1658
NEW: FileCatalog - added new setMetadataBulk() interface, closes #1358
FIX: FileCatalog - initial argument check strips off leading lfn:, LFN:, /grid, closes #448
NEW: FileCatalog - added new setFileStatus() interface, closes #170, valid and visible file and replica statuses can be defined in respective options.
CHANGE: multiple new FTS system fixes
CHANGE: uniform argument checking with checkArgumentFormat() in multiple modules
CHANGE: FileCatalog - add Trash to the default replica valid statuses
CHANGE: ReplicaManager,FTSRequest,StorageElement - no use of PFN as returned by the FC except for file removal,
        rather constructing it always on the fly
        
*SMS
CHANGE: PinRequestAgent, SENamespaceCatalogCheckAgent - removed
CHANGE: Use StorageManagerClient instead of StorageDB directly        

*WMS
CHANGE: JobPolicy - optimization for bulk job verification
NEW: JobPolicy - added getControlledUsers() to get users which jobs can be accessed for 
     a given operation
CHANGE: JobMonitoringHandler - Avoid doing a selection of all Jobs, first count matching jobs 
        and then use "limit" to select only the required JobIDs.
NEW: JobMonitoringHandler - use JobPolicy to filter jobs in getJobSummaryWeb()
NEW: new Operations option /Services/JobMonitoring/GlobalJobsInfo ( True by default ) to 
     allow or not job info lookup by anybody, used in JobMonitoringHandler       
BUGFIX: SiteDirector - take into account the target queue Platform
BUGFIX: JobDB - bug in __insertNewJDL()    
CHANGE: dirac-admin-show-task-queues - enhanced output  
CHANGE: JobLoggingDB.sql - use trigger to manage the new LoggingInfo structure  
CHANGE: JobWrapper - trying several times to upload a request before declaring the job failed
FIX: JobScheduling executor - fix race condition that causes a job to remain in Staging
NEW: SiteDirector - do not touch sites for which there is no work available
NEW: SiteDirector - allow sites not in mask to take jobs with JobType Test
NEW: SiteDirector - allow 1 hour grace period for pilots in Unknown state before aborting them
CHANGE: Allow usage of non-plural form of the job requirement options ( PilotType, GridCE, BannedSite, 
        SubmitPool ), keep backward compatibility with a plural form
        
*RSS
FIX: DowntimeCommand - take the latest Downtime that fits    
NEW: porting new Policies from integration  
NEW: RSS SpaceToken command querying endpoints/tokens that exist  
        
*Resources
NEW: added SSHOARComputingElement class 
NEW: added XROOTStorage class       
FIX: CREAMComputingElement - extra checks for validity of returned pilot references
        
*TS
CHANGE: TransformationClient(DB,Manager) - set file status for transformation as bulk operation 
CHANGE: TransformationClient - applying state machine when changing transformation status
BUGFIX: TransformationClient(Handler) - few minor fixes
NEW: TransformationDB - backported __deleteTransformationFileTask(s) methods
CHANGE: TransformationDB(Client) - fixes to reestablish the FileCatalog interface
FIX: TransformationAgent - added MissingInFC to consider for Removal transformations
BUGFIX: TransformationAgent - in _getTransformationFiles() variable 'now' was not defined
FIX: TransformationDB.sql - DataFiles primary key is changed to (FileID) from (FileID,LFN) 
CHANGE: TransformationDB(.sql) - schema changes suitable for InnoDB
FIX: TaskManager(AgentBase) - consider only submitted tasks for updating status
CHANGE: TransformationDB(.sql) - added index on LFN in DataFiles table

*RMS
NEW: Migrate to use the new Request Management by all the clients
CHANGE: RequestContainer - Retry failed transfers 10 times and avoid sub-requests to be set Done 
        when the files are failed
CHANGE: Use a unique name for storing the proxy as processes may use the same "random" name and 
        give conflicts
NEW: RequestClient(Handler) - add new method readRequest( requestname)                 

*Workflow
NEW: Porting the LHCb Workflow package to DIRAC to make the use of general purpose modules and
     simplify construction of workflows        

[v6r9p33]

*Accounting
BUGFIX: AccountingDB - wrong indentation

[v6r9p32]

*Accounting
FIX: AccountingDB - use old style grouping if the default grouping is altered, e.g. by Country

[v6r9p31]

*Accounting
CHANGE: AccountingDB - changes to speed up queries: use "values" in GROUP By clause;
        drop duplicate indexes; reorder fields in the UniqueConstraint index of the
        "bucket" tables  

[v6r9p30]

*DMS
CHANGE: FileCatalogFactory - construct CatalogURL from CatalogType by default

*SMS
FIX: dirac-stager-stage-files - changed the order of the arguments

[v6r9p29]

*TS
FIX: TaskManager(AgentBase) - fix for considering only submitted tasks 

[v6r9p28]

*TS
FIX: TransformationDB(ManagerHandler) - several portings from v6r10

[v6r9p27]

*SMS
FIX: StorageManagementDB - in removeUnlinkedReplicas() second look for CacheReplicas 
     for which there is no entry in StageRequests

[v6r9p26]

*Resources
CHANGE: CREAMComputigElement - Make sure that pilots submitted to CREAM get a 
        fresh proxy during their complete lifetime
*Framework
FIX: ProxyDB - process properly any SQLi with DNs/groups with 's in the name

[v6r9p25]

*TS
CHANGE: TransformationClient - changed default timeout values for service calls
FIX: TransformationClient - fixes for processing of derived transformations 

[v6r9p24]

*TS
FIX: TransformationClient - in moveFilesToDerivedTransformation() set file status
     to Moved-<prod>

[v6r9p23]

*Core
BUGFIX: InstallTools - improper configuration prevents a fresh new installation

*WMS
BUGFIX: PilotDirector - Operations Helper non-instantiated

[v6r9p22]

*WMS
FIX: PilotDirector - allow to properly define extensions to be installed by the 
     Pilot differently to those installed at the server
FIX: Watchdog - convert pid to string in ProcessMonitor

*TS
FIX: TransformationDB - splitting files in chunks

*DMS
NEW: dirac-dms-create-removal-request command
CHANGE: update dirac-dms-xxx commands to use the new RMS client,
        strip lines when reading LFNs from a file

[v6r9p21]

*TS
FIX: Transformation(Client,DB,Manager) - restored FileCatalog compliant interface
FIX: TransformationDB - fix in __insertIntoExistingTransformationFiles()

[v6r9p20]

*Core
BUGFIX: ProxyUpload - an on the fly upload does not require a proxy to exist

*DMS
CHANGE: TransferAgent - use compareAdler() for checking checksum
FIX: FailoverTransfer - recording the sourceSE in case of failover transfer request 

*WMS
FIX: ProcessMonitor - some fixes added, printout when <1 s of consumed CPU is found

*Transformation
BUGFIX: TransformationClient - fixed return value in moveFilesToDerivedTransformation()

*RMS
BUGFIX: CleanReqDBAgent - now() -> utcnow() in initialize()

*Resources
FIX: ARCComputingElement - fix the parsing of CE status if no jobs are available

[v6r9p19]

*DMS
FIX: FileCatalog/DirectoryMetadata - inherited metadata is used while selecting directories
     in findDirIDsByMetadata()

[v6r9p18]

*DMS
FIX: FTSSubmitAgent, FTSRequest - fixes the staging mechanism in the FTS transfer submission
NEW: TransferDBMonitoringHandler - added getFilesForChannel(), resetFileChannelStatus()

[v6r9p17]

*Accounting
FIX: DataStoreClient - send accounting records in batches of 1000 records instead of 100

*DMS:
FIX: FailoverTransfer - catalog name from list to string
FIX: FTSSubmitAgent, FTSRequest - handle FTS3 as new protocol and fix bad submission time
FIX: FTSSubmitAgent, FTSRequest - do not submit FTS transfers for staging files

*WMS
FIX: TaskQueueDB - do not check enabled when TQs are requested from Directors
FIX: TaskQueueDB - check for Enabled in the TaskQueues when inserting jobs to print an alert
NEW: TaskQueueDB - each TQ can have at most 5k jobs, if beyond the limit create a new TQ 
     to prevent long matching times when there are way too many jobs in a single TQ

[v6r9p16]

*TS
BUGFIX: typos in TransformationCleaningAgent.py

*DMS
CHANGE: DownloadInputData - check the available disk space in the right input data directory
FIX: DownloadInputData - try to download only Cached replicas 

[v6r9p15]

*Core
FIX: MySQL - do not decrease the retry counter after ping failure

*DMS
CHANGE: FC/DirectoryMetadata - Speed up findFilesByMetadataWeb when many files match
FIX: RemovalTask - fix error string when removing a non existing file (was incompatible 
     with the LHCb BK client). 

*WMS
FIX: JobReport - minor fix ( removed unused imports )
FIX: JobMonitoring(JobStateUpdate)Handler - jobID argument can be either string, int or long

*TS
CHANGE: TransformationClient - change status of Moved files to a deterministic value
FIX: FileReport - minor fix ( inherits object ) 

[v6r9p14]

*DMS
CHANGE: FTSDB - changed schema: removing FTSSite table. From now on FTS sites 
        would be read from CS Resources

[v6r9p13]

FIX: included fixes from v6r8p26 patch release

[v6r9p12]

FIX: included fixes from v6r8p25 patch release

[v6r9p11]

*DMS
BUGFIX: FTSRequest - in __resolveFTSServer() type "=" -> "=="

[v6r9p10]

FIX: included fixes from v6r8p24 patch release

*Core
NEW: StateMachine utility

*DMS
BUGFIX: in RegisterFile operation handler

*Interfaces
FIX: Dirac.py - in splitInputData() consider only Active replicas

[v6r9p9]

*RMS
FIX: RequestDB - added getRequestFileStatus(), getRequestName() methods

[v6r9p8]

*DMS
FIX: RequestDB - get correct digest ( short request description ) of a request

[v6r9p7]

FIX: included fixes from v6r8p23 patch release

*RSS
FIX: SpaceTokenOccupancyPolicy - SpaceToken Policy decision was based on 
     percentage by mistake
     
*RMS
NEW: new scripts dirac-dms-ftsdb-summary, dirac-dms-show-ftsjobs    
FIX: FTSAgent - setting space tokens for newly created FTSJobs 

[v6r9p6]

*DMS
BUGFIX: dirac-admin-add-ftssite - missing import

*RMS
NEW: RequestDB, ReqManagerHandler - added getRequestStatus() method

*TS
FIX: fixes when using new RequestClient with the TransformationCleaningAgent

*WMS
BUGFIX: typo in SandboxStoreHandler transfer_fromClient() method

[v6r9p5]

*DMS
BUGFIX: missing proxy in service env in the FTSManager service. By default service 
        will use DataManager proxy refreshed every 6 hours.

*Resources
NEW: StorageElement - new checkAccess policy: split the self.checkMethods in 
     self.okMethods. okMethods are the methods that do not use the physical SE. 
     The isValid returns S_OK for all those immediately

*RSS
FIX: SpaceTokenOccupancyPolicy - Policy that now takes into account absolute values 
     for the space left
     
*TS
FIX: TransformationCleaningAgent - will look for both old and new RMS     

[v6r9p4]

*Stager
NEW: Stager API: dirac-stager-monitor-file, dirac-stager-monitor-jobs, 
     dirac-stager-monitor-requests, dirac-stager-show-stats

[v6r9p3]

*Transformation
FIX: TransformationCleaning Agent status was set to 'Deleted' instead of 'Cleaned'

[v6r9p2]

*RSS
NEW: Added Component family tables and statuses
FIX: removed old & unused code 
NEW: allow RSS policies match wild cards on CS

*WMS
BUGFIX: FailoverTransfer,JobWrapper - proper propagation of file metadata

[v6r9p1]

*RMS
NEW: FTSAgent - update rwAccessValidStamp,
     update ftsGraphValidStamp,
     new option for staging files before submission,
     better log handling here and there
CHANGE: FTSJob - add staging flag in in submitFTS2
CHANGE: Changes in WMS (FailoverTransfer, JobReport, JobWrapper, SandboxStoreHandler) 
        and TS (FileReport) to follow the new RMS.
NEW: Full CRUD support in RMS.

*RSS
NEW: ResourceManagementDB - new table ErrorReportBuffer
NEW: new ResourceManagementClient methods - insertErrorReportBuffer, selectErrorReportBuffer,
     deleteErrorReportBuffer

[v6r9]

NEW: Refactored Request Management System, related DMS agents and FTS management
     components

[v6r8p28]

*Core
BUGFIX: RequestHandler - the lock Name includes ActionType/Action

*DMS
FIX: dirac-dms-filecatalog-cli - prevent exception in case of missing proxy

[v6r8p27]

*DMS
BUGFIX: dirac-dms-add-file - fixed typo item -> items

[v6r8p26]

*Core
NEW: RequestHandler - added getServiceOption() to properly resolve inherited options 
     in the global service handler initialize method
NEW: FileCatalogHandler, StorageElementHandler - use getServiceOption()

[v6r8p25]

FIX: included fixes from v6r7p40 patch release

*Resources
FIX: SRM2Storage - do not account gfal_ls operations

[v6r8p24]

FIX: included fixes from v6r7p39 patch release

*Core
FIX: SiteSEMapping was returning wrong info

*DMS
FIX: FTSRequest - choose explicitly target FTS point for RAL and CERN
BUGFIX: StrategyHandler - wrong return value in __getRWAccessForSE()

*Resources
CHANGE: SRM2Storage - do not account gfal_ls operations any more

[v6r8p23]

FIX: included fixes from v6r7p37 patch release

*TS
FIX: TransformationDB - allow tasks made with ProbInFC files
FIX: TransformationCleaingAgent,Client - correct setting of transformation 
     status while cleaning

[v6r8p22]

FIX: included fixes from v6r7p36 patch release

[v6r8p21]

*DMS
FIX: FileCatalog/DirectoryMetadata - even if there is no meta Selection 
     the path should be considered when getting Compatible Metadata
FIX: FileCatalog/DirectoryNodeTree - findDir will return S_OK( '' ) if dir not 
     found, always return the same error from DirectoryMetadata in this case.     

*RSS
FIX: DowntimeCommand - use UTC time stamps

*TS
FIX: TransformationAgent - in _getTransformationFiles() get also ProbInFC files in 
     addition to Used 

[v6r8p20]

*Stager
NEW: Stager API: dirac-stager-monitor-file, dirac-stager-monitor-jobs, 
     dirac-stager-monitor-requests, dirac-stager-show-stats

[v6r8p19]

*Transformation
FIX: TransformationCleaning Agent status was set to 'Deleted' instead of 'Cleaned'

[v6r8p18]

*TS
BUGFIX: TransformationAgent - regression in __cleanCache()

[v6r8p17]

FIX: included fixes from v6r7p32 patch release

*WMS
FIX: StalledJobAgent - for accidentally stopped jobs ExecTime can be not set, 
     set it to CPUTime for the accounting purposes in this case

[v6r8p16]

FIX: included fixes from v6r7p31 patch release

*WMS
BUGFIX: TaskQueueDB - fixed a bug in the negative matching conditions SQL construction

*RSS
NEW: improved doc strings of PEP, PDP modules ( part of PolicySystem )
FIX: Minor changes to ensure consistency if ElementInspectorAgent and 
     users interact simultaneously with the same element
CHANGE: removed DatabaseCleanerAgent ( to be uninstalled if already installed )
FIX: SummarizeLogsAgent - the logic of the agent was wrong, the agent has been re-written.
     
[v6r8p15]

*Core
FIX: X509Chain - fix invalid information when doing dirac-proxy-info without CS
     ( in getCredentials() )

*RSS
NEW: PDP, PEP - added support for option "doNotCombineResult" on PDP

[v6r8p14]

*Core
FIX: dirac-deploy-scripts - can now work with the system python

*WMS
NEW: dirac-wms-cpu-normalization - added -R option to modify a given configuration file
FIX: Executor/InputData - Add extra check for LFns in InputData optimizer, closes #1472

*Transformation
CHANGE: TransformationAgent - add possibility to kick a transformation (not skip it if no 
        unused files), by touching a file in workDirectory
BUGFIX: TransformationAgent - bug in __cleanCache() dict modified in a loop        

[v6r8p13]

*Transformation
BUGFIX: TransformationDB - restored import of StringType

[v6r8p12]

NEW: Applied patches from v6r7p29

*WMS
FIX: JobDB - check if SystemConfig is present in the job definition and convert it 
     into Platform

*DMS
FIX: ReplicaManager - do not get metadata of files when getting files in a directory 
     if not strictly necessary

*RSS
NEW: ported from LHCb PublisherHandler for RSS web views

[v6r8p11]

NEW: Applied patches from v6r7p27

*RSS
NEW: SpaceTokenOccupancyPolicy - ported from LHCbDIRAC 
NEW: db._checkTable done on service initialization ( removed dirac-rss-setup script doing it )

*Transformation
FIX: TaskManager - reset oJob for each task in prepareTransformationTasks()
BUGFIX: ValidateOutputDataAgent - typo fixed in getTransformationDirectories()
FIX: TransformationManagerHandler - use CS to get files statuses not to include in 
     processed file fraction calculation for the web monitoring pages

[v6r8p10]

NEW: Applied patches from v6r7p27

[v6r8p9]

*DMS
FIX: TransferAgent,dirac-dms-show-se-status, ResourceStatus,TaskManager - fixes
     needed for DMS components to use RSS status information
NEW: ReplicaManager - allow to get metadata for an LFN+SE as well as PFN+SE     

[v6r8p8]

*RSS
BUGFIX: dirac-rss-setup - added missing return of S_OK() result

[v6r8p7]

NEW: Applied patches from v6r7p24

*DMS
BUGFIX: LcgFileCatalogClient - bug in addFile()

*RSS
BUGFIX: fixed script dirac-rss-set-token, broken in the current release.
NEW: Statistics module - will be used in the future to provide detailed information 
     from the History of the elements 

[v6r8p6]

NEW: Applied patches from v6r7p23

*Transformation
FIX: TaskManager - allow prepareTransformationTasks to proceed if no OutputDataModule is defined
FIX: TransformationDB - remove INDEX(TaskID) from TransformationTasks. It produces a single counter 
     for the whole table instead of one per TransformationID
     
*WMS     
FIX: WMSUtilities - to allow support for EMI UI's for pilot submission we drop support for glite 3.1

[v6r8p5]

NEW: Applied patches from v6r7p22

*RSS
CHANGE: removed old tests and commented out files

*WMS
FIX: PoolXMLCatalog - proper addFile usage

*Transformation
CHANGE: TransformationAgent - clear replica cache when flushing or setting a file in the workdirectory

[v6r8p4]

*Transformation
FIX: The connection to the jobManager is done only at submission time
FIX: Jenkins complaints fixes

*WMS
BUGFIX: JobDB - CPUtime -> CPUTime
FIX: Jenkins complaints fixes

[v6r8p3]

*DMS
BUGFIX: LcgFileCatalogClient

[v6r8p2]

*DMS:
FIX: LcgFileCatalogClient - remove check for opening a session in __init__ as credentials are not yet set 

*Transformation
CHANGE: reuse RPC clients in Transformation System 

[v6r8p1]

*Core
FIX: dirac-deploy-scripts - restored regression w.r.t. support of scripts starting with "d"

*DMS
BUGFIX: LcgFileCatalogClient - two typos fixed

[v6r8]

CHANGE: Several fixes backported from the v7r0 integration branch

*Core
CHANGE: DictCache - uses global LockRing to avoid locks in multiprocessing
FIX: X509Chain - proxy-info showing an error when there's no CS

*DMS
FIX: TransferAgent - inside loop filter out waiting files dictionary
BUGFIX: dirac-admin-allow-se - there was a continue that was skipping the complete loop for 
        ARCHIVE elements
NEW: LcgFileCatalogClient - test return code in startsess lfc calls       

*WMS:
FIX: OptimizerExecutor, InputData, JobScheduling - check that site candidates have all the 
     replicas

*RSS: 
BUGFIX: ResourceStatus, RSSCacheNoThread - ensure that locks are always released

*Transformation
FIX: TaskManager - site in the job definition is taken into account when submitting
NEW: Transformation - get the allowed plugins from the CS /Operations/Transformations/AllowedPlugins
FIX: ValidateOutputDataAgent - self not needed for static methods

[v6r7p40]

*Resources
FIX: StorageElement class was not properly passing the lifetime argument for prestageFile method

[v6r7p39]

*Core
CHANGE: Grid - in executeGridCommand() allow environment script with arguments needed for ARC client

*DMS
FIX: DFC SEManager - DIP Storage can have a list of ports now

*Resources
FIX: ARCComputingElement - few fixes after debugging

[v6r7p38]

*Core
NEW: DISET FileHelper, TransferClient - possibility to switch off check sum

*Resources
NEW: ARCComputingElement - first version
NEW: StorageFactory - possibility to pass extra protocol parameters to storage object
NEW: DIPStorage - added CheckSum configuration option
BUGFIX: SSHComputingElement - use CE name in the pilot reference construction

*WMS
FIX: StalledJobAgent - if ExecTime < CPUTime make it equal to CPUTime

[v6r7p37]

*Framework
BUGFIX: NotificationDB - typos in SQL statement in purgeExpiredNotifications() 

*WMS
NEW: JobCleaningAgent - added scheduling sandbox LFN removal request 
     when deleting jobs
CHANGE: JobWrapper - report only error code as ApplicationError parameter 
        when payload finishes with errors    
NEW: SiteDirector - possibility to specify extensions to be installed in 
     pilots in /Operations/Pilots/Extensions option in order not to install
     all the server side extensions        

*DMS
CHANGE: FileCatalogFactory - use service path as default URL
CHANGE: FileCatalogFactory - use ObjectLoader to import catalog clients

*SMS
BUGFIX: StorageManagementDB, dirac-stager-monitor-jobs - small bug fixes ( sic, Daniela )

*Resources
CHANGE: DIPStorage - added possibility to specify a list of ports for multiple
        service end-points
CHANGE: InProcessComputingElement - demote log message when payload failure 
        to warning, the job will fail anyway
FIX: StalledJobAgent - if pilot reference is not registered, this is not an 
     error of the StalledJobAgent, no log.error() in  this case                
        
*RMS
CHANGE: RequestTask - ensure that tasks are executed with user credentials 
        even with respect to queries to DIRAC services ( useServerCertificate 
        flag set to false )        

[v6r7p36]

*WMS
FIX: CREAMCE, SiteDirector - make sure that the tmp executable is removed
CHANGE: JobWrapper - remove sending mails via Notification Service in case
        of job rescheduling
        
*SMS
FIX: StorageManagementDB - fix a race condition when old tasks are set failed 
     between stage submission and update.        

[v6r7p35]

*Stager
NEW: Stager API: dirac-stager-monitor-file, dirac-stager-monitor-jobs, 
     dirac-stager-monitor-requests, dirac-stager-show-stats

[v6r7p34]

*Transformation
FIX: TransformationCleaning Agent status was set to 'Deleted' instead of 'Cleaned'

[v6r7p33]

*Interfaces
FIX: Job.py - in setExecutable() - prevent changing the log file name string type

*StorageManagement
NEW: StorageManagementDB(Handler) - kill staging requests at the same time as 
     killing related jobs, closes #1510
FIX: StorageManagementDB - demote the level of several log messages       

[v6r7p32]

*DMS
FIX: StorageElementHandler - do not use getDiskSpace utility, use os.statvfs instead
CHANGE: StorageManagementDB - in getStageRequests() make MySQL do an UNIQUE selection 
        and use implicit loop to speed up queries for large results

*Resources
FIX: lsfce remote script - use re.search instead of re.match in submitJob() to cope with
     multipline output

[v6r7p31]

*WMS
FIX: SiteDirector - make possible more than one SiteDirector (with different pilot identity) attached 
     to a CE, ie sgm and pilot roles. Otherwise one is declaring Aborted the pilots from the other.

[v6r7p30]

*Core
CHANGE: X509Chain - added groupProperties field to the getCredentials() report
BUGFIX: InstallTools - in getSetupComponents() typo fixed: agent -> executor

[v6r7p29]

*DMS
CHANGE: FileCatalog - selection metadata is also returned as compatible metadata in the result
        of getCompatibleMetadata() call
NEW: FileCatalog - added path argument to getCompatibleMetadata() call
NEW: FileCatalogClient - added getFileUserMetadata()
BUGFIX: dirac-dms-fts-monitor - exit with code -1 in case of error

*Resources
FIX: CREAMComputingElement - check globus-url-copy result for errors when retrieving job output

[v6r7p28]

*DMS
BUGFIX: FileCatalog/DirectoryMetadata - wrong MySQL syntax 

[v6r7p27]

*Core
FIX: Mail.py - fix of the problem of colons in the mail's body

*Interfaces
NEW: Job API - added setSubmitPools(), setPlatform() sets ... "Platform"

*WMS
FIX: TaskQueueDB - use SystemConfig as Platform for matching ( if Platform is not set explicitly

*Resources
FIX: SSHComputingElement - use ssh host ( and not CE name ) in the pilot reference
BUGFIX: SSHGEComputingElement - forgotten return statement in _getJobOutputFiles()

*Framework
NEW: dirac-sys-sendmail - email's body can be taken from pipe. Command's argument 
     in this case will be interpreted as a destination address     

[v6r7p26]

*DMS
FIX: ReplicaManager - status names Read/Write -> ReadAccess/WriteAccess

[v6r7p25]

*Core
CHANGE: X509Chain - in getCredentials() failure to contact CS is not fatal, 
        can happen when calling dirac-proxy-init -x, for example

[v6r7p24]

*DMS
NEW: FileCatalog - added getFilesByMetadataWeb() to allow pagination in the Web 
     catalog browser
     
*WMS
CHANGE: WMSAdministrator, DiracAdmin - get banned sites list by specifying the status
        to the respective jobDB call     

[v6r7p23]

*Transformation
BUGFIX: TransformationDB - badly formatted error log message

*RMS
CHANGE: RequestDBMySQL - speedup the lookup of requests

*WMS
BUGFIX: dirac-dms-job-delete - in job selection by group

*DMS
FIX: LcgFileCatalogClient - getDirectorySize made compatible with DFC
BUGFIX: LcgFileCatalogClient - proper call of __getClientCertInfo()

[v6r7p22]

*Transformation
CHANGE: InputDataAgent - treats only suitable transformations, e.g. not the extendable ones. 
CHANGE: TransformationAgent - make some methods more public for easy overload

[v6r7p21]

*Core
FIX: Shifter - pass filePath argument when downloading proxy

[v6r7p20]

*DMS
CHANGE: StrategyHandler - move out SourceSE checking to TransferAgent
CHANGE: ReplicaManager, InputDataAgent - get active replicas
FIX: StorageElement, SRM2Storage - support for 'xxxAccess' statuses, checking results
     of return structures
     
*RSS
NEW: set configurable email address on the CS to send the RSS emails
NEW: RSSCache without thread in background
FIX: Synchronizer - moved to ResourceManager handler     

[v6r7p19]

*DMS
BUGFIX: ReplicaManager - in putAndRegister() SE.putFile() singleFile argument not used explicitly

[v6r7p18]

*WMS
FIX: StalledJobAgent - do not exit the loop over Completed jobs if accounting sending fails
NEW: dirac-wms-job-delete - allow to specify jobs to delete by job group and/or in a file
FIX: JobManifest - If CPUTime is not set, set it to MaxCPUTime value

[v6r7p17]

*Resources
FIX: SRM2Storage - treat properly "22 SRM_REQUEST_QUEUED" result code

[v6r7p16]

*DMS
FIX: StrategyHandler - do not proceed when the source SE is not valid for read 
BUGFIX: StorageElement - putFile can take an optional sourceSize argument
BUGFIX: ReplicaManager - in removeFile() proper loop on failed replicas

*RSS
FIX: SpaceTokenOccupancyCommand, CacheFeederAgent - add timeout when calling lcg_util commands

*WMS
FIX: JobManifest - take all the SubmitPools defined in the TaskQueueAgent 
NEW: StalledJobAgent - declare jobs stuck in Completed status as Failed

[v6r7p15]

*Core
BUGFIX: SocketInfo - in host identity evaluation

*DMS
BUGFIX: FileCatalogHandler - missing import os

*Transformation
CHANGE: JobManifest - getting allowed job types from operations() section 

[v6r7p14]

*DMS
CHANGE: StorageElementProxy - removed getParameters(), closes #1280
FIX: StorageElementProxy - free the getFile space before the next file
FIX: StorageElement - added getPFNBase() to comply with the interface

*Interfaces
CHANGE: Dirac API - allow lists of LFNs in removeFile() and removeReplica()

*WMS
CHANGE: JobSchedulingAgent(Executor) - allow both BannedSite and BannedSites JDL option

*RSS
FIX: ElementInspectorAgent - should only pick elements with rss token ( rs_svc ).
FIX: TokenAgent - using 4th element instead of the 5th. Added option to set admin email on the CS.

[v6r7p13]

*Core
FIX: Resources - in getStorageElementSiteMapping() return only sites with non-empty list of SEs

*DMS
FIX: StorageElement - restored the dropped logic of using proxy SEs
FIX: FileCatalog - fix the UseProxy /LocalSite/Catalog option

*Transformation
FIX: TransformationDB - use lower() string comparison in extendTransformation()

[v6r7p12]

*WMS
BUGFIX: JobManifest - get AllowedSubmitPools from the /Systems section, not from /Operations

*Core
NEW: Resources helper - added getSites(), getStorageElementSiteMapping()

*DMS
CHANGE: StrategyHandler - use getStorageElementSiteMapping helper function
BUGFIX: ReplicaManager - do not modify the loop dictionary inside the loop

[v6r7p11]

*Core
CHANGE: Subprocess - put the use of watchdog in flagging

[v6r7p10]

*Core
NEW: Logger - added getLevel() method, closes #1292
FIX: Subprocess - returns correct structure in case of timeout, closes #1295, #1294
CHANGE: TimeOutExec - dropped unused utility
FIX: Logger - cleaned unused imports

*RSS
CHANGE: ElementInspectorAgent - do not use mangled name and removed shifterProxy agentOption

[v6r7p9]

*Core
BUGFIX: InstallTools - MySQL Port should be an integer

[v6r7p8]

*Core
FIX: Subprocess - consistent timeout error message

*DMS
NEW: RemovalTask - added bulk removal
FIX: StrategyHandler - check file source CEs
CHANGE: DataIntegrityClient - code beautification
CHANGE: ReplicaManager - do not check file existence if replica information is queried anyway,
        do not fail if file to be removed does not exist already. 

[v6r7p7]

FIX: Several fixes to allow automatic code documentation

*Core
NEW: InstallTools - added mysqlPort and mysqlRootUser

*DMS
CHANGE: ReplicaManager - set possibility to force the deletion of non existing files
CHANGE: StrategyHandler - better handling of checksum check during scheduling 

[v6r7p6]

*Core
FIX: dirac-install - restore signal alarm if downloadable file is not found
FIX: Subprocess - using Manager proxy object to pass results from the working process

*DMS:
CHANGE: StorageElement - removed overwride mode
CHANGE: removed obsoleted dirac-dms-remove-lfn-replica, dirac-dms-remove-lfn
NEW: FTSMonitorAgent - filter out sources with checksum mismatch
FIX: FTSMonitorAgent, TransferAgent - fix the names of the RSS states

*RSS
NEW: ElementInspectorAgent runs with a variable number of threads which are automatically adjusted
NEW: Added policies to force a particular state, can be very convenient to keep something Banned for example.
NEW: policy system upgrade, added finer granularity when setting policies and actions

*WMS
NEW: SiteDirector- allow to define pilot DN/Group in the agent options
CHANGE: JobDescription, JobManifest - take values for job parameter verification from Operations CS section

[v6r7p5]

*Interfaces
BUGFIX: dirac-wms-job-get-output - properly treat the case when output directory is not specified 

[v6r7p4]

*Core
FIX: Subprocess - avoid that watchdog kills the executor process before it returns itself

*Framework
BUGFIX: ProxuManagerClient - wrong time for caching proxies

*RSS
FIX: removed obsoleted methods

*DMS
NEW: FileCatalog - added findFilesByMetadataDetailed - provides detailed metadata for 
     selected files

[v6r7p3]

*DMS
FIX: FTSMonitorAgent - logging less verbose

*Transformation
FIX: TransformationAgent - use the new CS defaults locations
FIX: Proper agent initialization
NEW: TransformationPlaugin - in Broadcast plugin added file groupings by number of files, 
     make the TargetSE always defined, even if the SourceSE list contains it 

*ResourceStatus
FIX: Added the shifter's proxy to several agents

*RMS
FIX: RequestContainer - the execution order was not properly set for the single files 

*Framework:
BUGFIX: ProxyManagerClient - proxy time can not be shorter than what was requested

[v6r7p2]

*Core
FIX: dirac-configure - switch to use CS before checking proxy info

*Framework
NEW: dirac-sys-sendmail new command
NEW: SystemAdmininistratorCLI - added show host, uninstall, revert commands
NEW: SystemAdmininistratorHandler - added more info in getHostInfo()
NEW: SystemAdmininistratorHandler - added revertSoftware() interface

*Transformation
FIX: TransformationCleaningAgent - check the status of returned results

[v6r7p1]

*Core
FIX: Subprocess - finalize the Watchdog closing internal connections after a command execution
CHANGE: add timeout for py(shell,system)Call calls where appropriate
CHANGE: Shifter - use gProxyManager in a way that allows proxy caching

*Framework
NEW: ProxyManagerClient - allow to specify validity and caching time separately
FIX: ProxyDB - replace instead of delete+insert proxy in __storeVOMSProxy

*DMS
NEW: FTSMonitorAgent - made multithreaded for better efficiency
FIX: dirac-dms-add-file - allow LFN: prefix for lfn argument

*WMS
NEW: dirac-wms-job-get-output, dirac-wms-job-status - allow to retrieve output for a job group
FIX: TaskQueueDB - fixed selection SQL in __generateTQMatchSQL()
CHANGE: OptimizerExecutor - reduce diversity of MinorStatuses for failed executors

*Resources
FIX: CREAMComputingElement - remove temporary JDL right after the submission 

[v6r6p21]

*DMS
BUGFIX: TransformationCleaningAgent - use the right signature of cleanMetadataCatalogFiles() call

[v6r6p20]

*DMS
FIX: RegistrationTask - properly escaped error messages
BUGFIX: DirectoryMetadata - use getFileMetadataFields from FileMetadata in addMetadataField()
NEW: When there is a missing source error spotted during FTS transfer, file should be reset 
     and rescheduled again until maxAttempt (set to 100) is reached

*WMS
FIX: JobScheduling - fix the site group logic in case of Tier0

[v6r6p19]

*DMS
BUGFIX: All DMS agents  - set up agent name in the initialization

*Core
NEW: Subprocess - timeout wrapper for subprocess calls
BUGFIX: Time - proper interpreting of 0's instead of None
CHANGE: DISET - use cStringIO for ANY read that's longer than 16k (speed improvement) 
        + Less mem when writing data to the net
FIX: Os.py - protection against failed "df" command execution       
NEW: dirac-info prints lcg bindings versions
CHANGE: PlotBase - made a new style class 
NEW: Subprocess - added debug level log message

*Framework
NEW: SystemAdministratorIntegrator client for collecting info from several hosts
NEW: SystemAdministrator - added getHostInfo()
FIX: dirac-proxy-init - always check for errors in S_OK/ERROR returned structures
CHANGE: Do not accept VOMS proxies when uploading a proxy to the proxy manager

*Configuration
FIX: CE2CSAgent - get a fresh copy of the cs data before attempting to modify it, closes #1151
FIX: Do not create useless backups due to slaves connecting and disconnecting
FIX: Refresher - prevent retrying with 'Insane environment'

*Accounting
NEW: Accounting/Job - added validation of reported values to cope with the weird Yandex case
FIX: DBUtils - take into account invalid values, closes #949

*DMS
FIX: FTSSubmitAgent - file for some reason rejected from submission should stay in 'Waiting' in 
     TransferDB.Channel table
FIX: FTSRequest - fix in the log printout     
CHANGE: dirac-dms-add-file removed, dirac-dms-add-files renamed to dirac-dms-add-file
FIX: FileCatalogCLI - check the result of removeFile call
FIX: LcgFileCatalogClient - get rid of LHCb specific VO evaluation
NEW: New FileCatalogProxy service - a generalization of a deprecated LcgFileCatalog service
FIX: Restored StorageElementProxy functionality
CHANGE: dirac-dms-add-file - added printout
NEW: FileCatalog(Factory), StorageElement(Factory) - UseProxy flag moved to /Operations and /LocalSite sections

*RSS
NEW:  general reimplementation: 
      New DB schema using python definition of tables, having three big blocks: Site, Resource and Node.
      MySQLMonkey functionality almost fully covered by DB module, eventually will disappear.
      Services updated to use new database.
      Clients updated to use new database.
      Synchronizer updated to fill the new database. When helpers will be ready, it will need an update.
      One ElementInspectorAgent, configurable now is hardcoded.
      New Generic StateMachine using OOP.
      Commands and Policies simplified.
      ResourceStatus using internal cache, needs to be tested with real load.
      Fixes for the state machine
      Replaced Bad with Degraded status ( outside RSS ).
      Added "Access" to Read|Write|Check|Remove SE statuses wherever it applies.
      ResourceStatus returns by default "Active" instead of "Allowed" for CS calls.
      Caching parameters are defined in the CS
FIX: dirac-admin-allow/ban-se - allow a SE on Degraded ( Degraded->Active ) and ban a SE on Probing 
     ( Probing -> Banned ). In practice, Active and Degraded are "usable" states anyway.            
      
*WMS
FIX: OptimizerExecutor - failed optimizations will still update the job     
NEW: JobWrapper - added LFNUserPrefix VO specific Operations option used for building user LFNs
CHANGE: JobDB - do not interpret SystemConfig in the WMS/JobDB
CHANGE: JobDB - Use CPUTime JDL only, keep MaxCPUTime for backward compatibility
CHANGE: JobWrapper - use CPUTime job parameter instead of MaxCPUTime
CHANGE: JobAgent - use CEType option instead of CEUniqueID
FIX: JobWrapper - do not attempt to untar directories before having checked if they are tarfiles 
NEW: dirac-wms-job-status - get job statuses for jobs in a given job group
 
*SMS
FIX: StorageManagementDB - when removing unlinked replicas, take into account the case where a
     staging request had been submitted, but failed
      
*Resources    
NEW: glexecCE - add new possible locations of the glexec binary: OSG specific stuff and in last resort 
     looking in the PATH    
NEW: LcgFileCatalogClient - in removeReplica() get the needed PFN inside instead of providing it as an argument     
      
*TS      
CHANGE: Transformation types definition are moved to the Operations CS section

*Interfaces
FIX: Dirac.py - CS option Scratchdir was in LocalSite/LocalSite
FIX: Dirac.py - do not define default catalog, use FileCatalog utility instead

[v6r6p19]

*DMS
BUGFIX: All DMS agents  - set up agent name in the initialization

[v6r6p18]

*Transformation
CHANGE: /DIRAC/VOPolicy/OutputDataModule option moved to <Operations>/Transformations/OutputDataModule

*Resources
FIX: ComputingElement - properly check if the pilot proxy has VOMS before adding it to the payload 
     when updating it

*WMS
BUGFIX: JobSanity - fixed misspelled method call SetParam -> SetParameter

[v6r6p17]

*Transformation
BUGFIX: TransformationAgent - corrected  __getDataReplicasRM()

[v6r6p16]

*DMS
FIX: Agents - proper __init__ implementation with arguments passing to the super class
FIX: LcgFileCatalogClient - in removeReplica() reload PFN in case it has changed

[v6r6p15]

*Framework
BUGFIX: ErrorMessageMonitor - corrected updateFields call 

*DMS:
NEW: FTSMonitorAgent completely rewritten in a multithreaded way

*Transformation
FIX: InputDataAgent - proper instantiation of TransformationClient
CHANGE: Transformation - several log message promoted from info to notice level

[v6r6p14]

*Transformation
FIX: Correct instantiation of agents inside several scripts
CHANGE: TransformationCleaningAgent - added verbosity to logs
CHANGE: TransformationAgent - missingLFC to MissingInFC as it could be the DFC as well
FIX: TransformationAgent - return an entry for all LFNs in __getDataReplicasRM

*DMS
FIX: TransferAgent - fix exception reason in registerFiles()

[v6r6p13]

*DMS
CHANGE: TransferAgent - change RM call from getCatalogueReplicas to getActiveReplicas. 
        Lowering log printouts here and there

[v6r6p12]

*DMS
BUGFIX: RemovalTask - Replacing "'" by "" in error str set as attribute for a subRequest file. 
        Without that request cannot be updated when some nasty error occurs.

[v6r6p11]

*RMS:
BUGFIX: RequestClient - log string formatting

*DMS
BUGFIX: RemovalTask - handling for files not existing in the catalogue

*Transformation
FIX: TransformationManager - ignore files in NotProcessed status to get the % of processed files

*Interfaces
FIX: Fixes due to the recent changes in PromptUser utility

[v6r6p10]

*RMS
FIX: RequestDBMySQL - better escaping of queries 

*WMS
FIX: SiteDirector - get compatible platforms before checking Task Queues for a site

[v6r6p9]

*Core
FIX: Utilities/PromptUser.py - better user prompt

*Accounting
NEW: Add some validation to the job records because of weird data coming from YANDEX.ru

*DMS
BUGFIX: ReplicaManager - typo errStr -> infoStr in __replicate()
FIX: FTSRequest - fixed log message

*WMS
FIX: SiteDirector - use CSGlobals.getVO() call instead of explicit CS option

[v6r6p8]

*Transformation
BUGFIX: TransformationDB - typo in getTransformationFiles(): iterValues -> itervalues

[v6r6p7]

*Resources
FIX: StorageFactory - uncommented line that was preventing the status to be returned 
BUGFIX: CE remote scripts - should return status and not call exit()
BUGFIX: SSHComputingElement - wrong pilot ID reference

[v6r6p6]

*WMS
FIX: TaskQueueDB - in findOrphanJobs() retrieve orphaned jobs as list of ints instead of list of tuples
FIX: OptimizerExecutor - added import of datetime to cope with the old style optimizer parameters

*Transformation
FIX: TransformationAgent - fix finalization entering in an infinite loop
NEW: TransformationCLI - added resetProcessedFile command
FIX: TransformationCleaningAgent - treating the archiving delay 
FIX: TransformationDB - fix in getTransformationFiles() in case of empty file list

[v6r6p5]

*Transformation
FIX: TransformationAgent - type( transClient -> transfClient )
FIX: TransformationAgent - self._logInfo -> self.log.info
FIX: TransformationAgent - skip if no Unused files
FIX: TransformationAgent - Use CS option for replica cache lifetime
CHANGE: TransformationAgent - accept No new Unused files every [6] hours

[v6r6p4]

*DMS
FIX: TransferAgent - protection for files that can not be scheduled
BUGFIX: TransferDB - typo (instIDList - > idList ) fixed

*Transformation
BUGFIX: TransformationAgent - typo ( loginfo -> logInfo )

[v6r6p3]

FIX: merged in patch v6r5p14

*Core
BUGFIX: X509Chain - return the right structure in getCredentials() in case of failure
FIX: dirac-deploy-scripts.py - allow short scripts starting from "d"
FIX: dirac-deploy-scripts.py - added DCOMMANDS_PPID env variable in the script wrapper
FIX: ExecutorReactor - reduced error message dropping redundant Task ID 

*Interfaces
BUGFIX: Dirac.py - allow to pass LFN list to replicateFile()

*DMS
FIX: FileManager - extra check if all files are available in _findFiles()
BUGFIX: FileCatalogClientCLI - bug in DirectoryListing

[v6r6p2]

FIX: merged in patch v6r5p13

*WMS
FIX: SiteDirector - if no community set, look for DIRAC/VirtualOrganization setting

*Framework
FIX: SystemLoggingDB - LogLevel made VARCHAR in the MessageRepository table
FIX: Logging - several log messages are split in fixed and variable parts
FIX: SystemLoggingDB - in insertMessage() do not insert new records in auxiliary tables if they 
     are already there

[v6r6p1]

*Core:
CHANGE: PromptUser - changed log level of the printout to NOTICE
NEW: Base Client constructor arguments are passed to the RPCClient constructor

*DMS:
NEW: FTSRequest - added a prestage mechanism for source files
NEW: FileCatalogClientCLI - added -f switch to the size command to use raw faile tables 
     instead of storage usage tables
NEW: FileCatalog - added orphan directory repair tool
NEW: FIleCatalog - more counters to control the catalog sanity     

*WMS:
FIX: SandboxStoreClient - no more kwargs tricks
FIX: SandboxStoreClient returns sandbox file name in case of upload failure to allow failover
FIX: dirac-pilot - fixed VO_%s_SW_DIR env variable in case of OSG

*TS:
FIX: TransformationManagerHandler - avoid multiple Operations() instantiation in 
     getTransformationSummaryWeb()

[v6r6]

*Core
CHANGE: getDNForUsername helper migrated from Core.Security.CS to Registry helper
NEW: SiteSEMapping - new utilities getSitesGroupedByTierLevel(), getTier1WithAttachedTier2(),
     getTier1WithTier2
CHANGE: The DIRAC.Core.Security.CS is replaced by the Registry helper     
BUGFIX: dirac-install - properly parse += in .cfg files
FIX: Graphs.Utilities - allow two lines input in makeDataFromCVS()
FIX: Graphs - allow Graphs package usage if even matplotlib is not installed
NEW: dirac-compile-externals will retrieve the Externals compilation scripts from it's new location 
     in github (DIRACGrid/Externals)
NEW: Possibility to define a thread-global credentials for DISET connections (for web framework)
NEW: Logger - color output ( configurable )
NEW: dirac-admin-sort-cs-sites - to sort sites in the CS
CHANGE: MessageClient(Factor) - added msgClient attribute to messages
NEW: Core.Security.Properties - added JOB_MONITOR and USER_MANAGER properties

*Configuration
NEW: Registry - added getAllGroups() method

*Framework
NEW: SystemAdministratorClientCLI - possibility to define roothPath and lcgVersion when updating software

*Accounting
NEW: JobPlotter - added Normalized CPU plots to Job accounting
FIX: DBUtils - plots going to greater granularity

*DMS
NEW: FileCatalog - storage usage info stored in all the directories, not only those with files
NEW: FileCatalog - added utility to rebuild storage usage info from scratch
FIX: FileCatalog - addMetadataField() allow generic types, e.g. string
FIX: FileCatalog - path argument is normalized before usage in multiple methods
FIX: FileCatalog - new metadata for files(directories) should not be there before for directories(files)
NEW: FileCatalog - added method for rebuilding DirectoryUsage data from scratch 
NEW: FileCatalog - Use DirectoryUsage mechanism for both logical and physical storage
CHANGE: FileCatalog - forbid removing non-empty directories
BUGFIX: FileCatalogClientCLI - in do_ls() check properly the path existence
FIX: FileCatalogClientCLI - protection against non-existing getCatalogCounters method in the LFC client
FIX: DMS Agents - properly call superclass constructor with loadName argument
FIX: ReplicaManager - in removeFile() non-existent file is marked as failed
FIX: Make several classes pylint compliant: DataIntegrityHandler, DataLoggingHandler,
     FileCatalogHandler, StorageElementHandler, StorageElementProxyHandler, TransferDBMonitoringHandler
FIX: LogUploadAgent - remove the OSError exception in __replicate()
FIX: FileCatalogClientCLI - multiple check of proper command inputs,
     automatic completion of several commands with subcommands,
     automatic completion of file names
CHANGE: FileCatalogClientCLI - reformat the output of size command 
FIX: dirac-admin-ban-se - allow to go over all options read/write/check for each SE      
NEW: StrategyHandler - new implementation to speed up file scheduling + better error reporting
NEW: LcgFileCatalogProxy - moved from from LHCbDirac to DIRAC
FIX: ReplicaManager - removed usage of obsolete "/Resources/StorageElements/BannedTarget" 
CHANGE: removed StorageUsageClient.py
CHANGE: removed obsoleted ProcessingDBAgent.py

*WMS
CHANGE: RunNumber job parameter was removed from all the relevant places ( JDL, JobDB, etc )
NEW: dirac-pilot - add environment setting for SSH and BOINC CEs
NEW: WMSAdministrator - get output for non-grid CEs if not yet in the DB
NEW: JobAgent - job publishes BOINC parameters if any
CHANGE: Get rid of LHCbPlatform everywhere except TaskQueueDB
FIX: SiteDirector - provide list of sites to the Matcher in the initial query
FIX: SiteDirector - present a list of all groups of a community to match TQs
CHANGE: dirac-boinc-pilot dropped
CHANGE: TaskQueueDirector does not depend on /LocalSite section any more
CHANGE: reduced default delays for JobCleaningAgent
CHANGE: limit the number of jobs received by JobCleaningAgent
CHANGE: JobDB - use insertFields instead of _insert
CHANGE: Matcher, TaskQueueDB - switch to use Platform rather than LHCbPlatform retaining LHCbPlatform compatibility
BUGFIX: Matcher - proper reporting pilot site and CE
CHANGE: JobManager - improved job Killing/Deleting logic
CHANGE: dirac-pilot - treat the OSG case when jobs on the same WN all run in the same directory
NEW: JobWrapper - added more status reports on different failures
FIX: PilotStatusAgent - use getPilotProxyFromDIRACGroup() instead of getPilotProxyFromVOMSGroup()
CHANGE: JobMonitoringHandler - add cutDate and condDict parameters to getJobGroup()
NEW: JobMonitoringHandler - check access rights with JobPolicy when accessing job info from the web
NEW: JobManager,JobWrapper - report to accounting jobs in Rescheduled final state if rescheduling is successful
FIX: WMSAdministrator, SiteDirector - store only non-empty pilot output to the PilotDB
NEW: added killPilot() to the WMSAdministrator interface, DiracAdmin and dirac-admin-kill-pilot command
NEW: TimeLeft - renormalize time left using DIRAC Normalization if available
FIX: JobManager - reconnect to the OptimizationMind in background if not yet connected
CHANGE: JobManifest - use Operations helper
NEW: JobCleaningAgent - delete logging records from JobLoggingDB when deleting jobs

*RMS
FIX: RequestDBFile - better exception handling in case no JobID supplied
FIX: RequestManagerHandler - make it pylint compliant
NEW: RequestProxyHandler - is forwarding requests from voboxes to central RequestManager. 
     If central RequestManager is down, requests are dumped into file cache and a separate thread 
     running in background is trying to push them into the central. 
CHANGE: Major revision of the code      
CHANGE: RequestDB - added index on SubRequestID in the Files table
CHANGE: RequestClient - readRequestForJobs updated to the new RequetsClient structure

*RSS
NEW: CS.py - Space Tokens were hardcoded, now are obtained after scanning the StorageElements.

*Resources
FIX: SSHComputingElement - enabled multiple hosts in one queue, more debugging
CHANGE: SSHXXX Computing Elements - define SSH class once in the SSHComputingElement
NEW: SSHComputingElement - added option to define private key location
CHANGE: Get rid of legacy methods in ComputingElement
NEW: enable definition of ChecksumType per SE
NEW: SSHBatch, SSHCondor Computing Elements
NEW: SSHxxx Computing Elements - using remote control scripts to better capture remote command errors
CHANGE: put common functionality into SSHComputingElement base class for all SSHxxx CEs
NEW: added killJob() method tp all the CEs
NEW: FileCatalog - take the catalog information info from /Operations CS section, if defined there, 
     to allow specifications per VO 

*Interfaces
CHANGE: Removed Script.initialize() from the API initialization
CHANGE: Some general API polishing
FIX: Dirac.py - when running in mode="local" any directory in the ISB would not get untarred, 
     contrary to what is done in the JobWrapper

*TS
BUGFIX: TaskManager - bug fixed in treating tasks with input data
FIX: TransformationCleaningAgent - properly call superclass constructor with loadName argument
NEW: TransformationCleaningAgent - added _addExtraDirectories() method to extend the list of
     directories to clean in a subclass if needed
CHANGE: TransformationCleaningAgent - removed usage of StorageUsageClient     
NEW: TransformationAgent is multithreaded now ( implementation moved from LHCbDIRAC )
NEW: added unit tests
NEW: InputDataAgent - possibility to refresh only data registered in the last predefined period of time 
NEW: TransformationAgent(Client) - management of derived transformations and more ported from LHCbDIRAC
BUGFIX: TransformationDB - wrong SQL statement generation in setFileStatusForTransformation()

[v6r5p14]

*Core
NEW: Utilities - added Backports utility

*WMS
FIX: Use /Operations/JobScheduling section consistently, drop /Operations/Matching section
NEW: Allow VO specific share correction plugins from extensions
FIX: Executors - several fixes

[v6r5p13]

*WMS
FIX: Executors - VOPlugin will properly send and receive the params
NEW: Correctors can be defined in an extension
FIX: Correctors - Properly retrieve info from the CS using the ops helper

[v6r5p12]

FIX: merged in patch v6r4p34

[v6r5p11]

FIX: merged in patch v6r4p33

*Core
FIX: MySQL - added offset argument to buildConditions()

[v6r5p10]

FIX: merged in patch v6r4p32

[v6r5p9]

FIX: merged in patch v6r4p30

[v6r5p8]

FIX: merged in patch v6r4p29

[v6r5p7]

FIX: merged in patch v6r4p28

[v6r5p6]

FIX: merged in patch v6r4p27

*Transformation
BUGFIX: TransformationDB - StringType must be imported before it can be used

*RSS
NEW: CS.py - Space Tokens were hardcoded, now are obtained after scanning the StorageElements.

[v6r5p5]

FIX: merged in patch v6r4p26

[v6r5p4]

FIX: merged in patch v6r4p25

[v6r5p3]

*Transformation
FIX: merged in patch v6r4p24

[v6r5p2]

*Web
NEW: includes DIRACWeb tag web2012092101

[v6r5p1]

*Core
BUGFIX: ExecutorMindHandler - return S_OK() in the initializeHandler
FIX: OptimizationMindHandler - if the manifest is not dirty it will not be updated by the Mind

*Configuration
NEW: Resources helper - added getCompatiblePlatform(), getDIRACPlatform() methods

*Resources
FIX: SSHComputingElement - add -q option to ssh command to avoid banners in the output
FIX: BOINCComputingElement - removed debugging printout
FIX: ComputingElement - use Platform CS option which will be converted to LHCbPlatform for legacy compatibility

*DMS
FIX: RequestAgentBase - lowering loglevel from ALWAYS to INFO to avoid flooding SystemLogging

*WMS:
FIX: SiteDirector - provide CE platform parameter when interrogating the TQ
FIX: GridPilotDirector - publish pilot OwnerGroup rather than VOMS role
FIX: WMSUtilities - add new error string into the parsing of the job output retrieval

[v6r5]

NEW: Executor framework

*Core
NEW: MySQL.py - added Test case for Time.dateTime time stamps
NEW: MySQL.py - insertFields and updateFields can get values via Lists or Dicts
NEW: DataIntegrityDB - use the new methods from MySQL and add test cases
NEW: DataIntegrityHandler - check connection to DB and create tables (or update their schema)
NEW: DataLoggingDB - use the new methods from MySQL and add test cases
NEW: DataLoggingHandler - check connection to DB and create tables (or update their schema)
FIX: ProcessPool - killing stuck workers after timeout
CHANGE: DB will throw a RuntimeException instead of a sys.exit in case it can't contact the DB
CHANGE: Several improvements on DISET
CHANGE: Fixed all DOS endings to UNIX
CHANGE: Agents, Services and Executors know how to react to CSSection/Module and react accordingly
NEW: install tools are updated to deal with executors
FIX: dirac-install - add -T/--Timeout option to define timeout for distribution downloads
NEW: dirac-install - added possibility of defining dirac-install's global defaults by command line switch
BUGFIX: avoid PathFinder.getServiceURL and use Client class ( DataLoggingClient,LfcFileCatalogProxyClient ) 
FIX: MySQL - added TIMESTAMPADD and TIMESTAMPDIFF to special values not to be scaped by MySQL
NEW: ObjectLoader utility
CHANGE: dirac-distribution - added global defaults flag and changed the flag to -M or --defaultsURL
FIX: Convert to string before trying to escape value in MySQL
NEW: DISET Services - added PacketTimeout option
NEW: SystemLoggingDB - updated to use the renewed MySQL interface and SQL schema
NEW: Added support for multiple entries in /Registry/DefaultGroup, for multi-VO installations
CHANGE: Component installation procedure updated to cope with components inheriting Modules
CHANGE: InstallTools - use dirac- command in runit run scripts
FIX: X509Chain - avoid a return of error when the group is not valid
FIX: MySQL - reduce verbosity of log messages when high level methods are used
CHANGE: Several DB classes have been updated to use the MySQL buildCondition method
NEW: MySQL - provide support for greater and smaller arguments to all MySQL high level methods
FIX: Service.py - check all return values from all initializers

*Configuration
CHANGE: By default return option and section lists ordered as in the CS
NEW: ConfigurationClient - added function to refresh remote configuration

*Framework
FIX: Registry.findDefaultGroup will never return False
CHANGE: ProxyManager does not accept proxies without explicit group
CHANGE: SystemAdministratorHandler - force refreshing the configuration after new component setup

*RSS
CHANGE: removed code execution from __init__
CHANGE: removed unused methods
NEW: Log all policy results 

*Resources
NEW: updated SSHComputingElement which allows multiple job submission
FIX: SGETimeLeft - better parsing of the batch system commands output
FIX: InProcessComputingElement - when starting a new job discard renewal of the previous proxy
NEW: BOINCComputingElement - new CE client to work with the BOINC desktop grid infrastructure 

*WMS
CHANGE: WMS Optimizers are now executors
CHANGE: SandboxStoreClient can directly access the DB if available
CHANGE: Moved JobDescription and improved into JobManifest
FIX: typo in JobLoggingDB
NEW: JobState/CachedJobState allow access to the Job via DB/JobStateSync Service automatically
BUGFIX: DownloadInputData - when not enough disk space, message was using "buffer" while it should be using "data"
FIX: the sandboxmetadataDB explosion when using the sandboxclient without direct access to the DB
NEW: Added support for reset/reschedule in the OptimizationMind
CHANGE: Whenever a DB is not properly initialized it will raise a catchable RuntimeError exception 
        instead of silently returning
FIX: InputDataResolution - just quick mod for easier extensibility, plus removed some LHCb specific stuff
NEW: allow jobids in a file in dirac-wms-job-get-output
NEW: JobManager - zfill in %n parameter substitution to allow alphabetical sorting
NEW: Directors - added checking of the TaskQueue limits when getting eligible queues
CHANGE: Natcher - refactor to simpify the logic, introduced Limiter class
CHANGE: Treat MaxCPUTime and CPUTime the same way in the JDL to avoid confusion
NEW: SiteDirector - added options PilotScript, MaxPilotsToSubmit, MaxJobsInFillMode
BUGFIX: StalledJobAgent - use cpuNormalization as float, not string 
FIX: Don't kill an executor if a task has been taken out from it
NEW: dirac-boinc-pilot - pilot script to be used on the BOINC volunteer nodes
FIX: SiteDirector - better handling of tokens and filling mode 
NEW: Generic pilot identities are automatically selected by the TQD and the SiteDirector 
     if not explicitly defined in /Pilot/GenericDN and GenericGroup
NEW: Generic pilot groups can have a VO that will be taken into account when selecting generic 
     credentials to submit pilots
NEW: Generic pilots that belong to a VO can only match jobs from that VO
NEW: StalledJobAgent - added rescheduling of jobs stuck in Matched or Rescheduled status
BUGFIX: StalledJobAgent - default startTime and endTime to "now", avoid None value
NEW: JobAgent - stop after N failed matching attempts (nothing to do), use StopAfterFailedMatches option
CHANGE: JobAgent - provide resource description as a dictionary to avoid extra JDL parsing by the Matcher
CHANGE: Matcher - report pilot info once instead of sending it several times from the job
CHANGE: Matcher - set the job site instead of making a separate call to JobStateUpdate
NEW: Matcher - added Matches done and matches OK statistics
NEW: TaskQueue - don't delete fresh task queues. Wait 5 minutes to do so.
CHANGE: Disabled TQs can also be matched, if no jobs are there, a retry will be triggered

*Transformation
FIX: TransformationAgent - a small improvement: now can pick the prods status to handle from the CS, 
     plus few minor corrections (e.g. logger messages)
FIX: TransformationCLI - take into accout possible failures in resetFile command     

*Accounting
NEW: AccountingDB - added retrieving RAW records for internal stuff
FIX: AccountingDB - fixed some logic for readonly cases
CHANGE: Added new simpler and faster bucket insertion mechanism
NEW: Added more info when rebucketing
FIX: Calculate the rebucket ETA using remaining records to be processed instead of the total records to be processed
FIX: Plots with no data still carry the plot name

*DMS
NEW: SRM2Storage - added retry in the gfal calls
NEW: added new FTSCleaningAgent cleaning up TransferDB tables
FIX: DataLoggingClient and DataLoggingDB - tests moved to separate files
CHANGE: request agents cleanup

*RMS
CHANGE: Stop using RequestAgentMixIn in the request agents

[v6r4p34]

*DMS
BUGFIX: FileCatalogCLI - fixed wrong indentation
CHANGE: RegistrationTask - removed some LHCb specific defaults

[v6r4p33]

*DMS
CHANGE: FTSRequest - be more verbose if something is wrong with file

[v6r4p32]

*WMS
FIX: StalledJobAgent - avoid exceptions in the stalled job accounting reporting

*DMS
NEW: FTSMonitorAgent - handling of expired FTS jobs 

*Interfaces
CHANGE: Dirac.py - attempt to retrieve output sandbox also for Completed jobs in retrieveRepositorySandboxes()

[v6r4p30]

*Core
BUGFIX: dirac-admin-bdii-ce-voview - proper check of the result structure

*Interfaces
FIX: Dirac.py, Job.py - allow to pass environment variables with special characters

*DMS
NEW: FileCatalogCLI - possibility to sort output in the ls command

*WMS:
FIX: JobWrapper - interpret environment variables with special characters 

[v6r4p29]

*RMS
BUGFIX: RequestDBMySQL - wrong indentation in __updateSubRequestFiles()

[v6r4p28]

*Interfaces
CHANGE: Dirac.py, DiracAdmin.py - remove explicit timeout on RPC client instantiation

*RSS
FIX: CS.py - fix for updated CS location (backward compatible)

*DMS
BUGFIX: StrategyHandler - bug fixed determineReplicationTree()
FIX: FTSRequest - add checksum string to SURLs file before submitting an FTS job

*WMS
FIX: JobWrapper - protection for double quotes in JobName
CHANGE: SiteDirector - switched some logging messages from verbose to info level

*RMS
NEW: Request(Client,DBMySQL,Manager) - added readRequestsForJobs() method

[v6r4p27]

*DMS
FIX: SRM2Storage - removed hack for EOS (fixed server-side)

*Transformation
CHANGE: TransformationClient - limit to 100 the number of transformations in getTransformations()
NEW: TransformationAgent - define the transformations type to use in the configuration

*Interfaces
FIX: Job.py -  fix for empty environmentDict (setExecutionEnv)

[v6r4p26]

*Transformation
BUGFIX: TransformationClient - fixed calling sequence in rpcClient.getTransformationTasks()
NEW: TransformationClient - added log messages in verbose level.

[v6r4p25]

*DMS
BUGFIX: StrategyHandler - sanity check for wrong replication tree 

[v6r4p24]

*Core
NEW: MySQL - add 'offset' argument to the buildCondition()

*Transformation
FIX: TransformationAgent - randomize the LFNs for removal/replication case when large number of those
CHANGE: TransformationClient(DB,Manager) - get transformation files in smaller chunks to
        improve performance
FIX: TransformationAgent(DB) - do not return redundant LFNs in getTransformationFiles()    

[v6r4p23]

*Web
NEW: includes DIRACWeb tag web2012092101

[v6r4p22]

*DMS
FIX: SRM2Storage - fix the problem with the CERN-EOS storage 

[v6r4p21]

*Core
BUGFIX: SGETimeLeft - take into account dd:hh:mm:ss format of the cpu consumed

[v6r4p20]

*WMS
BUGFIX: PilotDirector, GridPilotDirector - make sure that at least 1 pilot is to be submitted
BUGFIX: GridPilotDirector - bug on how pilots are counted when there is an error in the submit loop.
BUGFIX: dirac-pilot - proper install script installation on OSG sites

[v6r4p19]

*RMS
FIX: RequestDBMySQL - optimized request selection query 

[v6r4p18]

*Configuration
BUGFIX: CE2CSAgent.py - the default value must be set outside the loop

*DMS
NEW: dirac-dms-create-replication-request
BUGFIX: dirac-dms-fts-submit, dirac-dms-fts-monitor - print out error messages

*Resources
BUGFIX: TorqueComputingElement.py, plus add UserName for shared Queues

*WMS
BUGFIX: JobManagerHandler - default value for pStart (to avoid Exception)

[v6r4p17]

*Core
FIX: dirac-configure - setup was not updated in dirac.cfg even with -F option
FIX: RequestHandler - added fix for Missing ConnectionError

*DMS
FIX: dirac-dms-clean-directory - command fails with `KeyError: 'Replicas'`.

*WMS
FIX: SiteDirector - adapt to the new method in the Matcher getMatchingTaskQueue 
FIX: SiteDirector - added all SubmitPools to TQ requests

[v6r4p16]

*Core:
FIX: dirac-install - bashrc/cshrc were wrongly created when using versionsDir

*Accounting
CHANGE: Added new simpler and faster bucket insertion mechanism
NEW: Added more info when rebucketing

*WMS
CHANGE: Matcher - refactored to take into account job limits when providing info to directors
NEW: JoAgent - reports SubmitPool parameter if applicable
FIX: Matcher - bad codition if invalid result

[v6r4p15]

*WMS
FIX: gLitePilotDirector - fix the name of the MyProxy server to avoid crasehs of the gLite WMS

*Transformation
FIX: TaskManager - when the file is on many SEs, wrong results were generated

[v6r4p13]

*DMS
FIX: dirac-admin-allow-se - added missing interpreter line

[v6r4p12]

*DMS
CHANGE: RemovalTask - for DataManager shifter change creds after failure of removal with her/his proxy.

*RSS
NEW: Added RssConfiguration class
FIX: ResourceManagementClient  - Fixed wrong method name

[v6r4p11]

*Core
FIX: GGUSTicketsClient - GGUS SOAP URL updated

*DMS
BUGFIX: ReplicaManager - wrong for loop

*RequestManagement
BUGFIX: RequestClient - bug fix in finalizeRequest()

*Transformation
FIX: TaskManager - fix for correctly setting the sites (as list)

[v6r4p10]

*RequestManagement
BUGFIX: RequestContainer - in addSubrequest() function

*Resources
BUGFIX: SRM2Storage - in checksum type evaluation

*ResourceStatusSystem
BUGFIX: InfoGetter - wrong import statement

*WMS
BUGFIX: SandboxMetadataDB - __init__() can not return a value

[v6r4p9]

*DMS
CHANGE: FailoverTransfer - ensure the correct execution order of the subrequests

[v6r4p8]

Bring in fixes from v6r3p17

*Core:
FIX: Don't have the __init__ return True for all DBs
NEW: Added more protection for exceptions thrown in callbacks for the ProcessPool
FIX: Operations will now look in 'Defaults' instead of 'Default'

*DataManagement:
FIX: Put more protection in StrategyHandler for neither channels  not throughput read out of TransferDB
FIX: No JobIDs supplied in getRequestForJobs function for RequestDBMySQL taken into account
FIX: Fix on getRequestStatus
CHANGE: RequestClient proper use of getRequestStatus in finalizeRequest
CHANGE: Refactored RequestDBFile

[v6r4p7]

*WorkloadManagement
FIX: SandboxMetadataDB won't explode DIRAC when there's no access to the DB 
CHANGE: Whenever a DB fails to initialize it raises a catchable exception instead of just returning silently

*DataManagement
CHANGE: Added Lost and Unavailable to the file metadata

[v6r4p6]

Bring fixes from v6r4p6

[v6r4p5]

*Configuration
NEW: Added function to generate Operations CS paths

*Core
FIX: Added proper ProcessPool checks and finalisation

*DataManagement
FIX: don't set Files.Status to Failed for non-existign files, failover transfers won't go
FIX: remove classmethods here and there to unblock requestHolder
CHANGE: RAB, TA: change task timeout: 180 and 600 (was 600 and 900 respectively)
FIX: sorting replication tree by Ancestor, not hopAncestorgit add DataManagementSystem/Agent/TransferAgent.py
NEW: TA: add finalize
CHANGE: TransferAgent: add AcceptableFailedFiles to StrategyHandler to ban FTS channel from scheduling
FIX: if there is no failed files, put an empty dict


*RSS
FIX: RSS is setting Allowed but the StorageElement checks for Active

*Workflows
FIX: Part of WorfklowTask rewritten to fix some issues and allow 'ANY' as site

*Transformation
FIX: Wrong calls to TCA::cleanMetadataCatalogFiles

[v6r4p4]

*Core
FIX: Platform.py - check if Popen.terminate is available (only from 2.6)

[v6r4p3]

*Core
FIX: ProcessPool with watchdog and timeouts - applied in v6r3 first

[v6r4p2]

*StorageManagement
BUGFIX: StorageElement - staging is a Read operation and should be allowed as such

*WMS
BUGFIX: InProcessComputingElement, JobAgent - proper return status code from the job wrapper

*Core
FIX: Platform - manage properly the case of exception in the ldconfig execution

[v6r4p1]

*DMS
FIX: TransferDB.getChannelObservedThroughput - the channelDict was created in a wrong way

*RSS
FIX: ResourceStatus was not returning Allowed by default

[v6r4]

*Core
FIX: dirac-install-db.py: addDatabaseOptionsToCS has added a new keyed argument
NEW: SGETimeLeft.py: Support for SGE backend
FIX: If several extensions are installed, merge ConfigTemplate.cfg
NEW: Service framework - added monitoring of file descriptors open
NEW: Service framework - Reduced handshake timeout to prevent stuck threads
NEW: MySQL class with new high level methods - buildCondition,insertFields,updateFields
     deleteEntries, getFields, getCounters, getDistinctAttributeValues
FIX: ProcessPool - fixes in the locking mechanism with LockRing, stopping workers when the
     parent process is finished     
FIX: Added more locks to the LockRing
NEW: The installation tools are updated to install components by name with the components module specified as an option

*DMS
FIX: TransferDB.py - speed up the Throughput determination
NEW: dirac-dms-add-files: script similar to dirac-dms-remove-files, 
     allows for 1 file specification on the command line, using the usual dirac-dms-add-file options, 
     but also can take a text file in input to upload a bunch of files. Exit code is 0 only if all 
     was fine and is different for every error found. 
NEW: StorageElementProxy- support for data downloading with http protocol from arbitrary storage, 
     needed for the web data download
BUGFIX: FileCatalogCLI - replicate operation does a proper replica registration ( closes #5 )     
FIX: ReplicaManager - __cleanDirectory now working and thus dirac-dms-clean-directory

*WMS
NEW: CPU normalization script to run a quick test in the pilot, used by the JobWrapper
     to report the CPU consumption to the accounting
FIX: StalledJobAgent - StalledTimeHours and FailedTimeHours are read each cycle, refer to the 
     Watchdog heartBeat period (should be renamed); add NormCPUTime to Accounting record
NEW: SiteDirector - support for the operation per VO in multi-VO installations
FIX: StalledJobAgent - get ProcessingType from JDL if defined
BUGFIX: dirac-wms-job-peek - missing printout in the command
NEW: SiteDirector - take into account the number of already waiting pilots when evaluating the number of pilots to submit
FIX: properly report CPU usage when the Watchdog kill the payload.

*RSS
BUGFIX: Result in ClientCache table is a varchar, but the method was getting a datetime
NEW: CacheFeederAgent - VOBOX and SpaceTokenOccupancy commands added (ported from LHCbDIRAC)
CHANGE: RSS components get operational parameters from the Operations handler

*DataManagement
FIX: if there is no failed files, put an empty dict

*Transformation
FIX: Wrong calls to TCA::cleanMetadataCatalogFiles

[v6r3p19]

*WMS
FIX: gLitePilotDirector - fix the name of the MyProxy server to avoid crashes of the gLite WMS

[v6r3p18]

*Resources
BUGFIX: SRM2Storage - in checksum type evaluation

[v6r3p17]

*DataManagement
FIX: Fixes issues #783 and #781. Bugs in ReplicaManager removePhisicalReplica and getFilesFromDirectory
FIX: Return S_ERROR if missing jobid arguments
NEW: Checksum can be verified during FTS and SRM2Storage 

[v6r3p16]

*DataManagement
FIX: better monitoring of FTS channels 
FIX: Handle properly None value for channels and bandwidths

*Core
FIX: Properly calculate the release notes if there are newer releases in the release.notes file

[v6r3p15]

*DataManagement
FIX: if there is no failed files, put an empty dict

*Transformation
FIX: Wrong calls to TCA::cleanMetadataCatalogFiles


[v6r3p14]

* Core

BUGFIX: ProcessPool.py: clean processing and finalisation
BUGFIX: Pfn.py: don't check for 'FileName' in pfnDict

* DMS

NEW: dirac-dms-show-fts-status.py: script showing last hour history for FTS channels
NEW: TransferDBMonitoringHandler.py: new function exporting FST channel queues
BUGFIX: TransferAgent.py,RemovalAgent.py,RegistrationAgent.py - unlinking of temp proxy files, corection of values sent to gMonitor
BUGFIX: StrategyHandler - new config option 'AcceptableFailedFiles' to unblock scheduling for channels if problematic transfers occured for few files
NEW: TransferAgent,RemovalAgent,RegistrationAgent - new confing options for setting timeouts for tasks and ProcessPool finalisation
BUGFIX: ReplicaManager.py - reverse sort of LFNs when deleting files and directories to avoid blocks
NEW: moved StrategyHandler class def to separate file under DMS/private

* TMS

FIX: TransformationCleaningAgent.py: some refactoring, new way of disabling/enabline execution by 'EnableFlag' config option

[v6r3p13]

*Core
FIX: Added proper ProcessPool checks and finalisation

*DataManagement
FIX: don't set Files.Status to Failed for non-existign files, failover transfers won't go
FIX: remove classmethods here and there to unblock requestHolder
CHANGE: RAB, TA: change task timeout: 180 and 600 (was 600 and 900 respectively)
FIX: sorting replication tree by Ancestor, not hopAncestorgit add DataManagementSystem/Agent/TransferAgent.py
NEW: TA: add finalize
CHANGE: TransferAgent: add AcceptableFailedFiles to StrategyHandler to ban FTS channel from scheduling

[v6r3p12]

*Core
FIX: Platform.py - check if Popen.terminate is available (only from 2.6)

[v6r3p11]

*Core
FIX: ProcessPool with watchdog and timeouts

[v6r3p10]

*StorageManagement
BUGFIX: StorageElement - staging is a Read operation and should be allowed as such

*WMS
BUGFIX: InProcessComputingElement, JobAgent - proper return status code from the job wrapper

*Core
FIX: Platform - manage properly the case of exception in the ldconfig execution

[v6r3p9]

*DMS
FIX: TransferDB.getChannelObservedThroughput - the channelDict was created in a wrong way

[v6r3p8]

*Web
CHANGE: return back to the release web2012041601

[v6r3p7]

*Transformation
FIX: TransformationCleaningAgent - protection from deleting requests with jobID 0 

[v6r3p6]

*Core
FIX: dirac-install-db - proper key argument (follow change in InstallTools)
FIX: ProcessPool - release all locks every time WorkignProcess.run is executed, more fixes to come
FIX: dirac-configure - for Multi-Community installations, all vomsdir/vomses files are now created

*WMS
NEW: SiteDirector - add pilot option with CE name to allow matching of SAM jobs.
BUGFIX: dirac-pilot - SGE batch ID was overwriting the CREAM ID
FIX: PilotDirector - protect the CS master if there are at least 3 slaves
NEW: Watchdog - set LocalJobID in the SGE case

[v6r3p5]

*Core:
BUGFIX: ProcessPool - bug making TaskAgents hang after max cycles
BUGFIX: Graphs - proper handling plots with data containing empty string labels
FIX: GateWay - transfers were using an old API
FIX: GateWay - properly calculate the gateway URL
BUGFIX: Utilities/Pfn.py - bug in pfnunparse() when concatenating Path and FileName

*Accounting
NEW: ReportGenerator - make AccountingDB readonly
FIX: DataCache - set daemon the datacache thread
BUGFIX: BasePlotter - proper handling of the Petabyte scale data

*DMS:
BUGFIX: TransferAgent, RegistrationTask - typos 

[v6r3p4]

*DMS:
BUGFIX: TransferAgent - wrong value for failback in TA:execute

[v6r3p3]

*Configuration
BUGFIX: Operations helper - typo

*DMS:
FIX: TransferAgent - change the way of redirecting request to task

[v6r3p2]

*DMS
FIX: FTSRequest - updating metadata for accouting when finalizing FTS requests

*Core
FIX: DIRAC/__init__.py - default version is set to v6r3

[v6r3p1]

*WMS
CHANGE: Use ResourcesStatus and Resources helpers in the InputDataAgent logic

*Configuration
NEW: added getStorageElementOptions in Resources helper

*DMS
FIX: resourceStatus object created in TransferAgent instead of StrategyHandler

[v6r3]

*Core
NEW: Added protections due to the process pool usage in the locking logic

*Resources
FIX: LcgFileCatalogClient - reduce the number of retries: LFC_CONRETRY = 5 to 
     avoid combined catalog to be stuck on a faulty LFC server
     
*RSS
BUGFIX: ResourceStatus - reworked helper to keep DB connections     

*DMS
BUGFIX: ReplicaManager::CatalogBase::_callFileCatalogFcnSingleFile() - wrong argument

*RequestManagement
FIX: TaskAgents - set timeOut for task to 10 min (15 min)
NEW: TaskAgents - fill in Error fields in case of failing operations

*Interfaces
BUGFIX: dirac-wms-select-jobs - wrong use of the Dirac API

[v6r2p9]

*Core
FIX: dirac-configure - make use of getSEsForSite() method to determine LocalSEs

*WMS
NEW: DownloadInputData,InputDataByProtocol - check Files on Tape SEs are on Disk cache 
     before Download or getturl calls from Wrapper
CHANGE: Matcher - add Stalled to "Running" Jobs when JobLimits are applied   
CHANGE: JobDB - allow to specify required platform as Platform JDL parameter,
        the specified platform is taken into account even without /Resources/Computing/OSCompatibility section

*DMS
CHANGE: dirac-admin-allow(ban)-se - removed lhcb-grid email account by default, 
        and added switch to avoid sending email
FIX: TaskAgents - fix for non-existing files
FIX: change verbosity in failoverReplication 
FIX: FileCatalog - remove properly metadata indices 
BUGFIX: FileManagerBase - bugfix in the descendants evaluation logic  
FIX: TransferAgent and TransferTask - update Files.Status to Failed when ReplicaManager.replicateAndRegister 
     will fail completely; when no replica is available at all.

*Core
FIX: dirac-pilot - default lcg bindings version set to 2012-02-20

[v6r2p8]

*DMS:
CHANGE: TransferAgent - fallback to task execution if replication tree is not found

[v6r2p7]

*WMS
BUGFIX: SiteDirector - wrong CS option use: BundleProxy -> HttpProxy
FIX: SiteDirector - use short lines in compressed/encoded files in the executable
     python script

[v6r2p6]

*DataManagement
FIX: Bad logic in StrategyHandler:MinimiseTotalWait

*Core
CHANGE: updated GGUS web portal URL

*RSS
BUGFIX: meta key cannot be reused, it is popped from dictionary

*Framework
FIX: The Gateway service does not have a handler
NEW: ConfingTemplate entry for Gateway
FIX: distribution notes allow for word wrap

*WorkloadManagement
FIX: avoid unnecessary call if no LFN is left in one of the SEs
FIX: When Uploading job outputs, try first Local SEs, if any


[v6r2p5]

*RSS
BUGFIX: several minor bug fixes

*RequestManagement
BUGFIX: RequestDBMySQL - removed unnecessary request type check

*DMS
BUGFIX: FileCatalogClienctCLI - wrong evaluation of the operation in the find command
NEW: FileCatalog - added possibility to remove specified metadata for a given path 
BUGFIX: ReplicaManager - wrong operation order causing failure of UploadLogFile module

*Core
NEW: dirac-install - generate cshrc DIRAC environment setting file for the (t)csh 

*Interfaces
CHANGE: Job - added InputData to each element in the ParametricInputData

*WMS
CHANGE: dirac-jobexec - pass ParametericInputData to the workflow as a semicolon separated string

[v6r2p4]

*WMS
BUGFIX: StalledJobAgent - protection against jobs with no PilotReference in their parameters
BUGFIX: WMSAdministratorHandler - wrong argument type specification for getPilotInfo method

*StorageManagement
BUGFIX: RequestFinalizationAgent - no method existence check when calling RPC method

[v6r2p3]

*WMS
CHANGE: Matcher - fixed the credentials check in requestJob() to simplify it

*ConfigurationSystem
CHANGE: Operations helper - fix that allow no VO to be defined for components that do not need it

*Core
BUGFIX: InstallTools - when applying runsvctrl to a list of components make sure that the config server is treated first and the sysadmin service - last
        
[v6r2p2]

*WMS
BUGFIX: Matcher - restored logic for checking private pilot asking for a given DN for belonging to the same group with JOB_SHARING property.

[v6r2p1]

*RequestManagementSystem
BUGFIX: RequestCleaningAgent - missing import of the "second" interval definition 

[v6r2]

*General
FIX: replaced use of exec() python statement in favor of object method execution

*Accounting
CHANGE: Accounting 'byte' units are in powers of 1000 instead of powers of 1024 (closes #457)

*Core
CHANGE: Pfn.py - pfnparse function rewritten for speed up and mem usage, unit test case added
FIX: DISET Clients are now thread-safe. Same clients used twice in different threads was not 
closing the previous connection
NEW: reduce wait times in DISET protocol machinery to improve performance    
NEW: dirac-fix-mysql-script command to fix the mysql start-up script for the given installation
FIX: TransferClient closes connections properly
FIX: DISET Clients are now thread-safe. Same client used twice in different threads will not close the previous connection
CHANGE: Beautification and reduce wait times to improve performance
NEW: ProcessPool - added functionality to kill all children processes properly when destroying ProcessPool objects
NEW: CS Helper for LocalSite section, with gridEnv method
NEW: Grid module will use Local.gridEnv if nothing passed in the arguments
CHANGE: Add deprecated sections in the CS Operations helper to ease the transition
FIX: dirac-install - execute dirac-fix-mysql-script, if available, to fix the mysql.server startup script
FIX: dirac-distribution - Changed obsoleted tar.list file URL
FIX: typo in dirac-admin-add-host in case of error
CHANGE: dirac-admin-allow(ban)-se - use diracAdmin.sendMail() instead of NotificationClient.sendMail()

*Framework
BUGFIX: UserProfileDB - no more use of "type" variable as it is a reserved keyword 

*RequestManagement:
FIX: RequestDBFile - more consistent treatment of requestDB Path
FIX: RequestMySQL - Execution order is evaluated based on not Done state of subrequests
NEW: RequestCleaningAgent - resetting Assigned requests to Waiting after a configurable period of time

*RSS
CHANGE: RSS Action now inherits from a base class, and Actions are more homogeneous, they all take a uniform set of arguments. The name of modules has been changed from PolType to Action as well.
FIX: CacheFeederAgent - too verbose messages moved to debug instead of info level
BUGFIX: fixed a bug preventing RSS clients to connect to the services     
FIX: Proper services synchronization
FIX: Better handling of exceptions due to timeouts in GOCDBClient   
FIX: RSS.Notification emails are sent again
FIX: Commands have been modified to return S_OK, S_ERROR inside the Result dict. This way, policies get a S_ERROR / S_OK object. CacheFeederAgent has been updated accordingly.
FIX: allow clients, if db connection fails, to reconnect ( or at least try ) to the servers.
CHANGE: access control using CS Authentication options. Default is SiteManager, and get methods are all.
BUGFIX: MySQLMonkey - properly escaped all parameters of the SQL queries, other fixes.
NEW: CleanerAgent renamed to CacheCleanerAgent
NEW: Updated RSS scripts, to set element statuses and / or tokens.
NEW: Added a new script, dirac-rss-synch
BUGFIX: Minor bugfixes spotted on the Web development
FIX: Removed useless decorator from RSS handlers
CHANGE: ResourceStatus helper tool moved to RSS/Client directory, no RSS objects created if the system is InActive
CHANGE: Removed ClientFastDec decorator, using a more verbose alternative.
CHANGE: Removed useless usage of kwargs on helper functions.  
NEW: added getSESitesList method to RSSClient      
FIX: _checkFloat() checks INTEGERS, not datetimes

*DataManagement
CHANGE: refactoring of DMS agents executing requests, allow requests from arbitrary users
NEW: DFC - allow to specify multiple replicas, owner, mode when adding files
CHANGE: DFC - optimization of the directory size evaluation
NEW: Added CREATE TEMPORARY TABLES privilege to FileCatalogDB
CHANGE: DFC - getCatalogCounters() update to show numbers of directories
NEW: lfc_dfc_copy script to migrate data from LFC to DFC
FIX: dirac-dms-user-lfns - fixed the case when the baseDir is specified
FIX: FTS testing scripts were using sys.argv and getting confused if options are passed
NEW: DFC - use DirectoryUsage tables for the storage usage evaluations
NEW: DFC - search by metadata can be limited to a given directory subtree
NEW: DFC - search by both directory and file indexed metadata
BUGFIX: DFC - avoid crash if no directories or files found in metadata query
NEW: DFC FileCatalogHandler - define database location in the configuration
NEW: DFC - new FileCatalogFactory class, possibility to use named DFC services
FIX: FTSMonitor, FTSRequest - fixes in handling replica registration, setting registration requests in FileToCat table for later retry
FIX: Failover registration request in the FTS agents.      
FIX: FTSMonitor - enabled to register new replicas if even the corresponding request were removed from the RequestManagement 
FIX: StorageElement - check if SE has been properly initialized before executing any method     
CHANGE: LFC client getReplica() - make use of the new bulk method lfc.lfc_getreplicasl()
FIX: LFC client - protect against getting None in lfc.lfc_readdirxr( oDirectory, "" )  
FIX: add extra protection in dump method of StorageElement base class
CHANGE: FailoverTransfer - create subrequest per catalog if more than one catalog

*Interface
NEW: Job.py - added method to handle the parametric parameters in the workflow. They are made available to the workflow_commons via the key 'GenericParameters'.
FIX: Dirac.py - fix some type checking things
FIX: Dirac.py - the addFile() method can now register to more than 1 catalog.

*WMS
FIX: removed dependency of the JobSchedulingAgent on RSS. Move the getSiteTier functionality to a new CS Helper.
FIX: WMSAdministratorHandler - Replace StringType by StringTypes in the export methods argument type
FIX: JobAgent - Set explicitly UseServerCertificate to "no" for the job executable
NEW: dirac-pilot - change directory to $OSG_WN_TMP on OSG sites
FIX: SiteDirector passes jobExecDir to pilot, this defaults to "." for CREAM CEs. It can be set in the CS. It will not make use of $TMPDIR in this case.
FIX: Set proper project and release version to the SiteDirector     
NEW: Added "JobDelay" option for the matching, refactored and added CS options to the matcher
FIX: Added installation as an option to the pilots and random MyProxyServer
NEW: Support for parametric jobs with parameters that can be of List type

*Resources
NEW: Added SSH Grid Engine Computing Element
NEW: Added SSH Computing Element
FIX: make sure lfc client will not try to connect for several days

*Transformation
FIX: TransformationDB - in setFileStatusForTransformation() reset ErrorCount to zero if "force" flag and    the new status is "unused"
NEW: TransformationDB - added support for dictionary in metadata for the InputDataQuery mechanism     

[v6r1p13]

*WMS
FIX: JobSchedulingAgent - backported from v6r2 use of Resources helper

[v6r1p12]

*Accounting
FIX: Properly delete cached plots

*Core
FIX: dirac-install - run externals post install after generating the versions dir

[v6r1p11]

*Core
NEW: dirac-install - caches locally the externals and the grid bundle
FIX: dirac-distribution - properly generate releasehistory and releasenotes

[v6r1p10]

*WorloadManagement
FIX: JobAgent - set UseServerCertificate option "no" for the job executable

[v6r1p9]

*Core
FIX: dirac-configure - set the proper /DIRAC/Hostname when defining /LocalInstallation/Host

*DataManagement
FIX: dirac-dms-user-lfns - fixed the case when the baseDir is specified
BUGFIX: dirac-dms-remove-files - fixed crash in case of returned error report in a form of dictionary 

[v6r1p8]

*Web
FIX: restored Run panel in the production monitor

*Resources
FIX: FileCatalog - do not check existence of the catalog client module file

[v6r1p7]

*Web
BUGFIX: fixed scroll bar in the Monitoring plots view

[v6r1p6]

*Core
FIX: TransferClient closes connections properly

[v6r1p5]

*Core
FIX: DISET Clients are now thread-safe. Same clients used twice in different threads was not 
     closing the previous connection
NEW: reduce wait times in DISET protocol machinery to improve performance   

[v6r1p4]

*RequestManagement
BUGFIX: RequestContainer - in isSubRequestDone() treat special case for subrequests with files

*Transformation
BUGFIX: TransformationCleaningAgent - do not clear requests for tasks with no associated jobs

[v6r1p3]

*Framework
NEW: Pass the monitor down to the request RequestHandler
FIX: Define the service location for the monitor
FIX: Close some connections that DISET was leaving open

[v6r1p2]

*WorkloadManagement
BUGFIX: JobSchedulingAgent - use getSiteTiers() with returned direct value and not S_OK

*Transformation
BUGFIX: Uniform use of the TaskManager in the RequestTaskAgent and WorkflowTaskAgent

[v6r1p1]

*RSS
BUGFIX: Alarm_PolType now really send mails instead of crashing silently.

[v6r1]

*RSS
CHANGE: Major refactoring of the RSS system
CHANGE: DB.ResourceStatusDB has been refactored, making it a simple wrapper round ResourceStatusDB.sql with only four methods by table ( insert, update, get & delete )
CHANGE: DB.ResourceStatusDB.sql has been modified to support different statuses per granularity.
CHANGE: DB.ResourceManagementDB has been refactored, making it a simple wrapper round ResourceStatusDB.sql with only four methods by table ( insert, update, get & delete )
CHANGE: Service.ResourceStatusHandler has been refactored, removing all data processing, making it an intermediary between client and DB.
CHANGE: Service.ResourceManagementHandler has been refactored, removing all data processing, making it an intermediary between client and DB.
NEW: Utilities.ResourceStatusBooster makes use of the 'DB primitives' exposed on the client and does some useful data processing, exposing the new functions on the client.
NEW: Utilities.ResourceManagementBooster makes use of the 'DB primitives' exposed on the client and does some useful data processing, exposing the new functions on the client.
CHANGE: Client.ResourceStatusClient has been refactorerd. It connects automatically to DB or to the Service. Exposes DB and booster functions.
CHANGE: Client.ResourceManagementClient has been refactorerd. It connects automatically to DB or to the Service. Exposes DB and booster functions.
CHANGE: Agent.ClientsCacheFeederAgent renamed to CacheFeederAgent. The name was not accurate, as it also feeds Accouting Cache tables.
CHANGE: Agent.InspectorAgent, makes use of automatic API initialization.
CHANGE: Command. refactor and usage of automatic API initialization.
CHANGE: PolicySystem.PEP has reusable client connections, which increase significantly performance.
CHANGE: PolicySystem.PDP has reusable client connections, which increase significantly performance.
NEW: Utilities.Decorators are syntactic sugar for DB, Handler and Clients.
NEW: Utilities.MySQLMonkey is a mixture of laziness and refactoring, in order to generate the SQL statements automatically. Not anymore sqlStatemens hardcoded on the RSS.
NEW: Utilities.Validator are common checks done through RSS modules
CHANGE: Utilities.Synchronizer syncs users and DIRAC sites
CHANGE: cosmetic changes everywhere, added HeadURL and RCSID
CHANGE: Removed all the VOExtension logic on RSS
BUGFIX: ResourceStatusHandler - getStorageElementStatusWeb(), access mode by default is Read
FIX: RSS __init__.py will not crash anymore if no CS info provided
BUGFIX: CS.getSiteTier now behaves correctly when a site is passed as a string

*dirac-setup-site
BUGFIX: fixed typos in the Script class name

*Transformation
FIX: Missing logger in the TaskManager Client (was using agent's one)
NEW: Added UnitTest class for TaskManager Client

*DIRAC API
BUGFIX: Dirac.py. If /LocalSite/FileCatalog is not define the default Catalog was not properly set.
FIX: Dirac.py - fixed __printOutput to properly interpret the first argument: 0:stdout, 1:stderr
NEW: Dirac.py - added getConfigurationValue() method

*Framework
NEW: UsersAndGroups agent to synchronize users from VOMRS server.

*dirac-install
FIX: make Platform.py able to run with python2.3 to be used inside dirac-install
FIX: protection against the old or pro links pointing to non-existent directories
NEW: make use of the HTTP proxies if available
FIX: fixed the logic of creating links to /opt/dirac directories to take into account webRoot subdirs

*WorkloadManagement
FIX: SiteDirector - change getVO() function call to getVOForGroup()

*Core:
FIX: Pfn.py - check the sanity of the pfn and catch the erroneous case

*RequestManagement:
BUGFIX: RequestContainer.isSubrequestDone() - return 0 if Done check fails

*DataManagement
NEW: FileCatalog - possibility to configure multiple FileCatalog services of the same type

[v6r0p4]

*Framework
NEW: Pass the monitor down to the request RequestHandler
FIX: Define the service location for the monitor
FIX: Close some connections that DISET was leaving open

[v6r0p3]

*Framework
FIX: ProxyManager - Registry.groupHasProperties() wasn't returning a result 
CHANGE: Groups without AutoUploadProxy won't receive expiration notifications 
FIX: typo dirac-proxy-info -> dirac-proxy-init in the expiration mail contents
CHANGE: DISET - directly close the connection after a failed handshake

[v6r0p2]

*Framework
FIX: in services logs change ALWAYS log level for query messages to NOTICE

[v6r0p1]

*Core
BUGFIX: List.uniqueElements() preserves the other of the remaining elements

*Framework
CHANGE: By default set authorization rules to authenticated instead of all
FIX: Use all required arguments in read access data for UserProfileDB
FIX: NotificationClient - dropped LHCb-Production setup by default in the __getRPSClient()

[v6r0]

*Framework
NEW: DISET Framework modified client/server protocol, messaging mechanism to be used for optimizers
NEW: move functions in DIRAC.Core.Security.Misc to DIRAC.Core.Security.ProxyInfo
CHANGE: By default log level for agents and services is INFO
CHANGE: Disable the log headers by default before initializing
NEW: dirac-proxy-init modification according to issue #29: 
     -U flag will upload a long lived proxy to the ProxyManager
     If /Registry/DefaultGroup is defined, try to generate a proxy that has that group
     Replaced params.debugMessage by gLogger.verbose. Closes #65
     If AutoUploadProxy = true in the CS, the proxy will automatically be uploaded
CHANGE: Proxy upload by default is one month with dirac-proxy-upload
NEW: Added upload of pilot proxies automatically
NEW: Print info after creating a proxy
NEW: Added setting VOMS extensions automatically
NEW: dirac-proxy-info can also print the information of the uploaded proxies
NEW: dirac-proxy-init will check that the lifetime of the certificate is less than one month and advise to renew it
NEW: dirac-proxy-init will check that the certificate has at least one month of validity
FIX: Never use the host certificate if there is one for dirac-proxy-init
NEW: Proxy manager will send notifications when the uploaded proxies are about to expire (configurable via CS)
NEW: Now the proxyDB also has a knowledge of user names. Queries can use the user name as a query key
FIX: ProxyManager - calculate properly the dates for credentials about to expire
CHANGE: ProxyManager will autoexpire old proxies, also auto purge logs
CHANGE: Rename dirac-proxy-upload to dirac-admin-proxy-upload
NEW: dirac-proxy-init will complain if the user certificate has less than 30 days
CHANGE: SecurityLogging - security log level to verbose
NEW: OracleDB - added Array type 
NEW: MySQL - allow definition of the port number in the configuration
FIX: Utilities/Security - hash VOMS Attributes as string
FIX: Utilities/Security - Generate a chain hash to discover if two chains are equal
NEW: Use chain has to discover if it has already been dumped
FIX: SystemAdministrator - Do not set  a default lcg version
NEW: SystemAdministrator - added Project support for the sysadmin
CHANGE: SysAdmin CLI - will try to connect to the service when setting the host
NEW: SysAdmin CLI - colorization of errors in the cli
NEW: Logger - added showing the thread id in the logger if enabled
     
*Configuration
NEW: added getVOfromProxyGroup() utility
NEW: added getVoForGroup() utility, use it in the code as appropriate
NEW: added Registry and Operations Configuration helpers
NEW: dirac-configuration-shell - a configuration script for CS that behaves like an UNIX shellCHANGE: CSAPI - added more functionality required by updated configuration console
NEW: Added possibility to define LocalSE to any Site using the SiteLocalSEMapping 
     section on the Operations Section     
NEW: introduce Registry/VO section, associate groups to VOs, define SubmitPools per VO
FIX: CE2CSAgent - update the CEType only if there is a relevant info in the BDII  

*ReleaseManagement
NEW: release preparations and installation tools based on installation packages
NEW: dirac-compile-externals will try go get a DIRAC-free environment before compiling
NEW: dirac-disctribution - upload command can be defined via defaults file
NEW: dirac-disctribution - try to find if the version name is a branch or a tag in git and act accordingly
NEW: dirac-disctribution - added keyword substitution when creating a a distribution from git
FIX: Install tools won't write HostDN to the configuration if the Admin username is not set 
FIX: Properly set /DIRAC/Configuration/Servers when installing a CS Master
FIX: install_site.sh - missing option in wget for https download: --no-check-certificate
FIX: dirac-install-agent(service) - If the component being installed already has corresponding 
     CS section, it is not overwritten unless explicitly asked for
NEW: dirac-install functionality enhancement: start using the switches as defined in issue #26;
CHANGE: dirac-install - write the defaults if any under defaults-.cfg so dirac-configure can 
        pick it up
FIX: dirac-install - define DYLD_LIBRARY_PATH ( for Mac installations )     
NEW: dirac-install - put all the goodness under a function so scripts like lhcb-proxy-init can use it easily
FIX: dirac-install - Properly search for the LcgVer
NEW: dirac-install will write down the releases files in -d mode   
CHANGE: use new dirac_install from gothub/integration branch in install_site.sh
NEW: Extensions can request custom external dependencies to be installed via pip when 
     installing DIRAC.
NEW: LCG bundle version can be defined on a per release basis in the releases.cfg 
NEW: dirac-deploy-scripts - when setting the lib path in the deploy scripts. 
     Also search for subpaths of the libdir and include them
NEW: Install tools - plainly separate projects from installations

*Accounting
CHANGE: For the WMSHistory type, send as JobSplitType the JobType
CHANGE: Reduced the size of the max key length to workaround mysql max bytes for index problem
FIX: Modified buckets width of 1week to 1 week + 1 day to fix summer time end week (1 hour more )

*WorkloadManagement
CHANGE: SiteDirector - simplified executable generation
NEW: SiteDirector - few more checks of error conditions   
NEW: SiteDirector - limit the queue max length to the value of MaxQueueLengthOption 
     ( 3 days be default )
BUGFIX: SiteDirector - do not download pilot output if the flag getPilotOutput is not set     
NEW: JobDB will extract the VO when applying DIRAC/VOPolicy from the proper VO
FIX: SSHTorque - retrieve job status by chunks of 100 jobs to avoid too long
NEW: glexecComputingElement - allow glexecComputingElement to "Reschedule" jobs if the Test of
     the glexec fails, instead of defaulting to InProcess. Controlled by
     RescheduleOnError Option of the glexecComputingElement
NEW: SandboxStore - create a different SBPath with the group included     
FIX: JobDB - properly treat Site parameter in the job JDL while rescheduling jobs
NEW: JobSchedulingAgent - set the job Site attribute to the name of a group of sites corresponding 
     to a SE chosen by the data staging procedure 
CHANGE: TimeLeft - call batch system commands with the ( default ) timeout 120 sec
CHANGE: PBSTimeLeft - uses default CPU/WallClock if not present in the output  
FIX: PBSTimeLeft - proper handling of (p)cput parameter in the batch system output, recovery of the
     incomplete batch system output      
NEW: automatically add SubmitPools JDL option of the job owner's VO defines it     
NEW: JobManager - add MaxParametericJobs option to the service configuration
NEW: PilotDirector - each SubmitPool or Middleware can define TargetGrids
NEW: JobAgent - new StopOnApplicationFailure option to make the agent exiting the loop on application failure
NEW: PilotAgentsDB - on demand retrieval of the CREAM pilot output
NEW: Pilot - proper job ID evaluation for the OSG sites
FIX: ComputingElement - fixed proxy renewal logic for generic and private pilots
NEW: JDL - added %j placeholder in the JDL to be replaced by the JobID
BUGFIX: DownloadInputData - bug fixed in the naming of downloaded files
FIX: Matcher - set the group and DN when a request gets to the matcher if the request is not 
     coming from a pilot
FIX: Matcher = take into account JobSharing when checking the owner for the request
CHANGE: PilotDirector, dirac-pilot - interpret -V flag of the pilot as Installation name

*DataManagement
FIX: FileCatalog/DiractoryLevelTree - consistent application of the max directory level using global 
     MAX_LEVELS variable
FIX: FileCatalog - Directory metadata is deleted together with the directory deletion, issue #40    
CHANGE: FileCatalog - the logic of the files query by metadata revisited to increase efficiency 
FIX: LcgFileCatalog - use lfcthr and call lfcthr.init() to allow multithread
     try the import only once and just when LcgFileCatalogClient class is intantiated
NEW: LcgFileCatalogClient - new version of getPathPermissions relying on the lfc_access method to solve the problem
     of multiple user DNs in LFC.     
FIX: StorageElement - get service CS options with getCSOption() method ( closes #97 )
FIX: retrieve FileCatalogs as ordered list, to have a proper default.
CHANGE: FileCatalog - allow up to 15 levels of directories
BUGFIX: FileCatalog - bug fixes in the directory removal methods (closes #98)
BUGFIX: RemovalAgent - TypeError when getting JobID in RemovalAgent
BUGFIX: RemovalAgent - put a limit to be sure the execute method will end after a certain number of iterations
FIX: DownloadInputData - when files have been uploaded with lcg_util, the PFN filename
     might not match the LFN file name
FIX: putting FTSMonitor web page back
NEW: The default file catalog is now determined using /LocalSite/FileCatalog. The old behavior 
     is provided as a fallback solution
NEW: ReplicaManager - can now deal with multiple catalogs. Makes sure the surl used for removal is 
the same as the one used for registration.   
NEW: PoolXMLCatalog - added getTypeByPfn() function to get the type of the given PFN  
NEW: dirac-dms-ban(allow)-se - added possibility to use CheckAccess property of the SE

*StorageManagement
FIX: Stager - updateJobFromStager(): only return S_ERROR if the Status sent is not
recognized or if a state update fails. If the jobs has been removed or
has moved forward to another status, the Stager will get an S_OK and
should forget about the job.
NEW: new option in the StorageElement configuration "CheckAccess"
FIX: Requests older than 1 day, which haven't been staged are retried. Tasks older than "daysOld" 
     number of days are set to Failed. These tasks have already been retried "daysOld" times for staging.
FIX: CacheReplicas and StageRequests records are kept until the pin has expired. This way the 
     StageRequest agent will have proper accounting of the amount of staged data in cache.
NEW: FTSCleaningAgent will allow to fix transient errors in RequestDB. At the moment it's 
     only fixing Requests for which SourceTURL is equal to TargetSURL.
NEW: Stager - added new command dirac-stager-stage-files          
FIX: Update Stager code in v6 to the same point as v5r13p37
FIX: StorageManager - avoid race condition by ensuring that Links=0 in the query while removing replicas

*RequestManagement
FIX: RequestDBFile - get request in chronological order (closes issue #84)
BUGFIX: RequestDBFile - make getRequest return value for getRequest the same as for

*ResourceStatusSystem
NEW: Major code refacoring. First refactoring of RSS's PEP. Actions are now function 
     defined in modules residing in directory "Actions".
NEW: methods to store cached environment on a DB and ge them.
CHANGE: command caller looks on the extension for commands.
CHANGE: RSS use now the CS instead of getting info from Python modules.
BUGFIX: Cleaned RSS scripts, they are still prototypes
CHANGE: PEP actions now reside in separate modules outside PEP module.
NEW: RSS CS module add facilities to extract info from CS.
CHANGE: Updating various RSS tests to make them compatible with
changes in the system.
NEW: CS is used instead of ad-hoc configuration module in most places.
NEW: Adding various helper functions in RSS Utils module. These are
functions used by RSS developers, including mainly myself, and are
totally independant from the rest of DIRAC.
CHANGE: Mostly trivial changes, typos, etc in various files in RSS     
CHANGE: TokenAgent sends e-mails with current status   

*Transformation
CHANGE: allow Target SE specification for jobs, Site parameter is not set in this case
CHANGE: TransformationAgent  - add new file statuses in production monitoring display
CHANGE: TransformationAgent - limit the number of files to be treated in TransformationAgent 
        for replication and removal (default 5000)
BUGFIX: TransformationDB - not removing task when site is not set
BUGFIX: TransformationCleaningAgent - archiving instead of cleaning Removal and Replication 
        transformations 
FIX: TransformationCleaningAgent - kill jobs before deleting them        

*Workflow
NEW: allow modules to define Input and Output parameters that can be
     used instead of the step_commons/workflow_commons (Workflow.py, Step.py, Module.py)

*Various fixes
BUGFIX: Mail.py uses SMTP class rather than inheriting it
FIX: Platform utility will properly discover libc version even for the new Ubuntu
FIX: Removed old sandbox and other obsoleted components<|MERGE_RESOLUTION|>--- conflicted
+++ resolved
@@ -1,4 +1,3 @@
-<<<<<<< HEAD
 [v7r1p43]
 
 CHANGE: new features and fixes from v7r0p57
@@ -679,12 +678,11 @@
 *docs
 NEW: (#4289) Document how to run integration tests in docker
 NEW: (#4551) add DNProperties description to Registry/Users subsection
-=======
+
 [v7r0p57]
 
 *Resources
 NEW: (#5067) RucioFileCatalog plugin based on Belle II implementation
->>>>>>> a76f4027
 
 [v7r0p56]
 
