--- conflicted
+++ resolved
@@ -1,4 +1,3 @@
-<<<<<<< HEAD
 [v6r13p12]
 
 *Resources
@@ -283,12 +282,11 @@
 
 *TS
 CHANGE: Task Manager plugins
-=======
+
 [v6r12p48]
 
 *DMS
 FIX: DirectoryTreeBase - fix in changeDirectoryXXX methods to properly interpret input
->>>>>>> d55fa160
 
 [v6r12p47]
 
