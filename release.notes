<<<<<<< HEAD
[v7r0p1]

FIX: Removing some deprecated codes

[v7r0]

FIX: (#3962) use print function instead of print statement
FIX: (#3962) remove the usage of the long suffix to distinguish between long and int
FIX: (#3962) convert octal literals to new syntax
NEW: (#3962) Add pylint test to check python 3 compatibility

*Configuration
CHANGE: (#4249) The flag UpdatePilotCStoJSONFile has been moved to Operations/[]/Pilot section
NEW: (#4255) Resources - added getStorageElements() method

*Framework
CHANGE: (#4180) Removed local MySQL handling (DIRACOS won't have install it)
CHANGE: (#4180) Removed setup of old portal

*Accounting
CHANGE: (Multi)AccountingDB - Grouping Type and Object loader together with the MonitoringSystem ones.

*WorkloadManagementSystem
NEW: Add JobElasticDB.py with getJobParameters and setJobParameter methods to work with ElasticSearch (ES) backend.
NEW: Add gJobElasticDB variable and indicates the activation of ES backend.
CHANGE: Modify export_getJobParameter(s) to report values from ES if available.
CHANGE: (#3748) Reduced (removed, in fact) interactions of Optimizers with JobParameters, using only OptimizerParameters
NEW: (#3760) Add Client/JobStateUpdateClient.py
NEW: (#3760) Add Client/JobManagerClient.py
CHANGE: (#3760) Use the above Client classes instead of invoking RPCClient()
NEW: Added ES backend to WMSAdministratorHandler to get JobParameters.
NEW: Added separate MySQL table for JobsStatus in JobDB, and modified code accordingly.
CHANGE: ElasticJobDB.py: Modify setJobParameter method to register JobAttributes like Owner, Proxy, JobGroup etc.
CHANGE: ElasticJobDB.py: added getJobParametersAndAttributes method to retrieve both parameters and attributes for a given JobID.
CHANGE: Pilot Watchdog - using python UNIX services for some watchdog calls
CHANGE: (#3890) JobState always connects to DBs directly
CHANGE: (#3890) remove JobStateSync service
CHANGE: (#3873) Watchdog: use Profiler instead of ProcessMonitor
NEW: (#4163) SiteDirectors send by default Pilot3 (flag for pilot2 is still kept)
FIX: (#4163) removed unicode_literals (messes up things with DEncode)
NEW: (#4224) PilotWrapper can get the Pilot files from a list of locations
CHANGE: (#4224) PilotWrapper is compatible with several python versions
NEW: (#4260) New dirac-wms-match command to test a given job for matching computing resources
NEW: (#4260) QueueUtilities - utilities relevant to queues manipulation
FIX: (#4265) urllib.urlopen() call with and without the 'context' parameter in Utilities/PilotWrapper.py 
     according to the version of urllib instead of the python version
CHANGE: (#4244) Modified flag for using the JobParameters on ElasticSearch database

*Core
NEW: (#3744) Add update method to the ElasticSearchDB.py to update or if not available create the values 
     sent from the setJobParameter function. Uses update_by_query and index ES APIs.
CHANGE: (#3744) generateFullIndexName() method made static under the ElasticSearchDB class.
CHANGE: (#3744) removed unused/outdated stuff from Distribution module
FIX: check for empty /etc/grid-security/certificates dir
NEW: (#3842) Add createClient decorator to add wrapper for all export_ functions automatically
NEW: (#3678) dirac-install can install a non released code directly from the git repository
FIX: (#3931) AuthManager - modified to work with the case of unregistered DN in credDict
FIX: (#4182) Add CountryName OID and be more permissive in the String type for decoding VOMSExtensions
FIX: (#4211) change orders of @deprecated and @classmethod decorators in X509Chain
NEW: (#4229) dirac-install defines XRD_RUNFORKHANDLER environment variable

*TransformationSystem
NEW: (#4124) InputDataQuery and OutputDataQuery parameters can be set for Transformations before 
     they are added to the transformation system. Solves #4071
CHANGE: (#4238) TransformationDB.getTransformationMetaQuery returns ENOENT if no meta query exists
FIX: (#4238) InputDataAgent: silence warnings about transformations not having a input data query

*ProductionManagement
NEW: (#3703) ProductionManagement system is introduced

*Interfaces
CHANGE: (#4163) removed deprecated methods from Dirac.py

*Resources
FIX: (#4229) add proxy location as a virtual user for xroot urls
FIX: (#4234) future import in executeBatch script that prevented the pilot deployment on SSH CE, fixes #4233
FIX: (#4231) SE __executeMethod: only pass protocols parameter to getTransportURL
NEW: (#4255) New dirac-resource-info command to display computing and storage resources available
     to a given VO     

*ResourceStatusSystem
CHANGE: (#4177) use the ObjectLoader for Clients, in PEP

*Monitoring
FIX: MonitoringReporter - make processResords() method thread safe, fixes #4193

*tests
NEW: Add ChangeESFlag.py script to modify useES flag in dirac.cfg. To be integrated with Jenkins code.
CHANGE: (#3760) Use the above Client classes instead of invoking RPCClient()
NEW: (#3744) Added performance tests for ES and MySQL for WMS DB backends
NEW: (#3744) Added miniInstallDIRAC function for Jenkins jobs
FIX: (#4177) restored test of JobsMonitor().JobParameters
NEW: (#4224) added a test for PilotWrapper
NEW: (#4244) integration test for JobParameters on ElasticSearch database

*Docs
FIX: Better dirac.cfg example configuration for web
NEW: (#3744) Add WMS documentation in DeveloperGuide/Systems
NEW: Added script (docs/Tools/UpdateDiracCFG.py) to collate the ConfigTemplate.cfg 
     files into the main dirac.cfg file
CHANGE: (#4110) updated basic tutorial for CC7 instead of SLC6.     
NEW: (#4170) added Production system documentation
CHANGE: (#4224) Pilot 3 is the default
NEW: (#4244) Added a few notes on using the JobParameters on ElasticSearch database
=======
[v6r22p11]

*Interfaces
FIX: (#4277) Dirac.py - fix error handling in getJobParameters()
>>>>>>> c12bee5a

[v6r22p10]

*Resources
FIX: (#4271) StorageElement - loadObject of occupancyPlugin is called with the path to OccupancyPlugins

[v6r22p9]

*Core
FIX: (#4269) Workflow - revert changes introduced in #4253

[v6r22p8]

*WMS
FIX: (#4256) handle empty results of getJobParameter in StalledJobAgent

*Resources
NEW: (#4223) Storage - occupancy plugin for WLCG standard accounting JSON
FIX: (#4259) SingularityComputingElement - ensure lcgBundle is installed in container if LCGBundleVersion is set.

[v6r22p7]

*Core
FIX: (#4253) Workflow - accept unicode file path to workflow XML

*WMS
NEW: (#4205) Statistics of Pilot submission is sent to Accounting System by SiteDirector.
FIX: (#4250) use host credentials to query the SandboxMetadataDB for async removal

*Resources
CHANGE: (#4242) DFC SEManagerDB: only acquire the lock if the cache needs to be modified
FIX: (#4251) preamble attribute was missing in SSHBatchComputingElement causing an error 
     in _submitJobHost()

*DMS
FIX: (#4248) SEManager correct order of calls at init

[v6r22p6]

*Core
CHANGE: (#4203) A VO with diracos extension, must be able to install the main diracos from DIRAC repository.

*TS
CHANGE: (#4218) do not set Job type 'hospital'

[v6r22p5]

*WMS
CHANGE: (#4217) Sandbox: Adding OwnerDN and OwnerGroup for DelayedExternalDeletion

*DMS
CHANGE: (#4202) relax permissions on getLFNForGUID

*Resources
FIX: (#4200) re-allow the use of the gsiftp cache in the SE
CHANGE: (#4206) Storage - improved treatment for the case without SpaceToken in SpaceOccupancy

[v6r22p4]

*Core
NEW: (#4181) Allow to install an extension of DIRACOS

*Docs
FIX: (#4187) Create a TransformationAgent Plugin -- more concrete 
     descriptions for adding a plugin to AllowedPlugins

[v6r22p3]

*WMS
CHANGE: (#4175) added function to get the number of Processors, using it in dirac-wms-get-wn-parameters (invoked by the pilots)
CHANGE: (#4175) changed port of PilotManager from 9129 to 9171

*docs
CHANGE: (#4174) update WebApp administrator docs
CHANGE: (#4175) removed mentions of MPIService

[v6r22p2]

*Core
FIX: (#4165) $Id$ keyword must be replaced only at the beginning of the file

*RSS
FIX: (#4169) PublisherHandler fix (UnboundLocalError)

*Docs
NEW: (#4167) /Operations/DataManagement - Added a link to the documentation on "Multi Protocol"

[v6r22p1]

*WMS
NEW: (#4147) added option for specifying a LocalCEType (which by default is "InProcess")

*Interfaces
NEW: (#4146) added setNumberOfProcessors method to Job() API

*Resources
NEW: (#4159) add dav(s) in the protocol lists of GFAL2_HTTPS

*tests
NEW: (#4154) Using variable for location of INSTALL_CFG_FILE (useful for extensions)

[v6r22]

*WorkloadManagementSystem
NEW: (#4045) PilotsHandler service (to interact with PilotAgentsDB)
CHANGE: (#4049) Pilot wrapper for pilot3: download files at runtime
CHANGE: (#4119) removed last bit looking into /Registry/VOMS/ section
CHANGE: (#4119) VOMS2CSAgent: mailFrom option is invalid, use MailFrom instead
FIX: (#4074) fixed PilotManager service name in ConfigTemplate.cfg
FIX: (#4100) use CAs to upload the pilot files to a dedicated web server using requests
FIX: (#4106) fixes for logging messages for Matcher
FIX: (#4106) fixes for logging messages for Optimizers
NEW: (#4136) added DIRACOS option (for SiteDirectors)

*ConfigurationSystem
NEW: (#4053) VOMS2CSSynchronizer/VOMS2CSAgent - enable automatic synchronization of the 
     Suspended user status with the VOMS database
CHANGE: (#4113) VOMS2CSSynchronizer: considering the case when no email is provided by VOMS

*Core
NEW: (#4053) AuthManager - interpret the Suspended user status considering suspended 
     users as anonymous visitors
CHANGE: (#4053) The use of CS.py module is replaced by the use of Registry.py and CSGlobals.py

*Interfaces
CHANGE: (#4098) removed dirac-admin-get-site-protocols.py as it could give potentially wrong results (use dirac-dms-protocol-matrix instead)

*Resources
NEW: (#4142) enable to get SE occupancy from plugin
NEW: (#4142) add occupancy plugin to retrieve the info from BDII
CHANGE: (#4142) GFAL2_SRM2Storage.getOccupancy() calls parent if SpaceToken is not given

*ResourceStatusSystem
CHANGE: clients: using DIRAC.Core.Base.Client as base
CHANGE: (#4098) SiteInspectorAgent runs only on sites with tokenOwner="rs_svc"
CHANGE: (#4098) remove SRM dependencies
CHANGE: (#4136) downtimeCommand will use the GOCServiceType only for SRM SEs
FIX: (#4139) only take the first endpoint for the SpaceOccupancy

*DataManagementSystem
CHANGE: (#4136) Moved methods from ResourceStatusSystem/CSHelpers to DMSHelpers
CHANGE: (#4138) FTS3 is now the default

*docs
NEW: (#4099) Instructions about setting up the DIRAC web server for pilot3
CHANGE: (#4119) added note on MultiProcessor jobs preparation

*test
FIX: (#4119) Not lhcb but dteam (for DIRAC certification)
FIX: (#4139) client_dms.sh not lhcb specific
CHANGE:(#4140) adapt transformation certification tests to dteam VO

[v6r21p15]

*WMS
CHANGE: (#4214) Add an argument to the constructor of SandboxStoreClient for using in scripts 
        that cannot use the DB directly

*DMS
NEW: (#4171) ArchiveFiles Request Operation: to create a tarball out of a list of LFNs
NEW: (#4171) CheckMigration Request Operation to hold the request progress until the attached 
             LFNs are migrated to tape
NEW: (#4171) FCOnlyStorage StorageElement plugin to register LFNs without physical replica to 
             conserve LFN metadata when they are archived, for example
NEW: (#4171) dirac-dms-create-archive-request command to create a request to archive a list of 
             LFNs and remove their physical copies
NEW: (#4171) dirac-dms-create-moving-request command to move LFNs from a to b with optional 
             "CheckMigration" step. as it uses the ReplicateAndRegister operation, transfer via 
             FTS is also possible
FIX: (#4171) FileCatalogClient: add "addFileAncestors" to list of "write functions"

[v6r21p14]

*DMS
FIX: (#4192) dirac-dms-clean-directory correct usage message for list of arguments
FIX: (#4192) dirac-dms-clean-directory now properly prints error messages
FIX: (#4192) dirac-dms-clean-directory will now also clean empty directories
FIX: (#4192) FileCatalog.DirectoryMetadata: prevent error when removeMetadataDirectory is 
     called on empty list of directories, triggered when calling removeDirectory 
     on non-existing directory
FIX: (#4192) FileCatalog.DirectoryTreeBase: prevent maximum recursion depth exception 
     when calling remove directory with illegal path

*Resources
CHANGE: (#4191) Storages: catch specific DPM/Globus error code when creating existing directory

[v6r21p13]

*RSS
FIX: (#4173) only use the hostname of FTS servers in the RSS commands

[v6r21p12]

*WMS
FIX: (#4155) JobDB.getAttributesForJobList: Return S_ERROR if unknown attributes are requested. 
     Instead of potentially returning garbage a clear error message is returned.

[v6r21p11]

*Transformation
FIX: (#4144) fixed a logic bug in counting numberOfTasks in MCExtension which is expected
     to limit the total number of tasks for MC transformations

*Accounting
FIX: (#4151) In AccountingDB.insertRecordThroughQueue fix bad dictionary key "0K"

[v6r21p10]

*Core
FIX: (#4133) dirac-install: correct location for ARC plugins with DIRACOS

*WMS
CHANGE: (#4136) JobStateUpdateHandler - restoring the job status to Running after hearbeat

*Docs
NEW: (#4134) Added /Operations/DataManagement parameters for protocols

[v6r21p9]

*Core
FIX: (#4130) correct symlinks in dirac-deploy

[v6r21p8]

*WMS
CHANGE: (#4111) Better logging in JobWrapper
CHANGE: (#4114) JobScheduling - allow both Tag and Tags option in the job JDL

*DMS
FIX: (#4101) FileManagerBase - use returned ID:LFN dict instead of the LFN list. Fixes the bug in 
             getReplicasByMetadata reported in #4058

*TransformationSystem
FIX: (#4112) TaskManager.py - testing if the request ID is correct was not done properly, test the numerical value

[v6r21p7]

*Core
FIX: (#4076) A certain module like WebAppDIRAC must be checked out from the code repository once.

*Resources
FIX: (#4078) Fix the exception when StorageElement objects are created with a list of plugins

*SMS
NEW: (#4086) StageMonitorAgent: new option StoragePlugins to limit the protocols used to contact storagelements for staged files.

*WMS
FIX: (#4093) better logging from services

*TS
CHANGE: (#4095) ConfigTemplate for RequestTaskAgent now contains all options
CHANGE: (#4096) the Broadcast TransformationPlugin no longer requires a SourceSE to be set. If it is set, the behaviour is unchanged
CHANGE: (#4096) dirac-transformation-replication: change default pluging back to Broadcast (reverts #4066)

*Docs:
CHANGE: (#4095) AdministratorGuide install TS tutorial: added options MonitorFiles and MonitorTasks for TaskAgents

[v6r21p6]

*CS
FIX: (#4064) Fix exception when calling dirac-admin-add-shifter with already existing values

*Core
NEW: (#4065) getIndexInList utility in List.py

*Resources
NEW: (#4065) add a SpaceReservation concept to storages
NEW: (#4065) add a getEndpoint method to StorageBase

*RSS
CHANGE: (#4065) CSHelpers.getStorageElementEndpoint returns the endpoint or non srm protocol
CHANGE: (#4065) add the SpaceReservation to the FreeDiskSpaceCommand result

*TS
FIX: (#4066) The dirac-transformation-replication script will now create valid transformations 
     given only the required arguments. Instead of the 'Broadcast' plugin, the 'Standard' plugin 
     is created if not SourceSE is given. If a value for the plugin argument is given, that will 
     be used.

*docs
CHANGE: (#4069) DIRAC installation procedure is updated taking account DIRACOS
CHANGE: (#4094) Pilots3 options: moved to /Operation/Pilot section

[v6r21p5]

*Core
NEW: (#4046) allow install_site to install DIRACOS
FIX: (#4047) dirac-deploy-scripts uses correct regex to find scripts
NEW: (#4047) dirac-deploy-scripts can use symplink instead of wrapper
CHANGE: (#4051) use debug level for logs in the ProcessPool

*RequestManagementSystem
CHANGE: (#4051) split log messages

*ResourceStatusSystem
FIX: (#4050) fix reporting from EmailAgent
CHANGE: (#4051) split log messages in static and dynamic parts

*Docs
CHANGE: (#4034) Add magic runs to setup DIRAC in example scripts, so they work out of the box.
NEW: (#4046) add a tuto for setting up a basic installation
NEW: (#4046) add a tuto for setting up two Dirac SEs
NEW: (#4046) add a tuto for setting up the DFC
NEW: (#4046) add a tuto for managing identities
NEW: (#4046) add a tuto for setting up the RMS
NEW: (#4046) add a tuto for doing DMS with TS

*ConfigurationSystem
CHANGE: (#4044) dirac-configure: forcing update (override, in fact) of CS list

*WorkloadManagementSystem
FIX: (#4052) SiteDirector - restore the logic of limiting the number of pilots to submit due to the  
             WaitingToRunningRatio option
FIX: (#4052) Matcher - if a pilot presents OwnerGroup parameter in its description, this is interpreted 
             as a pilot requirement to jobs and should not be overriden.
CHANGE: (#4027) Improve scalability of HTCondorCE jobs

*Accounting
CHANGE: (#4033) accounting clients use DIRAC.Core.Base.Client as base

*DataManagementSystem
FIX: (#4042) add exit handler for stored procedure
FIX: (#4048) correct the header of the CSV file generated by dirac-dms-protocol-matrix

*TransformationSystem
FIX: (#4038) TransformationCleaningAgent cancels the Request instead of removing them

*Resources
CHANGE: (#4048) SE: give preference to native plugins when generating third party URLS

[v6r21p4]

WorkloadManagementSystem
CHANGE: (#4008) Modification of utility function PilotCStoJSONSynchronizer. The modification 
        allows to add information to created json file about the DNs fields of users belonging 
        to 'lhcb_pilot' group. This information is needed for the second level authorization 
        used in the Pilot Logger architecture. Also, some basic unit tests are added.

*Docs
CHANGE: (#4028) update instructions to install and setup runit

*TransformationSystem
FIX: (#4022) when a site was requested inside the job workflow description, and BulkSubmission was used, such site was not considered.

*Resources
FIX: (#4006) Resources/MessageQueue: add a dedicated listener ReconnectListener

[v6r21p3]

*Core
FIX: (#4005) getDiracModules is removed, class member is used instead.
FIX: (#4013) Use getCAsLocation in order to avoid non-exist os.environ['X509_CERT_DIR']

*ConfigurationSystem
FIX: (#4004) BDII2CSAgent: fix for CEs with incomplete BDII info

*WorkloadManagementSystem
NEW: (#4016) JobAgent - added possibility to try out several CE descriptions when 
             getting jobs in one cycle
NEW: (#4016) Matcher - MultiProcessor tag is added to the resource description if appropriate
NEW: (#4016) JobScheduling - MultiProcessor tag is added to the job description if it 
             specifies multiple processor requirements
FIX: (#4018) JobMonitoring.getJobParameter cast to int
NEW: (#4019) added WMSAdministratorClient module, and using it throughout the code

*Resources/MessageQueue
CHANGE: (#4007) change the way of defining identifier  format for MQ resources: 
        accepted values are  'Topics' or 'Queues'.

*DataManagementSystem
CHANGE: (#4017) DIP handler internally uses bytes instead of MB
NEW: (#4010) add dirac-dms-protocol-matrix script
CHANGE: (#4010) remove dirac-dms-add-files script

*Resources
NEW: (#4016) PoolComputingElement - getDescription returns a list of descriptions 
             with different requirements to jobs to be matched
CHANGE: (#4017) Standardize sizes returned by StoragePlugins in Bytes
CHANGE: (#4011) MQ: randomzied the broker list when putting message

[v6r21p2]

*Core
CHANGE: (#3992) dirac-install does not define REQUESTS_CA_BUNDLE in the bashrc anymore
NEW: (#3998) dirac-install if DIRACOS already installed and DIRACOS is not requested, 
             it will force to install it
CHANGE: (#3992) specify the ca location when calling requests
CHANGE: (#3991) MySQL class prints only debug logs
FIX: (#4003) dirac-install - if the DIRACOS version is not given then use the proper 
             release version

*WorkloadManagementSystem
CHANGE: (#3992) specify the ca location when calling requests
FIX: (#4002) Local protocols are retrieved as a list in InputDataResolution

*Interfaces
FIX: (#4000) Dirac.py - bug fixed: return value of getJobParameters changed that
     should be taken into account by the clients

[v6r21p1]

*WorkloadManagementSystem
CHANGE: (#3989) JobDB.py - do not add default SubmitPool parameter to a job description
FIX: (#3989) dirac-admin-get-site-mask - show only sites in Active state

*DataManagementSystem
CHANGE: (#3985) FTS3DB: getActiveJobs, those jobs are now selected that have been monitored the longest time ago. Ensure better cycling through FTS Jobs
FIX: (#3987) check missing file with another string

[v6r21]

*Core
NEW: (#3921) DictCache - allow threadLocal cache
FIX: (#3936) DictCache - Fix exception upon delete
FIX: (#3922) allow Script.py to accommodate specific test calls with pytest
CHANGE: (#3940) dirac-install - instrument to support DiracOS
FIX: (#3945) set DIRACOS environment variable before souring diracosrc
CHANGE: (#3949) Removed unattended dirac-install-client.py
CHANGE: (#3950) File.py - do not follow links when getting files list or size 
        in directory via getGlobbedFiles and getGlobbedTotalSize
CHANGE: (#3969) Use EOS for installing DIRAC software        

*FrameworkSystem
FIX: (#3968) removed the old logging

*ResourceStatusSystem
FIX: (#3921) fix logic of the RSSCache leading in expired keys

*Accounting
CHANGE: (#3933) Change the columns size of the FinalMinorStatus

*WorkloadManagementSystem
CHANGE: (#3923) Clean PYTHONPATH from *rc when installing DIRAC from the pilot
NEW: (#3941) JobDB: getJobParameters work also with list on job IDs
CHANGE: (#3941) JobCleaningAgent queries for job parameters in bulk
CHANGE: (#3941) Optimizers only set optimizers parameters (backported from v7r0)
CHANGE: (#3970) streamlining code in OptimizerModule. Also pep8 formatting (ignore white spaces for reviewing)
FIX: (#3976) fixed Banned Sites matching in TaskQueueDB
FIX: (#3970) when an optimizer agent was instantiating JobDB (via the base class) and the machine 
     was overloaded, the connection to the DB failed but this was not noticed and the agent was 
     not working until restarted after max cycles. Now testing JobDB  is valid in OptimizerModule 
     base class and exit if not valid.

*TransformationSystem
CHANGE: (#3946) Remove directory listing from ValidateOutputDataAgent
CHANGE: (#3946) Remove directory listing from TransformationCleaningAgent
FIX: (#3967) TransformationCleaningAgent: don't return error if log directory does not exist

*Interfaces
CHANGE: (#3947) removed old methods going through old RMS
CHANGE: (#3960) Dirac.py - getLFNMetadata returns result for both file and directory LFNs
FIX: (#3966) Dirac: replace the use of deprecated function status by getJobStatus

*DataManagementSystem
FIX: (#3922) Fixes FTS3 duplicate transfers
FIX: (#3982) respect the source limitation when picking source for an FTS transfer

*MonitoringSystem
CHANGE: (#3956) Change the bucket size from week to day.

*Resources
CHANGE: (#3933) When crating a consumer or producer then the error message must be 
        handled by the caller.
CHANGE: (#3937) MessageQueue log backends is now set to VERBOSE instead of DEBUG        
NEW: (#3943) SSHComputingElement - added Preamble option to define a command to be 
     executed right before the batch system job submission command
NEW: (#3953) Added the possibility to add filters to log backends to refine the 
     output shown/stored
NEW: (#3953) Resources.LogFilters.ModuleFilter: Filter that allows one to set the 
     LogLevel for individual modules
NEW: (#3953) Resources.LogFilter.PatternFilter: Filter to select or reject log 
     output based on words
FIX: (#3959) PoolComputingElement - bug fix: initialize process pool if not yet 
     done in getCEStatus()     

*test
CHANGE: (#3948) integration tests run with unittest now exit with exit code != 0 if failed

*docs
NEW: (#3974) Added HowTo section to the User Guide

[v6r20p28]

*WorkloadManagementSystem
FIX: (#4092) pilotTools - Ensure maxNumberOfProcessors is an int

[v6r20p27]

*WMS
FIX: (#4020) SiteDirector - do not use keywords in addPilotTQReference/setPilotStatus calls

[v6r20p26]

*WorkloadManagementSystem
FIX: (#3932) MutiProcessorSiteDirector: get platform is checkPLatform flag is true

*DataManagementSystem
FIX: (#3928) `FileCatalogClient` now properly forwards function docstrings through 
     `checkCatalogArguments` decorator, fixes #3927
CHANGE: (#3928) `Resources.Catalog.Utilities`: use functool_wraps in `checkCatalogArguments`

*TransformationSystem
CHANGE: (#3934) make the recursive removal of the log directory explicit in the TransformationCleaningAgent

[v6r20p25]

*Core
FIX: (#3909) DISET - always close the socket even in case of exception

*FrameworkSystem
FIX: (#3913) NotificationHandler - bugfixed: changed SMTPServer to SMTP
FIX: (#3914) add extjs6 support to the web compiler

*docs
NEW: (#3910) Added documentation on MultiProcessor jobs

*WorkloadManagementSystem
FIX: (#3910) TaskQueueDB - fixed strict matching with tags, plus extended the integration test

*DataManagementSystem
CHANGE: (#3917) FTS3: speedup by using subqueries for the Jobs table

*TransformationSystem
CHANGE: (#3916) use SE.isSameSE() method

*Resources
NEW: (#3916) Add isSameSE method to StorageElement which works for all protocols

[v6r20p24]

*WorkloadManagementSystem
FIX: (#3904) SiteDirector fixed case with TQs for 'ANY' site

[v6r20p23]

*TransformationSystem
NEW: (#3903)  do not remove archive SEs when looking at closerSE

*CORE
NEW: (#3902) When the environment variable DIRAC_DEPRECATED_FAIL is set to a non-empty value, 
     the use of deprecated functions will raise a NotImplementError exception

*ConfigurationSystem
FIX: (#3903) ServiceInterface - fix exception when removing dead slave

*FrameworkSystem
FIX: (#3901) NotificationClient - bug fix

[v6r20p22]

*Core
FIX: (#3897) ObjectLoader returns DErrno code
FIX: (#3895) more debug messages in BaseClient

*ResourceStatusSystem
FIX: (#3895) fixed bug in dirac-rss-set-token script

*WorkloadManagementSystem
FIX: (#3897) SiteDirector: using checkPlatform flag everwhere needed
CHANGE: (#3894) Using JobStateUpdateClient instead of RPCClient to it
CHANGE: (#3894) Using JobManagerClient instead of RPCClient to it

[v6r20p20]

*Core
CHANGE: (#3885) Script.parseCommandLine: the called script is not necessarily the first in sys.argv

*ConfigurationSystem
CHANGE: (#3887) /Client/Helpers/Registry.py: Added search dirac user for ID and CA

*MonitoringSystem
FIX: (#3888) mqProducer field in MonitoringReporter can be set to None, and the comparison was broken. 
     It is fixed. Also some additional checks are added.

*WorkloadManagementSystem
CHANGE: (#3889) removed confusing Job parameter LocalBatchID
CHANGE: (#3854) TQ matching (TaskQueueDB.py): when "ANY" is specified, don't exclude task queues 
        (fix with "Platforms" matching in mind)
CHANGE: (#3854) SiteDirector: split method getPlatforms, for extension purposes

*DataManagementSystem
FIX: (#3884) restore correct default value for the SEPrefix in the FileCatalogClient
FIX: (#3886) FTS3: remove the hardcoded srm protocol for registration
FIX: (#3886) FTS3: return an empty spacetoken if SRM is not available

*TransformationSystem
CHANGE: (#3891) ReplicationTransformation.createDataTransformation: returns S_OK with the 
        transformation object when it was successfully added, instead of S_OK(None)

*Resources
NEW: (#3886) SE - return a standard error in case the requested protocol is not available

[v6r20p18]

*DataManagementSystem
CHANGE: (#3882) script for allow/ban SEs now accepting -a/--All switch, for allo status types

*Core
FIX: (#3882) ClassAdLight - fix to avoid returning a list with empty string

*Resources
FIX: (#3882) Add site name configuration for the dirac installation inside singularity CE

*test
FIX: (#3882) fully activating RSS in Jenkins tests

[v6r20p17]

*Core
CHANGE: (#3874) dirac-create-distribution-tarball - add tests directory to the tar file and fix pylint warnings.
FIX: (#3876) Add function "discoverInterfaces" again which is still needed for VMDIRAC

*ConfigurationSystem
CHANGE: (#3875) Resources - allow to pass a list of platforms to getDIRACPlatform()

*WorkloadManagement
CHANGE: (#3867) SandboxStoreClient - Returning file location in output of getOutputSandbox
CHANGE: (#3875) JobDB - allow to define a list of Platforms in a job description JDL

*ResourceStatusSystem
CHANGE: (#3863) deprecated CSHelpers.getSites() function

*Interfaces
NEW: (#3872) Add protocol option to dirac-dms-lfn-accessURL
CHANGE: (#3864) marked deprecated some API functions (perfect replace exists already, as specified)

*Resources
FIX: (#3868) GFAL2_SRM2Storage: only set SPACETOKENDESC when SpaceToken is not an empty string

*Test
CHANGE: (#3863) Enable RSS in Jenkins

*DataManagementSystem
FIX: (#3859) FTS3: resubmit files in status Canceled on the FTS server
NEW: (#3871) FTS submissions can use any third party protocol
NEW: (#3871) Storage plugin for Echo (gsiftp+root)
FIX: (#3871) replace deprecated calls to the gfal2 API
NEW: (#3871) Generic implementation for retrieving space occupancy on storage

*TransformationSystem
FIX: (#3865) fixed submission of parametric jobs with InputData from WorkflowTask
FIX: (#3865) better logging for parametric jobs submission

*StorageManagamentSystem
FIX: (#3868) Fix StageRequestAgent failures for SEs without a SpaceToken

*RequestManagementSystem
FIX: (#3861) tests do not re-use File objects

[v6r20p16]

*WorkloadManagementSystem
CHANGE: (#3850) the platform discovery can be VO-specific.

*Interfaces
CHANGE: (#3856) setParameterSequence always return S_OK/S_ERROR

*TransformationSystem
FIX: (#3856) check for return value on Job interface and handle it

*ResourceStatusSystem
FIX: (#3852) site may not have any SE

[v6r20p15]

*Interface
FIX: (#3843) Fix the sandbox download, returning the inMemory default.

*WorkloadManagementSystem
FIX: (#3845) late creation on RPC in JobMonitoringClient and PilotsLoggingClient

*DataManagementSystem
FIX: (#3839) Update obsolete dirac-rms-show-request command in user message displayed when running dirac-dms-replicate-and-register-request

*FrameworkSystem
FIX: (#3845) added setServer for NotificationClient

*Docs
NEW: (#3847) Added some info on parametric jobs

[v6r20p14]

CHANGE: (#3826) emacs backup file pattern added to .gitignore

*MonitoringSystem
CHANGE: (#3827) The default name of the Message Queue can be changed

*Core
FIX: (#3832) VOMSService.py: better logging and error prevention

*ConfigurationSystem
FIX: (#3837) Corrected configuration location for Pilot 3 files synchronization

*FrameworkSystem
FIX: (#3830) InstalledComponentDB.__filterFields: fix error in "Component History Web App" when filter values are unicode

*Interface
CHANGE: (#3836) Dirac.py API - make the unpacking of downloaded sandboxes optional

*Accounting
CHANGE: (#3831) ReportGenerator: Authenticated users without JOB_SHARING will now only get plots showing their own jobs, solves #3776

*ResourceStatusSystem
FIX: (#3833) Documentation update
CHANGE: (#3838) For some info, use DMSHelper instead of CSHelper for better precision

*RequestManagementSystem
FIX: (#3829) catch more exception in the ReqClient when trying to display the associated FTS jobs

[v6r20p13]

*FrameworkSystem

FIX: (#3822) obsolete parameter maxQueueSize in UserProfileDB initialization removed

*WorkloadManagementSystem

FIX: (#3824) Added Parameter "Queue" to methods invoked on batch systems by LocalComputingElement
FIX: (#3818) Testing parametric jobs locally now should also work for parametric input data
NEW: (#3818) Parameters from Parametric jobs are also replaced for ModuleParameters, 
             and not only for common workflow parameters

*DataManagementSystem

FIX: (#3825) FileCatalogCLI: print error message when removeReplica encounters weird return value
FIX: (#3819) ReplicateAndRegister: fix a problem when transferring files to multiple storage 
             elements, if more than one attempt was needed the transfer to all SEs was not always 
             happening.
CHANGE: (#3821) FTS3Agent: set pool_size of the FTS3DB

*TransformationSystem

FIX: (#3820) Fix exception in TransformationCleaningAgent: "'str' object not callable"

*ConfigurationSystem

FIX: (#3816) The VOMS2CSAgent was not sending notification emails when the DetailedReport 
             option was set to False, it will now send emails again when things change for a VO.
CHANGE: (#3816) VOMS2CSAgent: Users to be checked for deletion are now printed sorted and line 
                by line
NEW: (#3817) dirac-admin-check-config-options script to compare options and values between 
             the current Configuration and the ConfigTemplates. Allows one to find wrong or 
             missing option names or just see the difference between the current settings and 
             the default values.

[v6r20p12]

*Core
FIX: (#3807) Glue2 will return a constant 2500 for the SI00 queue parameter, 
     any value is needed so that the SiteDirector does not ignore the queue, fixes #3790

*ConfigurationSystem
FIX: (#3797) VOMS2CSAgent: return error when VO is not set (instead of exception)
FIX: (#3797) BDII2CSAgent: Fix for GLUE2URLs option in ConfigTemplate (Lower case S at the end)

*DataManagementSystem
FIX: (#3814) SEManager - adapt to the new meaning of the SE plugin section name
FIX: (#3814) SEManager - return also VO specific prefixes for the getReplicas() and similar calls
FIX: (#3814) FileCatalogClient - take into account VO specific prefixes when constructing PFNs on the fly

*TransformationSystem
FIX: (#3812) checking return value of jobManagerClient.getMaxParametricJobs() call

[v6r20p11]

*Core
FIX: (#3805) ElasticSearchDB - fix a typo (itertems -> iteritems())

[v6r20p10]

*Core
NEW: (#3801) ElasticSearchDB - add method which allows for deletion by query
NEW: (#3792) added breakDictionaryIntoChunks utility

*WorkloadManagementSystem
FIX: (#3796) Removed legacy "SystemConfig" and "LHCbPlatform" checks
FIX: (#3803) bug fix: missing loop on pRef in SiteDirector
NEW: (#3792) JobManager exposes a call to get the maxParametricJobs

*TransformationSystem
NEW: (#3804) new option for dirac-transformation-replication scrip `--GroupName/-R`
FIX: (#3804) The TransformationGroup is now properly set for transformation created with dirac-transformation-replication, previously a transformation parameter Group was created instead.
FIX: (#3792) Adding JobType as parameter to parametric jobs
FIX: (#3792) WorkflowTaskAgent is submitting a chunk of tasks not exceeding the MaxParametricJobs accepted by JobManager

[v6r20p9]

*Core
FIX: (#3794) Fix executeWithUserProxy when called with proxyUserDN, 
     fixes exception in WMSAdministrator getPilotLoggingInfo and TransformationCleaningAgent

*DataManagementSystem
CHANGE: (#3793) reuse of the ThreadPool in the FTS3Agent in order to optimize the Context use

*WorkloadManagementSystem
FIX: (#3787) Better and simpler code and test for SiteDirector 
FIX: (#3791) Fix exception in TaskQueueDB.getActiveTaskQueues, triggered 
             by dirac-admin-show-task-queues

[v6r20p8]

*ResourceStatusSystem
FIX: (#3782) try/except for OperationalError for sqlite (EmailAction)

*Core
FIX: (#3785) Adjust voms-proxy-init timeouts
NEW: (#3773) New Core.Utilities.Proxy.UserProxy class to be used as a contextManager
FIX: (#3773) Fix race condition in Core.Utilities.Proxy.executeWithUserProxy, 
     the $X509_USER_PROXY environment variable from one thread could leak to another, fixes #3764


*ConfigurationSystem
NEW: (#3784) Bdii2CSAgent: New option **SelectedSites**, if any sites are set, only those will 
     be updated
NEW: (#3788) for CS/Registry section: added possibility to define a QuarantineGroup per VO

*WorkloadManagementSystem

FIX: (#3786) StalledJobAgent: fix "Proxy not found" error when sending kill command to stalled job, 
     fixes #3783
FIX: (#3773) The solution for bug #3764 fixes a problem with the JobScheduling executor, where 
     files could end up in the checking state with the error "Couldn't get storage metadata 
     of some files"
FIX: (#3779) Add setting of X509_USER_PROXY in pilot wrapper script, 
which is needed to establish pilot env in work nodes of Cluster sites.

*DataManagementSystem
FIX: (#3778) Added template for RegisterReplica
FIX: (#3772) add a protection against race condition between RMS and FTS3
FIX: (#3774) Fix FTS3 multi-VO support by setting VO name in SE constructor.

*TransformationSystem
FIX: (#3789) better tests for TS agents

*StorageManagamentSystem
FIX: (#3773) Fix setting of the user proxy for StorageElement.getFileMetadata calls, fixes #3764

[v6r20p7]

*Core
FIX: (#3768) The Glue2 parsing handles some common issues more gracefully:
     handle cases where the execution environment just does not exist, use sensible;
     dummy values in this case (many sites);
     handle multiple execution environments at a single computing share (i.e., CERN);
     handle multiple execution environments with the same ID (e.g., SARA)
     
CHANGE: (#3768) some print outs are prefixed with "SCHEMA PROBLEM", which seem to point to problems in the published information, i.e. keys pointing to non-existent entries, or non-unique IDs

*Tests
NEW: (#3769) allow to install DIRACOS if DIRACOSVER env variable is specified

*ResourceStatusSystem
CHANGE: (#3767) Added a post-processing function in InfoGetter, for handling special case of FreeDisk policies

*WorkloadManagementSystem
FIX: (#3767) corrected inconsistent option name for pilotFileServer CS option

*TransformationSystem
CHANGE: (#3766) TransformationCleaningAgent can now run without a shifterProxy, it uses 
        the author of the transformation for the cleanup actions instead.
CHANGE: (#3766) TransformationCleaningAgent: the default value for shifterProxy was removed
FIX: (#3766) TaskManagerAgent: RequestTasks/WorkflowTasks: value for useCertficates to `False` 
     instead of `None`. Fixes the broken submission when using a shifterProxy for the TaskManagerAgents

[v6r20p6]

*Tests
CHANGE: (#3757) generate self signed certificate TLS compliant

*Interfaces
FIX: (#3754) classmethods should not have self! (Dirac.py)

*WorkloadManagementSystem
FIX: (#3755) JobManager - bug fix in __deleteJob resulting in exceptions

*DataManagementSystem
NEW: (#3736) FTS3 add kicking of stuck jobs
FIX: (#3736) FTS3 update files in sequence to avoid mysql deadlock
CHANGE: (#3736) Canceled is not a final state for FTS3 Files
CHANGE: (#3736) FTS3Operations are finalized if the Request is in a final state (instead of Scheduled)
FIX: (#3724) change the ps_delete_files and ps_delete_replicas_from_file_ids to not lock on MySQL 5.7

*TransformationSystem
CHANGE: (#3758) re-written a large test as pytest (much less verbosity, plan to extend it)
FIX: (#3758) added BulkSubmission option in documentation for WorkflowTaskAgent

*RequestManagementSystem
FIX: (#3759) dirac-rms-request: silence a warning, when not using the old FTS Services

*ResourceStatusSystem
FIX: (#3753) - style changes

[v6r20p5]

*Docs

FIX: (#3747) fix many warnings
FIX: (#3735) GetReleaseNotes.py no longer depends on curl, but the python requests packe
FIX: (#3740) Fix fake environments for sqlalchemy.ext import, some code documentation pages were not build, e.g. FTS3Agent
NEW: (#3762) Add --repo option, e.g. --repo DiracGrid/DiracOS, or just --repo DiracOS, fixes DIRACGrid/DIRACOS#30

*TransformationSystem

FIX: (#3726) If the result can not be evaluated, it can be converted to list
FIX: (#3723) TaskManagerAgentBase - add option ShifterCredentials to set the credentials to 
     use for all submissions, this is single VO only
FIX: (#3723) WorkflowTasks/RequestTasks: pass ownerDN and ownerGroup parameter to all the submission 
     clients if using shifterProxy ownerDN and ownerGroup are None thus reproducing the original behaviour
FIX: (#3723) TaskManagerAgentBase - refactor adding operations for transformation to separate function to 
     ensure presence of Owner/DN/Group in dict entries RequestTaskAgent no longer sets shifterProxy by default.

*Resources

CHANGE: (#3745) Add the deprecated decorator to native XROOT plugin

[v6r20p4]

*DMS
FIX: (#3727) use proxy location in the SECache

*RMS
FIX: (#3727) use downloadVOMSProxyToFile in RequestTask

*TS
FIX: (#3720) TaskManager - pass output data arguments as lists rather 
     than strings to the parametric job description

Docs:
FIX: (#3725) AdministratorGuide TransformationSystem spell check and added a few 
     phrases, notably for bulk submission working in v6r20p3

[v6r20p3]

*Framework
FIX: SystemAdministrator - Get the correct cpu usage data for each component

*TS
NEW: new command dirac-transformation-replication to create replication transformation to copy files from some SEs to other SEs, resolves #3700

*RMS
FIX: fix integration tests to work with privileged and non privileged proxies

*RSS
FIX: Fix for downtime publisher: wrong column names. Avoiding dates (not reflected in web app)

[v6r20p2]

*Core

CHANGE: (#3713) Fixes the infamous "invalid action proposal" by speeding up the handshake and not looking up the user/group in the baseStub

*RequestManagementSystem
CHANGE: (#3713) FowardDISET uses the owner/group of Request to execute the stub
CHANGE: (#3713) owner/group of the Requests are evaluated/authorized on the server side
CHANGE: (#3713) LimitedDelegation or FullDelegation are required to set requests on behalf of others -> pilot user and hosts should must them (which should already be the case)

*docs

NEW: (#3699) documentation on Workflow
CHANGE: (#3699) update on documentation for integration tests

*ConfigurationSystem

CHANGE: (#3699) for pilotCS2JSONSynchronizer: if pilotFileServer is not set, still print out the content

*WorkloadManagementSystem

CHANGE: (#3693) introduce options for sites to choose usage of Singularity

*TransformationSystem

FIX: (#3706) TaskManger with bulksubmission might have occasional exception, depending on order of entries in a dictionary
FIX: (#3709) TaskManager - fix the generated JobName to be of the form ProdID_TaskID
FIX: (#3709) TaskManager - check the JOB_ID and PRODUCTION_ID parameters are defined in the workflow

*Interfaces

FIX: (#3709) Job API - do not merge workflow non-JDL parameters with the sequence parameters of the same name

[v6r20p1]

*WorkloadManagementSystem

FIX: (#3697) Ensure retrieveTaskQueues doesn't return anything when given an empty list of TQ IDs.
FIX: (#3698) Call optimizer fast-path for non-bulk jobs

[v6r20]

*Core
NEW: MJF utility added, providing a general interface to Machine/Job Features values.
NEW: DEncode - added unit tests
NEW: JEncode for json based serialization
NEW: Add conditional printout of the traceback when serializing/deserializing non json compatible
     object in DEncode (enabled with DIRAC_DEBUG_DENCODE_CALLSTACK environment variable)
NEW: File.py - utility to convert file sizes between different unit
NEW: new flag in dirac-install script to install DIRAC-OS on demand
CHANGE: Removed deprecated option "ExtraModules" (dirac-configure, dirac-install scripts)
CHANGE: dirac-deploy-scripts, dirac-install - allow command modules with underscores in 
        their names in order for better support for the code checking tools
CHANGE: dirac-distribution and related scripts - compile web code while release
        generation
CHANGE: dirac-external-requirements - reimplemented to use preinstalled pip command rather than
the pip python API
FIX: dirac-distribution - fixed wrong indentation  
NEW: new command name for voms proxy
FIX: dirac-install default behaviour preserved even with diracos options
New: Add additional check in MJF utility to look for a shutdown file located at '/var/run/shutdown_time'
FIX: The hardcoded rule was not taken into account when the query was coming from the web server
CHANGE: VOMSService - reimplemented using VOMS REST interface
FIX: MJF utility won't throw exceptions when MJF is not fully deployed at a site

*Framework
NEW: WebAppCompiler methods is implemented, which is used to compile the web framework
NEW: add JsonFormatter for logs
NEW: add default configuration to CS: only TrustedHost can upload file
CHANGE: ComponentInstaller - remove the old web portal configuration data used during the installation
CHANGE: MessageQueue log handler uses JsonFormatter

*Monitoring
CHANGE: fixes for testing in Jenkins with locally-deployed ElasticSearch
FIX: fixes in the query results interpretation

*Configuration
FIX: ConfigurationHandler, PilotCStoJSONSynchronizer - fixes for enabling pilotCStoJSONSynchronizer, and doc
NEW: dirac-admin-voms-sync - command line for VOMS to CS synchronization
NEW: VOMS2CSSynchronizer - new class encapsulating VOMS to CS synchronization
CHANGE: VOMS2CSAgent - reimplemented to use VOMS2CSSynchronizer

*WorkloadManagementSystem
NEW: StopSigRegex, StopSigStartSeconds, StopSigFinishSeconds, StopSigNumber added to JDL, which cause Watchdog to send a signal StopSigNumber to payload processes matching StopSigRegex when there are less than StopSigFinishSeconds of wall clock remaining according to MJF.
NEW: PilotLoggingDB, Service and Client for handling extended pilot logging
NEW: added a new synchronizer for Pilot3: sync of subset of CS info to JSON file, 
     and sync of pilot3 files
NEW: dirac-admin-get-pilotslogging script for viewing PilotsLogging
NEW: Bulk job submission with protection of the operation transaction
NEW: WMSHistoryCorrector and MonitoringHistoryCorrector classes inheriting from a common BaseHistoryCorrector class
CHANGE: SiteDirector - refactored Site Director for better extensibility
CHANGE: dirac-wms-cpu-normalization uses the abstracted DB12 benchmark script used by the HEPiX Benchmarking Working Group, and the new MJF utility to obtain values from the system and to save them into the DIRAC LocalSite configuration.
CHANGE: Removed TaskQueueDirector and the other old style (WMS) *PilotDirector
CHANGE: TaskQueueDB - removed PilotsRequirements table
CHANGE: TaskQueueDB - added FOREIGN KEYS 
CHANGE: Removed gLite pilot related WMS code
FIX: always initialize gPilotAgentsDB object
FIX: JobManager - Added some debug message when deleting jobs
FIX: Job.py - fixing finding XML file
NEW: SiteDirector - added flag for sending pilot3 files
CHANGE: SiteDirector - changed the way we create the pilotWrapper (better extensibility)
NEW: SiteDirector - added possibility for deploying environment variables in the pilot wrapper

*Workflow
CHANGE: Script.py: created _exitWithError method for extension possibilities

*TS
FIX: TranformationCleaningAgent - just few simplifications 

*DMS
NEW: FTS3Agent working only with the FTS3 service to replace the existing one
NEW: FTS3Utilities - use correct FTS Server Selection Policy
NEW: StorageElement service - getFreeDiskSpace() and getTotalDiskSpace() take into account 
     MAX_STORAGE_SIZE parameter value
CHANGE: Adding vo name argument for StorageElement   
CHANGE: Fixing rss to fetch fts3 server status
NEW: Add a feature to the DFC LHCbManager to dump the content of an SE as a CSV file
FIX: FTS3DB: sqlalchemy filter statements with "is None" do not work and result in no lines being selected
NEW: FTS3Agent and FTS3DB: add functionality to kick stuck requests and delete old requests
NEW: FTS3Agent - add accounting report

*RMS
FIX: Really exit the RequestExecutingAgent when the result queue is buggy

*RSS
CHANGE: Using StorageElement.getOccupancy()
FIX: Initialize RPC to WMSAdministrator only once
FIX: Using MB as default for the size
FIX: flagged some commands that for the moment are unusable
FIX: fixed documentation of how to develop commands

*Resources
NEW: New SingularityComputingElement to submit jobs to a Singularity container
NEW: Added StorageElement.getOccupancy() method for DIP and GFAL2_SMR2 SE types
CHANGE: enable Stomp logging only if DIRAC_DEBUG_STOMP environment variable is set to any value

*Interfaces
CHANGE: Dirac.py - saving output of jobs run with 'runLocal' when they fail (for DEBUG purposes)

*Docs
CHANGE: WebApp release procedure
FIX: Update of the FTS3 docs

*Tests
FIX: add MonitoringDB to the configuration
FIX: Installing elasticSeach locally in Jenkins, with ComponentInstaller support.

[v6r19p25]

*TransformationSystem
FIX: (#3742) TransformationDB - when adding files to transformations with a multi-threaded agent, 
     it might happen that 2 threads are adding the same file at the same time. The LFN was not 
     unique in the DataFiles table, which was a mistake... This fix assumes the LFN is unique, 
     i.e. if not the table had been cleaned and the table updated to be unique.

[v6r19p24]

*WMS
FIX: (#3739) pilotTools - added --tag and --requiredTag options
FIX: (#3739) pilotCommands - make NumberOfProcessors = 1 if nowhere defined (default)

*Resources
FIX: (#3739) CREAMComputingElement - possibility to defined CEQueueName to be used in the pilot submission command

[v6r19p23]

*TS
FIX: (#3734) catch correct exception for ast.literal_eval

[v6r19p22]

*Core
CHANGE: Backport from v6r20 - fixes the infamous "invalid action proposal" by speeding up 
        the handshake and not looking up the user/group in the baseStub

RMS:
CHANGE: Backport from v6r20 - FowardDISET uses the owner/group of Request to execute the stub
CHANGE: Backport from v6r20 - owner/group of the Requests are evaluated/authorized on the server side
CHANGE: Backport from v6r20 - LimitedDelegation or FullDelegation are required to set requests on behalf 
        of others -> pilot user and hosts should must them (which should already be the case)

*API
NEW: Dirac.py - running jobs locally now also works for parametric jobs. Only the first sequence will be run
FIX: Dirac.py - running jobs locally will now properly work with LFNs in the inputSanbdox

*DMS
FIX: DMSHelpers - in getLocalSiteForSE() return None as LocalSite if an SE is at no site

[v6r19p21]

*Configuration
FIX: Bdii2CSAgent - make the GLUE2 information gathering less verbose; Silently ignore StorageShares

*Test
CHANGE: backported some of the CI tools from the integration branch 

[v6r19p20]

*StorageManagement
FIX: StorageManagementDB - fixed buggy group by with MySQL 5.7

[v6r19p19]

*Configuration

NEW: BDII2CSAgent - new options: GLUE2URLs, if set this is queried in addition to the other BDII;
    GLUE2Only to turn off looking on the old schema, if true only the main BDII URL is queried;
    Host to set the BDII host to search

NEW: dirac-admin-add-resources new option G/glue2 , enable looking at GLUE2 Schema, 
     H/host to set the host URL to something else

[v6r19p18]

*Configuration
CHANGE: Better logging of the Configuration file write exception

*RSS
FIX: SummarizeLogsAgent - fix the case when no previous history

[v6r19p17]

*Framework
FIX: ProxyManager - if an extension has a ProxyDB, use it

*RSS
FIX: CSHelpers.py minor fixes

[v6r19p16]

*WMS
FIX: pilotCommands - cast maxNumOfProcs to an int.
CHANGE: pilotTools - change maxNumOfProcs short option from -P to -m.

[v6r19p15]

*Framework
NEW: ProxyDB - allow FROM address to be set for proxy expiry e-mails

*DMS
CHANGE: FTSJob - FailedSize is now BIGINT in FTSJob
CHANGE: FTSJob - increase the bringonline time

*WMS
FIX: SiteDirector won't set CPUTime of the pilot
FIX: convert MaxRAM inside the pilots to int

*RSS
FIX: SummarizeLogsAgent: comparison bug fix
FIX: Fixed sites synchronizer

[v6r19p14]

*WMS
NEW: pilotCommands/Tools - added possibility to specify a maxNumberOfProcessors parameter for pilots
CHANGE: MultiProcessorSiteDirector - allow kwargs to SiteDirector getExecutable & _getPilotOptions functions

*RMS
FIX: Fix a bug in ReplicateAndRegister Operation preventing files having failed once to be retried

*DMS
FIX: FileCatalogWithFkAndPsDB.sql - Fixes for the DFC to be compatible with strict group by mode 
     (https://dev.mysql.com/doc/refman/5.7/en/sql-mode.html#sqlmode_only_full_group_by)

*docs
CHANGE: added little documentation for lcgBundles

[v6r19p13]

*WMS
FIX: JobWrapper - added a debug message
FIX: Allow non-processor related tags to match TQ in MultiProcessorSiteDirector.

*Test
CHANGE: improve Gfal2 integration tests by checking the metadata

[v6r19p12]

*Core
CHANGE: QualityMapGraph - change the color map of the Quality plots

*Framework
FIX: Logging - remove the space after log messages if no variable message is printed, fixes #3587

*MonitoringSystem
CHANGE: ElasticSearch 6 does not support multiple types, only one type is created instead.

*RSS
FIX: GOCDBClient - encode in utf-8, update goc db web api URL
FIX: fixed bug in creation of history of status (avoid repetition of entries)

*DMS
FIX: fixed bug in FTSAgent initialization

*WMS
FIX: fix bug in dirac-wms-job-select: treating the case of jobGroup(s) not requested

[v6r19p11]

*Framework:
CHANGE: moved column "Instance" of InstalledComponentsDB.InstalledComponent 
        table from 64 to 32 characters

*WMS
FIX: JobWrapperTemplate - fix exception handling
CHANGE: dirac-wms-select-jobs - new option to limit the number of selected jobs
CHANGE: returning an error when sandboxes can't be unassigned from jobs (JobCleaningAgent)

*RMS
FIX: RequestDB - add missing JOIN in the web summary query
NEW: dirac-rms-request - add option to allow resetting the NotBefore member even 
     for non-failed requests

*DMS
FIX: FTSAgent - change data member names from uppercase to lower case

*Interfaces
CHANGE: autopep8 on the API/Dirac module

*docs:
NEW: added some doc about shifterProxy

[v6r19p10]

*Core
FIX: MySQL - catch exception when closing closed connection

*TS
CHANGE: add possibility to get extension-specific tasks and files statuses in TransformationMonitor web application

*RMS
NEW: dirac-rms-request - add option --ListJobs to list the jobs for a set of requests

*Resources
FIX: Use parameters given at construction for SRM2 protocols List

*StorageManagement
FIX: use StorageElement object to get disk cache size

*DMS
FIX: DMSHelpers - fix case when no site is found for an SE
FIX: ReplicateAndRegister - don't try and get SE metadata is replica is inactive

[v6r19p9]

*WMS
CHANGE: DownloadInputData was instantiating all local SEs which is not necessary... Only instantiate those that are needed
CHANGE: JobWrapper - use resolveSEGroup in order to allow defining SE groups including other SE groups
FIX: JobDB - fixed typo in getSiteMaskStatus() method
FIX: Fix getSiteMaskStatus in SiteDirector and MultiProcessSiteDirector
CHANGE: WatchdogLinux - using python modules in  instead of shell calls

*DMS
FIX: in DMSHelpers don't complain if an SE is at 0 sites

*Interfaces
CHANGE: Job.py - using the deprecated decorator for 2 deprecated methods

*RSS
FIX: EmailAction considers also CEs, not only SEs

*Resources
FIX: removed a useless/broken method in Resources helper
FIX: marked as obsoleted two methods in Resources helper (FTS2 related)

[v6r19p8]

*Configuration
FIX; Resources - don't overwrite queue tags if requiredtags are set.

*Framework
CHANGE: dirac-proxy-init - increase dirac-proxy-init CRL update frequency

*Accounting
CHANGE: AccountingDB - if the bucket length is part of the selected conditions, 
        add to the grouping

*WorkloadManagement
FIX: ConfigTemplate.cfg - allow user access to getSiteMaskStatus

*DataManagementSystem
FIX: DMSHelpers - recursive resolution of SEGroup was keeping the SEGroup in the list

*RSS
FIX: CSHelper - getting FTS from the correct location
CHANGE: use the SiteStatus object wherever possible

*Resources
FIX: CREAMComputingElement - added CS option for extra JDL parameters

*Documentation
CHANGE: point README to master and add badges for integration

[v6r19p7]

*WorkloadManagement
FIX: SiteDirector - correct escaping in pilot template
FIX: dirac-wms-get-wn-parameters - added some printouts to dirac-wms-get-wn-parameters

[v6r19p6]

*Core
FIX: SocketInfo - log proper message on CA's init failure.

*Accounting
CHANGE: NetworkAgent - remove support of perfSONAR summaries and add support of raw metrics.

*WMS
FIX: JobDB - don't trigger exception in webSummary if a site with a single dot is in the system
CHANGE: SiteDirector - added logging format and UTC timestamp to pilot wrapper
FIX: JobMonitoring - fix in getJobPageSummaryWeb() for showing correct sign of life for stalled jobs

*TS
FIX: TransformationManager - fix for wrong method called by the Manager

*RSS
NEW: SiteStatus object uses the RSS Cache
FIX: expiration time is a date (dirac-rss-query-db)

[v6r19p5]

*WMS
CHANGE: ParametricJob - added getParameterVectorLength() to replace getNumberOfParameters with a more detailed check of the job JDL validity
FIX: JobManagerHandler - restored the use of MaxParametricJobs configuration option

*Interfaces
FIX: Always use a list of LFNs for input data resolution (local run, mostly)

*tests
FIX: use rootPath instead of environment variable


[v6r19p4]

NEW: Added dummy setup.py in anticipation for standard installation procedure

*Core
CHANGE: SocketInfoFactory - version check of GSI at run time is removed

*Configuration 
FIX: Resources - fix RequiredTags in getQueue() function

*Interfaces
FIX: fix exception when using Dirac.Job.getJobJDL

*WMS
FIX: SiteDirector - fix proxy validity check in updatePilotStatus, a new proxy was 
     never created because isProxyValid returns non-empty dictionary
FIX: JobMonitoring - web table was not considering correctly Failed jobs because 
     stalled for setting the LastSignOfLife     

*DMS
FIX: StorageFactory - avoid complaining if Access option is not in SE section
CHANGE: dirac-dms-user-lfns - the wildcard flag will always assume leading "*" to match files, 
       unless the full path was specified in the wildcard no files were previously matched

*RSS
FIX: CacheFeederAgent resilient to command exceptions

*Resources
FIX: ARCComputingElement - the proxy environment variable was assumed before the 
     return value of the prepareProxy function was checked, which could lead to exceptions

[v6r19p3]

CHANGE: .pylintrc - disable redefined-variable-type
CHANGE: .pylintrc - max-nested-blocks=10 due to the many tests of result['OK']
CHANGE: use autopep8 for auto-formatting with following exceptions:
        tabs = 2 spaces and not 4
        line length check disabled (i.e. 120 characters instead of 80)
        Option for autopep8 are: --ignore E111,E101,E501

*Configuration
FIX: retrigger the initialization of the logger and the ObjectLoader after 
     all the CS has been loaded

*WMS
FIX: pilot commands will add /DIRAC/Extensions=extensions if requested
FIX: SiteDirector, pilotCommands - fix support for multiple values in the 
     RequiredTag CE parameter
FIX: MultiProcessorSiteDirector - fix dictionary changed size exception 

*Workflow
FIX: application log name can also come from step_commons.get['logFile']

*Resources
CHANGE: Condor, SLURM, SSHComputingElement - added parameters to force allocation
        of multi-core job slots

[v6r19p2]

*DMS
FIX: dirac-admin-allow-se: fix crash because of usage of old RSS function

*RSS
FIX: ResourceStatusDB - microseconds should always be 0 
FIX: Multiple fixes for the RSS tests

[v6r19p1]

*Core
FIX: ElasticSearchDB - certifi package was miscalled
FIX: ElasticSearchDB - added debug messages for DB connection

*Framework
FIX: ComponentInstaller - handling correctly extensions of DBs found in sql files

*WMS
FIX: SudoComputingElement - prevent message overwriting application errors
FIX: JobDB.getInputData now returns list of cleaned LFNs strings, possible "LFN:" 
     prefix is removed

*Interfaces
FIX: Dirac.py - bring back treatment of files in working local submission directory

[v6r19]

FIX: In multiple places - use systemCall() rather than shellCall() to avoid
     potential shell injection problems

FIX: All Databases are granting also REFERENCES grant to Dirac user to comply with
     more strict policies of MySQL version >= 5.7

*Accounting
NEW: new functionality to plot the data gathered by perfSONARs. It allows to 
     present jitter, one-way delay, packet-loss rate and some derived functions.
FIX: compatibility of AccountingDB with MySQL 5.7

*ConfigurationSystem
NEW: Allow to define FailoverURLs and to reference MainServers in the URLs

*FrameworkSystem
NEW: gLogger is replaced by the new logging system based on the python logging module
NEW: Added ElasticSearch backend for the logging
NEW: Central Backends configuration to customize their use by multiple components 
NEW: BundleDelivery - serves also CA's and CRL's all-in-one files
NEW: added shell scripts for generating CAs and CRLs with the possibility to specify the Input and/or output directories
CHANGE: can now send mails to multiple recipients using the NotificationClient
CHANGE: Make the new logging system thread-safe
FIX: Adapting query to MySLQ 5.7 "GROUP BY" clause
FIX: TopErrorMessagesReporter - more precise selection to please stricter versions of MySQL
CHANGE: ProxyGeneration - make RFC proxies by default, added -L/--legacy flag to dirac-proxy-init
        to force generation of no-RFC proxies

*Core
FIX: dirac-install - allow to use local md5 files
CHANGE: X509Chain - fixes to allow robot proxies with embedded DIRAC group extension
        ( allow DIRAC group extension not in the first certificate chain step )
CHANGE: BaseClient - recheck the useServerCertificate while establishing connection
        and take it into account even if it has changed after the client object creation    
FIX: PlainTransport - fixed socket creation in initAsClient()         
NEW: Technology preview of new logging system, based on standard python logging module
CHANGE: Added graphviz extension to sphinx builds
FIX: Added documentation of low level RPC/DISET classes
FIX: Gateway service - multiple fixes to resurrect the service and to correctly instantiate it
NEW: dirac-install will change the shebang of the python scripts to use the environment 
     python instead of the system one
NEW: Security.Utilities - methods to generate all-in-one CA certificates and CRLs files     
NEW: ElasticSearchDB - gets CA's all-in-one file from the BundleDelivery service if needed
NEW: genAllCAs.sh, genRevokedCerts.sh - DIRAC-free commands to generate all-in-one CA 
     certificates and CRLs files     
CHANGE: dirac-create-distribution-tarball - removing docs and tests directories when 
        creating release tarballs     

*DMS
CHANGE: FTSJob - use Request wrapper for the fts3 REST interface instead of pycurl based
        client
CHANGE: FTSHistoryView - drop FTSServer field from the view description   
CHANGE: FTSFile DB table: increased length of fields LFN(955), SourceSURL(1024), TargetSURL(1024)
CHANGE: Uniform length of LFN to 255 across DIRAC dbs
FIX: FTSJob - fix the serialization of 0 values
FIX: FTSFile, FTSJob - fix SQL statement generation for stricter versions of MySQL

*Resources
NEW: New method in the StorageElement to generate pair of URLs for third party copy.
     Implement the logic to generate pair of URLs to do third party copy. 
     This will be used mostly by FTS, but is not enabled as of now
FIX: StorageElement - fix different weird behaviors in Storage Element, in particular, 
     the inheritance of the protocol sections     
FIX: GFAL2 storage element: update for compatibility with GFAL2 2.13.3 APIs
NEW: Introduced Resources/StorageElementBases configuration section for definitions
     of abstract SEs to be used in real SEs definition by inheritance     

*RMS
NEW: dirac-rms-request - command including functionality of several other commands:
     dirac-rms-cancel|reset|show-request which are dropped. The required functionality
     is selected by the appropriate switches   

*RSS
NEW: Put Sites, ComputingElements, FTS and Catalogs under the status control of the
     RSS system 
NEW: Rewrote RsourceStatus/ResourceManagementDB tables with sqlAlchemy (RM DB with declarative base style)
NEW: SiteStatus client to interrogate site status with respect to RSS
CHANGE: introduced backward compatibility of RSS services with DIRAC v6r17 clients
CHANGE: moved some integration tests from pytest to unittest
CHANGE: Moved ResourceStatusDB to sqlAlchemy declarative_base
FIX: Automated setting of lastCheckTime and Dateffective in ResourceStatusDB and ResourceManagementDB
FIX: fixes for tables inheritance and extensions
FIX: fixes for Web return structure ("meta" column)
FIX: ResourceStatus, RSSCacheNoThread - fixed RSS cache generation 
FIX: ResourceStatus - fixes for getting status from the CS information
FIX: ResourceManagement/StatusDB - fixed bugs in meta parameter check
FIX: fixed incompatibility between Active/InActive RSS clients return format
FIX: SiteStatus - bug fixed in getSites() method - siteState argument not propagated to
     the service call
FIX: ResourceStatus - return the same structure for status lookup in both RSS and CS cases     
FIX: Bug fixes in scripts getting data out of DB


*Monitoring
CHANGE: DBUtils - change the bucket sizes for the monitoring plots as function of the time span

*WMS
NEW: SiteDirector - checks the status of CEs and Sites with respect to RSS  
NEW: pilotCommands - new ReplaceDIRACCode command mostly for testing purposes
NEW: JobAgent, JobWrapper - several fixes to allow the work with PoolComputingElement
     to support multiprocessor jobs    
NEW: JobScheduling - interpret WholeNode and NumberOfProcessors job JDL parameters and
     convert then to corresponding tags
NEW: SiteDirector - CEs can define QueryCEFlag in the Configuration Service which can be
     used to disallow querying the CE status and use information from PiltAgentsDB instead     
NEW: The application error codes, when returned, are passed to the JobWrapper, and maybe interpreted.
NEW: The JobWrapperTemplate can reschedule a job if the payload exits with status DErrno.EWMSRESC & 255 (222)
FIX: SiteDirector - unlink is also to be skipped for Local Condor batch system
FIX: JobDB - fixes necessary to suite MySQL 5.7
FIX: dirac-pilot, pilotTools - PYTHONPATH is cleared on pilot start, pilot option keepPP
     can override this
FIX: WMSAdministratorHandler - make methods static appropriately
FIX: Bug fix for correctly excluding WebApp extensions
CHANGE: JobScheduling - more precise site name while the job is Waiting, using the set of 
        sites at which the input files are online rather than checking Tier1s in eligible sites      
FIX: SiteDirector - aggregate tags for the general job availability test         
FIX: JobScheduling - bug fix in __sendToTQ()
FIX: pilotTools,pilotCommands - pick up all the necessary settings from the site/queue configuration
     related to Tags and multi-processor
NEW: SiteDirector - added option to force lcgBundle version in the pilot
FIX: SiteDirector - if MaxWaitingJobs or MaxTotalJobs not defined for a queue, assume a default value of 10
FIX: MatcherHandler - preprocess resource description in getMatchingTaskQueues()
FIX: JobDB - set CPUTime to a default value if not defined when rescheduling jobs

*TS
FIX: TransformationClient - fix issue #3446 for wrong file error counting in TS
FIX: TransformationDB - set ExternalID before ExternalStatus in tasks
BUGFIX: TransformationClient - fix a bug in the TS files state machine (comparing old status.lower() 
        with new status)

*Interfaces
CHANGE: Dirac API - expose the protocol parameter of getAccessURL()
CHANGE: Dirac API - added runLocal as an API method

*Docs
NEW: Documentation for developing with a container (includes Dockerfile)
NEW: Add script to collate release notes from Pull Request comments  
NEW: Chapter on scaling and limitations
CHANGE: Added documentation about runsv installation outside of DIRAC

*tests
NEW: Added client (scripts) system test
CHANGE: Add to the TS system test, the test for transformations with meta-filters
FIX: Minor fixes in the TS system test
FIX: correctly update the DFC DB configuration in jenkins' tests

[v6r17p35]

*Core
FIX: GOCDBClient - add EXTENSIONS & SCOPE tag support to GOCDB service queries.

[v6r17p34]

*SMS
FIX: StorageManagerClient - fix logic for JobScheduling executor when CheckOnlyTapeSEs is 
     its default true and the lfn is only on a tapeSE

[v6r17p33]

*WMS
FIX: StalledJobAgent - if no PilotReference found in jobs parameters, do as if there would be 
     no pilot information, i.e. set Stalled job Failed immediately
CHANGE: DownloadInputData - job parameters report not only successful downloads but also failed ones
FIX: JobDB - back port - set CPUTime to 0 if not defined at all for the given job 
FIX: JobDB - back port - use default CPUTime in the job description when rescheduling jobs

*Resources
FIX: ARCComputingElement - fix job submission issue due to timeout for newer lcg-bundles

[v6r17p32]

Resources:
CHANGE: /Computing/BatchSystems/Condor.py: do not copy SiteDirector's shell environment variables into the job environment

*WMS
CHANGE: Add option to clear PYTHONPATH on pilot start

[v6r17p31]

*RMS
FIX: ReqClient - avoid INFO message in client
*WMS
CHANGE: JobWrapper - allow SE-USER to be defined as another SE group (e.g. Tier1-USER)
*DMS
CHANGE: DMSHelpers - make resolveSEGroup recursive in order to be able to define SE groups in terms of SE groups

[v6r17p30]

*DMS
CHANGE: StorageElement - added status(), storageElementName(), checksumType() methods returning
        values directly without the S_OK structure. Remove the checks of OK everywhere
NEW: dirac-dms-add-file, DataManager - added option (-f) to force an overwrite of an existing file

*TS:
FIX: TransformationDB.py - set the ExternalID before the ExternalStatus in order to avoid inconsistent 
     tasks if setting the ExternalID fails

*StorageManagementSystem
FIX: StorageManagementClient.py - return the full list of onlineSites while it was previously happy 
     with only one

*Resources
FIX: HTCondorCEComputingElement.py - transfer output files(only log and err) for remote scheduler

[v6r17p29]

*WMS
CHANGE: split time left margins in cpuMargin and wallClockMargin. Also simplified check.


[v6r17p28]

*WMS
BUGFIX: JobScheduling - fix a bug introduced in 6r17p27 changes

*Monitoring
BUGFIX: MonitoringReporter - do not try to close the MQ connection if MD is not used

[v6r17p27]

*Configuration
FIX: ConfigurationClient - allow default value to be a tuple, a dict or a set

*Monitoring
CHANGE: DBUtils - change bucket sizes and simplify settings

*DMS
FIX: DMSRequestOperationsBase, RemoveFile - allow request to not fail if an SE is temporarily banned
FIX: dirac-admin-allow-se - first call of gLogger after its import

*RMS
CHANGE: remove scripts dirac-rms-show-request, dirac-rms-cancel-request and dirac-rms-reset-request 
        and replace with a single script dirac-rms-request with option (default is "show")
CHANGE: allow script to finalize a request if needed and set the job status appropriately

*Resources
FIX: LocalComputingElement - pilot jobIDs start with ssh to be compatible with pilotCommands. 
     Still original jobIDs are passed to getJobStatus. To be reviewed

*WMS
CHANGE: JobScheduling - assign a job to Group.<site>.<country>, if input files are at <site>.<country>.
        If several input replicas, assign Waiting to "MultipleInput"

[v6r17p26]

*Core
FIX: dirac-install.py to fail when installation of lcgBundle has failed
FIX: ClassAdLight - getAttributeInt() and getAttributeFloat() return None 
     if the corresponding JDL attribute is not defined

*MonitoringSystem
CHANGE: The Consumer and Producer use separate connections to the MQ; 
        If the db is not accessible, the messaged will not be consumed.

*WMS
FIX: JobDB - fix the case where parametric job placeholder %j is used in the JobName attribute
FIX: JobDB - take into account that ClassAdLight methods return None if numerical attribute is not defined
FIX: ParametricJob utility - fixed bug in evaluation of the ParameterStart|Step|Factor.X job numerical attribute

[v6r17p25]

*Monitoring
NEW: Implemented the support of monthly indexes and the unit tests are fixed

*RMS
FIX: RequestExecutingAgent - fix infinite loop for duplicate requests

*WMS 
NEW: ARCComputingElement - add support for multiprocessor jobs

[v6r17p24]

*WMS
FIX: SiteDirector - unlink is also to be skipped for Local Condor batch system

[v6r17p23]

*WMS
FIX: get job output for remote scheduler in the case of HTCondorCE

[v6r17p22]

*Framework
FIX: NotificationClient - added avoidSpam flag to sendMail() method which is propagated to
     the corresponding service call
     
*Integration
FIX: several fixes in integration testing scripts     

[v6r17p21]

*Core
NEW: Mail.py - added mechanism to compare mail objects
FIX: Grid.py - take into account the case sometimes happening to ARC CEs 
     where ARC-CE BDII definitions have SubClusters where the name isn't set to 
     the hostname of the machine

*Framework
FIX: Notification service - avoid duplicate emails mechanism 

[v6r17p20]

*Core
NEW: API.py - added __getstate__, __setstate__ to allow pickling objects inheriting
     API class by special treatment of internal Logger objects, fixes #3334

*Framework
FIX: SystemAdministrator - sort software version directories by explicit versions in the
     old software cleaning logic
FIX: MonitoringUtilities - sets a suitable "unknown" username when installing DIRAC from scratch, 
     and the CS isn't initialized fully when running dirac-setup-site     
CHANGE: Logger - added getter methods to access internal protected variables, use these methods
        in various places instead of access Logger protected variables     

*WMS
CHANGE: JobDB - removed unused CPUTime field in the Jobs table
CHANGE: JobScheduling - make check for requested Platform among otherwise eligible sites
        for a given job, fail jobs if no site with requested Platform are available

*RSS
FIX: Commands - improved logging messages

*SMS
FIX: StorageManagerClient - instantiate StorageElement object with an explicit vo argument,
     fixes #3335

*Interfaces
NEW: dirac-framework-self-ping command for a server to self ping using it's own certificate

[v6r17p19]

*Core
FIX: Adler - fix checksum with less than 8 characters to be 8 chars long

*Configuration
FIX: VOMS2CSAgent - fix to accomodate some weird new user DNs (containing only CN field)

*DMS
FIX: FileCatalog - fix for the doc strings usage in file catalog CLI, fixes #3306
FIX: FileCatalog - modified recursive file parameter setting to enable usage of the index

*SMS
CHANGE: StorageManagerClient - try to get sites with data online if possible in getFilesToStage

*RMS
FIX: RequestExecutingAgent - tuning of the request caching while execution

*WMS
FIX: DownloadInputData - do not mistakenly use other metadata from the replica info than SEs
FIX: JobScheduling - put sites holding data before others in the list of available sites
FIX: JobScheduling - try and select replicas for staging at the same site as online files
FIX: SiteDirector - keep the old pilot status if the new one can not be obtained in updatePilotStatus()

*Resources
FIX: CREAMComputingElement - return error when pilot output is missing in getJobOutput()

*Monitoring
FIX: DBUtils - change the buckets in order to support queries which require more than one year 
     data. The maximum buckets size is 7 weeks

[v6r17p18]

*Framework
NEW: SystemAdministrator - added possibility to remove old software installations keeping
     only a predefined number of the most recent ones.

*DMS
FIX: RemoveReplica - removing replica of a non-existing file is considered successful

*SMS
CHANGE: StorageManagerClient - restrict usage of executeWithUserProxy decorator 
        to calling the SE.getFileMetadata only; added flag to check only replicas 
        at tape SEs
        
*WMS
FIX: JobScheduling - added CS option to flag checking only replicas at tape SEs;
     fail jobs with input data not available in the File Catalog        

[v6r17p17]

*DMS
NEW: FTSAgent has a new CS parameter ProcessJobRequests to be able to process job
     requests only. This allows to run 2 FTS agents in parallel
     
*Resources
FIX: GFAL2_StorageBase - only set the space token if there is one to avoid problems
     with some SEs     

[v6r17p16]

*Configuration
FIX: VOMS2CSAgent - create user home directory in the catalog without
     recursion in the chown command
     
*RMS
FIX: RequestExecutingAgent - catch error of the cacheRequest() call
FIX: ReqClient - enhanced log error message

*SMS
FIX: StorageManagerClient - treat the case of absent and offline files on an SE 
     while staging
     
*TS
FIX: TaskManagerBase - process tasks in chunks of 100 in order to 
     update faster the TS (tasks and files)          

*WMS
FIX: JobScheduling - do not assume that all non-online files required staging

[v6r17p15]

*WMS
CHANGE: StalledJobAgent - ignore or prolong the Stalled state period for jobs 
        at particular sites which can be suspended, e.g. Boinc sites

[v6r17p14]

*Core
FIX: PrettyPrint.printTable utility enhanced to allow multi-row fields and
     justification specification for each field value  

*Accounting
NEW: DataStore - allow to run several instances of the service with only one which
     is enabled to do the bucketing

*RMS
NEW: new dirac-rms-list-req-cache command to list the requests in the ReqProxies services

*Interfaces
CHANGE: Dirac API - make several private methods visible to derived class

[v6r17p13]

*Core
NEW: Proxy - added executeWithoutServerCertificate() decorator function 

*Resources
FIX: CREAMComputingElement - split CREAM proxy renewal operation into smaller chunks for 
     improved reliability

[v6r17p12]

*Framework
FIX: SecurityFileLog  - when the security logs are rotated, the buffer size is reduced
     to 1 MB to avoid gzip failures ( was 2 GBs )

*WMS
FIX: pilotCommands - fix for interpreting DNs when saving the installation environment
FIX: SandboxStoreClient - do not check/make destination directory if requested sandbox 
     is returned InMemory

*TS
FIX: TransformationAgent CS option MaxFiles split in MaxFilesToProcess and MaxFilesPerTask,
     MaxFiles option is interpreted as MaxFilesPerTask for backward compatibility

*Resources
NEW: Added plug-ins for GSIFTP and HTTPS Storage protocols 

[v6r17p11]

*Core
FIX: ElasticSearchDB - set a very high number (10K) for the size of the ElasticSearch result

*Monitoring
FIX: MonitoringDB - et a very high number (10K) for the size of the ElasticSearch result

*WMS
FIX: pilotCommands - get the pilot environment from the contents of the bashrc script

*DMS
FIX: RemoveReplica - fix for the problem that if an error was set it was never reset
FIX: SE metadata usage in several components: ConsistencyInspector, DataIntwgrityClient,
     FTSRequest, dirac-dms-replica-metadata, StageMonitorAgent, StageRequestAgent,
     StorageManagerClient, DownloadInputData, InputDataByProtocol

[v6r17p10]

*Core
NEW: Logger - printing methods return True/False if the message was printed or not
FIX: ElastocSearchDB - error messages demoted to warnings

*Monitoring
FIX: MonitoringReporter - create producers if the CS definitions are properly in place

*TS
CHANGE: TaskManagerPlugin - allow to redefine the AutoAddedSites for each job type

[v6r17p9]

*WMS
BUGFIX: JobScheduling - bug fixed introduced in the previous patch 
NEW: pilotTools - introduced -o swicth for a generic CS option

*SMS
FIX: StorageManagerClient - fixes in the unit test

*DMS
FIX: FileManagerPs - in _getFileLFNs() - break a long list of LFNs into smaller chunks

[v6r17p8]

*Core
NEW: DErrno.ENOGROUP error to denote proxies without DIRAC group extension embedded
CHANGE: X509Chain - use DErrno.ENOGROUP error
FIX: dirac-install, dirac-deploy-scripts - fixes to allow DIRAC client installation on
     recent MacOS versions with System Integrity Protection feature
CHANGE: Proxy - added executionLock optional argument to executeWithUserProxy() decorator
        to lock while executing the function with user proxy 
FIX: Proxy - fix indentation in getProxy() preventing looping on the DNs  

*Framework
FIX: ProxyDB - fix of error message check in completeDelegation()

*WMS
FIX: TaskQueueDB - when an empty TaskQueue is marked for deletion, it can still get matches 
     which result in no selected jobs that produced unnecessary error messages 
FIX: JobScheduling executor - calls getFilesToStage() with a flag to lock while file lookup
     with user proxy; same for InputData executor for calling _resolveInputData()      

*TS
FIX: FileReport - fix in setFileStatus() for setting status for multiple LFNs at once

*SMS
FIX: StorageManagerClient - in getFilesToStage() avoid using proxy if no files to check
     on a storage element

*Resources
FIX: GFAL2_XROOTStorage - fix to allow interactive use of xroot plugin
FIX: GFAL2_StorageBase - enable IPV6 for gsiftp

[v6r17p7]

*DMS
FIX: dirac-dms-user-lfns - do not print out empty directories

*WMS
FIX: InputData Executor, JobWrapper - use DataManager.getReplicasForJobs() for
     getting input data replicas

*TS
FIX: TransformationAgent - use DataManager.getReplicasForJobs() for transformations
     creating jobs  

[v6r17p6]

*DMS
NEW: DataManager - add key argument forJobs (default False) in getReplicas() in order 
     to get only replicas that can be used for jobs (as defined in the CS); added
     getReplicasForJobs(), also used in the Dirac API

*SMS
FIX: Stager agents - monitor files even when there is no requestID, e.g. dCache returns None 
     when staging a file that is already staged    

*Resources
FIX: StorageFactory - bug fixes when interpreting SEs inheriting other SE parameters
NEW: Test_StorageFactory unit test and corresponding docs
FIX: Torque - some sites put advertising in the command answer that can not be parsed:
     redirect stderr to /dev/null

[v6r17p5]

*Resources
FIX: LcgFileCatalogClient - do not evaluate GUID if it is not a string

[v6r17p4]

*Configuration
FIX: Utilities - fixed interpretation of weird values of GlueCEPolicyMaxWallClockTime
     BDII parameter; newMaxCPUTime should is made integer

*Framework
FIX: Logger - make subloggers processing messages with the same level
     as the parent logger

*Docs
NEW: Updated documentation in several sections

*DMS
FIX: RemoveReplica operation - don't set file Done in RemoveReplicas if there is an error

[v6r17p3]

*RSS
FIX: Synchronizer - the sync method removes the resources that are no longer 
     in the CS from the DowntimeCache table

*DMS
CHANGE: dirac-dms-find-lfns - added SE switch to look for files only having
        replicas on a given SE (list)

*TS
FIX: TaskManager - optimization of the site checking while preparing job; optimized
     creation of the job template

*Resources
CHANGE: GFAL2_SRM2Storage, SRM2Storage - added gsiftp to the list of OUTPUT protocols 

[v6r17p2]

*Monitoring
FIX: ElasticSearchDB - fixes required to use host certificate for connection;
     fixes required to pass to version 5.0.1 of the elasticsearch.py binding

[v6r17p1]

*RSS
FIX: GOCDBSync - make commmand more verbose and added some minor fixes

[v6r17]

*Core
FIX: Adler - check explicitly if the checksum value is "False"
FIX: install_site.sh - added command line option to choose DIRAC version to install
NEW: ComponentInstaller - added configuration parameters to setup NoSQL database

*Framework
CHANGE: Logger - test level before processing string (i.e. mostly converting objects to strings)  
CHANGE: dirac-proxy-init - check and attempt to update local CRLs at the same time as
        generating user proxy
CHANGE: ProxyManager service - always store the uploaded proxy even if the already stored
        one is of the same validity length to allow replacement in case of proxy type
        changes, e.g. RFC type proxies           

*DMS
NEW: Next in implementation multi-protocol support for storage elements. When performing 
     an action on the StorageElement, instead of looping over all the protocol plugins, 
     we loop over a filtered list. This list is built taking into account which action 
     is taken (read vs write), and is also sorted according to lists defined in the CS.
     The negotiation for third party transfer is also improved: it takes into account all 
     possible protocols the source SE is able to produce, and all protocols the target is 
     able to receive as input.
NEW: StorageElement - added methods for monitoring used disk space
FIX: ReplicateAndRegister - fix the case when checksum is False in the FC
NEW: DMSHelpers - get list of sites from CS via methods; allow to add automatically sites 
     with storage

*RSS
NEW: FreeDiskSpace - added new command which is used to get the total and the remaining 
     disk space of all dirac storage elements that are found in the CS and inserts the 
     results in the SpaceTokenOccupancyCache table of ResourceManagementDB database.  
NEW: GOCDBSync command to ensure that all the downtime dates in the DowntimeCache 
     table are up to date       

Resources*
NEW: Updated Message Queue interface: MQ service connection management, support for
     SSL connections, better code arrangement

*Workflow
FIX: Modulebase, Script - avoid too many unnecessarily different application states

*WMS
FIX: JobStateUpdate service - in setJobStatusBulk() avoid adding false information when adding 
     an application status
     
*TS
FIX: TaskManager, TaskManagerAgentBase - standardize the logging information; removed unnecessary 
     code; use iterators wherever possible     
NEW: Introduced metadata-based filters when registering new data in the TS as catalog       

[v6r16p6]

*WMS
NEW: Added MultiProcessorSiteDirector section to the ConfigTemplate.cfg

*DMS
FIX: FileCatalogClient - added missing read methods to the interface description
     getDirectoryUserMetadata(), getFileUserMetadata()

[v6r16p5]

FIX: included patches from v6r15p27

[v6r16p4]

FIX: applied fixes from v6r15p26

[v6r16p3]

FIX: incorporated fixes from v6r15p25

[v6r16p2]

*Configuration
CHANGE: VOMS2CSAgent - remove user DNs which are no more in VOMS. Fixes #3130

*Monitoring
CHANGE: WMSHistory - added user, jobgroup and usergroup selection keys

*DMS
FIX: DataManager - retry checksum calculation on putAndRegister, pass checksum to the DataManager
     object in the FailoverTransfer object.
FIX: DatasetManager, FileCatalogClientCLI - bug fixes in the dataset management and commands      
     
*WMS
CHANGE: JobManager - added 'Killed' to list of jobs status that can be deleted     

[v6r16p1]

*Monitoring
CHANGE: MonitorinDB - allow to use more than one filter condition

*WMS
CHANGE: StalledJobAgent - send a kill signal to the job before setting it Failed. This should 
        prevent jobs to continue running after they have been found Stalled and then Failed.

[v6r16]

*Core
CHANGE: dirac-install, dirac-configure - use Extensions options consistently, drop
        ExtraModule option
CHANGE: dirac-install - use insecure ssl context for downloading files with urllib2.urlopen    
CHANGE: GOCDBClient - replaced urllib2 with requests module
        FIX: dirac-setup-site - added switch to exitOnError, do not exit on error by default
CHANGE: Added environment variables to rc files to enable certificates verification (necessary for python 2.7.9+)
FIX: ComponentInstaller - always update CS when a database is installed, even if it is
     already existing in the db server 
FIX: SSLSocketFactory - in __checkKWArgs() use correct host address composed of 2 parts      

*Framework
FIX: SystemAdministrator service - do not install WebAppDIRAC by default, only for the host
     really running the web portal

*Accounting
FIX: JobPolicy - remove User field from the policy conditions to fix a problem that 
     non-authenticated user gets more privileges on the Accounting info.

*Monitoring
NEW: New Monitoring system is introduced to collect, analyze and display various
     monitoring information on DIRAC components status and behavior using ElasticSearch
     database. The initial implementation is to collect WMSHistory counters.

*DMS
NEW: MoveReplica operation for the RMS system and a corresponding dirac-dms-move-replica-request
     comand line tool

*Resources
NEW: MessageQueue resources to manage MQ connections complemented with
     MQListener and MQPublisher helper classes
NEW: SudoComputingElement - computing element to execute payload with a sudo to a dedicated
     UNIX account     

[v6r15p27]

*Configuration
FIX: CSAPI - changed so that empty but existing options in the CS can be still
     modified

[v6r15p26]

*WMS
FIX: SandboxStoreClient - ensure that the latest sandbox is returned in the Web
     portal in the case the job was reset.

[v6r15p25]

*Resources
FIX: HTCondorCEComputingElement - cast useLocalSchedd to bool value even if it
     is defined as srting

[v6r15p24]

*Resources
CHANGE: HTCondorCE - added option to use remote scheduler daemon

[v6r15p23]

*DMS
FIX: dirac-dms-find-lfns - fixed bug causing generl script failure

[v6r15p22]

*Interfaces
CHANGE: Dirac API - add possibility to define the VO in the API
CHANGE: Dirac API - add checkSEAccess() method for checking SE status

[v6r15p21]

*WMS
FIX: removed default LCG version from the pilot (dirac-install will use the one of the requested release)

*RMS
FIX: reject bad checksum

[v6r15p20]

*Framework
FIX: SystemAdministratorHandler - in updateSoftware() put explicitly the project
     name into the command
FIX: ComponentInstaller - added baseDir option to the mysql_install_db call
     while a fresh new database server installation     

[v6r15p19]

*Core
FIX: dirac-install - lcg-binding version specified in the command switch
     overrides the configuration option value
     
*DMS
FIX: RemoveFile operation - Remove all files that are not at banned SEs

*TMS
FIX: FileReport - after successful update of input files status, clear the 
     cache dictionary to avoid double update      

[v6r15p18]

*Configuration
FIX: Utilities - take into account WallClock time limit while the MaxCPUTime
     evaluation in the Bdii@CSAgent 

*DMS
FIX: FTSJob - specify checksum type at FTS request submission

*StorageManagement
FIX: StorageManagerClient - in getFilesToStage() avoid exception in case
     of no active replicas

*Resources
FIX: StorageBase - in getParameters() added baseURL in the list of parameters returned 

*WMS
FIX: CPUNormalization - minor code rearrangement

[v6r15p17]

*Core
CHANGE: GOCDBClient - catch all downtimes, independently of their scope
FIX: LSFTimeLeft - accept 2 "word" output from bqueues command
CHANGE: dirac-install - create bashrc/cshrc with the possibility to define
        installation path in the $DIRAC env variable, this is needed for
        the cvmfs DIRAC client installation

[v6r15p16]

*Core
CHANGE: AgentModule - added a SIGALARM handler to set a hard timeout for each Agent
        cycle to avoid agents stuck forever due to some faults in the execution code

*DMS
FIX: DataManager - cache SE status information in filterTapeReplicas() to speed up execution
     
*WMS
BUGFIX: InputDataByProtocol - the failed resolution for local SEs was not considered correctly:
        if there were other SEs that were ignored (e.g. because on tape)     
     
*TS
FIX: TransformationAgent - in getDataReplicasDM() no need to get replica PFNs     

[v6r15p15]

*Configuration
CHANGE: VOMS2CSAgent - added new features: deleting users no more registered in VOMS;
        automatic creation of home directories in the File Catalog for new users

*WMS
CHANGE: JobScheduling - correct handling of user specified sites in the executor,
        including non-existent (misspelled) site names
FIX: CPUNormalization - accept if the JOBFEATURES information is zero or absent        

[v6r15p14]

*Core
FIX: BaseClient - proper error propagation to avoid excessive output in the logger

*Configuration
CHANGE: Resources helper - in getStorageElementOptions() dereference SEs containing
        BaseSE and Alias references

*Accounting
FIX: AccountingDB - changes to use DB index to speed-up removal query

*DMS
CHANGE: DMSHelpers - define SE groups SEsUsedForFailover, SEsNotToBeUsedForJobs, 
        SEsUsedForArchive in the Operations/DataManagement and use them in the
        corresponding helper functions
FIX: FTSJob - temporary fix for the FTS rest interface Request object until it is
     fixed in the FTS REST server         

*Resources
FIX: HTCondorCEComputingElement - check that some path was found in findFile(), return with error otherwise
CHANGE: ARCComputingElement - consider jobs in Hold state as Failed as they never come back
CHANGE: ARCComputingElement - do not use JobSupervisor tool for bulk job cancellation as
        it does not seem to work, cancel jobs one by one
FIX: ARCComputingElement - ensure that pilot jobs that are queued also get their proxies renewed on ARC-CE        

*WMS
FIX: SiteDirector - ensure that a proxy of at least 3 hours is available to the updatePilotStatus 
     function so that if it renews any proxies, it's not renewing them with a very short proxy

[v6r15p13]

*Resources
FIX: HTCondorCEComputingElement - fixed location of log/output files 
  
*TS
FIX: ValidateOutputDataAgent - works now with the DataManager shifter proxy

[v6r15p12]

*Core
FIX: Graphs - make sure matplotlib package is always using Agg backend
FIX: cshrc - added protection for cases with undefined environment variables
NEW: AuthManager - added possibility to define authorization rules by VO
     and by user group

*Configuration
NEW: Resources, ComputingElement(Factory) - added possibility to define site-wide
     CE parameters; added possibility to define common parameters for a given
     CE type.

*Framework
FIX: SystemAdministrator service - avoid using its own client to connect
     to itself for storing host information
FIX: SystemAdministratorClientCLI, dirac-populate-component-db - fix insertion
     of wrongly configured component to the ComponentMonitorDB     

*DMS
FIX: FileCatalog service - fix the argument type for getAncestor(), getDescendents()

*WMS
NEW: JobCleaningAgent - add an option (disabled by default) to remove Jobs from the 
     dirac server irrespective of their state

*Resources
CHANGE: HTCondorCE - added new configurable options - ExtraSubmitString, WorkingDirectory
        DaysToKeepLogs

[v6r15p11]

*Framework
NEW: dirac-proxy-destroy command to destroy proxy locally and in the ProxyManager
     service
CHANGE: ProxyManagerClient - reduce the proxy caching time to be more suitable
        for cases with short VOMS extensions     

*Configuration
FIX: VOMS2CSAgent - fixed typo bug in execute()

*RMS
FIX: RequestTask - fix if the problem when the processing of an operation times out, 
     there was no increment of the attempts done.

*DMS
FIX: FTSAgent - avoid FTS to fetch a request that was canceled

*Resources
FIX: HTCondorCE - protect against non-standard line in 'job status' list in the getJobStatus()
CHANGE: ComputingElement - reduce the default time length of the payload proxy to accomodate
        the case with short VOMS extensions

[v6r15p10]

*Core
FIX: MySQL - do not print database access password explicitly in the logs

*Configuration
CHANGE: VOMS2CSAgent - show in the log if there are changes ready to be committed
CHANGE: Bdii2CSAgent - get information from alternative BDII's for sites not 
        existing in central BDII

*Framework
FIX: ComponentInstaller - fixed location of stop_agent file in the content of t file
     of the runsv tool 

*RMS
FIX: Changed default port of ReqProxy service to 9161 from 9198

*Resources
FIX: BatchSystem/Condor, HYCondroCEComputingElement - more resilient parsing 
     of the status lookup command
FIX: CREAMComputingElement - in case of glite-ce-job-submit error print our both 
     std.err and std.out for completeness and better understanding    

*DMS
FIX: FileCatalogClient - bug fix in getDirectoryUserMetadata()

*Interfaces
FIX: Dirac - in replicateFile() in case of copying via the local cache check if 
     there is another copy for the same file name is happening at the same time

[v6r15p9]

*Configuration
FIX: fixed CS agents initialization bug

*DMS
FIX: fixed inconsistency between DataIntegrity and ConsistencyInspector modules

*Interfaces
FIX: Fix download of LFNs in InputSandbox when running job locally

[v6r15p8]

*Configuration
NEW: Added DryRun option for CS agents (false by default, True for new installations)

[v6r15p7]

*Core
CHANGE: Enabled attachments in the emails

*TS
*CHANGE: Added possibility for multiple operations in Data Operation Transformations

[v6r15p6]

*Resources
FIX: FCConditionParser: ProxyPlugin handles the case of having no proxy

*WMS
FIX: MJF messages correctly parsed from the pilot
NEW: Added integration test for TimeLeft utility and script calling it

[v6r15p5]

Included fixes from v6r14p36 patch release

*Framework
FIX: added GOCDB2CSAgent in template
FIX: Fixed permissions for HostLogging

*DMS
FIX: Introduced hopefully temporary fix to circumvent globus bug in gfal2

*WMS:
FIX: added test for MJF and made code more robust

*RSS
NEW: HTML notification Emails


[v6r15p4]

Included fixes from v6r14p35 patch release

*Core
NEW: Added a new way of doing pfnparse and pfnunparse using the standard python library. 
     The two methods now contains a flag to know which method to use. By default, the old 
     hand made one is used. The new one works perfectly for all standard protocols, except SRM

*RSS
FIX: dirac-rss-sync - command fixed to work with calling services rather than 
     databases directly
     
*Resources     
CHANGE: In multiple Storage classes use pfnparse and pfnunparse methods to manipulate
        url strings instead of using just string operations
NEW: A new attribute is added to the storage plugins: DYNAMIC_OPTIONS. This allows to construct 
     URLs with attributes going at the end of the URL, in the form ?key1=value1&key2=value2 
     This is useful for xroot and http.         

[v6r15p3]

Included changes from v6r14p34 patch release

*Accounting
FIX: DataStoreClient - catch all exceptions in sending failover accounting 
     requests as it could disrupt the logic of the caller 

*DMS
CHANGE: dirac-dms-show-se-status - added switches to show SEs only accessible by
        a given VO and SEs not assigned to any VO
FIX: dirac-dms-replicate-and-register-request - prints out the new request IDs
     to allow their monitoring by ID rather than possibly ambiguous request name      

[v6r15p2]

*WMS
FIX: pilotCommands - protect calls to external commands in case of empty
     or erroneous output
FIX: Matcher - fixed bug in the tag matching logic: if a site presented an empty
     Tag list instead of no Tag field at all, it was interpreted as site accepts
     all the tags
FIX: Matcher - matching parameters are printed out in the Matcher rather than
     in the TaskQueueDB, MaxRAM and Processors are not expanded into tags           

[v6r15p1]

Included patches for v6r14p32

*Configuration
CHANGE: Resources helper - remove "dips" protocol from the default list of third party
        protocols

*Resources
FIX: XROOTStorage - bug fixed in __createSingleDirectory() - proper interpretation
     of the xrootClient.mkdir return status
FIX: XROOTStorage unit test reenabled by mocking the xrootd import      

[v6r15]

Removed general "from DIRAC.Core.Utilities import *" in the top-level __init__.py

Made service handlers systematically working with unicode string arguments
Added requirements.txt and Makefile in the root of the project to support pip style installation

DIRAC documentation moved to the "docs" directory if the DIRAC project from the
DIRACDocs separate project.

*Accounting
CHANGE: INTEGER -> BIGINT for "id" in "in" accountingDB tables

*Core
NEW: The S_ERROR has an enhanced structure containing also the error code and the call
     stack from where the structure was created
NEW: DErrno module to contain definitions of the DIRAC error numbers and standard
     descriptions to be used from now on in any error code check      
CHANGE: gMonitor instantiation removed from DIRAC.__init__.py to avoid problems in
        documentation generation
CHANGE: removed Core.Utilities.List.sortList (sorted does the job)
CHANGE: removed unused module Core.Utilities.TimeSeries
NEW: dirac-install - makes us of the DIRAC tar files in CVMFS if available
NEW: dirac-install-client - a guiding script to install the DIRAC client from A to Z        
CHANGE: dirac-install - when generating bashrc and cshrc scripts prepend DIRAC paths
        to the ones existing in the environment already
NEW: MJFTimeLeft - using Machine JOb features in the TimeLeft utility
FIX: BaseClient - only give warning log message "URL banned" when one of the
     service URLs is really banned
CHANGE: DISET components - improved logic of service URL retries to speedup queries
        in case of problematic services     
NEW: dirac-rss-policy-manager - allows to interactively modify and test only the 
     policy section of Dirac.cfg     
FIX: XXXTimeLeft - do not mix CPU and WallTime values     
FIX: ComponentInstaller - longer timeout for checking components PID (after restart)
CHANGE: Proxy - in executeWithUserProxy() when multiple DNs are present, try all of them
CHANGE: List utility - change uniqueElements() to be much faster
NEW: Platform - added getPlatform() and getPlatformTuple() utilities to evaluate lazily the
     DIRAC platform only when it is needed, this accelerates DIRAC commands not needing
     the platform information. 

*Configuration
NEW: GOCDB2CSAgent agent to synchronize GOCDB and CS data about perfSONAR services
NEW: VOMS2CSAgent to synchronize VOMS user data with the DIRAC Registry
CHANGE: ConfigurationData - lazy config data compression in getCompressedData()

*Framework
CHANGE: SystemAdministratorIntegrator - make initial pinging of the hosts in parallel
        to speed up the operation
CHANGE: InstalledComponentsDB - table to cache host status information populated
        by a periodic task    
NEW: ComponentInstaller Client class to encapsulate all the installation utilities
     from InstallTools module    
NEW: SystemAdministratorClientCLI - added uninstall host command
NEW: SystemAdministratorClientCLI - added show ports command
NEW: SystemAdministratorHandler - added getUsedPorts() interface
NEW: SystemAdministratorHandler - show host command shows also versions of the Extensions
NEW: InstalledComponentsDB - added Extension field to the HostLogging table 
FIX: SystemLoggingDB - fixed double creation of db tables

*Accounting
FIX: DataStoreClient - Synchronizer based decorators have been replaced with a simple 
     lock as they were blocking addRegister() during every commit(); 

*RSS
NEW: CE Availability policy, closing #2373
CHANGE: Ported setStatus and setToken rpc calls to PublisherHandler from LHCb implementation
NEW: E-mails generated while RSS actions are now aggregated to avoid avalanches of mails
NEW: dirac-rss-sync is also synchronizing Sites now

*DMS
CHANGE: FileCatalogClient - make explicit methods for all service calls
CHANGE: DataManager, StorageElement - move physical accounting the StorageElement
CHANGE: FileCatalog - added recursive changePathXXX operations
CHANGE: FileCatalog contained objects have Master attribute defined in the CS. Extra check of eligibility of the catalogs specified explicitely. No-LFN write methods return just the Master result to be compatible with the current use in the clients.
CHANGE: Removed LcgFileCatalogXXX obsoleted classes
NEW: ConsistencyInspector class to perform data consistency checks between 
     different databases
CHANGE: FileCatalog(Client) - refactored to allow clients declare which interface
        they implement     
NEW: FileCatalog - conditional FileCatalog instantiation based on the configured
     Operations criteria        

*TS
CHANGE: TransformationDB table TaskInputs: InputVector column from BLOB to MEDIUMTEXT
FIX: TaskManager - fix bug in case there is no InputData for a task, the Request created 
     for the previous task was reassigned
NEW: TaskManager - possibility to submit one bulk job for a series of tasks     

*WMS
NEW: TaskQueueDB - possibility to present requirements in a form of tags from the 
     site( pilot ) to the jobs to select ones with required properties
FIX: JobWrapper - the InputData optimizer parameters are now DEncoded     
CHANGE: JobAgent - add Processors and WholeNode tags to the resources description
CHANGE: SiteDirector - flag to always download pilot output is set to False by default
FIX: SiteDirector - using PilotRunDirectory as WorkingDirectory, if available at the CE 
     level in the CS. Featire requested in issue #2746
NEW: MultiProcessorSiteDirector - new director to experiment with the multiprocessor/
     wholeNode queues
CHANGE: JobMemory utility renamed to JobParameters
CHANGE: CheckWNCapabilities pilot command changed to get WN parameters from the
        Machine Job Features (MJF) - NumberOfProcessors, MaxRAM    
NEW: JobManager, ParametricJob - utilities and support for parametric jobs with multiple
     parameter sequences      
NEW: SiteDirector - added logic to send pilots to sites with no waiting pilots even if
     the number of already sent pilots exceeds the number of waiting jobs. The functionality
     is switched on/off by the AddPilotsToEmptySites option.        

*RMS
FIX: Request - fix for the case when one of the request is malformed, the rest of 
     the requests could not be swiped
FIX: ReqProxyHandler - don't block the ReqProxy sweeping if one of the request is buggy     
CHANGE: ReqProxyHandler - added monitoring counters
NEW: ReqProxyHandler - added interface methods to list and show requests in a ReqProxy

*Resources
FIX: SRM2Storage - do not add accounting to the output structure as it is done in 
     the container StorageElement class
CHANGE: Add standard metadata in the output of all the Storage plugins     

*Interfaces
NEW: Job API - added setParameterSequence() to add an arbitrary number of parameter
     sequences for parametric jobs, generate the corresponding JDL

*tests
NEW: The contents of the TestDIRAC package is moved into the tests directory here

[v6r14p39]

Patch to include WebApp version v1r6p32

[v6r14p38]

*Core
CHANGE: Unhashable objects as DAG graph nodes

*RMS
CHANGE: Added possibility of constant delay for RMS operations

[v6r14p37]

*Core
NEW: Added soft implementation of a Direct Acyclic Graph

*Configuration
FIX: Bdii2CSAgent finds all CEs of a site (was finding only one)

*Resources
FIX: Make sure transferClient connects to the same ProxyStorage instance

[v6r14p36]

*Core
FIX: Sending mails to multiple recipients was not working

*WMS
FIX: Allow staging from SEs accessible by protocol


[v6r14p35]

*Core
FIX: SOAPFactory - fixes for import statements of suds module to work with the
     suds-jurko package that replaces the suds package

*Resources
FIX: BatchSystems.Torque - take into account that in some cases jobID includes
     a host name that should be stripped off
FIX: SSHComputingElement - in _getJobOutputFiles() fixed bug where the output
     of scpCall() call was wrongly interpreted    
FIX: ProxyStorage - evaluate the service url as simple /DataManagement/StorageElementProxy
     to solve the problem with redundant StorageElementProxy services with multiple
     possible urls       
     
*RSS
CHANGE: Configurations.py - Added DTScheduled3 policy (3 hours before downtime)     
     
*WMS
FIX: pilotCommands - take into account that in the case of Torque batch system
     jobID includes a host name that should be stripped off   
       
[v6r14p34]

*Configuration
FIX: Bdii2CSAgent - reinitilize the BDII info cache at each cycle in order not to 
     carry on obsoleted stuff. Fixes #2959

*Resources
FIX: Slurm.py - use --partition rather --cluster for passing the DIRAC queue name
FIX: DIPStorage - fixed bug in putFile preventing third party-like transfer from
     another DIPS Storage Element. Fixes #2413

*WMS
CHANGE: JobWrapper - added BOINC user ID to the job parameters
FIX: pilotCommands - interpret SLURM_JOBID environment if present
FIX: WMSClient - strip of comments in the job JDL before any processing.
     Passing jdl with comments to the WMS could provoke errors in the
     job checking.

[v6r14p33]

*WMS
FIX: JobAgent - included a mechanism to stop JobAgent if the host operator
     creates /var/lib/dirac_drain
FIX: CPUNormalization - fixed a typo in getPowerFromMJF() in the name of the
     exception log message           

[v6r14p32]

*Core
FIX: InstallTools - getStartupComponentStatus() uses "ps -p <pid>" variant of the
     system call to be independent of the OS differences

*DMS
FIX: RemoveReplica - bulkRemoval() was modifying its input dict argument and returning it,
     which was useless, only modify argument

*WMS
CHANGE: CPUNormalization - get HS'06 worker node value from JOBFEATURES if available

*RMS
FIX: ReqClient - bug fixed preventing the client to contact multiple instances of ReqManager
     service

[v6r14p31]

*DMS
FIX: FTSAgent - if a file was not Scheduled, the FTSAgent was setting it Done even if it had 
     not been replicated.

*Workflow
FIX: FailoverRequest - forcing setting the input file Unused if it was already set Processed

[v6r14p30]

*Framework
BUGFIX: MonitoringHandler - in deleteActivities() use retVal['Message'] if result is not OK

*Resources
FIX: XROOTStorage - in getFile() evaluate file URL without URL parameters
                    in __putSingleFile() use result['Message'] in case of error
                    
*RMS
FIX: dirac-rms-cancel-request - fixed crash because of gLogger object was not imported

*TS
FIX: TransformationCLI - in resetProcessedFile() added check that the Failed dictionary
     is present in the result of a call                    

[v6r14p29]

*Core
FIX: Time - skip the effect of timeThis decorator if not running interractively

*DMS
FIX: DataManager - in getFile(), select preferentially local disk replicas, if none disk replicas, 
     if none tape replicas
FIX: DataManager - avoid changing argument of public method checkActiveReplicas()
FIX: FTSAgent - wait 3 times longer for monitoring FTS jobs if Staging

*Accounting
CHANGE: Jobs per pilot plot is presented as Quality plot rather than a histogram

*WMS
CHANGE: dirac-wms-cpu-normalization - reduce memory usage by using xrange() instead of range()
        in the large test loop

[v6r14p28]

*TS
FIX: TaskManager - protection against am empty task dictionary in 
     prepareTransformationTasks()
FIX: Test_Client_TransformationSystem - fixes ti run in the Travis CI 
     environment
     
*WMS
FIX: JobMemory - use urllib instead of requests Python module as the latter
     can be unavailable in pilots.           

[v6r14p27]

*Core
FIX: PlainTransport,SocketInfoFactory - fix for the IPv6 "Address family not supported 
     by protocol" problems

*Interfaces
NEW: Dirac.py - in ping()/pingService() allow to ping a specific URL

*Resources
FIX: LcgFileCatalogClient - convert LFN into str in __fullLfn to allow LFNs
     in a unicode encoding

*WMS
FIX: JobWrapper - set the job minor status to 'Failover Request Failed' 
     if the failover request fails sending

*TS
FIX: TransformationDB - in getTransformationTasks(),getTaskInputVector 
     forward error result to the callers
FIX: TaskManager - in case there is no InputData for a task, the Request created 
     for the previous task was reassigned. This fixes this bug.      

*tests
FIX: several fixes to satisfy on-the-fly unit tests with teh Travis CI service 

[v6r14p26]

NEW: Enabled on-the-fly tests using the Travis-CI service

*Core
FIX: Subprocess - fix two potential infinite loops which can result in indefinite
     output buffer overflow

*WMS
FIX: JobScheduling executor - check properly if staging is allowed, it was always True before

[v6r14p25]

*Core
FIX: Subprocess - more detailed error log message in case ov output buffer
     overflow

*DMS
FIX: DataManager - fix for getActiveReplicas(): first check Active replicas before 
     selecting disk SEs

*Resources
FIX: StorageElementCache - fixes to make this class thread safe
FIX: StorageFactory - fix in getConfigStorageProtocols() to properly get options
     for inheriting SE definitions

[v6r14p24]

*Accounting
FIX: Plots, JobPlotter - fix sorting by plot labels in case the enddata != "now"

*DMS
FIX: dirac-dms-user-lfns - add error message when proxy is expired 

[v6r14p23]

*Interfaces
FIX: Job.py - setCPUTime() method sets both CPUTime and MaxCPUTime JDL parameters
     for backward compatibility. Otherwise this setting was ignored by scheduling

*TS
BUGFIX: TaskManager - bug fixed in submitTransformationTasks in getting the TransformationID 

[v6r14p22]

CHANGE: Multiple commands - permissions bits changed from 644 to 755  

*Framework
FIX: UserProfileDB - in case of desktop name belonging to two different users we have 
     to use both desktop name and user id to identify the desktop

*WMS
BUGFIX: JobWrapperTemplate - bug fixed in evaluation of the job arguments

*TMS
CHANGE: TaskManager - added TransformationID to the log messages

[v6r14p21]

*DMS
CHANGE: dirac-admin-allow(ban)-se - allow an SE group to be banned/allowed

*SMS
FIX: RequestPreparationAgent - fix crash in execute() in case no replica information
     available

*WMS
FIX: TaskQueueDB, PilotAgentsDB - escape DN strings to avoid potential SQL injection
FIX: JobWrapperTemplate - pass JobArguments through a json file to fix the case
     of having apostrophes in the values

*TMS
FIX: TransformationAgent - in processTransformation() fix reduction of number of files

[v6r14p20]

*WMS
FIX: SandboxMetadataDB - escape values in SandboxMetadataDB SQL queries to accommodate
     DNs containing apostrophe 

[v6r14p19]

*Core
NEW: CLI base class for all the DIRAC CLI consoles, common methods moved to the new class,
     XXXCLI classes updated to inherit the base class
FIX: Network - fix crash when path is empty string, fixes partly #2413     
     
*Configuration
FIX: Utilities.addToChangeSet() - fix the case when comma is in the BDII Site description 
     followed by a white space, the description string was constantly updated in the CS

*Interfaces
FIX: Dirac.py - in retrieveRepositorySandboxes/Data - "Retrieved" and "OutputData" key values
     are strings '0' in the jobDict when a repository file is read, need to cast it to int

*DMS
FIX: RegisterReplica - if operation fails on a file that no longer exists and has no 
     replica at that SE, consider the operation as Done.

*Resources
FIX: ARCComputingElement - bug fix in getJobOutput in using the S_ERROR()

[v6r14p18]

*Core
FIX: VOMSService - attGetUserNickname() can only return string type values
FIX: dirac-deploy-scripts - install DIRAC scripts first so that they can be 
     overwritten by versions from extensions

*Framework
FIX: dirac-populate-component-db - bug fixed to avoid duplicate entries in the
     database

*TS
FIX: TaskManager - do not use ReqProxy when submitting Request for Tasks, otherwise
     no RequestID can be obtained

*Interfaces
CHANGE: Dirac.py - increase verbosity of a error log message in selectJobs

*Resources
FIX: XROOTStorage - fixed KeyError exception while checking file existence
FIX: ARCComputingElement - in getJobOutput test for existence of an already 
     downloaded pilot log

[v6r14p17]

*Core
FIX: Service.py - use the service name as defined in the corresponding section in the CS
     and not the name defined in service Module option. This fixes the problem with the
     StorageElement service not interpreting properly the PFN name and using a wrong local
     data path. 

*Resources
CHANGE: ARCComputingElement - if the VO is not discoverable from the environment, use ARC API
        call in the getCEStatus, use ldapsearch otherwise

[v6r14p16]

*Resources
CHANGE: ARC Computing Element automatically renew proxies of jobs when needed

[v6r14p15]

*Core
FIX: VOMS.py - Fixed bug that generates proxies which are a mix between legacy and rfc proxies.

*DMS
CHANGE: Allow selecting disk replicas in getActiveReplicas() and getReplicas()

*WMS
CHANGE: Use the preferDisk option in the InputData optimizer, the TransformationAgent and in the Interface splitter


[v6r14p14]

*Core
FIX: VOMS.py - return RFC proxy if necessary after adding the VOMS extension

*Configuration
FIX: Validate maxCPUTime and Site description value

*Resources
FIX: XROOTStorage - changes to allow third party transfers between XROOT storages
CHANGE: HTCondorCEComputingElement - the Condor logging can now be obtained in the webinterface;
        SIGTERM (instead of SIGKILL) is send to the application in case jobs are killed by the host site;
        when pilots are put in held status we kill them in condor and mark them as aborted.

*WMS
FIX: pilotCommands - fixes for intrepreting tags in the pilot

[v6r14p13]

*WMS
FIX: pilot commands CheckCECapabilities and CheckWNCapabilities were not considering the case of missing proxy

[v6r14p12]

*Core
FIX: allow a renormalization of the estimated CPU power
FIX: dirac-install: Make hashlib optional again (for previous versions of python, since the pilot may end up on old machines)

*Framework
FIX: allow to install agents with non-standard names (different from the module name)

*DMS
CHANGE: Consider files to reschedule and submit when they are Failed in FTS

*WMS
CHANGE: Move getCEStatus function back to using the ARC API

[v6r14p11]

*Core
FIX: XXXTimeLeft - set limit to CPU lower than wall clock if unknown
FIX: Logger - fix exception printing in gLogger.exception()
CHANGE: InstallTools - added more info about the process in getStartupComponentStatus()
CHANGE: Time - better report from timeThis() decorator

*DMS
CHANGE: FTSAgent - wait some time between 2 monitorings of each job

*WMS
NEW: pilotCommands - added CheckCECapabilities, CheckWNCapabilities commands
NEW: Added dirac-wms-get-wn-parameters command

*TS
NEW: Added dirac-production-runjoblocal command
FIX: TransformationAgent(Plugin) - clean getNextSite() and normalizeShares()
FIX: TransformationPlugin - added setParameters() method

*RSS
FIX: dirac-rss-sync - move imports to after the Script.getPositionalArguments()

*Resources
NEW: Added dirac-resource-get-parameters command

[v6r14p10]
*Configuration
FIX: Resources - getQueue() is fixed to get properly Tag parameters

*Framework
FIX: SecurityFileLog - fix for zipping very large files

*Resources
NEW: added dirac-resource-get-parameters command

*WMS
NEW: JobMonitoringHandler - add getJobsParameters() method
NEW: pilotCommands - added CheckCECapabilities, CheckWNCapabilities
NEW: Added dirac-wms-get-wn-parameters command
NEW: Matcher - generate internal tags for MaxRAM and NumberOfProcessors parameters
CHANGE: SiteDirector does not pass Tags to the Pilot
FIX: Matcher(Handler) - do not send error log message if No match found,
     fixed Matcher return value not correctly interpreted

[v6r14p9]

*Core
FIX: BaseClient - enhance retry connection logic to minimize the overall delay
FIX: MessageBroker - fix of calling private __remove() method from outside
     of the class

*Framework
BUGFIX: dirac-(un)install-component - bug in importing InstallTools module

*WMS:
FIX: JobWrapper - fix in getting the OutputPath defined in the job

*Resources
FIX: ARCComputingElement - add queue to the XRSL string

[v6r14p8]

*Core
FIX: XXXTimeLeft - minor fixes plus added the corresponding Test case
FIX: ReturnValues - fixes in the doc strings to comply with the sphinx syntax
FIX: SocketInfoFactory - in __sockConnect() catch exception when creating a
     socket

*Interfaces
FIX: Job.py - fixes in the doc strings to comply with the sphinx syntax

*RSS
NEW: Configurations.py - new possible configuration options for Downtime Policies

*WMS
CHANGE: StatesAccountingAgent - retry once and empty the local messages cache
        in case of failure to avoid large backlog of messages
CHANGE: SiteDirector - do not send SharedArea and ClientPlatform as pilot
        invocation arguments  
CHANGE: Matcher - allow matching by hosts in multi-VO installations              

[v6r14p7]

*Core
CHANGE: XXXTimeLeft utilities revisited - all return real seconds,
        code refactoring - use consistently always the same CPU power 

*WMS
FIX: JobAgent - code refactoring for the timeLeft logic part

*Resources
BUGFIX: ComputingElement - get rid of legacy getResourcesDict() call

[v6r14p6]

*Configuration
FIX: Bdii2CSAgent - refresh configuration from Master before updating
FIX: Bdii2CSAgent - distinguish the CE and the Cluster in the Glue 1.0 schema

*DMS
CHANGE: FTSAgent - make the amount of scheduled requests fetched by the 
        FTSAgent a parameter in the CS 
CHANGE: RMS Operations - check whether the always banned policy is applied for SEs
        to a given access type

*RMS
FIX: RequestClient(DB,Manager) - fix bulk requests, lock the lines when selecting 
     the requests to be assigned, update the LastUpdate time, and expose the 
     assigned flag to the client

*WMS
FIX: JobAgent - when the application finishes with errors but the agent continues 
     to take jobs, the timeLeft was not evaluated
FIX: JobAgent - the initial timeLeft value was always set to 0.0     

[v6r14p5]

*Core
FIX: X509Certificate - protect from VOMS attributes that are not decodable


*Resources
FIX: GFAL2_StorageBase - fixed indentation and a debug log typo

*WMS
BUGFIX: Matcher - only the first job was associated with the given pilot
FIX: pilotTools - 0o22 is only a valid int for recent python interpreters, 
     replaced by 18

[v6r14p4]

*Core
FIX: DictCache - fix the exception in the destructor preventing the final
     cache cleaning

*Framework
FIX: SystemAdministratorClientCLI - corrected info line inviting to update
     the pilot version after the software update

*DMS
FIX: FTSAgent - Add recovery of FTS files that can be left in weird statuses 
     when the agent dies
CHANGE: DataManager - allow to not get URLs of the replicas
CHANGE: FTSJob - keep and reuse the FTS3 Context object

*Storage
CHANGE: StorageManagerClient - don't fail getting metadata for staging if at 
        least one staged replica found

*WMS
FIX: CPUNormalization - protect MJF from 0 logical cores
FIX: JobScheduling - fix printout that was saying "single site" and "multiple sites" 
     in two consecutive lines
NEW: pilotTools,Commands - added CEType argument, e.g. to specify Pool CE usage 
FIX: WatchDog - added checks of function return status, added hmsCPU initialization to 0,
     removed extra printout     
     
*Resources
FIX: GFAL2 plugins - multiple bug fixes     

[v6r14p3]

*Core
BUGFIX: small bug fixed in dirac-install-component, dirac-uninstall-component
BUGFIX: VOMS - remove the temporary file created when issuing getVOMSProxyInfo
FIX: FileHelper - support unicode file names
FIX: DictCache - purges all the entry of the DictCache when deleting the DictCache object 

*Framework
BUGFIX: dirac-populate-component-db - avoid return statement out of scope

*Interfaces
BUGFIX: Dirac - in submitJob() faulty use of os.open

*WMS
FIX: JobWrapper - avoid evaluation of OutputData to ['']
FIX: Matcher - the Matcher object uses a VO dependent Operations helper
CHANGE: JobAgent - stop agent if time left is too small (default 1000 HS06.s)
FIX: CPUNormalization - use correct denominator to get power in MJF

*Resources
FIX: ARCComputingElement - changed implementation of ldap query for getCEStatus

[v6r14p2]

*Core
FIX: Use GSI version 0.6.3 by default
CHANGE: Time - print out the caller information in the timed decorator
CHANGE: dirac-install - set up ARC_PLUGIN_PATH environment variable

*Framework
FIX: dirac-proxy-info - use actimeleft VOMS attribute

*Accounting
CHANGE: Removed SRMSpaceTokenDeployment Accounting type

*RSS
CHANGE: ResourceStatus - re-try few times to update the RSS SE cache before giving up
FIX: XXXCommand, XXXAction - use self.lof instead of gLogger
CHANGE: Added support for all protocols for SEs managed by RSS

*RMS
FIX: Request - produce enhanced digest string
FIX: RequestDB - fix in getDigest() in case of errors while getting request

*Resources
CHANGE: Propagate hideExceptions flag to the ObjectLoader when creating StorageElements
FIX: ARCComputingElement - multiple fixes after experience in production

*WMS
FIX: Pilot commands - fixed an important bug, when using the 
     dirac-wms-cpu-normalization script

[v6r14p1]

The version is buggy when used in pilots

*Core
NEW: dirac-install-component command replacing dirac-install-agent/service/executor
     commands
     
*Resources
NEW: FileStorage - plugin for "file" protocol
FIX: ARCComputingElement - evaluate as int the job exit code

*RSS
FIX: CSHelpers - several fixes and beautifications     

[v6r14]

*Core
NEW: CSGlobals - includes Extensions class to consistently check the returned
     list of extensions with proper names 
NEW: ProxyManagerXXX, ProxyGeneration, X509XXX - support for RFC proxies
NEW: ProxyInfo - VOMS proxy information without using voms commands
NEW: LocalConfiguration - option to print out license information    
FIX: SocketInfo.py - check the CRL lists while handshaking  

Configuration
NEW: ConfigurationClient - added getSectionTree() method

*Framework
NEW: InstalledComponentsDB will now store information about the user who did the 
     installation/uninstallation of components.

*Resources
NEW: ARCComputingElement based on the ARC python API

*RSS
FIX: Improved logging all over the place 

*DMS
NEW: New FileCatalog SecurityManager with access control based on policies,
     VOMSPolicy as one of the policy implementations.
NEW: lfc_dfc_db_copy - script used by LHCb to migrate from the LFC to the DFC with 
     Foreign Keys and Stored Procedures by accessing the databases directly     
NEW: FileManagerPs.py - added _getFileLFNs() to serve info for the Web Portal     
CHANGE: Moving several tests to TestDIRAC

*Interfaces
CHANGE: use jobDescription.xml as a StringIO object to avoid multiple disk
        write operations while massive job submission

*WMS
FIX: Watchdog - review for style and pylint
CHANGE: Review of the Matcher code, extracting Limiter and Matcher as standalone 
        utilities
        

*Transformation
NEW: New ported plugins from LHCb, added unit tests


[v6r13p21]

*TS
FIX: Registering TargetSE for Standard TransformationAgent plugin

[v6r13p20]

*DMS
FIX: DMSHelpers - allow for more than one Site defined to be local per SE

*Resources
FIX: XRootStorage - fix in getURLBase()

[v6r13p19]

FIX: changes incorporated from v6r12p53 patch

[v6r13p18]

*WMS
FIX: JobWrapper - ported back from v6r14p9 the fix for getting OutputPath

[v6r13p17]

FIX: changes incorporated from v6r12p52 patch

[v6r13p16]

FIX: changes incorporated from v6r12p51 patch

[v6r13p15]

Included patches from v6r12p50 release 

[v6r13p14]

*DMS
FIX: ReplicateAndRegister - fix a problem when a file is set Problematic 
     in the FC but indeed doesn't exist at all 

*Resources
CHANGE: StorageFactory - enhance the logic of BaseSE inheritance in the
        SE definition in the CS
        
*WMS
CHANGE: CPUNormalization, dirac-wms-cpu-normalization - reading CPU power 
        from MJF for comparison with the DIRAC evaluation
FIX: SiteDirector - create pilot working directory in the batch system working
     directory and not in "/tmp"                

[v6r13p13]

*DMS
BUGFIX: FileCatalogClient - bug fixed in getDirectoryMetadata()

[v6r13p12]

*Resources
FIX: StorageElement - bug fixed in inValid()
CHANGE: StorageFactory - do not interpret VO parameter as mandatory

[v6r13p11]

*DMS
BUGFIX: RemoveReplica - fix in singleRemoval()
FIX: dirac-dms-user-lfns - increased timeout

[v6r13p10]

CHANGE: Use sublogger to better identify log source in multiple places

*Core
CHANGE: Review / beautify code in TimeLeft and LSFTimeLeft
FIX: LSFTimeLeft - is setting shell variables, not environment variables, 
     therefore added an "export" command to get the relevant variable 
     and extract then the correct normalization

*Accounting
FIX: DataOperationPlotter - add better names to the data operations

*DMS:
FIX: DataManager - add mandatory vo parameter in __SEActive()
CHANGE: dirac-dms-replicate-and-register-request - submit multiple requests
        to avoid too many files in a single FTS request
FIX: FileCatalog - typo in getDirectoryMetadata()
FIX: FileCatalog - pass directory name to getDirectoryMetadata and not file name 
FIX: DataManager - in __SEActive() break LFN list in smaller chunks when
     getting replicas from a catalog        

*WMS
FIX: WMSAdministratorHandler - fix in reporting pilot statistics
FIX: JobScheduling - fix in __getSitesRequired() when calling self.jobLog.info 
CHANGE: pilotCommands - when exiting with error, print out current processes info

[v6r13p9]

*Framework
FIX: SystemLoggingDB - schema change for ClientIPs table to store IPv6 addresses

*DMS
BUGFIX: DMSRequestOperationsBase - bug fix in checkSEsRSS()
FIX: RemoveFile - in __call__(): bug fix; fix in the BannedSE treatment logic

*RMS
BUGFIX: Operation - in catalogList()
BUGFIX: ReqClient - in printOperation()

*Resources
FIX: GFAL2_StorageBase - added Lost, Cached, Unavailable in getSingleFileMetadata() output
BUGFIX: GFAL2_StorageBase - fixed URL construction in put(get)SingleFile() methods

*WMS
FIX: InputDataByProtocol - removed StorageElement object caching

[v6r13p8]

*Framework
FIX: MonitoringUtilities - minor bug fix

*DMS
FIX: DataManager - remove local file when doing two hops transfer

*WMS
FIX: SandboxStoreClient - get the VO info from the delegatedGroup argument to 
     use for the StorageElement instantiation

*TMS
CHANGE: Transformation(Client,DB,Manager) - multiple code clean-up without
        changing the logic

[v6r13p7]

*Core
NEW: X509CRL - class to handle certificate revocation lists

*DMS
FIX: RequestOperations/RemoveFile.py - check target SEs to be online before
     performing the removal operation. 
FIX: SecurityManager, VOMSPolicy - make the vomspolicy compatible with the old client 
     by calling in case of need the old SecurityManager     

*Resources
BUGFIX: Torque, GE - methods must return Message field in case of non-zero return status
FIX: SRM2Storage - when used internaly, listDirectory should return urls and not lfns

*WMS
FIX: ConfigureCPURequirements pilot command - add queue CPU length to the extra local
     configuration
FIX: JobWrapper - load extra local configuration of any     

*RMS
FIX: RequestDB - fix in getRequestSummaryWeb() to suit the Web Portal requirements

*Transformation
FIX: TransformationManagerHandler - fix in getTransformationSummaryWeb() to suit 
     the Web Portal requirements

[v6r13p6]

*Core
FIX: X509Chain - use SHA1 signature encryption in all tha cases

*Resources
FIX: ComputingElement - take CPUTime from its configuration defined in the 
     pilot parameters

*WMS
FIX: SiteDirector - correctly configure jobExecDir and httpProxy Queue parameters

[v6r13p5]

*Resources
BUGFIX: Torque - getCEStatus() must return integer job numbers
FIX: StorageBase - removed checking the VO name inside the LFN 

*WMS
FIX: InputData, JobScheduling - StorageElement needs to know its VO

*DMS
FIX: ReplicateAndRegister - Add checksumType to RMS files when adding 
     checksum value
FIX: DataManager - remove unnecessary access to RSS and use SE.getStatus()     
FIX: DMHelpers - take into account Alias and BaseSE in site-SE relation

*RMS
FIX: Request - bug fixed in optimize() in File reassignment from one
     Operation to another  

*Transformation
FIX: TransformationDB - set derived transformation to Automatic

[v6r13p4]

*Core
FIX: VOMSService - treat properly the case when the VOMS service returns no result
     in attGetUserNickname()

*DMS
FIX: FTSAgent, ReplicateAndRegister - make sure we use source replicas with correct 
     checksum 

*RMS
FIX: Request - minor fix in setting the Request properties, suppressing pylint
     warnings
CHANGE: File, Reques, Operation, RequestDB - remove the use of sqlalchemy on 
        the client side     
     
*Resources
FIX: StorageElement - import FileCatalog class rather than the corresponding module     
FIX: SLURM - proper formatting commands using %j, %T placeholders
FIX: SSHComputingElement - return full job references from getJobStatus() 

*RSS
FIX: DowntimeCommand - checking for downtimes including the time to start in hours

*Workflow
CHANGE: FailoverRequest - assign to properties rather than using setters

*Transformation
FIX: TransformationClient(DB,Utilities) - fixes to make derived transformations work

[v6r13p3]

*DMS
FIX: DataManager - in putAndRegister() specify explicitly registration protocol
     to ensure the file URL available right after the transfer
     
*Resources
FIX: SRM2Storage - use the proper se.getStatus() interface ( not the one of the RSS )     

[v6r13p2]

*Framework
FIX: SystemAdministratorHandler - install WebAppDIRAC extension only in case
     of Web Portal installation
CHANGE: dirac-populate-component-db - check the setup of the hosts to register 
        into the DB only installations from the same setup; check the MySQL installation
        before retrieving the database information      

*DMS
FIX: FTSAgent - fix in parsing the server result
FIX: FTSFile - added Waiting status
FIX: FTSJob - updated regexps for the "missing source" reports from the server;
     more logging message 

*Resources
FIX: SRM2Storage - fix in treating the checksum type 
FIX: StorageElement - removed getTransportURL from read methods

*RMS
FIX: Request - typo in the optimize() method

[v6r13p1]

*Framework
CHANGE: SystemAdminstratorIntegrator - can take a list of hosts to exclude from contacting

*DMS
FIX: DataManager - fix in __getFile() in resolving local SEs
FIX: dirac-dms-user-lfns - sort result, simplify logic

*RMS
FIX: Request - Use DMSHelper to resolve the Failovers SEs
FIX: Operation - treat the case where the SourceSE is None

*WMS
FIX: WMSAdministratorHandler - return per DN dictionary from getPilotStatistics 

[v6r13]

CHANGE: Separating fixed and variable parts of error log messages for multiple systems 
        to allow SystemLogging to work

*Core
FIX: MySQL.py - treat in detailed way datetime functions in __escapeString()
FIX: DictCache.get() returns now None instead of False if no or expired value
NEW: InstallTools - allow to define environment variables to be added to the component
     runit run script
NEW: Changes to make the DISET protocol IP V6 ready
CHANGE: BaseClient - retry service call on another instance in case of failure
CHANGE: InnerRPCClient - retry 3 times in case of exception in the transport layer
CHANGE: SocketInfo - retry 3 times in case of handshaking error
CHANGE: MySQL - possibility to specify charset in the table definition
FIX: dirac-install, dirac-distribution - removed obsoleted defaults     
NEW: Proxy utility module with executeWithUserProxy decorator function

*Configuration
NEW: CSAPI,dirac-admin-add-shifter - function, and script, for adding or modifying a 
     shifter in the CS

*Framework
FIX: NotificationDB - escape fields for sorting in getNotifications()
NEW: Database, Service, Client, commands for tracking the installed DIRAC components

*Interfaces
CHANGE: Dirac - changed method names, keeping backward compatibility
CHANGE: multiple commands updated to use the new Dirac API method names

*DMS
NEW: Native use of the FTS3 services
CHANGE: Removed the use of current DataLogging service
CHANGE: DataManager - changes to manage URLs inside StorageElement objects only
FIX: DataManager - define SEGroup as accessible at a site
CHANGE: DirectoryListing - extracted from FileCatalogClientCLI as an independent utility
CHANGE: MetaQuery - extracted from FileCatalogClientCLI as an independent utility
CHANGE: FileCatalogClientCLI uses external DirectoryListing, MetaQuery utilities
CHANGE: FileCatalog - replace getDirectoryMetadata by getDirectoryUserMetadata
NEW: FileCatalog - added new getDirectoryMetadata() interface to get standard directory metadata
NEW: FileCatalog - possibility to find files by standard metadata
NEW: FileCatalog - possibility to use wildcards in the metadata values for queries
NEW: DMSHelpers class
NEW: dirac-dms-find-lfns command

*WMS
NEW: SiteDirector - support for the MaxRAM queue description parameter
CHANGE: JobScheduling executor uses the job owner proxy to evaluate which files to stage
FIX: DownloadInputData - localFile was not defined properly
FIX: DownloadInputData - could not find cached files (missing [lfn])

*RMS
CHANGE: Removed files from the previous generation RMS
CHANGE: RMS refactored based on SQLAlchemy 
NEW: ReqClient - added options to putRequest(): useFailoverProxy and retryMainServer
CHANGE: DMSRequestOperationsBase - delay execution or cancel request based on SE statuses 
        from RSS/CS
FIX: Fixes to make use of RequestID as a unique identifier. RequestName can be used in
     commands in case of its uniqueness        

*Resources
NEW: Computing - BatchSystem classes introduced to be used both in Local and SSH Computing Elements
CHANGE: Storage - reworked Storage Element/Plugins to encapsulate physical URLs 
NEW: GFAL2_StorageBase.py, GFAL2_SRM2Storage.py, GFAL2_XROOTStorage.py 

*RSS:
NEW: dirac-admin-allow(ban)-se - added RemoveAccess status
CHANGE: TokenAgent - added more info to the mail

*TS
CHANGE: Task Manager plugins

[v6r12p53]

*DMS
CHANGE: FileCatalogClientCLI - ls order by size, human readable size value
FIX: DirectoryMetadata - enhanced error message in getDirectoryMetadata

*WMS
BUGFIX: JobAgent - bug when rescheduling job due to glexec failure

*TS
NEW: TransformationCLI - added getOutputFiles, getAllByUser commands
NEW: Transformation - added getAuthorDNfromProxy, getTransformationsByUser methods

*Resources
CHANGE: GlobusComputingElement - simplify creating of pilotStamp

[v6r12p52]

*DMS
NEW: dirac-dms-directory-sync - new command to synchronize the contents of a
     local and remote directories
FIX: DataManager - in removeFile() return successfully if empty input file list     

*TS
NEW: TransformationCLI - getInputDataQuery command returning inputDataQuery 
     of a given transformation

[v6r12p51]

*Core
FIX: dirac-install - fix to work with python version prior to 2.5

*DMS
CHANGE: FileCatalogClientCLI - possibility to set multiple metadata with one command

*Resources
FIX: HTCondorComputingElement - multiple improvements

[v6r12p50]

*Core
FIX: dirac-install - define TERMINFO variable to include local sources as well

*Framework
FIX: SystemAdministratorHandler - show also executors in the log overview

*DMS
FIX: FileCatalogClientCLI - use getPath utility systematically to normalize the
     paths passed by users

*WMS
FIX: PilotStatusAgent - split dynamic and static parts in the log error message

*Resources
NEW: HTCondorCEComputingElement class

[v6r12p49]

*Resources
FIX: GlobusComputingElement - in killJob added -f switch to globus-job-clean command
FIX: ARCComputingElement - create working directory if it does not exist

*DMS
CHANGE: DataManager - added XROOTD to registration protocols

*TMS
FIX: TransformationCLI - doc string

[v6r12p48]

*DMS
FIX: DirectoryTreeBase - fix in changeDirectoryXXX methods to properly interpret input

[v6r12p47]

*DMS
BUGFIX: FileCatalogClientCLI - wrong signature in the removeMetadata() service call

[v6r12p46]

*Core
FIX: GraphData - check for missing keys in parsed_data in initialize()

*WMS
CHANGE: PilotStatusAgent - kill pilots being deleted; do not delete pilots still
        running jobs
  
*RSS
CHANGE: Instantiate RequestManagementDB/Client taking into account possible extensions        

*Resources
FIX: GlobusComputingElement - evaluate WaitingJobs in getCEStatus()
FIX: SRM2Storage - error 16 of exists call is interpreted as existing file
FIX: XROOTStorage - added Lost, Cached, Unavailable in the output of getSingleMetadata()

*WMS
FIX: pilotCommands - removed unnecessary doOSG() function

[v6r12p45]

*Resources
FIX: SRM2Storage - error 22 of exists call is interpreted as existing file
     ( backport from v6r13 )

[v6r12p44]

*WMS
FIX: SiteDirector - consider also pilots in Waiting status when evaluating
     queue slots available

*Resources
NEW: SRM2Storage - makes use of /Resources/StorageElements/SRMBusyFilesExist option
     to set up the mode of interpreting the 22 error code as existing file

[v6r12p43]

*DMS:
FIX: DirectoryTreeBase - avoid double definition of FC_DirectoryUsage table
     in _rebuildDirectoryUsage()

[v6r12p42]

FIX: added fixes from v6r11p34 patch release

[v6r12p41]

*WMS
CHANGE: dirac-wms-job-submit - "-r" switch to enable job repo

[v6r12p40]

*DMS
FIX: DirectoryTreeBase.py - set database engine to InnoDB 

[v6r12p39]

FIX: imported fixes from rel-v6r11

[v6r12p38]

*DMS
CHANGE: DataManager - enhanced real SE name resolution

*RMS
FIX: Request - fixed bug in the optimization of requests with failover operations

*Resources
CHANGE: StorageFactory - allow for BaseSE option in the SE definition

[v6r12p37]

*Core
FIX: InstallTools - force $HOME/.my.cnf to be the only defaults file

[v6r12p36]

*Configuration
FIX: Utilities.py - bug fix getSiteUpdates()

[v6r12p35]

*Core
CHANGE: VOMSService - add URL for the method to get certificates

*DMS
FIX: DataManager - in __replicate() set do not pass file size to the SE if no
     third party transfer
FIX: RemoveFile, ReplicateAndRegister - regular expression for "no replicas"
     common for both DFC and LFC     
     
*WMS
FIX: WMSHistoryCorrector - make explicit error if no data returned from WMSHistory
     accounting query     

[v6r12p34]

*DMS
BUGFIX: FileCatalogWithFkAndPsDB - fix storage usage calculation

[v6r12p33]

*Core
NEW: VOMSService - added method admListCertificates()

*DMS
BUGFIX: dirac-dms-put-and-register-request - missing Operation in the request

*Resources
FIX: sshce - better interpretation of the "ps" command output

[v6r12p32]

*RMS
FIX: ReqManager - in getRequest() possibility to accept None type
     argument for any request 

[v6r12p31]

*WMS
FIX: pilotCommands - import json module only in case it is needed

[v6r12p30]

*Core
FIX: InstallTools - 't' file is deployed for agents installation only
FIX: GOCDBClient - creates unique DowntimeID using the ENDPOINT

*Framework
FIX: SystemAdministratorHandler - use WebAppDIRAC extension, not just WebApp

*DMS:
FIX: FileCatalogComponents.Utilities - do not allow empty LFN names in
     checkArgumentDict()

[v6r12p29]

*CS
CHANGE: CSCLI - use readline to store and resurrect command history

*WMS
FIX: JobWrapper - bug fixed in the failoverTransfer() call
CHANGE: dirac-wms-job-submit - added -f flag to store ids

*DMS
FIX: DataManager - make successful removeReplica if missing replica 
     in one catalog

*RMS
FIX: Operation, Request - limit the length of the error message

[v6r12p28]

*RMS
FIX: Request - do not optimize requests already in the DB 

[v6r12p27]

*Core
CHANGE: InstallTools - install "t" script to gracefully stop agents

*DMS
FIX: FileCatalog - return GUID in DirectoryParameters

*Resource
CHANGE: DFC/LFC clients - added setReplicaProblematic()

[v6r12p26]

*DMS
BUGFIX: FileCatalog - getDirectoryMetadata was wrongly in ro_meta_methods list 

*RMS
FIX: Operation - temporary fix in catalog names evaluation to smooth
     LFC->DFC migration - not to forget to remove afterwards !

*WMS
CHANGE: JobWrapper - added MasterCatalogOnlyFlag configuration option

[v6r12p25]

*DMS
BUGFIX: PutAndRegister, RegitserFile, RegisterReplica, ReplicateAndRegister - do not
        evaluate the catalog list if None

[v6r12p24]

*DMS:
FIX: DataManager - retry RSS call 5 times - to be reviewed

[v6r12p23]

*DMS
FIX: pass a catalog list to the DataManager methods
FIX: FileCatalog - bug fixed in the catalog list evaluation

[v6r12p22]

*DMS
FIX: RegisterFile, PutAndRegister - pass a list of catalogs to the DataManager instead of a comma separated string
FIX: FTSJob - log when a job is not found in FTS
CHANGE: dropped commands dirac-admin-allow(ban)-catalog

*Interfaces
CHANGE: Dirac, JobMonitoringHandler,dirac-wms-job-get-jdl - possibility to retrieve original JDL

*WMS
CHANGE: JobManifest - make MaxInputData a configurable option

[v6r12p21]

*RMS
BUGFIX: File,Operation,RequestDB - bug making that the request would always show 
        the current time for LastUpdate
  
*WMS
FIX: JobAgent - storing on disk retrieved job JDL as required by VMDIRAC
     ( to be reviewed )        

[v6r12p20]

*DMS
FIX: DataManager - more informative log messages, checking return structure
FIX: FileCatalog - make exists() behave like LFC file catalog client by checking
     the unicity of supplied GUID if any
FIX: StorageElementProxyHandler - do not remove the cache directory

*Framework
FIX: SystemAdministratorClient - increase the timeout to 300 for the software update     

*RMS
FIX: Operation.py - set Operation Scheduled if one file is Scheduled
CHANGE: Request - group ReplicateAndRegister operations together for failover 
        requests: it allows to launch all FTS jobs at once

*Resources
FIX: LcgFileCatalogClient - fix longstanding problem in LFC when several files 
     were not available (only one was returned) 

*TS
BUGFIX: TransformationCleaning,ValidateOutputDataAgent - interpret correctly
        the result of getTransformationParameters() call
FIX: TaskManager - fix exception in RequestTaskAgent        

[v6r12p19]

*Core
FIX: Core.py - check return value of getRecursive() call

*DMS
FIX: FileCatalog - directory removal is successful if does not exist
     special treatment of Delete operation

*WMS
FIX: InputDataByProtocol - fix interpretation of return values

[v6r12p18]

*DMS
FIX: FTSStrategy - config option name
FIX: DataManager - removing dirac_directory flag file only of it is there
     in __cleanDirectory()

*RMS
FIX: Operation - MAX_FILES limit set to 10000
FIX: ReqClient - enhanced log messages

*TMS
FIX: TaskManager - enhanced log messages

*RSS
FIX: DowntimeCommand - fixed mix of SRM.NEARLINE and SRM

*WMS
FIX: InputDataByProtocol - fixed return structure

[v6r12p16]

*DMS
FIX: IRODSStorageElement more complete implementation
FIX: FileCatalogHandler(DB) - make removeMetadata bulk method

*Resources
FIX: FileCatalog - make a special option CatalogList (Operations) to specify catalogs used by a given VO

[v6r12p15]

*Core
FIX: ProcessPool - kill the working process in case of the task timeout
FIX: FileHelper - count transfered bytes in DataSourceToNetwork()

*DMS
BUGFIX: FileCatalogCLI - changed interface in changePathXXX() methods
NEW: IRODSStorageElementHandler class
CHANGE: FileCatalog - separate metadata and file catalog methods, 
        apply metadata methods only to Metadata Catalogs 

*Resources
FIX: SSHTorqueComputingElement - check the status of the ssh call for qstat 

*WMS
FIX: WatchdogLinux - fixed typo

[v6r12p14]

*TS
FIX: TaskManagerAgentBase: avoid race conditions when submitting to WMS

*DMS
NEW: FileCatalog - added new components ( directory tree, file manager ) 
     making use of foreign keys and stored procedures
FIX: DataManager returns properly the FileCatalog errors     

[v6r12p13]

*TS
BUGFIX: TransformationAgent - data member not defined

*WMS
FIX: InputData(Resolution,ByProtocol) - possibility to define RemoteProtocol

[v6r12p12]

*WMS
BUGFIX: pilotTools - missing comma

[v6r12p11]

*WMS
FIX: CPUNormalization - dealing with the case when the maxCPUTime is not set in the queue
     definition
FIX: pilotTools - added option pilotCFGFile

[v6r12p10]

*DMS
FIX: StorageElementProxy - BASE_PATH should be a full path

*Resources
FIX: SRM2Storage - return specific error in putFile

*TS
FIX: TransformationAgent - fix to avoid an exception in finalize and double printing 
     when terminating the agent
BUGFIX: TransformationDB - fix return value in setTransformationParameter()

[v6r12p9]

*Core
CHANGE: SiteCEMapping - getSiteForCE can take site argu

ment to avoid confusion

*Interfaces
FIX: Job - provide optional site name in setDestinationCE()

*WMS
FIX: pilotCommands - check properly the presence of extra cfg files
     when starting job agent
FIX: JobAgent - can pick up local cfg file if extraOptions are specified     

[v6r12p8]

*Core
FIX: dirac-configure - correctly deleting useServerCertificate flag
BUGFIX: InstallTools - in fixMySQLScript()

*DMS
BUGFIX: DatasetManager - bug fixes
CHANGE: StorageElementProxy - internal SE object created with the VO of the requester

*TS
FIX: dirac-transformation-xxx commands - do not check the transformation status
CHANGE: Agents - do not use shifter proxy 
FIX: TransformationAgent - correct handling of replica cache for transformations 
     when there were more files in the transformation than accepted to be executed
FIX: TransformationAgent - do not get replicas for the Removal transformations     

*RMS
NEW: new SetFileStatus Operation

[v6r12p7]

*Core
FIX: dirac-configure - always removing the UseServerCertificate flag before leaving
FIX: ProcessPool - one more check for the executing task ending properly 

*Interfaces 
FIX: Dirac.py - use printTable in loggingInfo()

[v6r12p6]

FIX: fixes from v6r11p26 patch release

[v6r12p5]

*Core
FIX: VOMS.py - do not use obsoleted -dont-verify-ac flag with voms-proxy-info

*TS
FIX: TransformationManager - no status checked at level service

[v6r12p4]

FIX: fixes from v6r11p23 patch release

[v6r12p3]

*Configuration
CHANGE: dirac-admin-add-resources - define VOPath/ option when adding new SE 

*Resources
NEW: StorageFactory - modify protocol Path for VO specific value

*DMS
FIX: FileCatalog - check for empty input in checkArgumentFormat utility
FIX: DataManager - protect against FC queries with empty input

[v6r12p2]

*Core
FIX: dirac-install - svn.cern.ch rather than svnweb.cern.ch is now needed for direct 
     HTTP access to files in SVN

*WMS
FIX: dirac-wms-cpu-normalization - when re-configuring, do not try to dump in the 
     diracConfigFilePath

[v6r12p1]

*Configuration
FIX: Core.Utilities.Grid, dirac-admin-add-resources - fix to make a best effort to 
     guess the proper VO specific path of a new SE
*WMS
FIX: dirac-configure, pilotCommands, pilotTools - fixes to use server certificate

[v6r12]

*Core
CHANGE: ProcessPool - do not stop working processes by default
NEW: ReturnValue - added returnSingleResult() utility 
FIX: MySQL - correctly parse BooleanType
FIX: dirac-install - use python 2.7 by default
FIX: dirac-install-xxx commands - complement installation with the component setup
     in runit
NEW: dirac-configure - added --SkipVOMSDownload switch, added --Output switch
     to define output configuration file
CHANGE: ProcessPool - exit from the working process if a task execution timed out  
NEW: ProcessMonitor - added evaluation of the memory consumed by a process and its children   
NEW: InstallTools - added flag to require MySQL installation
FIX: InstallTools - correctly installing DBs extended (with sql to be sourced) 
FIX: InstallTools - run MySQL commands one by one when creating a new database
FIX: InstallTools - fixMySQLScripts() fixes the mysql start script to ognore /etc/my.cnf file
CHANGE: Os.py - the use of "which" is replaced by distutils.spawn.find_executable
NEW: Grid.py - ldapSA replaced by ldapSE, added getBdiiSE(CE)Info() methods
CHANGE: CFG.py - only lines starting with ^\s*# will be treated as comments
CHANGE: Shifter - Agents will now have longer proxies cached to prevent errors 
        for heavy duty agents, closes #2110
NEW: Bdii2CSAgent - reworked to apply also for SEs and use the same utilities for the
     corresponding command line tool
NEW: dirac-admin-add-resources - an interactive tool to add and update sites, CEs, SEs
     to the DIRAC CS   
CHANGE: dirac-proxy-init - added message in case of impossibility to add VOMS extension   
FIX: GOCDBClient - handle correctly the case of multiple elements in the same DT            


*Accounting
NEW: Allow to have more than one DB for accounting
CHANGE: Accounting - use TypeLoader to load plotters

*Framework
FIX: Logger - fix FileBackend implementation

*WMS
NEW: Refactored pilots ( dirac-pilot-2 ) to become modular following RFC #18, 
     added pilotCommands.py, SiteDirector modified accordingly 
CHANGE: InputData(Executor) - use VO specific catalogs      
NEW: JobWrapper, Watchdog - monitor memory consumption by the job ( in a Warning mode )
FIX: SandboxStoreHandler - treat the case of exception while cleaning sandboxes
CHANGE: JobCleaningAgent - the delays of job removals become CS parameters
BUGFIX: JobDB - %j placeholder not replaced after rescheduling
FIX: JobDB - in the SQL schema description reorder tables to allow foreign keys
BUGFIX: JobAgent, Matcher - logical bug in using PilotInfoReported flag
FIX: OptimizerExecutor - when a job fails the optimization chain set the minor status 
     to the optimiser name and the app status to the fail error

*Resources
NEW: StorageElement - added a cache of already created SE objects
CHANGE: SSHTorqueComputingElement - mv getCEStatus to remote script

*ResourceStatus
NEW: ResourceManagementClient/DB, DowntimeCommand - distinguish Disk and Tape storage 
FIX: GODDBClient  - downTimeXMLParsing() can now handle the "service type" parameter properly
CHANGE: dirac-rss-xxx commands use the printTable standard utility
FIX: dirac-dms-ftsdb-summary - bug fix for #2096

*DMS
NEW: DataManager - add masterCatalogOnly flag in the constructor
FIX: DataManager - fix to protect against non valid SE
CHANGE: FC.DirectoryLevelTree - use SELECT ... FOR UPDATE lock in makeDir()
FIX: FileCatalog - fixes in using file and replica status
CHANGE: DataManager - added a new argument to the constructor - vo
CHANGE: DataManager - removed removeCatalogFile() and dirac-dms-remove-catalog-file adjusted
CHANGE: Several components - field/parameter CheckSumType all changed to ChecksumType
CHANGE: PoolXMLCatalog - add the SE by default in the xml dump and use the XML library 
        for dumping the XML
FIX: XROOTStorageElement - fixes to comply with the interface formalism        

*SMS
FIX: StorageManagementDB - small bugfix to avoid SQL errors

*RMS
NEW: Added 'since' and 'until' parameters for getting requests
NEW: Request - added optimize() method to merge similar operations when
     first inserting the request
NEW: ReqClient, RequestDB - added getBulkRequest() interface. RequestExecutingAgent
     can use it controlled by a special flag     
FIX: Operation, Request - set LastUpdate time stamp when reaching final state
FIX: OperationHandlerBase - don't erase the original message when reaching the max attempts      
FIX: removed some deprecated codes
FIX: RequestTask - always set useServerCerificate flag to tru in case of executing inside
     an agent
CHANGE: gRequestValidator removed to avoid object instantiation at import   
NEW: dirac-rms-cancel-request command and related additions to the db and service classes  

*TMS
NEW: WorkflowTaskAgent is now multi-threaded
NEW: Better use of threads in Transformation Agents
CHANGE: TransformationDB - modified such that the body in a transformation can be updated
FIX: TransformationCleaningAgent - removed non-ASCII characters in a comment

[v6r11p34]

*Resources
NEW: GlobusComputingElement class

[v6r11p33]

*Configuration
FIX: Resources - avoid white spaces in OSCompatibility

[v6r11p32]

*Core
CHANGE: BaseClient, SSLSocketFactory, SocketInfo - enable TLSv1 for outgoing 
        connections via suds, possibility to configure SSL connection details
        per host/IP 

[v6r11p31]

*Core
FIX: CFG - bug fixed in loadFromBuffer() resulting in a loss of comments

*Resources
FIX: SSHTorqueComputingElement - check the status of ssh call for qstat

*DMS
FIX: FileCatalog - return LFN name instead of True from exists() call if LFN
     already in the catalog

[v6r11p30]

*DMS
CHANGE: FileCatalogCLI - add new -D flag for find to print only directories

[v6r11p29]

*DMS
FIX: FTS(Agent,Startegy,Gragh) - make use of MaxActiveJobs parameter, bug fixes

*TMS
FIX: Transformation(Agent,Client) - Operations CS parameters can be defined for each plugin: MaxFiles, SortedBy, NoUnusedDelay. Fixes to facilitate work with large numbers of files.

[v6r11p28]

*Core
FIX: InstallTools - check properly the module availability before installation

*WMS
FIX: JobScheduling - protection against missing dict field RescheduleCounter

*TMS
FIX: TransformationCleaningAgent - execute DM operations with the shifter proxy

[v6r11p27]

*Core
BUGFIX: InstallTools - bug fix in installNewPortal()

*WMS
FIX: Watchdog - disallow cputime and wallclock to be negative

*TS
FIX: TransformationAgent - correct handling of replica caches when more than 5000 files


BUGFIX: ModuleBase - bug fix in execute()
BUGFIX: Workflow - bug fix in createStepInstance()

*DMS
BUGFIX: DiractoryTreeBase - bug fix in getDirectoryPhysicalSizeFromUsage()

*Resources
FIX: XROOTStorage - back ported fixes from #2126: putFile would place file in 
     the wrong location on eos

[v6r11p26]

*Framework
FIX: UserProfileDB.py - add PublishAccess field to the UserProfileDB

*RSS
FIX: Synchronizer.py - fix deletion of old resources

*DMS
FIX: DataManager - allow that permissions are OK for part of a list of LFNs ( __verifyWritePermission() )
     (when testing write access to parent directory). Allows removal of replicas 
     even if one cannot be removed
FIX: DataManager - test SE validity before removing replica     
     
*RMS
FIX: RequestTask - fail requests for users who are no longer in the system
FIX: RequestExecutingAgent - fix request timeout computation

[v6r11p25]

*Interfaces
FIX: Job.py - bring back different logfile names if they have not been specified by the user

[v6r11p24]

*DMS
BUGFIX: SEManagerDB - bug fixed in getting connection in __add/__removeSE

[v6r11p23]

*DMS
CHANGE: FTSRequest is left only to support dirac-dms-fts-XXX commands

[v6r11p22]

*DMS
FIX: FTSJob - fixes in the glite-transfer-status command outpu parsing
FIX: TransformationClient - allow single lfn in setFileStatusForTransformation()

*WMS
FIX: StatesMonitoringAgent - install pika on the fly as a temporary solution

[v6r11p21]

*DMS
BUGFIX: dirac-dms-remove-replicas - continue in case of single replica failure
FIX: dirac-rms-xxx scripts - use Script.getPositionalArgs() instead of sys.argv

*Workflow
FIX: Test_Modules.py - fix in mocking functions, less verbose logging

[v6r11p20]

*DMS
BUGFIX: DataManager - in __SEActive() use resolved SE name to deal with aliases
BUGFIX: FileMetadata - multiple bugs in __buildUserMetaQuery()

[v6r11p19]

*DMS
FIX: FTSJob - fix FTS job monitoring a la FTS2

*RMS
CHANGE: ReqClient - added setServer() method
FIX: File,Operation,Request - call the getters to fetch the up-to-date information 
     from the parent

[v6r11p18]

*DMS
FIX: FTSAgent(Job) - fixes for transfers requiring staging (bringOnline) and adaptation 
     to the FTS3 interface

*WMS
FIX: StatesMonitoringAgent - resend the records in case of failure

[v6r11p17]

*DMS
FIX: FileCatalog - in multi-VO case get common catalogs if even VO is not specified

*Resources
FIX: ComputintgElement - bugfix in available() method

*WMS
FIX: SiteDirector - if not pilots registered in the DB, pass empty list to the ce.available()

[v6r11p16]

*RMS
BUGFIX: Request,Operation,File - do not cast to str None values

[v6r11p15]

*DMS
FIX: ReplicateAndRegister - do not create FTSClient if no FTSMode requested
CHANGE: FTSAgent(Job,File) - allow to define the FTS2 submission command;
        added --copy-pin-lifetime only for a tape backend
        parse output of both commands (FTS2, FTS3)
        consider additional state for FTS retry (Canceled)
        
*RMS
FIX: Operation, Request - treat updates specially for Error fields        

*TMS
FIX: TransformationAgent - fixes in preparing json serialization of requests

*WMS
NEW: StateMonitoringAgent - sends WMS history data through MQ messages 

[v6r11p14]

*WMS
CHANGE: JobDB - removed unused tables and methods
CHANGE: removed obsoleted tests

*DMS
FIX: FTSAgent - recover case when a target is not in FTSDB
CHANGE: FTSAgent(Job) - give possibility to specify a pin life time in CS 

*RMS
FIX: Make RMS objects comply with Python Data Model by adding __nonzero__ methods 

[v6r11p13]

*DMS
BUGFIX: SEManager - in SEManagerDB.__addSE() bad _getConnection call, closes #2062

[v6r11p12]

*Resources
CHANGE: ARCComputingElement - accomodate changes in the ARC job reported states

*Configuration
CHANGE: Resources - define a default FTS server in the CS (only for v6r11 and v6r12)

*DMS
FIX: FTSStrategy - allow to use a given channel more than once in a tree 
FIX: FTSAgent - remove request from cache if not found
FIX: FTSAgent - recover deadlock situations when FTS Files had not been correctly 
     updated or were not in the DB

*RMS
FIX: RequestExecutingAgent - fix a race condition (cache was cleared after the request was put)
FIX: RequestValidator - check that the Operation handlers are defined when inserting a request

[v6r11p11]

*Core
FIX: TransportPool - fixed exception due to uninitialized variable
FIX: HTTPDISETSocket - readline() takes optional argument size ( = 0 )

*DMS
FIX: FTSAgent - check the type of the Operation object ( can be None ) and
     some other protections
FIX: FTSClient - avoid duplicates in the file list

*RMS
FIX: ReqClient - modified log message
CHANGE: dirac-dms-fts-monitor - allow multiple comma separated LFNs in the arguments

[v6r11p10]

*RSS
FIX: DowntimeCommand, Test_RSS_Command_GOCDBStatusCommand - correctly interpreting list of downtimes

*RMS
FIX: ReplicateAndRegister - Create a RegisterReplica (not RegisterFile) if ReplicateAndRegister 
     fails to register
FIX: OperationHandlerBase - handle correctly Attempt counters when SEs are banned
FIX: ReplicateAndRegister - use FC checksum in case of mismatch request/PFN
FIX: FTSAgent - in case a file is Submitted but the FTSJob is unknown, resubmit
FIX: FTSAgent - log exceptions and put request to DB in case of exception
FIX: FTSAgent - handle FTS error "Unknown transfer state NOT_USED", due to same file 
     registered twice (to be fixed in RMS, not clear origin)

*WMS
FIX: JobStateUpdateHandler - status not updated while jobLogging is, due to time skew between 
     WN and DB service
FIX: JobStateUpdateHandler - stager callback not getting the correct status Staging 
     (retry for 10 seconds)     

[v6r11p9]

*Core
NEW: AgentModule - set AGENT_WORKDIRECTORY env variable with the workDirectory
NEW: InstallTools - added methods for the new web portal installation

*DMS
FIX: ReplicateAndRegister - apply same error logic for DM replication as for FTS

*Resources:
FIX: SRM2Storage - fix log message level
FIX: SRM2Storage - avoid useless existence checks 

*RMS
FIX: ForwardDISET - a temporary fix for a special LHCb case, to be removed asap
FIX: ReqClient - prettyPrint is even prettier
FIX: RequestTask - always use server certificates when executed within an agent

[v6r11p8]

*TMS
FIX: TransformationDB - fix default value within ON DUPLICATE KEY UPDATE mysql statement

[v6r11p7]

*Framework
BUGFIX: ProxyDB.py - bug in a MySQL table definition

*DMS
FIX: ReplicateAndRegister.py - FTS client is not instantiated in the c'tor as it 
     might not be used, 

*WMS
FIX: JobWrapper - don't delete the sandbox tar file if upload fails
FIX: JobWrapper - fix in setting the failover request

*RMS
FIX: RequestDB - add protections when trying to get a non existing request

[v6r11p6]

*WMS
FIX: InpudDataResolution - fix the case when some files only have a local replica
FIX: DownloadInputData, InputDataByProtocol - fix the return structure of the
     execute() method
     
*Resources
NEW: LocalComputingElement, CondorComputingElement      

[v6r11p5]

FIX: Incorporated changes from v6r10p25 patch

*Framework
NEW: Added getUserProfileNames() interface

*WMS
NEW: WMSAdministrator - added getPilotStatistics() interface
BUGFIX: JobWrapperTemplate - use sendJobAccounting() instead of sendWMSAccounting()
FIX: JobCleaningAgent - skip if no jobs to remove

*DMS
BUGFIX: FileCatalogClientCLI - bug fix in the metaquery construction

*Resources
CHANGE: StorageElement - enable Storage Element proxy configuration by protocol name

*TMS
NEW: TransformationManager - add Scheduled to task state for monitoring

[v6r11p4]

*Framework
NEW: ProxyDB - added primary key to ProxyDB_Log table
CHANGE: ProxyManagerHandler - purge logs once in 6 hours

*DMS
FIX: DataManager - fix in the accounting report for deletion operation
CHANGE: FTSRequest - print FTS GUID when submitting request
FIX: dirac-dms-fts-monitor - fix for using the new FTS structure
FIX: DataLoggingDB - fix type of the StatusTimeOrder field
FIX: DataLoggingDB - take into account empty date argument in addFileRecord()
FIX: ReplicateAndRegister - use active replicas
FIX: FTS related modules - multiple fixes

*WMS
NEW: SiteDirector - pass the list of already registered pilots to the CE.available() query
FIX: JobCleaningAgent - do not attempt job removal if no eligible jobs

*Resources
FIX: LcgFileCatalogClient - if replica already exists while registration, reregister
NEW: CREAM, SSH, ComputingElement - consider only registered pilots to evaluate queue occupancy

[v6r11p3]

FIX: import gMonitor from it is original location

*Core
FIX: FC.Utilities - treat properly the LFN names starting with /grid ( /gridpp case )

*Configuration
FIX: LocalConfiguration - added exitCode optional argument to showHelp(), closes #1821

*WMS
FIX: StalledJobAgent - extra checks when failing Completed jobs, closes #1944
FIX: JobState - added protection against absent job in getStatus(), closes #1853

[v6r11p2]

*Core
FIX: dirac-install - skip expectedBytes check if Content-Length not returned by server
FIX: AgentModule - demote message "Cycle had an error:" to warning

*Accounting
FIX: BaseReporter - protect against division by zero

*DMS
CHANGE: FileCatalogClientCLI - quite "-q" option in find command
FIX: DataManager - bug fix in __initializeReplication()
FIX: DataManager - less verbose log message 
FIX: DataManager - report the size of removed files only for successfully removed ones
FIX: File, FTSFile, FTSJob - SQL tables schema change: Size filed INTEGER -> BIGINT

*RMS
FIX: dirac-rms-reset-request, dirac-rms-show-request - fixes
FIX: ForwardDISET - execute with trusted host certificate

*Resources
FIX: SSHComputingElement - SSHOptions are parsed at the wrong place
NEW: ComputingElement - evaluate the number of available cores if relevant

*WMS
NEW: JobMonitoringHander - added export_getOwnerGroup() interface

*TMS
CHANGE: TransformationCleaningAgent - instantiation of clients moved in the initialize()

[v6r11p1]

*RMS
FIX: ReqClient - failures due to banned sites are considered to be recoverable

*DMS
BUGFIX: dirac-dms-replicate-and-register-request - minor bug fixes

*Resources
FIX: InProcessComputingElement - stop proxy renewal thread for a finished payload

[v6r11]

*Core
FIX: Client - fix in __getattr__() to provide dir() functionality
CHANGE: dirac-configure - use Registry helper to get VOMS servers information
BUGFIX: ObjectLoader - extensions must be looked up first for plug-ins
CHANGE: Misc.py - removed obsoleted
NEW: added returnSingleResult() generic utility by moving it from Resources/Utils module 

*Configuration
CHANGE: Resources.getDIRACPlatform() returns a list of compatible DIRAC platforms
NEW: Resources.getDIRACPlatforms() used to access platforms from /Resources/Computing/OSCompatibility
     section
NEW: Registry - added getVOs() and getVOMSServerInfo()     
NEW: CE2CSAgent - added VO management

*Accounting
FIX: AccountingDB, Job - extra checks for invalid values

*WMS
NEW: WMS tags to allow jobs require special site/CE/queue properties  
CHANGES: DownloadInputData, InputDataByProtocol, InputDataResolution - allows to get multiple 
         PFNs for the protocol resolution
NEW: JobDB, JobMonitoringHandler - added traceJobParameters(s)() methods     
CHANGE: TaskQueueDirector - use ObjectLoader to load directors    
CHANGE: dirac-pilot - use Python 2.7 by default, 2014-04-09 LCG bundles

*DMS
NEW: DataManager to replace ReplicaManager class ( simplification, streamlining )
FIX: InputDataByProtocol - fix the case where file is only on tape
FIX: FTSAgent - multiple fixes
BUGFIX: ReplicateAndRegister - do not ask SE with explicit SRM2 protocol

*Interfaces
CHANGE: Dirac - instantiate SandboxStoreClient and WMSClient when needed, not in the constructor
CHANGE: Job - removed setSystemConfig() method
NEW: Job.py - added setTag() interface

*Resources
CHANGE: StorageElement - changes to avoid usage PFNs
FIX: XROOTStorage, SRM2Storage - changes in PFN construction 
NEW: PoolComputingElement - a CE allowing to manage multi-core slots
FIX: SSHTorqueComputingElement - specify the SSHUser user for querying running/waiting jobs 

*RSS
NEW: added commands dirac-rss-query-db and dirac-rss-query-dtcache

*RMS
CHANGE: ReqDB - added Foreign Keys to ReqDB tables
NEW: dirac-rms-reset-request command
FIX: RequestTask - always execute operations with owner proxy

*SMS
FIX: few minor fixes to avoid pylint warnings

[v6r10p25]

*DMS
CHANGE: FileCatalog - optimized file selection by metadata

[v6r10p24]

*DMS
FIX: FC.FileMetadata - optimized queries for list interception evaluation

[v6r10p23]

*Resoures
CHANGE: SSHComputingElement - allow SSH options to be passed from CS setup of SSH Computing Element
FIX: SSHComputingElement - use SharedArea path as $HOME by default

[v6r10p22]

*CS
CHANGE: Operations helper - if not given, determine the VO from the current proxy 

*Resources
FIX: glexecComputingElement - allows Application Failed with Errors results to show through, 
     rather than be masked by false "glexec CE submission" errors
     
*DMS     
CHANGE: ReplicaManager - in getReplicas() rebuild PFN if 
        <Operations>/DataManagement/UseCatalogPFN option is set to False ( True by default )

[v6r10p21]

*Configuration
FIX: CSGlobals - allow to specify extensions in xxxDIRAC form in the CS

*Interfaces
FIX: Job - removed self.reqParams
FIX: Job - setSubmitPools renamed to setSubmitPool, fixed parameter definition string

*WMS
FIX: JobMonitorigHandler, JobPolicy - allow JobMonitor property to access job information

[v6r10p20]

*DMS
FIX: FTSAgent/Client, ReplicateAndRegister - fixes to properly process failed
     FTS request scheduling

[v6r10p19]

*DMS
FIX: FTSAgent - putRequest when leaving processRequest
FIX: ReplicaManager - bug in getReplicas() in dictionary creation

[v6r10p18]

*DMS
FIX: ReplicateAndRegister - dictionary items incorrectly called in ftsTransfer()

[v6r10p17]

*RMS
FIX: RequestDB.py - typo in a table name
NEW: ReqManagerHandler - added getDistinctValues() to allow selectors in the web page

*DMS
CHANGE: ReplicaManager - bulk PFN lookup in getReplicas()

[v6r10p16]

*Framework
NEW: PlottingClient - added curveGraph() function

*Transformation
FIX: TaskManagerAgentBase - add the missing Scheduled state

*WMS
FIX: TaskQueueDB - reduced number of lines in the matching parameters printout

*DMS
FIX: dirac-dms-show-se-status - exit on error in the service call, closes #1840

*Interface
FIX: API.Job - removed special interpretation of obsoleted JDLreqt type parameters

*Resources
FIX: SSHComputingElement - increased timeout in getJobStatusOnHost() ssh call, closes #1830

[v6r10p15]

*DMS
FIX: FTSAgent - added missing monitoring activity
FIX: FileCatalog - do not check directory permissions when creating / directory

*Resources
FIX: SSHTorqueComputingElement - removed obsoleted stuff

[v6r10p14]

*SMS
FIX: RequestPreparationAgent - typo fixed

[v6r10p13]

*SMS
FIX: RequestPreparationAgent - use ReplicaManager to get active replicas

*DMS
FIX: ReplicaManager - getReplicas returns all replicas ( in all statuses ) by default
CHANGE: FC/SecurityManager - give full ACL access to the catalog to groups with admin rights

*WMS
CHANGE: SiteDirector - changes to reduce the load on computing elements
FIX: JobWrapper - do not set Completed status for the case with failed application thread

[v6r10p12]

*WMS
CHANGE: Replace consistently everywhere SAM JobType by Test JobType
FIX: JobWrapper - the outputSandbox should be always uploaded (outsized, in failed job)

*DMS
FIX: RemoveFile - bugfix
FIX: ReplicateAndRegister - fixes in the checksum check, retry failed FTS transfer 
     with RM transfer
NEW: RegisterReplica request operation     

*RMS
FIX: ReqClient - fix in the request state machine
FIX: Request - enhance digest string
NEW: dirac-dms-reset-request command
CHANGE: dirac-rms-show-request - allow selection of a request by job ID

*TS
FIX: TransformationDB - in getTransformationParameters() dropped "Submitted" counter 
     in the output

[v6r10p11]

*Core
FIX: X509Chain - cast life time to int before creating cert

*Accounting
FIX: DataStoreClient - self.__maxRecordsInABundle = 5000 instead of 1000
FIX: JobPolicy - allow access for JOB_MONITOR property

*RMS
FIX: ReqClient - fix the case when a job is Completed but in an unknown minor status

*Resources
BUGFIX: ProxyStorage - use checkArgumentFormat() instead of self.__checkArgumentFormatDict()

[v6r10p10]

*DMS
FIX: Several fixes to make FTS accounting working (FTSAgent/Job, ReplicaManager, File )

[v6r10p9]

*Core
BUGFIX: LineGraph - Ymin was set to a minimal plot value rather than 0.

*DMS
CHANGE: FTSJob(Agent) - get correct information for FTS accounting (registration)

[v6r10p8]

*Core
FIX: InstallTools - admin e-mail default location changed

*Framework
FIX: SystemAdministratorClientCLI - allow "set host localhost"
FIX: BundleDelivery - protect against empty bundle

*WMS
FIX: SiteDirector - Pass siteNames and ceList as None if any is accepted
FIX: WorkloadManagement.ConfigTemplate.SiteDorectory - set Site to Any by default 

*DMS
FIX: FileCatalogCLI - ignore Datasets in ls command for backward compatibility

*Resources
FIX: SSH - some platforms use Password instead of password prompt

[v6r10p7]

*Core
FIX: dirac-install - execute dirac-fix-mysql-script and dirac-external-requirements after sourcing the environment
FIX: InstallTools - set basedir variable in fixMySQLScript()
FIX: InstallTools - define user root@host.domain in installMySQL()

*Framework
BUGFIX: SystemAdministratorCLI - bug fixed in default() call signature

*DMS
FIX: FTSRequest - handle properly FTS server in the old system 
FIX: ReplicaManager - check if file is in FC before removing 
FIX: Request/RemovalTask - handle properly proxies for removing files 
BUGFIX: DatasetManager - in the table description

[v6r10p6]

*Core
FIX: X509Certificate - reenabled fix in getDIRACGroup()

*Configuration
FIX: CSAPI - Group should be taken from the X509 chain and not the certificate

*RMS
CHANGE: ReqClient - if the job does not exist, do not try further finalization

[v6r10p5]

*Core
FIX: X509Certificate - reverted fix in getDIRACGroup()

[v6r10p4]

*Core
NEW: dirac-info - extra printout
CHANGE: PrettyPrint - extra options in printTable()
FIX: X509Certificate - bug fixed in getDIRACGroup()

*Framework
NEW: SystemAdministratorCLI - new showall command to show components across hosts
NEW: ProxyDB - allow to upload proxies without DIRAC group

*RMS
CHANGE: ReqClient - requests from failed jobs update job status to Failed
CHANGE: RequestTask - retry in the request finalize()

[v6r10p3]

*Configuration
CHANGE: Registry - allow to define a default group per user

*WMS
BUGFIX: JobReport - typo in generateForwardDISET()

[v6r10p2]

*TMS
CHANGE: Backward compatibility fixes when setting the Transformation files status

*DMS
BUGFIX: ReplicateAndRegister - bugfix when replicating to multiple destination by ReplicaManager

*WMS
BUGFIX: JobManager - bug fix when deleting no-existing jobs

[v6r10p1]

*RMS
FIX: ReqDB.Operations - Arguments field changed type from BLOB to MEDIUMBLOB

*DMS
FIX: FileCatalog - check for non-exiting directories in removeDirectory()

*TMS
FIX: TransformationDB - removed constraint that was making impossible to derive a production

[v6r10]

*Core
FIX: Several fixes on DB classes(AccountingDB, SystemLoggingDB, UserProfileDB, TransformationDB, 
     JobDB, PilotAgentsDB) after the new movement to the new MySQL implementation with a persistent 
     connection per running thread
NEW: SystemAdministratorCLI - better support for executing remote commands 
FIX: DIRAC.__init__.py - avoid re-definition of platform variable    
NEW: Graphs - added CurveGraph class to draw non-stacked lines with markers
NEW: Graphs - allow graphs with negative Y values
NEW: Graphs - allow to provide errors with the data and display them in the CurveGraph
FIX: InstallTools - fix for creation of the root@'host' user in MySQL 
FIX: dirac-install - create links to permanent directories before module installation
CHANGE: InstallTools - use printTable() utility for table printing
CHANGE: move printTable() utility to Core.Utilities.PrettyPrint
NEW: added installation configuration examples
FIX: dirac-install - fixBuildPath() operates only on files in the directory
FIX: VOMSService - added X-VOMS-CSRF-GUARD to the html header to be compliant with EMI-3 servers

*CS
CHANGE: getVOMSVOForGroup() uses the VOMSName option of the VO definition 
NEW: CE2CSAgent - added ARC CE information lookup

*Framework
FIX: SystemAdministratorIntegrator - use Host option to get the host address in addition to the section name, closes #1628
FIX: dirac-proxy-init - uses getVOMSVOForGroup() when adding VOMS extensions

*DMS
CHANGE: DFC - optimization and bug fixes of the bulk file addition
FIX: TransferAgent - protection against badly defined LFNs in collectFiles()
NEW: DFC - added getDirectoryReplicas() service method support similar to the LFC
CHANGE: DFC - added new option VisibleReplicaStatus which is used in replica getting commands
CHANGE: FileCatalogClientCLI client shows number of replicas in the 2nd column rather than 
        unimplemented number of links
CHANGE: DFC - optimizations for the bulk replica look-up
CHANGE: DFC updated scalability testing tool FC_Scaling_test.py        
NEW: DFC - methods returning replicas provide also SE definitions instead of PFNs to construct PFNs on the client side
NEW: DFC - added getReplicasByMetadata() interface
CHANGE: DFC - optimized getDirectoryReplicas()
CHANGE: FileCatalogClient - treat the reduced output from various service queries restoring LFNs and PFNs on the fly
NEW: DFC - LFNPFNConvention flag can be None, Weak or Strong to facilitate compatibility with LFC data 
CHANGE: FileCatalog - do not return PFNs, construct them on the client side
CHANGE: FileCatalog - simplified FC_Scaling_test.py script
NEW: FileCatalog/DatasetManager class to define and manipulate datasets corresponding to meta queries
NEW: FileCatalogHandler - new interface methods to expose DatasetManager functionality
NEW: FileCatalogClientCLI - new dataset family of commands
FIX: StorageFactory, ReplicaManager - resolve SE alias name recursively
FIX: FTSRequest, ReplicaManager, SRM2Storage - use current proxy owner as user name in accounting reports, closes #1602
BUGFIX: FileCatalogClientCLI - bug fix in do_ls, missing argument to addFile() call, closes #1658
NEW: FileCatalog - added new setMetadataBulk() interface, closes #1358
FIX: FileCatalog - initial argument check strips off leading lfn:, LFN:, /grid, closes #448
NEW: FileCatalog - added new setFileStatus() interface, closes #170, valid and visible file and replica statuses can be defined in respective options.
CHANGE: multiple new FTS system fixes
CHANGE: uniform argument checking with checkArgumentFormat() in multiple modules
CHANGE: FileCatalog - add Trash to the default replica valid statuses
CHANGE: ReplicaManager,FTSRequest,StorageElement - no use of PFN as returned by the FC except for file removal,
        rather constructing it always on the fly
        
*SMS
CHANGE: PinRequestAgent, SENamespaceCatalogCheckAgent - removed
CHANGE: Use StorageManagerClient instead of StorageDB directly        

*WMS
CHANGE: JobPolicy - optimization for bulk job verification
NEW: JobPolicy - added getControlledUsers() to get users which jobs can be accessed for 
     a given operation
CHANGE: JobMonitoringHandler - Avoid doing a selection of all Jobs, first count matching jobs 
        and then use "limit" to select only the required JobIDs.
NEW: JobMonitoringHandler - use JobPolicy to filter jobs in getJobSummaryWeb()
NEW: new Operations option /Services/JobMonitoring/GlobalJobsInfo ( True by default ) to 
     allow or not job info lookup by anybody, used in JobMonitoringHandler       
BUGFIX: SiteDirector - take into account the target queue Platform
BUGFIX: JobDB - bug in __insertNewJDL()    
CHANGE: dirac-admin-show-task-queues - enhanced output  
CHANGE: JobLoggingDB.sql - use trigger to manage the new LoggingInfo structure  
CHANGE: JobWrapper - trying several times to upload a request before declaring the job failed
FIX: JobScheduling executor - fix race condition that causes a job to remain in Staging
NEW: SiteDirector - do not touch sites for which there is no work available
NEW: SiteDirector - allow sites not in mask to take jobs with JobType Test
NEW: SiteDirector - allow 1 hour grace period for pilots in Unknown state before aborting them
CHANGE: Allow usage of non-plural form of the job requirement options ( PilotType, GridCE, BannedSite, 
        SubmitPool ), keep backward compatibility with a plural form
        
*RSS
FIX: DowntimeCommand - take the latest Downtime that fits    
NEW: porting new Policies from integration  
NEW: RSS SpaceToken command querying endpoints/tokens that exist  
        
*Resources
NEW: added SSHOARComputingElement class 
NEW: added XROOTStorage class       
FIX: CREAMComputingElement - extra checks for validity of returned pilot references
        
*TS
CHANGE: TransformationClient(DB,Manager) - set file status for transformation as bulk operation 
CHANGE: TransformationClient - applying state machine when changing transformation status
BUGFIX: TransformationClient(Handler) - few minor fixes
NEW: TransformationDB - backported __deleteTransformationFileTask(s) methods
CHANGE: TransformationDB(Client) - fixes to reestablish the FileCatalog interface
FIX: TransformationAgent - added MissingInFC to consider for Removal transformations
BUGFIX: TransformationAgent - in _getTransformationFiles() variable 'now' was not defined
FIX: TransformationDB.sql - DataFiles primary key is changed to (FileID) from (FileID,LFN) 
CHANGE: TransformationDB(.sql) - schema changes suitable for InnoDB
FIX: TaskManager(AgentBase) - consider only submitted tasks for updating status
CHANGE: TransformationDB(.sql) - added index on LFN in DataFiles table

*RMS
NEW: Migrate to use the new Request Management by all the clients
CHANGE: RequestContainer - Retry failed transfers 10 times and avoid sub-requests to be set Done 
        when the files are failed
CHANGE: Use a unique name for storing the proxy as processes may use the same "random" name and 
        give conflicts
NEW: RequestClient(Handler) - add new method readRequest( requestname)                 

*Workflow
NEW: Porting the LHCb Workflow package to DIRAC to make the use of general purpose modules and
     simplify construction of workflows        

[v6r9p33]

*Accounting
BUGFIX: AccountingDB - wrong indentation

[v6r9p32]

*Accounting
FIX: AccountingDB - use old style grouping if the default grouping is altered, e.g. by Country

[v6r9p31]

*Accounting
CHANGE: AccountingDB - changes to speed up queries: use "values" in GROUP By clause;
        drop duplicate indexes; reorder fields in the UniqueConstraint index of the
        "bucket" tables  

[v6r9p30]

*DMS
CHANGE: FileCatalogFactory - construct CatalogURL from CatalogType by default

*SMS
FIX: dirac-stager-stage-files - changed the order of the arguments

[v6r9p29]

*TS
FIX: TaskManager(AgentBase) - fix for considering only submitted tasks 

[v6r9p28]

*TS
FIX: TransformationDB(ManagerHandler) - several portings from v6r10

[v6r9p27]

*SMS
FIX: StorageManagementDB - in removeUnlinkedReplicas() second look for CacheReplicas 
     for which there is no entry in StageRequests

[v6r9p26]

*Resources
CHANGE: CREAMComputigElement - Make sure that pilots submitted to CREAM get a 
        fresh proxy during their complete lifetime
*Framework
FIX: ProxyDB - process properly any SQLi with DNs/groups with 's in the name

[v6r9p25]

*TS
CHANGE: TransformationClient - changed default timeout values for service calls
FIX: TransformationClient - fixes for processing of derived transformations 

[v6r9p24]

*TS
FIX: TransformationClient - in moveFilesToDerivedTransformation() set file status
     to Moved-<prod>

[v6r9p23]

*Core
BUGFIX: InstallTools - improper configuration prevents a fresh new installation

*WMS
BUGFIX: PilotDirector - Operations Helper non-instantiated

[v6r9p22]

*WMS
FIX: PilotDirector - allow to properly define extensions to be installed by the 
     Pilot differently to those installed at the server
FIX: Watchdog - convert pid to string in ProcessMonitor

*TS
FIX: TransformationDB - splitting files in chunks

*DMS
NEW: dirac-dms-create-removal-request command
CHANGE: update dirac-dms-xxx commands to use the new RMS client,
        strip lines when reading LFNs from a file

[v6r9p21]

*TS
FIX: Transformation(Client,DB,Manager) - restored FileCatalog compliant interface
FIX: TransformationDB - fix in __insertIntoExistingTransformationFiles()

[v6r9p20]

*Core
BUGFIX: ProxyUpload - an on the fly upload does not require a proxy to exist

*DMS
CHANGE: TransferAgent - use compareAdler() for checking checksum
FIX: FailoverTransfer - recording the sourceSE in case of failover transfer request 

*WMS
FIX: ProcessMonitor - some fixes added, printout when <1 s of consumed CPU is found

*Transformation
BUGFIX: TransformationClient - fixed return value in moveFilesToDerivedTransformation()

*RMS
BUGFIX: CleanReqDBAgent - now() -> utcnow() in initialize()

*Resources
FIX: ARCComputingElement - fix the parsing of CE status if no jobs are available

[v6r9p19]

*DMS
FIX: FileCatalog/DirectoryMetadata - inherited metadata is used while selecting directories
     in findDirIDsByMetadata()

[v6r9p18]

*DMS
FIX: FTSSubmitAgent, FTSRequest - fixes the staging mechanism in the FTS transfer submission
NEW: TransferDBMonitoringHandler - added getFilesForChannel(), resetFileChannelStatus()

[v6r9p17]

*Accounting
FIX: DataStoreClient - send accounting records in batches of 1000 records instead of 100

*DMS:
FIX: FailoverTransfer - catalog name from list to string
FIX: FTSSubmitAgent, FTSRequest - handle FTS3 as new protocol and fix bad submission time
FIX: FTSSubmitAgent, FTSRequest - do not submit FTS transfers for staging files

*WMS
FIX: TaskQueueDB - do not check enabled when TQs are requested from Directors
FIX: TaskQueueDB - check for Enabled in the TaskQueues when inserting jobs to print an alert
NEW: TaskQueueDB - each TQ can have at most 5k jobs, if beyond the limit create a new TQ 
     to prevent long matching times when there are way too many jobs in a single TQ

[v6r9p16]

*TS
BUGFIX: typos in TransformationCleaningAgent.py

*DMS
CHANGE: DownloadInputData - check the available disk space in the right input data directory
FIX: DownloadInputData - try to download only Cached replicas 

[v6r9p15]

*Core
FIX: MySQL - do not decrease the retry counter after ping failure

*DMS
CHANGE: FC/DirectoryMetadata - Speed up findFilesByMetadataWeb when many files match
FIX: RemovalTask - fix error string when removing a non existing file (was incompatible 
     with the LHCb BK client). 

*WMS
FIX: JobReport - minor fix ( removed unused imports )
FIX: JobMonitoring(JobStateUpdate)Handler - jobID argument can be either string, int or long

*TS
CHANGE: TransformationClient - change status of Moved files to a deterministic value
FIX: FileReport - minor fix ( inherits object ) 

[v6r9p14]

*DMS
CHANGE: FTSDB - changed schema: removing FTSSite table. From now on FTS sites 
        would be read from CS Resources

[v6r9p13]

FIX: included fixes from v6r8p26 patch release

[v6r9p12]

FIX: included fixes from v6r8p25 patch release

[v6r9p11]

*DMS
BUGFIX: FTSRequest - in __resolveFTSServer() type "=" -> "=="

[v6r9p10]

FIX: included fixes from v6r8p24 patch release

*Core
NEW: StateMachine utility

*DMS
BUGFIX: in RegisterFile operation handler

*Interfaces
FIX: Dirac.py - in splitInputData() consider only Active replicas

[v6r9p9]

*RMS
FIX: RequestDB - added getRequestFileStatus(), getRequestName() methods

[v6r9p8]

*DMS
FIX: RequestDB - get correct digest ( short request description ) of a request

[v6r9p7]

FIX: included fixes from v6r8p23 patch release

*RSS
FIX: SpaceTokenOccupancyPolicy - SpaceToken Policy decision was based on 
     percentage by mistake
     
*RMS
NEW: new scripts dirac-dms-ftsdb-summary, dirac-dms-show-ftsjobs    
FIX: FTSAgent - setting space tokens for newly created FTSJobs 

[v6r9p6]

*DMS
BUGFIX: dirac-admin-add-ftssite - missing import

*RMS
NEW: RequestDB, ReqManagerHandler - added getRequestStatus() method

*TS
FIX: fixes when using new RequestClient with the TransformationCleaningAgent

*WMS
BUGFIX: typo in SandboxStoreHandler transfer_fromClient() method

[v6r9p5]

*DMS
BUGFIX: missing proxy in service env in the FTSManager service. By default service 
        will use DataManager proxy refreshed every 6 hours.

*Resources
NEW: StorageElement - new checkAccess policy: split the self.checkMethods in 
     self.okMethods. okMethods are the methods that do not use the physical SE. 
     The isValid returns S_OK for all those immediately

*RSS
FIX: SpaceTokenOccupancyPolicy - Policy that now takes into account absolute values 
     for the space left
     
*TS
FIX: TransformationCleaningAgent - will look for both old and new RMS     

[v6r9p4]

*Stager
NEW: Stager API: dirac-stager-monitor-file, dirac-stager-monitor-jobs, 
     dirac-stager-monitor-requests, dirac-stager-show-stats

[v6r9p3]

*Transformation
FIX: TransformationCleaning Agent status was set to 'Deleted' instead of 'Cleaned'

[v6r9p2]

*RSS
NEW: Added Component family tables and statuses
FIX: removed old & unused code 
NEW: allow RSS policies match wild cards on CS

*WMS
BUGFIX: FailoverTransfer,JobWrapper - proper propagation of file metadata

[v6r9p1]

*RMS
NEW: FTSAgent - update rwAccessValidStamp,
     update ftsGraphValidStamp,
     new option for staging files before submission,
     better log handling here and there
CHANGE: FTSJob - add staging flag in in submitFTS2
CHANGE: Changes in WMS (FailoverTransfer, JobReport, JobWrapper, SandboxStoreHandler) 
        and TS (FileReport) to follow the new RMS.
NEW: Full CRUD support in RMS.

*RSS
NEW: ResourceManagementDB - new table ErrorReportBuffer
NEW: new ResourceManagementClient methods - insertErrorReportBuffer, selectErrorReportBuffer,
     deleteErrorReportBuffer

[v6r9]

NEW: Refactored Request Management System, related DMS agents and FTS management
     components

[v6r8p28]

*Core
BUGFIX: RequestHandler - the lock Name includes ActionType/Action

*DMS
FIX: dirac-dms-filecatalog-cli - prevent exception in case of missing proxy

[v6r8p27]

*DMS
BUGFIX: dirac-dms-add-file - fixed typo item -> items

[v6r8p26]

*Core
NEW: RequestHandler - added getServiceOption() to properly resolve inherited options 
     in the global service handler initialize method
NEW: FileCatalogHandler, StorageElementHandler - use getServiceOption()

[v6r8p25]

FIX: included fixes from v6r7p40 patch release

*Resources
FIX: SRM2Storage - do not account gfal_ls operations

[v6r8p24]

FIX: included fixes from v6r7p39 patch release

*Core
FIX: SiteSEMapping was returning wrong info

*DMS
FIX: FTSRequest - choose explicitly target FTS point for RAL and CERN
BUGFIX: StrategyHandler - wrong return value in __getRWAccessForSE()

*Resources
CHANGE: SRM2Storage - do not account gfal_ls operations any more

[v6r8p23]

FIX: included fixes from v6r7p37 patch release

*TS
FIX: TransformationDB - allow tasks made with ProbInFC files
FIX: TransformationCleaingAgent,Client - correct setting of transformation 
     status while cleaning

[v6r8p22]

FIX: included fixes from v6r7p36 patch release

[v6r8p21]

*DMS
FIX: FileCatalog/DirectoryMetadata - even if there is no meta Selection 
     the path should be considered when getting Compatible Metadata
FIX: FileCatalog/DirectoryNodeTree - findDir will return S_OK( '' ) if dir not 
     found, always return the same error from DirectoryMetadata in this case.     

*RSS
FIX: DowntimeCommand - use UTC time stamps

*TS
FIX: TransformationAgent - in _getTransformationFiles() get also ProbInFC files in 
     addition to Used 

[v6r8p20]

*Stager
NEW: Stager API: dirac-stager-monitor-file, dirac-stager-monitor-jobs, 
     dirac-stager-monitor-requests, dirac-stager-show-stats

[v6r8p19]

*Transformation
FIX: TransformationCleaning Agent status was set to 'Deleted' instead of 'Cleaned'

[v6r8p18]

*TS
BUGFIX: TransformationAgent - regression in __cleanCache()

[v6r8p17]

FIX: included fixes from v6r7p32 patch release

*WMS
FIX: StalledJobAgent - for accidentally stopped jobs ExecTime can be not set, 
     set it to CPUTime for the accounting purposes in this case

[v6r8p16]

FIX: included fixes from v6r7p31 patch release

*WMS
BUGFIX: TaskQueueDB - fixed a bug in the negative matching conditions SQL construction

*RSS
NEW: improved doc strings of PEP, PDP modules ( part of PolicySystem )
FIX: Minor changes to ensure consistency if ElementInspectorAgent and 
     users interact simultaneously with the same element
CHANGE: removed DatabaseCleanerAgent ( to be uninstalled if already installed )
FIX: SummarizeLogsAgent - the logic of the agent was wrong, the agent has been re-written.
     
[v6r8p15]

*Core
FIX: X509Chain - fix invalid information when doing dirac-proxy-info without CS
     ( in getCredentials() )

*RSS
NEW: PDP, PEP - added support for option "doNotCombineResult" on PDP

[v6r8p14]

*Core
FIX: dirac-deploy-scripts - can now work with the system python

*WMS
NEW: dirac-wms-cpu-normalization - added -R option to modify a given configuration file
FIX: Executor/InputData - Add extra check for LFns in InputData optimizer, closes #1472

*Transformation
CHANGE: TransformationAgent - add possibility to kick a transformation (not skip it if no 
        unused files), by touching a file in workDirectory
BUGFIX: TransformationAgent - bug in __cleanCache() dict modified in a loop        

[v6r8p13]

*Transformation
BUGFIX: TransformationDB - restored import of StringType

[v6r8p12]

NEW: Applied patches from v6r7p29

*WMS
FIX: JobDB - check if SystemConfig is present in the job definition and convert it 
     into Platform

*DMS
FIX: ReplicaManager - do not get metadata of files when getting files in a directory 
     if not strictly necessary

*RSS
NEW: ported from LHCb PublisherHandler for RSS web views

[v6r8p11]

NEW: Applied patches from v6r7p27

*RSS
NEW: SpaceTokenOccupancyPolicy - ported from LHCbDIRAC 
NEW: db._checkTable done on service initialization ( removed dirac-rss-setup script doing it )

*Transformation
FIX: TaskManager - reset oJob for each task in prepareTransformationTasks()
BUGFIX: ValidateOutputDataAgent - typo fixed in getTransformationDirectories()
FIX: TransformationManagerHandler - use CS to get files statuses not to include in 
     processed file fraction calculation for the web monitoring pages

[v6r8p10]

NEW: Applied patches from v6r7p27

[v6r8p9]

*DMS
FIX: TransferAgent,dirac-dms-show-se-status, ResourceStatus,TaskManager - fixes
     needed for DMS components to use RSS status information
NEW: ReplicaManager - allow to get metadata for an LFN+SE as well as PFN+SE     

[v6r8p8]

*RSS
BUGFIX: dirac-rss-setup - added missing return of S_OK() result

[v6r8p7]

NEW: Applied patches from v6r7p24

*DMS
BUGFIX: LcgFileCatalogClient - bug in addFile()

*RSS
BUGFIX: fixed script dirac-rss-set-token, broken in the current release.
NEW: Statistics module - will be used in the future to provide detailed information 
     from the History of the elements 

[v6r8p6]

NEW: Applied patches from v6r7p23

*Transformation
FIX: TaskManager - allow prepareTransformationTasks to proceed if no OutputDataModule is defined
FIX: TransformationDB - remove INDEX(TaskID) from TransformationTasks. It produces a single counter 
     for the whole table instead of one per TransformationID
     
*WMS     
FIX: WMSUtilities - to allow support for EMI UI's for pilot submission we drop support for glite 3.1

[v6r8p5]

NEW: Applied patches from v6r7p22

*RSS
CHANGE: removed old tests and commented out files

*WMS
FIX: PoolXMLCatalog - proper addFile usage

*Transformation
CHANGE: TransformationAgent - clear replica cache when flushing or setting a file in the workdirectory

[v6r8p4]

*Transformation
FIX: The connection to the jobManager is done only at submission time
FIX: Jenkins complaints fixes

*WMS
BUGFIX: JobDB - CPUtime -> CPUTime
FIX: Jenkins complaints fixes

[v6r8p3]

*DMS
BUGFIX: LcgFileCatalogClient

[v6r8p2]

*DMS:
FIX: LcgFileCatalogClient - remove check for opening a session in __init__ as credentials are not yet set 

*Transformation
CHANGE: reuse RPC clients in Transformation System 

[v6r8p1]

*Core
FIX: dirac-deploy-scripts - restored regression w.r.t. support of scripts starting with "d"

*DMS
BUGFIX: LcgFileCatalogClient - two typos fixed

[v6r8]

CHANGE: Several fixes backported from the v7r0 integration branch

*Core
CHANGE: DictCache - uses global LockRing to avoid locks in multiprocessing
FIX: X509Chain - proxy-info showing an error when there's no CS

*DMS
FIX: TransferAgent - inside loop filter out waiting files dictionary
BUGFIX: dirac-admin-allow-se - there was a continue that was skipping the complete loop for 
        ARCHIVE elements
NEW: LcgFileCatalogClient - test return code in startsess lfc calls       

*WMS:
FIX: OptimizerExecutor, InputData, JobScheduling - check that site candidates have all the 
     replicas

*RSS: 
BUGFIX: ResourceStatus, RSSCacheNoThread - ensure that locks are always released

*Transformation
FIX: TaskManager - site in the job definition is taken into account when submitting
NEW: Transformation - get the allowed plugins from the CS /Operations/Transformations/AllowedPlugins
FIX: ValidateOutputDataAgent - self not needed for static methods

[v6r7p40]

*Resources
FIX: StorageElement class was not properly passing the lifetime argument for prestageFile method

[v6r7p39]

*Core
CHANGE: Grid - in executeGridCommand() allow environment script with arguments needed for ARC client

*DMS
FIX: DFC SEManager - DIP Storage can have a list of ports now

*Resources
FIX: ARCComputingElement - few fixes after debugging

[v6r7p38]

*Core
NEW: DISET FileHelper, TransferClient - possibility to switch off check sum

*Resources
NEW: ARCComputingElement - first version
NEW: StorageFactory - possibility to pass extra protocol parameters to storage object
NEW: DIPStorage - added CheckSum configuration option
BUGFIX: SSHComputingElement - use CE name in the pilot reference construction

*WMS
FIX: StalledJobAgent - if ExecTime < CPUTime make it equal to CPUTime

[v6r7p37]

*Framework
BUGFIX: NotificationDB - typos in SQL statement in purgeExpiredNotifications() 

*WMS
NEW: JobCleaningAgent - added scheduling sandbox LFN removal request 
     when deleting jobs
CHANGE: JobWrapper - report only error code as ApplicationError parameter 
        when payload finishes with errors    
NEW: SiteDirector - possibility to specify extensions to be installed in 
     pilots in /Operations/Pilots/Extensions option in order not to install
     all the server side extensions        

*DMS
CHANGE: FileCatalogFactory - use service path as default URL
CHANGE: FileCatalogFactory - use ObjectLoader to import catalog clients

*SMS
BUGFIX: StorageManagementDB, dirac-stager-monitor-jobs - small bug fixes ( sic, Daniela )

*Resources
CHANGE: DIPStorage - added possibility to specify a list of ports for multiple
        service end-points
CHANGE: InProcessComputingElement - demote log message when payload failure 
        to warning, the job will fail anyway
FIX: StalledJobAgent - if pilot reference is not registered, this is not an 
     error of the StalledJobAgent, no log.error() in  this case                
        
*RMS
CHANGE: RequestTask - ensure that tasks are executed with user credentials 
        even with respect to queries to DIRAC services ( useServerCertificate 
        flag set to false )        

[v6r7p36]

*WMS
FIX: CREAMCE, SiteDirector - make sure that the tmp executable is removed
CHANGE: JobWrapper - remove sending mails via Notification Service in case
        of job rescheduling
        
*SMS
FIX: StorageManagementDB - fix a race condition when old tasks are set failed 
     between stage submission and update.        

[v6r7p35]

*Stager
NEW: Stager API: dirac-stager-monitor-file, dirac-stager-monitor-jobs, 
     dirac-stager-monitor-requests, dirac-stager-show-stats

[v6r7p34]

*Transformation
FIX: TransformationCleaning Agent status was set to 'Deleted' instead of 'Cleaned'

[v6r7p33]

*Interfaces
FIX: Job.py - in setExecutable() - prevent changing the log file name string type

*StorageManagement
NEW: StorageManagementDB(Handler) - kill staging requests at the same time as 
     killing related jobs, closes #1510
FIX: StorageManagementDB - demote the level of several log messages       

[v6r7p32]

*DMS
FIX: StorageElementHandler - do not use getDiskSpace utility, use os.statvfs instead
CHANGE: StorageManagementDB - in getStageRequests() make MySQL do an UNIQUE selection 
        and use implicit loop to speed up queries for large results

*Resources
FIX: lsfce remote script - use re.search instead of re.match in submitJob() to cope with
     multipline output

[v6r7p31]

*WMS
FIX: SiteDirector - make possible more than one SiteDirector (with different pilot identity) attached 
     to a CE, ie sgm and pilot roles. Otherwise one is declaring Aborted the pilots from the other.

[v6r7p30]

*Core
CHANGE: X509Chain - added groupProperties field to the getCredentials() report
BUGFIX: InstallTools - in getSetupComponents() typo fixed: agent -> executor

[v6r7p29]

*DMS
CHANGE: FileCatalog - selection metadata is also returned as compatible metadata in the result
        of getCompatibleMetadata() call
NEW: FileCatalog - added path argument to getCompatibleMetadata() call
NEW: FileCatalogClient - added getFileUserMetadata()
BUGFIX: dirac-dms-fts-monitor - exit with code -1 in case of error

*Resources
FIX: CREAMComputingElement - check globus-url-copy result for errors when retrieving job output

[v6r7p28]

*DMS
BUGFIX: FileCatalog/DirectoryMetadata - wrong MySQL syntax 

[v6r7p27]

*Core
FIX: Mail.py - fix of the problem of colons in the mail's body

*Interfaces
NEW: Job API - added setSubmitPools(), setPlatform() sets ... "Platform"

*WMS
FIX: TaskQueueDB - use SystemConfig as Platform for matching ( if Platform is not set explicitly

*Resources
FIX: SSHComputingElement - use ssh host ( and not CE name ) in the pilot reference
BUGFIX: SSHGEComputingElement - forgotten return statement in _getJobOutputFiles()

*Framework
NEW: dirac-sys-sendmail - email's body can be taken from pipe. Command's argument 
     in this case will be interpreted as a destination address     

[v6r7p26]

*DMS
FIX: ReplicaManager - status names Read/Write -> ReadAccess/WriteAccess

[v6r7p25]

*Core
CHANGE: X509Chain - in getCredentials() failure to contact CS is not fatal, 
        can happen when calling dirac-proxy-init -x, for example

[v6r7p24]

*DMS
NEW: FileCatalog - added getFilesByMetadataWeb() to allow pagination in the Web 
     catalog browser
     
*WMS
CHANGE: WMSAdministrator, DiracAdmin - get banned sites list by specifying the status
        to the respective jobDB call     

[v6r7p23]

*Transformation
BUGFIX: TransformationDB - badly formatted error log message

*RMS
CHANGE: RequestDBMySQL - speedup the lookup of requests

*WMS
BUGFIX: dirac-dms-job-delete - in job selection by group

*DMS
FIX: LcgFileCatalogClient - getDirectorySize made compatible with DFC
BUGFIX: LcgFileCatalogClient - proper call of __getClientCertInfo()

[v6r7p22]

*Transformation
CHANGE: InputDataAgent - treats only suitable transformations, e.g. not the extendable ones. 
CHANGE: TransformationAgent - make some methods more public for easy overload

[v6r7p21]

*Core
FIX: Shifter - pass filePath argument when downloading proxy

[v6r7p20]

*DMS
CHANGE: StrategyHandler - move out SourceSE checking to TransferAgent
CHANGE: ReplicaManager, InputDataAgent - get active replicas
FIX: StorageElement, SRM2Storage - support for 'xxxAccess' statuses, checking results
     of return structures
     
*RSS
NEW: set configurable email address on the CS to send the RSS emails
NEW: RSSCache without thread in background
FIX: Synchronizer - moved to ResourceManager handler     

[v6r7p19]

*DMS
BUGFIX: ReplicaManager - in putAndRegister() SE.putFile() singleFile argument not used explicitly

[v6r7p18]

*WMS
FIX: StalledJobAgent - do not exit the loop over Completed jobs if accounting sending fails
NEW: dirac-wms-job-delete - allow to specify jobs to delete by job group and/or in a file
FIX: JobManifest - If CPUTime is not set, set it to MaxCPUTime value

[v6r7p17]

*Resources
FIX: SRM2Storage - treat properly "22 SRM_REQUEST_QUEUED" result code

[v6r7p16]

*DMS
FIX: StrategyHandler - do not proceed when the source SE is not valid for read 
BUGFIX: StorageElement - putFile can take an optional sourceSize argument
BUGFIX: ReplicaManager - in removeFile() proper loop on failed replicas

*RSS
FIX: SpaceTokenOccupancyCommand, CacheFeederAgent - add timeout when calling lcg_util commands

*WMS
FIX: JobManifest - take all the SubmitPools defined in the TaskQueueAgent 
NEW: StalledJobAgent - declare jobs stuck in Completed status as Failed

[v6r7p15]

*Core
BUGFIX: SocketInfo - in host identity evaluation

*DMS
BUGFIX: FileCatalogHandler - missing import os

*Transformation
CHANGE: JobManifest - getting allowed job types from operations() section 

[v6r7p14]

*DMS
CHANGE: StorageElementProxy - removed getParameters(), closes #1280
FIX: StorageElementProxy - free the getFile space before the next file
FIX: StorageElement - added getPFNBase() to comply with the interface

*Interfaces
CHANGE: Dirac API - allow lists of LFNs in removeFile() and removeReplica()

*WMS
CHANGE: JobSchedulingAgent(Executor) - allow both BannedSite and BannedSites JDL option

*RSS
FIX: ElementInspectorAgent - should only pick elements with rss token ( rs_svc ).
FIX: TokenAgent - using 4th element instead of the 5th. Added option to set admin email on the CS.

[v6r7p13]

*Core
FIX: Resources - in getStorageElementSiteMapping() return only sites with non-empty list of SEs

*DMS
FIX: StorageElement - restored the dropped logic of using proxy SEs
FIX: FileCatalog - fix the UseProxy /LocalSite/Catalog option

*Transformation
FIX: TransformationDB - use lower() string comparison in extendTransformation()

[v6r7p12]

*WMS
BUGFIX: JobManifest - get AllowedSubmitPools from the /Systems section, not from /Operations

*Core
NEW: Resources helper - added getSites(), getStorageElementSiteMapping()

*DMS
CHANGE: StrategyHandler - use getStorageElementSiteMapping helper function
BUGFIX: ReplicaManager - do not modify the loop dictionary inside the loop

[v6r7p11]

*Core
CHANGE: Subprocess - put the use of watchdog in flagging

[v6r7p10]

*Core
NEW: Logger - added getLevel() method, closes #1292
FIX: Subprocess - returns correct structure in case of timeout, closes #1295, #1294
CHANGE: TimeOutExec - dropped unused utility
FIX: Logger - cleaned unused imports

*RSS
CHANGE: ElementInspectorAgent - do not use mangled name and removed shifterProxy agentOption

[v6r7p9]

*Core
BUGFIX: InstallTools - MySQL Port should be an integer

[v6r7p8]

*Core
FIX: Subprocess - consistent timeout error message

*DMS
NEW: RemovalTask - added bulk removal
FIX: StrategyHandler - check file source CEs
CHANGE: DataIntegrityClient - code beautification
CHANGE: ReplicaManager - do not check file existence if replica information is queried anyway,
        do not fail if file to be removed does not exist already. 

[v6r7p7]

FIX: Several fixes to allow automatic code documentation

*Core
NEW: InstallTools - added mysqlPort and mysqlRootUser

*DMS
CHANGE: ReplicaManager - set possibility to force the deletion of non existing files
CHANGE: StrategyHandler - better handling of checksum check during scheduling 

[v6r7p6]

*Core
FIX: dirac-install - restore signal alarm if downloadable file is not found
FIX: Subprocess - using Manager proxy object to pass results from the working process

*DMS:
CHANGE: StorageElement - removed overwride mode
CHANGE: removed obsoleted dirac-dms-remove-lfn-replica, dirac-dms-remove-lfn
NEW: FTSMonitorAgent - filter out sources with checksum mismatch
FIX: FTSMonitorAgent, TransferAgent - fix the names of the RSS states

*RSS
NEW: ElementInspectorAgent runs with a variable number of threads which are automatically adjusted
NEW: Added policies to force a particular state, can be very convenient to keep something Banned for example.
NEW: policy system upgrade, added finer granularity when setting policies and actions

*WMS
NEW: SiteDirector- allow to define pilot DN/Group in the agent options
CHANGE: JobDescription, JobManifest - take values for job parameter verification from Operations CS section

[v6r7p5]

*Interfaces
BUGFIX: dirac-wms-job-get-output - properly treat the case when output directory is not specified 

[v6r7p4]

*Core
FIX: Subprocess - avoid that watchdog kills the executor process before it returns itself

*Framework
BUGFIX: ProxuManagerClient - wrong time for caching proxies

*RSS
FIX: removed obsoleted methods

*DMS
NEW: FileCatalog - added findFilesByMetadataDetailed - provides detailed metadata for 
     selected files

[v6r7p3]

*DMS
FIX: FTSMonitorAgent - logging less verbose

*Transformation
FIX: TransformationAgent - use the new CS defaults locations
FIX: Proper agent initialization
NEW: TransformationPlaugin - in Broadcast plugin added file groupings by number of files, 
     make the TargetSE always defined, even if the SourceSE list contains it 

*ResourceStatus
FIX: Added the shifter's proxy to several agents

*RMS
FIX: RequestContainer - the execution order was not properly set for the single files 

*Framework:
BUGFIX: ProxyManagerClient - proxy time can not be shorter than what was requested

[v6r7p2]

*Core
FIX: dirac-configure - switch to use CS before checking proxy info

*Framework
NEW: dirac-sys-sendmail new command
NEW: SystemAdmininistratorCLI - added show host, uninstall, revert commands
NEW: SystemAdmininistratorHandler - added more info in getHostInfo()
NEW: SystemAdmininistratorHandler - added revertSoftware() interface

*Transformation
FIX: TransformationCleaningAgent - check the status of returned results

[v6r7p1]

*Core
FIX: Subprocess - finalize the Watchdog closing internal connections after a command execution
CHANGE: add timeout for py(shell,system)Call calls where appropriate
CHANGE: Shifter - use gProxyManager in a way that allows proxy caching

*Framework
NEW: ProxyManagerClient - allow to specify validity and caching time separately
FIX: ProxyDB - replace instead of delete+insert proxy in __storeVOMSProxy

*DMS
NEW: FTSMonitorAgent - made multithreaded for better efficiency
FIX: dirac-dms-add-file - allow LFN: prefix for lfn argument

*WMS
NEW: dirac-wms-job-get-output, dirac-wms-job-status - allow to retrieve output for a job group
FIX: TaskQueueDB - fixed selection SQL in __generateTQMatchSQL()
CHANGE: OptimizerExecutor - reduce diversity of MinorStatuses for failed executors

*Resources
FIX: CREAMComputingElement - remove temporary JDL right after the submission 

[v6r6p21]

*DMS
BUGFIX: TransformationCleaningAgent - use the right signature of cleanMetadataCatalogFiles() call

[v6r6p20]

*DMS
FIX: RegistrationTask - properly escaped error messages
BUGFIX: DirectoryMetadata - use getFileMetadataFields from FileMetadata in addMetadataField()
NEW: When there is a missing source error spotted during FTS transfer, file should be reset 
     and rescheduled again until maxAttempt (set to 100) is reached

*WMS
FIX: JobScheduling - fix the site group logic in case of Tier0

[v6r6p19]

*DMS
BUGFIX: All DMS agents  - set up agent name in the initialization

*Core
NEW: Subprocess - timeout wrapper for subprocess calls
BUGFIX: Time - proper interpreting of 0's instead of None
CHANGE: DISET - use cStringIO for ANY read that's longer than 16k (speed improvement) 
        + Less mem when writing data to the net
FIX: Os.py - protection against failed "df" command execution       
NEW: dirac-info prints lcg bindings versions
CHANGE: PlotBase - made a new style class 
NEW: Subprocess - added debug level log message

*Framework
NEW: SystemAdministratorIntegrator client for collecting info from several hosts
NEW: SystemAdministrator - added getHostInfo()
FIX: dirac-proxy-init - always check for errors in S_OK/ERROR returned structures
CHANGE: Do not accept VOMS proxies when uploading a proxy to the proxy manager

*Configuration
FIX: CE2CSAgent - get a fresh copy of the cs data before attempting to modify it, closes #1151
FIX: Do not create useless backups due to slaves connecting and disconnecting
FIX: Refresher - prevent retrying with 'Insane environment'

*Accounting
NEW: Accounting/Job - added validation of reported values to cope with the weird Yandex case
FIX: DBUtils - take into account invalid values, closes #949

*DMS
FIX: FTSSubmitAgent - file for some reason rejected from submission should stay in 'Waiting' in 
     TransferDB.Channel table
FIX: FTSRequest - fix in the log printout     
CHANGE: dirac-dms-add-file removed, dirac-dms-add-files renamed to dirac-dms-add-file
FIX: FileCatalogCLI - check the result of removeFile call
FIX: LcgFileCatalogClient - get rid of LHCb specific VO evaluation
NEW: New FileCatalogProxy service - a generalization of a deprecated LcgFileCatalog service
FIX: Restored StorageElementProxy functionality
CHANGE: dirac-dms-add-file - added printout
NEW: FileCatalog(Factory), StorageElement(Factory) - UseProxy flag moved to /Operations and /LocalSite sections

*RSS
NEW:  general reimplementation: 
      New DB schema using python definition of tables, having three big blocks: Site, Resource and Node.
      MySQLMonkey functionality almost fully covered by DB module, eventually will disappear.
      Services updated to use new database.
      Clients updated to use new database.
      Synchronizer updated to fill the new database. When helpers will be ready, it will need an update.
      One ElementInspectorAgent, configurable now is hardcoded.
      New Generic StateMachine using OOP.
      Commands and Policies simplified.
      ResourceStatus using internal cache, needs to be tested with real load.
      Fixes for the state machine
      Replaced Bad with Degraded status ( outside RSS ).
      Added "Access" to Read|Write|Check|Remove SE statuses wherever it applies.
      ResourceStatus returns by default "Active" instead of "Allowed" for CS calls.
      Caching parameters are defined in the CS
FIX: dirac-admin-allow/ban-se - allow a SE on Degraded ( Degraded->Active ) and ban a SE on Probing 
     ( Probing -> Banned ). In practice, Active and Degraded are "usable" states anyway.            
      
*WMS
FIX: OptimizerExecutor - failed optimizations will still update the job     
NEW: JobWrapper - added LFNUserPrefix VO specific Operations option used for building user LFNs
CHANGE: JobDB - do not interpret SystemConfig in the WMS/JobDB
CHANGE: JobDB - Use CPUTime JDL only, keep MaxCPUTime for backward compatibility
CHANGE: JobWrapper - use CPUTime job parameter instead of MaxCPUTime
CHANGE: JobAgent - use CEType option instead of CEUniqueID
FIX: JobWrapper - do not attempt to untar directories before having checked if they are tarfiles 
NEW: dirac-wms-job-status - get job statuses for jobs in a given job group
 
*SMS
FIX: StorageManagementDB - when removing unlinked replicas, take into account the case where a
     staging request had been submitted, but failed
      
*Resources    
NEW: glexecCE - add new possible locations of the glexec binary: OSG specific stuff and in last resort 
     looking in the PATH    
NEW: LcgFileCatalogClient - in removeReplica() get the needed PFN inside instead of providing it as an argument     
      
*TS      
CHANGE: Transformation types definition are moved to the Operations CS section

*Interfaces
FIX: Dirac.py - CS option Scratchdir was in LocalSite/LocalSite
FIX: Dirac.py - do not define default catalog, use FileCatalog utility instead

[v6r6p19]

*DMS
BUGFIX: All DMS agents  - set up agent name in the initialization

[v6r6p18]

*Transformation
CHANGE: /DIRAC/VOPolicy/OutputDataModule option moved to <Operations>/Transformations/OutputDataModule

*Resources
FIX: ComputingElement - properly check if the pilot proxy has VOMS before adding it to the payload 
     when updating it

*WMS
BUGFIX: JobSanity - fixed misspelled method call SetParam -> SetParameter

[v6r6p17]

*Transformation
BUGFIX: TransformationAgent - corrected  __getDataReplicasRM()

[v6r6p16]

*DMS
FIX: Agents - proper __init__ implementation with arguments passing to the super class
FIX: LcgFileCatalogClient - in removeReplica() reload PFN in case it has changed

[v6r6p15]

*Framework
BUGFIX: ErrorMessageMonitor - corrected updateFields call 

*DMS:
NEW: FTSMonitorAgent completely rewritten in a multithreaded way

*Transformation
FIX: InputDataAgent - proper instantiation of TransformationClient
CHANGE: Transformation - several log message promoted from info to notice level

[v6r6p14]

*Transformation
FIX: Correct instantiation of agents inside several scripts
CHANGE: TransformationCleaningAgent - added verbosity to logs
CHANGE: TransformationAgent - missingLFC to MissingInFC as it could be the DFC as well
FIX: TransformationAgent - return an entry for all LFNs in __getDataReplicasRM

*DMS
FIX: TransferAgent - fix exception reason in registerFiles()

[v6r6p13]

*DMS
CHANGE: TransferAgent - change RM call from getCatalogueReplicas to getActiveReplicas. 
        Lowering log printouts here and there

[v6r6p12]

*DMS
BUGFIX: RemovalTask - Replacing "'" by "" in error str set as attribute for a subRequest file. 
        Without that request cannot be updated when some nasty error occurs.

[v6r6p11]

*RMS:
BUGFIX: RequestClient - log string formatting

*DMS
BUGFIX: RemovalTask - handling for files not existing in the catalogue

*Transformation
FIX: TransformationManager - ignore files in NotProcessed status to get the % of processed files

*Interfaces
FIX: Fixes due to the recent changes in PromptUser utility

[v6r6p10]

*RMS
FIX: RequestDBMySQL - better escaping of queries 

*WMS
FIX: SiteDirector - get compatible platforms before checking Task Queues for a site

[v6r6p9]

*Core
FIX: Utilities/PromptUser.py - better user prompt

*Accounting
NEW: Add some validation to the job records because of weird data coming from YANDEX.ru

*DMS
BUGFIX: ReplicaManager - typo errStr -> infoStr in __replicate()
FIX: FTSRequest - fixed log message

*WMS
FIX: SiteDirector - use CSGlobals.getVO() call instead of explicit CS option

[v6r6p8]

*Transformation
BUGFIX: TransformationDB - typo in getTransformationFiles(): iterValues -> itervalues

[v6r6p7]

*Resources
FIX: StorageFactory - uncommented line that was preventing the status to be returned 
BUGFIX: CE remote scripts - should return status and not call exit()
BUGFIX: SSHComputingElement - wrong pilot ID reference

[v6r6p6]

*WMS
FIX: TaskQueueDB - in findOrphanJobs() retrieve orphaned jobs as list of ints instead of list of tuples
FIX: OptimizerExecutor - added import of datetime to cope with the old style optimizer parameters

*Transformation
FIX: TransformationAgent - fix finalization entering in an infinite loop
NEW: TransformationCLI - added resetProcessedFile command
FIX: TransformationCleaningAgent - treating the archiving delay 
FIX: TransformationDB - fix in getTransformationFiles() in case of empty file list

[v6r6p5]

*Transformation
FIX: TransformationAgent - type( transClient -> transfClient )
FIX: TransformationAgent - self._logInfo -> self.log.info
FIX: TransformationAgent - skip if no Unused files
FIX: TransformationAgent - Use CS option for replica cache lifetime
CHANGE: TransformationAgent - accept No new Unused files every [6] hours

[v6r6p4]

*DMS
FIX: TransferAgent - protection for files that can not be scheduled
BUGFIX: TransferDB - typo (instIDList - > idList ) fixed

*Transformation
BUGFIX: TransformationAgent - typo ( loginfo -> logInfo )

[v6r6p3]

FIX: merged in patch v6r5p14

*Core
BUGFIX: X509Chain - return the right structure in getCredentials() in case of failure
FIX: dirac-deploy-scripts.py - allow short scripts starting from "d"
FIX: dirac-deploy-scripts.py - added DCOMMANDS_PPID env variable in the script wrapper
FIX: ExecutorReactor - reduced error message dropping redundant Task ID 

*Interfaces
BUGFIX: Dirac.py - allow to pass LFN list to replicateFile()

*DMS
FIX: FileManager - extra check if all files are available in _findFiles()
BUGFIX: FileCatalogClientCLI - bug in DirectoryListing

[v6r6p2]

FIX: merged in patch v6r5p13

*WMS
FIX: SiteDirector - if no community set, look for DIRAC/VirtualOrganization setting

*Framework
FIX: SystemLoggingDB - LogLevel made VARCHAR in the MessageRepository table
FIX: Logging - several log messages are split in fixed and variable parts
FIX: SystemLoggingDB - in insertMessage() do not insert new records in auxiliary tables if they 
     are already there

[v6r6p1]

*Core:
CHANGE: PromptUser - changed log level of the printout to NOTICE
NEW: Base Client constructor arguments are passed to the RPCClient constructor

*DMS:
NEW: FTSRequest - added a prestage mechanism for source files
NEW: FileCatalogClientCLI - added -f switch to the size command to use raw faile tables 
     instead of storage usage tables
NEW: FileCatalog - added orphan directory repair tool
NEW: FIleCatalog - more counters to control the catalog sanity     

*WMS:
FIX: SandboxStoreClient - no more kwargs tricks
FIX: SandboxStoreClient returns sandbox file name in case of upload failure to allow failover
FIX: dirac-pilot - fixed VO_%s_SW_DIR env variable in case of OSG

*TS:
FIX: TransformationManagerHandler - avoid multiple Operations() instantiation in 
     getTransformationSummaryWeb()

[v6r6]

*Core
CHANGE: getDNForUsername helper migrated from Core.Security.CS to Registry helper
NEW: SiteSEMapping - new utilities getSitesGroupedByTierLevel(), getTier1WithAttachedTier2(),
     getTier1WithTier2
CHANGE: The DIRAC.Core.Security.CS is replaced by the Registry helper     
BUGFIX: dirac-install - properly parse += in .cfg files
FIX: Graphs.Utilities - allow two lines input in makeDataFromCVS()
FIX: Graphs - allow Graphs package usage if even matplotlib is not installed
NEW: dirac-compile-externals will retrieve the Externals compilation scripts from it's new location 
     in github (DIRACGrid/Externals)
NEW: Possibility to define a thread-global credentials for DISET connections (for web framework)
NEW: Logger - color output ( configurable )
NEW: dirac-admin-sort-cs-sites - to sort sites in the CS
CHANGE: MessageClient(Factor) - added msgClient attribute to messages
NEW: Core.Security.Properties - added JOB_MONITOR and USER_MANAGER properties

*Configuration
NEW: Registry - added getAllGroups() method

*Framework
NEW: SystemAdministratorClientCLI - possibility to define roothPath and lcgVersion when updating software

*Accounting
NEW: JobPlotter - added Normalized CPU plots to Job accounting
FIX: DBUtils - plots going to greater granularity

*DMS
NEW: FileCatalog - storage usage info stored in all the directories, not only those with files
NEW: FileCatalog - added utility to rebuild storage usage info from scratch
FIX: FileCatalog - addMetadataField() allow generic types, e.g. string
FIX: FileCatalog - path argument is normalized before usage in multiple methods
FIX: FileCatalog - new metadata for files(directories) should not be there before for directories(files)
NEW: FileCatalog - added method for rebuilding DirectoryUsage data from scratch 
NEW: FileCatalog - Use DirectoryUsage mechanism for both logical and physical storage
CHANGE: FileCatalog - forbid removing non-empty directories
BUGFIX: FileCatalogClientCLI - in do_ls() check properly the path existence
FIX: FileCatalogClientCLI - protection against non-existing getCatalogCounters method in the LFC client
FIX: DMS Agents - properly call superclass constructor with loadName argument
FIX: ReplicaManager - in removeFile() non-existent file is marked as failed
FIX: Make several classes pylint compliant: DataIntegrityHandler, DataLoggingHandler,
     FileCatalogHandler, StorageElementHandler, StorageElementProxyHandler, TransferDBMonitoringHandler
FIX: LogUploadAgent - remove the OSError exception in __replicate()
FIX: FileCatalogClientCLI - multiple check of proper command inputs,
     automatic completion of several commands with subcommands,
     automatic completion of file names
CHANGE: FileCatalogClientCLI - reformat the output of size command 
FIX: dirac-admin-ban-se - allow to go over all options read/write/check for each SE      
NEW: StrategyHandler - new implementation to speed up file scheduling + better error reporting
NEW: LcgFileCatalogProxy - moved from from LHCbDirac to DIRAC
FIX: ReplicaManager - removed usage of obsolete "/Resources/StorageElements/BannedTarget" 
CHANGE: removed StorageUsageClient.py
CHANGE: removed obsoleted ProcessingDBAgent.py

*WMS
CHANGE: RunNumber job parameter was removed from all the relevant places ( JDL, JobDB, etc )
NEW: dirac-pilot - add environment setting for SSH and BOINC CEs
NEW: WMSAdministrator - get output for non-grid CEs if not yet in the DB
NEW: JobAgent - job publishes BOINC parameters if any
CHANGE: Get rid of LHCbPlatform everywhere except TaskQueueDB
FIX: SiteDirector - provide list of sites to the Matcher in the initial query
FIX: SiteDirector - present a list of all groups of a community to match TQs
CHANGE: dirac-boinc-pilot dropped
CHANGE: TaskQueueDirector does not depend on /LocalSite section any more
CHANGE: reduced default delays for JobCleaningAgent
CHANGE: limit the number of jobs received by JobCleaningAgent
CHANGE: JobDB - use insertFields instead of _insert
CHANGE: Matcher, TaskQueueDB - switch to use Platform rather than LHCbPlatform retaining LHCbPlatform compatibility
BUGFIX: Matcher - proper reporting pilot site and CE
CHANGE: JobManager - improved job Killing/Deleting logic
CHANGE: dirac-pilot - treat the OSG case when jobs on the same WN all run in the same directory
NEW: JobWrapper - added more status reports on different failures
FIX: PilotStatusAgent - use getPilotProxyFromDIRACGroup() instead of getPilotProxyFromVOMSGroup()
CHANGE: JobMonitoringHandler - add cutDate and condDict parameters to getJobGroup()
NEW: JobMonitoringHandler - check access rights with JobPolicy when accessing job info from the web
NEW: JobManager,JobWrapper - report to accounting jobs in Rescheduled final state if rescheduling is successful
FIX: WMSAdministrator, SiteDirector - store only non-empty pilot output to the PilotDB
NEW: added killPilot() to the WMSAdministrator interface, DiracAdmin and dirac-admin-kill-pilot command
NEW: TimeLeft - renormalize time left using DIRAC Normalization if available
FIX: JobManager - reconnect to the OptimizationMind in background if not yet connected
CHANGE: JobManifest - use Operations helper
NEW: JobCleaningAgent - delete logging records from JobLoggingDB when deleting jobs

*RMS
FIX: RequestDBFile - better exception handling in case no JobID supplied
FIX: RequestManagerHandler - make it pylint compliant
NEW: RequestProxyHandler - is forwarding requests from voboxes to central RequestManager. 
     If central RequestManager is down, requests are dumped into file cache and a separate thread 
     running in background is trying to push them into the central. 
CHANGE: Major revision of the code      
CHANGE: RequestDB - added index on SubRequestID in the Files table
CHANGE: RequestClient - readRequestForJobs updated to the new RequetsClient structure

*RSS
NEW: CS.py - Space Tokens were hardcoded, now are obtained after scanning the StorageElements.

*Resources
FIX: SSHComputingElement - enabled multiple hosts in one queue, more debugging
CHANGE: SSHXXX Computing Elements - define SSH class once in the SSHComputingElement
NEW: SSHComputingElement - added option to define private key location
CHANGE: Get rid of legacy methods in ComputingElement
NEW: enable definition of ChecksumType per SE
NEW: SSHBatch, SSHCondor Computing Elements
NEW: SSHxxx Computing Elements - using remote control scripts to better capture remote command errors
CHANGE: put common functionality into SSHComputingElement base class for all SSHxxx CEs
NEW: added killJob() method tp all the CEs
NEW: FileCatalog - take the catalog information info from /Operations CS section, if defined there, 
     to allow specifications per VO 

*Interfaces
CHANGE: Removed Script.initialize() from the API initialization
CHANGE: Some general API polishing
FIX: Dirac.py - when running in mode="local" any directory in the ISB would not get untarred, 
     contrary to what is done in the JobWrapper

*TS
BUGFIX: TaskManager - bug fixed in treating tasks with input data
FIX: TransformationCleaningAgent - properly call superclass constructor with loadName argument
NEW: TransformationCleaningAgent - added _addExtraDirectories() method to extend the list of
     directories to clean in a subclass if needed
CHANGE: TransformationCleaningAgent - removed usage of StorageUsageClient     
NEW: TransformationAgent is multithreaded now ( implementation moved from LHCbDIRAC )
NEW: added unit tests
NEW: InputDataAgent - possibility to refresh only data registered in the last predefined period of time 
NEW: TransformationAgent(Client) - management of derived transformations and more ported from LHCbDIRAC
BUGFIX: TransformationDB - wrong SQL statement generation in setFileStatusForTransformation()

[v6r5p14]

*Core
NEW: Utilities - added Backports utility

*WMS
FIX: Use /Operations/JobScheduling section consistently, drop /Operations/Matching section
NEW: Allow VO specific share correction plugins from extensions
FIX: Executors - several fixes

[v6r5p13]

*WMS
FIX: Executors - VOPlugin will properly send and receive the params
NEW: Correctors can be defined in an extension
FIX: Correctors - Properly retrieve info from the CS using the ops helper

[v6r5p12]

FIX: merged in patch v6r4p34

[v6r5p11]

FIX: merged in patch v6r4p33

*Core
FIX: MySQL - added offset argument to buildConditions()

[v6r5p10]

FIX: merged in patch v6r4p32

[v6r5p9]

FIX: merged in patch v6r4p30

[v6r5p8]

FIX: merged in patch v6r4p29

[v6r5p7]

FIX: merged in patch v6r4p28

[v6r5p6]

FIX: merged in patch v6r4p27

*Transformation
BUGFIX: TransformationDB - StringType must be imported before it can be used

*RSS
NEW: CS.py - Space Tokens were hardcoded, now are obtained after scanning the StorageElements.

[v6r5p5]

FIX: merged in patch v6r4p26

[v6r5p4]

FIX: merged in patch v6r4p25

[v6r5p3]

*Transformation
FIX: merged in patch v6r4p24

[v6r5p2]

*Web
NEW: includes DIRACWeb tag web2012092101

[v6r5p1]

*Core
BUGFIX: ExecutorMindHandler - return S_OK() in the initializeHandler
FIX: OptimizationMindHandler - if the manifest is not dirty it will not be updated by the Mind

*Configuration
NEW: Resources helper - added getCompatiblePlatform(), getDIRACPlatform() methods

*Resources
FIX: SSHComputingElement - add -q option to ssh command to avoid banners in the output
FIX: BOINCComputingElement - removed debugging printout
FIX: ComputingElement - use Platform CS option which will be converted to LHCbPlatform for legacy compatibility

*DMS
FIX: RequestAgentBase - lowering loglevel from ALWAYS to INFO to avoid flooding SystemLogging

*WMS:
FIX: SiteDirector - provide CE platform parameter when interrogating the TQ
FIX: GridPilotDirector - publish pilot OwnerGroup rather than VOMS role
FIX: WMSUtilities - add new error string into the parsing of the job output retrieval

[v6r5]

NEW: Executor framework

*Core
NEW: MySQL.py - added Test case for Time.dateTime time stamps
NEW: MySQL.py - insertFields and updateFields can get values via Lists or Dicts
NEW: DataIntegrityDB - use the new methods from MySQL and add test cases
NEW: DataIntegrityHandler - check connection to DB and create tables (or update their schema)
NEW: DataLoggingDB - use the new methods from MySQL and add test cases
NEW: DataLoggingHandler - check connection to DB and create tables (or update their schema)
FIX: ProcessPool - killing stuck workers after timeout
CHANGE: DB will throw a RuntimeException instead of a sys.exit in case it can't contact the DB
CHANGE: Several improvements on DISET
CHANGE: Fixed all DOS endings to UNIX
CHANGE: Agents, Services and Executors know how to react to CSSection/Module and react accordingly
NEW: install tools are updated to deal with executors
FIX: dirac-install - add -T/--Timeout option to define timeout for distribution downloads
NEW: dirac-install - added possibility of defining dirac-install's global defaults by command line switch
BUGFIX: avoid PathFinder.getServiceURL and use Client class ( DataLoggingClient,LfcFileCatalogProxyClient ) 
FIX: MySQL - added TIMESTAMPADD and TIMESTAMPDIFF to special values not to be scaped by MySQL
NEW: ObjectLoader utility
CHANGE: dirac-distribution - added global defaults flag and changed the flag to -M or --defaultsURL
FIX: Convert to string before trying to escape value in MySQL
NEW: DISET Services - added PacketTimeout option
NEW: SystemLoggingDB - updated to use the renewed MySQL interface and SQL schema
NEW: Added support for multiple entries in /Registry/DefaultGroup, for multi-VO installations
CHANGE: Component installation procedure updated to cope with components inheriting Modules
CHANGE: InstallTools - use dirac- command in runit run scripts
FIX: X509Chain - avoid a return of error when the group is not valid
FIX: MySQL - reduce verbosity of log messages when high level methods are used
CHANGE: Several DB classes have been updated to use the MySQL buildCondition method
NEW: MySQL - provide support for greater and smaller arguments to all MySQL high level methods
FIX: Service.py - check all return values from all initializers

*Configuration
CHANGE: By default return option and section lists ordered as in the CS
NEW: ConfigurationClient - added function to refresh remote configuration

*Framework
FIX: Registry.findDefaultGroup will never return False
CHANGE: ProxyManager does not accept proxies without explicit group
CHANGE: SystemAdministratorHandler - force refreshing the configuration after new component setup

*RSS
CHANGE: removed code execution from __init__
CHANGE: removed unused methods
NEW: Log all policy results 

*Resources
NEW: updated SSHComputingElement which allows multiple job submission
FIX: SGETimeLeft - better parsing of the batch system commands output
FIX: InProcessComputingElement - when starting a new job discard renewal of the previous proxy
NEW: BOINCComputingElement - new CE client to work with the BOINC desktop grid infrastructure 

*WMS
CHANGE: WMS Optimizers are now executors
CHANGE: SandboxStoreClient can directly access the DB if available
CHANGE: Moved JobDescription and improved into JobManifest
FIX: typo in JobLoggingDB
NEW: JobState/CachedJobState allow access to the Job via DB/JobStateSync Service automatically
BUGFIX: DownloadInputData - when not enough disk space, message was using "buffer" while it should be using "data"
FIX: the sandboxmetadataDB explosion when using the sandboxclient without direct access to the DB
NEW: Added support for reset/reschedule in the OptimizationMind
CHANGE: Whenever a DB is not properly initialized it will raise a catchable RuntimeError exception 
        instead of silently returning
FIX: InputDataResolution - just quick mod for easier extensibility, plus removed some LHCb specific stuff
NEW: allow jobids in a file in dirac-wms-job-get-output
NEW: JobManager - zfill in %n parameter substitution to allow alphabetical sorting
NEW: Directors - added checking of the TaskQueue limits when getting eligible queues
CHANGE: Natcher - refactor to simpify the logic, introduced Limiter class
CHANGE: Treat MaxCPUTime and CPUTime the same way in the JDL to avoid confusion
NEW: SiteDirector - added options PilotScript, MaxPilotsToSubmit, MaxJobsInFillMode
BUGFIX: StalledJobAgent - use cpuNormalization as float, not string 
FIX: Don't kill an executor if a task has been taken out from it
NEW: dirac-boinc-pilot - pilot script to be used on the BOINC volunteer nodes
FIX: SiteDirector - better handling of tokens and filling mode 
NEW: Generic pilot identities are automatically selected by the TQD and the SiteDirector 
     if not explicitly defined in /Pilot/GenericDN and GenericGroup
NEW: Generic pilot groups can have a VO that will be taken into account when selecting generic 
     credentials to submit pilots
NEW: Generic pilots that belong to a VO can only match jobs from that VO
NEW: StalledJobAgent - added rescheduling of jobs stuck in Matched or Rescheduled status
BUGFIX: StalledJobAgent - default startTime and endTime to "now", avoid None value
NEW: JobAgent - stop after N failed matching attempts (nothing to do), use StopAfterFailedMatches option
CHANGE: JobAgent - provide resource description as a dictionary to avoid extra JDL parsing by the Matcher
CHANGE: Matcher - report pilot info once instead of sending it several times from the job
CHANGE: Matcher - set the job site instead of making a separate call to JobStateUpdate
NEW: Matcher - added Matches done and matches OK statistics
NEW: TaskQueue - don't delete fresh task queues. Wait 5 minutes to do so.
CHANGE: Disabled TQs can also be matched, if no jobs are there, a retry will be triggered

*Transformation
FIX: TransformationAgent - a small improvement: now can pick the prods status to handle from the CS, 
     plus few minor corrections (e.g. logger messages)
FIX: TransformationCLI - take into accout possible failures in resetFile command     

*Accounting
NEW: AccountingDB - added retrieving RAW records for internal stuff
FIX: AccountingDB - fixed some logic for readonly cases
CHANGE: Added new simpler and faster bucket insertion mechanism
NEW: Added more info when rebucketing
FIX: Calculate the rebucket ETA using remaining records to be processed instead of the total records to be processed
FIX: Plots with no data still carry the plot name

*DMS
NEW: SRM2Storage - added retry in the gfal calls
NEW: added new FTSCleaningAgent cleaning up TransferDB tables
FIX: DataLoggingClient and DataLoggingDB - tests moved to separate files
CHANGE: request agents cleanup

*RMS
CHANGE: Stop using RequestAgentMixIn in the request agents

[v6r4p34]

*DMS
BUGFIX: FileCatalogCLI - fixed wrong indentation
CHANGE: RegistrationTask - removed some LHCb specific defaults

[v6r4p33]

*DMS
CHANGE: FTSRequest - be more verbose if something is wrong with file

[v6r4p32]

*WMS
FIX: StalledJobAgent - avoid exceptions in the stalled job accounting reporting

*DMS
NEW: FTSMonitorAgent - handling of expired FTS jobs 

*Interfaces
CHANGE: Dirac.py - attempt to retrieve output sandbox also for Completed jobs in retrieveRepositorySandboxes()

[v6r4p30]

*Core
BUGFIX: dirac-admin-bdii-ce-voview - proper check of the result structure

*Interfaces
FIX: Dirac.py, Job.py - allow to pass environment variables with special characters

*DMS
NEW: FileCatalogCLI - possibility to sort output in the ls command

*WMS:
FIX: JobWrapper - interpret environment variables with special characters 

[v6r4p29]

*RMS
BUGFIX: RequestDBMySQL - wrong indentation in __updateSubRequestFiles()

[v6r4p28]

*Interfaces
CHANGE: Dirac.py, DiracAdmin.py - remove explicit timeout on RPC client instantiation

*RSS
FIX: CS.py - fix for updated CS location (backward compatible)

*DMS
BUGFIX: StrategyHandler - bug fixed determineReplicationTree()
FIX: FTSRequest - add checksum string to SURLs file before submitting an FTS job

*WMS
FIX: JobWrapper - protection for double quotes in JobName
CHANGE: SiteDirector - switched some logging messages from verbose to info level

*RMS
NEW: Request(Client,DBMySQL,Manager) - added readRequestsForJobs() method

[v6r4p27]

*DMS
FIX: SRM2Storage - removed hack for EOS (fixed server-side)

*Transformation
CHANGE: TransformationClient - limit to 100 the number of transformations in getTransformations()
NEW: TransformationAgent - define the transformations type to use in the configuration

*Interfaces
FIX: Job.py -  fix for empty environmentDict (setExecutionEnv)

[v6r4p26]

*Transformation
BUGFIX: TransformationClient - fixed calling sequence in rpcClient.getTransformationTasks()
NEW: TransformationClient - added log messages in verbose level.

[v6r4p25]

*DMS
BUGFIX: StrategyHandler - sanity check for wrong replication tree 

[v6r4p24]

*Core
NEW: MySQL - add 'offset' argument to the buildCondition()

*Transformation
FIX: TransformationAgent - randomize the LFNs for removal/replication case when large number of those
CHANGE: TransformationClient(DB,Manager) - get transformation files in smaller chunks to
        improve performance
FIX: TransformationAgent(DB) - do not return redundant LFNs in getTransformationFiles()    

[v6r4p23]

*Web
NEW: includes DIRACWeb tag web2012092101

[v6r4p22]

*DMS
FIX: SRM2Storage - fix the problem with the CERN-EOS storage 

[v6r4p21]

*Core
BUGFIX: SGETimeLeft - take into account dd:hh:mm:ss format of the cpu consumed

[v6r4p20]

*WMS
BUGFIX: PilotDirector, GridPilotDirector - make sure that at least 1 pilot is to be submitted
BUGFIX: GridPilotDirector - bug on how pilots are counted when there is an error in the submit loop.
BUGFIX: dirac-pilot - proper install script installation on OSG sites

[v6r4p19]

*RMS
FIX: RequestDBMySQL - optimized request selection query 

[v6r4p18]

*Configuration
BUGFIX: CE2CSAgent.py - the default value must be set outside the loop

*DMS
NEW: dirac-dms-create-replication-request
BUGFIX: dirac-dms-fts-submit, dirac-dms-fts-monitor - print out error messages

*Resources
BUGFIX: TorqueComputingElement.py, plus add UserName for shared Queues

*WMS
BUGFIX: JobManagerHandler - default value for pStart (to avoid Exception)

[v6r4p17]

*Core
FIX: dirac-configure - setup was not updated in dirac.cfg even with -F option
FIX: RequestHandler - added fix for Missing ConnectionError

*DMS
FIX: dirac-dms-clean-directory - command fails with `KeyError: 'Replicas'`.

*WMS
FIX: SiteDirector - adapt to the new method in the Matcher getMatchingTaskQueue 
FIX: SiteDirector - added all SubmitPools to TQ requests

[v6r4p16]

*Core:
FIX: dirac-install - bashrc/cshrc were wrongly created when using versionsDir

*Accounting
CHANGE: Added new simpler and faster bucket insertion mechanism
NEW: Added more info when rebucketing

*WMS
CHANGE: Matcher - refactored to take into account job limits when providing info to directors
NEW: JoAgent - reports SubmitPool parameter if applicable
FIX: Matcher - bad codition if invalid result

[v6r4p15]

*WMS
FIX: gLitePilotDirector - fix the name of the MyProxy server to avoid crasehs of the gLite WMS

*Transformation
FIX: TaskManager - when the file is on many SEs, wrong results were generated

[v6r4p13]

*DMS
FIX: dirac-admin-allow-se - added missing interpreter line

[v6r4p12]

*DMS
CHANGE: RemovalTask - for DataManager shifter change creds after failure of removal with her/his proxy.

*RSS
NEW: Added RssConfiguration class
FIX: ResourceManagementClient  - Fixed wrong method name

[v6r4p11]

*Core
FIX: GGUSTicketsClient - GGUS SOAP URL updated

*DMS
BUGFIX: ReplicaManager - wrong for loop

*RequestManagement
BUGFIX: RequestClient - bug fix in finalizeRequest()

*Transformation
FIX: TaskManager - fix for correctly setting the sites (as list)

[v6r4p10]

*RequestManagement
BUGFIX: RequestContainer - in addSubrequest() function

*Resources
BUGFIX: SRM2Storage - in checksum type evaluation

*ResourceStatusSystem
BUGFIX: InfoGetter - wrong import statement

*WMS
BUGFIX: SandboxMetadataDB - __init__() can not return a value

[v6r4p9]

*DMS
CHANGE: FailoverTransfer - ensure the correct execution order of the subrequests

[v6r4p8]

Bring in fixes from v6r3p17

*Core:
FIX: Don't have the __init__ return True for all DBs
NEW: Added more protection for exceptions thrown in callbacks for the ProcessPool
FIX: Operations will now look in 'Defaults' instead of 'Default'

*DataManagement:
FIX: Put more protection in StrategyHandler for neither channels  not throughput read out of TransferDB
FIX: No JobIDs supplied in getRequestForJobs function for RequestDBMySQL taken into account
FIX: Fix on getRequestStatus
CHANGE: RequestClient proper use of getRequestStatus in finalizeRequest
CHANGE: Refactored RequestDBFile

[v6r4p7]

*WorkloadManagement
FIX: SandboxMetadataDB won't explode DIRAC when there's no access to the DB 
CHANGE: Whenever a DB fails to initialize it raises a catchable exception instead of just returning silently

*DataManagement
CHANGE: Added Lost and Unavailable to the file metadata

[v6r4p6]

Bring fixes from v6r4p6

[v6r4p5]

*Configuration
NEW: Added function to generate Operations CS paths

*Core
FIX: Added proper ProcessPool checks and finalisation

*DataManagement
FIX: don't set Files.Status to Failed for non-existign files, failover transfers won't go
FIX: remove classmethods here and there to unblock requestHolder
CHANGE: RAB, TA: change task timeout: 180 and 600 (was 600 and 900 respectively)
FIX: sorting replication tree by Ancestor, not hopAncestorgit add DataManagementSystem/Agent/TransferAgent.py
NEW: TA: add finalize
CHANGE: TransferAgent: add AcceptableFailedFiles to StrategyHandler to ban FTS channel from scheduling
FIX: if there is no failed files, put an empty dict


*RSS
FIX: RSS is setting Allowed but the StorageElement checks for Active

*Workflows
FIX: Part of WorfklowTask rewritten to fix some issues and allow 'ANY' as site

*Transformation
FIX: Wrong calls to TCA::cleanMetadataCatalogFiles

[v6r4p4]

*Core
FIX: Platform.py - check if Popen.terminate is available (only from 2.6)

[v6r4p3]

*Core
FIX: ProcessPool with watchdog and timeouts - applied in v6r3 first

[v6r4p2]

*StorageManagement
BUGFIX: StorageElement - staging is a Read operation and should be allowed as such

*WMS
BUGFIX: InProcessComputingElement, JobAgent - proper return status code from the job wrapper

*Core
FIX: Platform - manage properly the case of exception in the ldconfig execution

[v6r4p1]

*DMS
FIX: TransferDB.getChannelObservedThroughput - the channelDict was created in a wrong way

*RSS
FIX: ResourceStatus was not returning Allowed by default

[v6r4]

*Core
FIX: dirac-install-db.py: addDatabaseOptionsToCS has added a new keyed argument
NEW: SGETimeLeft.py: Support for SGE backend
FIX: If several extensions are installed, merge ConfigTemplate.cfg
NEW: Service framework - added monitoring of file descriptors open
NEW: Service framework - Reduced handshake timeout to prevent stuck threads
NEW: MySQL class with new high level methods - buildCondition,insertFields,updateFields
     deleteEntries, getFields, getCounters, getDistinctAttributeValues
FIX: ProcessPool - fixes in the locking mechanism with LockRing, stopping workers when the
     parent process is finished     
FIX: Added more locks to the LockRing
NEW: The installation tools are updated to install components by name with the components module specified as an option

*DMS
FIX: TransferDB.py - speed up the Throughput determination
NEW: dirac-dms-add-files: script similar to dirac-dms-remove-files, 
     allows for 1 file specification on the command line, using the usual dirac-dms-add-file options, 
     but also can take a text file in input to upload a bunch of files. Exit code is 0 only if all 
     was fine and is different for every error found. 
NEW: StorageElementProxy- support for data downloading with http protocol from arbitrary storage, 
     needed for the web data download
BUGFIX: FileCatalogCLI - replicate operation does a proper replica registration ( closes #5 )     
FIX: ReplicaManager - __cleanDirectory now working and thus dirac-dms-clean-directory

*WMS
NEW: CPU normalization script to run a quick test in the pilot, used by the JobWrapper
     to report the CPU consumption to the accounting
FIX: StalledJobAgent - StalledTimeHours and FailedTimeHours are read each cycle, refer to the 
     Watchdog heartBeat period (should be renamed); add NormCPUTime to Accounting record
NEW: SiteDirector - support for the operation per VO in multi-VO installations
FIX: StalledJobAgent - get ProcessingType from JDL if defined
BUGFIX: dirac-wms-job-peek - missing printout in the command
NEW: SiteDirector - take into account the number of already waiting pilots when evaluating the number of pilots to submit
FIX: properly report CPU usage when the Watchdog kill the payload.

*RSS
BUGFIX: Result in ClientCache table is a varchar, but the method was getting a datetime
NEW: CacheFeederAgent - VOBOX and SpaceTokenOccupancy commands added (ported from LHCbDIRAC)
CHANGE: RSS components get operational parameters from the Operations handler

*DataManagement
FIX: if there is no failed files, put an empty dict

*Transformation
FIX: Wrong calls to TCA::cleanMetadataCatalogFiles

[v6r3p19]

*WMS
FIX: gLitePilotDirector - fix the name of the MyProxy server to avoid crashes of the gLite WMS

[v6r3p18]

*Resources
BUGFIX: SRM2Storage - in checksum type evaluation

[v6r3p17]

*DataManagement
FIX: Fixes issues #783 and #781. Bugs in ReplicaManager removePhisicalReplica and getFilesFromDirectory
FIX: Return S_ERROR if missing jobid arguments
NEW: Checksum can be verified during FTS and SRM2Storage 

[v6r3p16]

*DataManagement
FIX: better monitoring of FTS channels 
FIX: Handle properly None value for channels and bandwidths

*Core
FIX: Properly calculate the release notes if there are newer releases in the release.notes file

[v6r3p15]

*DataManagement
FIX: if there is no failed files, put an empty dict

*Transformation
FIX: Wrong calls to TCA::cleanMetadataCatalogFiles


[v6r3p14]

* Core

BUGFIX: ProcessPool.py: clean processing and finalisation
BUGFIX: Pfn.py: don't check for 'FileName' in pfnDict

* DMS

NEW: dirac-dms-show-fts-status.py: script showing last hour history for FTS channels
NEW: TransferDBMonitoringHandler.py: new function exporting FST channel queues
BUGFIX: TransferAgent.py,RemovalAgent.py,RegistrationAgent.py - unlinking of temp proxy files, corection of values sent to gMonitor
BUGFIX: StrategyHandler - new config option 'AcceptableFailedFiles' to unblock scheduling for channels if problematic transfers occured for few files
NEW: TransferAgent,RemovalAgent,RegistrationAgent - new confing options for setting timeouts for tasks and ProcessPool finalisation
BUGFIX: ReplicaManager.py - reverse sort of LFNs when deleting files and directories to avoid blocks
NEW: moved StrategyHandler class def to separate file under DMS/private

* TMS

FIX: TransformationCleaningAgent.py: some refactoring, new way of disabling/enabline execution by 'EnableFlag' config option

[v6r3p13]

*Core
FIX: Added proper ProcessPool checks and finalisation

*DataManagement
FIX: don't set Files.Status to Failed for non-existign files, failover transfers won't go
FIX: remove classmethods here and there to unblock requestHolder
CHANGE: RAB, TA: change task timeout: 180 and 600 (was 600 and 900 respectively)
FIX: sorting replication tree by Ancestor, not hopAncestorgit add DataManagementSystem/Agent/TransferAgent.py
NEW: TA: add finalize
CHANGE: TransferAgent: add AcceptableFailedFiles to StrategyHandler to ban FTS channel from scheduling

[v6r3p12]

*Core
FIX: Platform.py - check if Popen.terminate is available (only from 2.6)

[v6r3p11]

*Core
FIX: ProcessPool with watchdog and timeouts

[v6r3p10]

*StorageManagement
BUGFIX: StorageElement - staging is a Read operation and should be allowed as such

*WMS
BUGFIX: InProcessComputingElement, JobAgent - proper return status code from the job wrapper

*Core
FIX: Platform - manage properly the case of exception in the ldconfig execution

[v6r3p9]

*DMS
FIX: TransferDB.getChannelObservedThroughput - the channelDict was created in a wrong way

[v6r3p8]

*Web
CHANGE: return back to the release web2012041601

[v6r3p7]

*Transformation
FIX: TransformationCleaningAgent - protection from deleting requests with jobID 0 

[v6r3p6]

*Core
FIX: dirac-install-db - proper key argument (follow change in InstallTools)
FIX: ProcessPool - release all locks every time WorkignProcess.run is executed, more fixes to come
FIX: dirac-configure - for Multi-Community installations, all vomsdir/vomses files are now created

*WMS
NEW: SiteDirector - add pilot option with CE name to allow matching of SAM jobs.
BUGFIX: dirac-pilot - SGE batch ID was overwriting the CREAM ID
FIX: PilotDirector - protect the CS master if there are at least 3 slaves
NEW: Watchdog - set LocalJobID in the SGE case

[v6r3p5]

*Core:
BUGFIX: ProcessPool - bug making TaskAgents hang after max cycles
BUGFIX: Graphs - proper handling plots with data containing empty string labels
FIX: GateWay - transfers were using an old API
FIX: GateWay - properly calculate the gateway URL
BUGFIX: Utilities/Pfn.py - bug in pfnunparse() when concatenating Path and FileName

*Accounting
NEW: ReportGenerator - make AccountingDB readonly
FIX: DataCache - set daemon the datacache thread
BUGFIX: BasePlotter - proper handling of the Petabyte scale data

*DMS:
BUGFIX: TransferAgent, RegistrationTask - typos 

[v6r3p4]

*DMS:
BUGFIX: TransferAgent - wrong value for failback in TA:execute

[v6r3p3]

*Configuration
BUGFIX: Operations helper - typo

*DMS:
FIX: TransferAgent - change the way of redirecting request to task

[v6r3p2]

*DMS
FIX: FTSRequest - updating metadata for accouting when finalizing FTS requests

*Core
FIX: DIRAC/__init__.py - default version is set to v6r3

[v6r3p1]

*WMS
CHANGE: Use ResourcesStatus and Resources helpers in the InputDataAgent logic

*Configuration
NEW: added getStorageElementOptions in Resources helper

*DMS
FIX: resourceStatus object created in TransferAgent instead of StrategyHandler

[v6r3]

*Core
NEW: Added protections due to the process pool usage in the locking logic

*Resources
FIX: LcgFileCatalogClient - reduce the number of retries: LFC_CONRETRY = 5 to 
     avoid combined catalog to be stuck on a faulty LFC server
     
*RSS
BUGFIX: ResourceStatus - reworked helper to keep DB connections     

*DMS
BUGFIX: ReplicaManager::CatalogBase::_callFileCatalogFcnSingleFile() - wrong argument

*RequestManagement
FIX: TaskAgents - set timeOut for task to 10 min (15 min)
NEW: TaskAgents - fill in Error fields in case of failing operations

*Interfaces
BUGFIX: dirac-wms-select-jobs - wrong use of the Dirac API

[v6r2p9]

*Core
FIX: dirac-configure - make use of getSEsForSite() method to determine LocalSEs

*WMS
NEW: DownloadInputData,InputDataByProtocol - check Files on Tape SEs are on Disk cache 
     before Download or getturl calls from Wrapper
CHANGE: Matcher - add Stalled to "Running" Jobs when JobLimits are applied   
CHANGE: JobDB - allow to specify required platform as Platform JDL parameter,
        the specified platform is taken into account even without /Resources/Computing/OSCompatibility section

*DMS
CHANGE: dirac-admin-allow(ban)-se - removed lhcb-grid email account by default, 
        and added switch to avoid sending email
FIX: TaskAgents - fix for non-existing files
FIX: change verbosity in failoverReplication 
FIX: FileCatalog - remove properly metadata indices 
BUGFIX: FileManagerBase - bugfix in the descendants evaluation logic  
FIX: TransferAgent and TransferTask - update Files.Status to Failed when ReplicaManager.replicateAndRegister 
     will fail completely; when no replica is available at all.

*Core
FIX: dirac-pilot - default lcg bindings version set to 2012-02-20

[v6r2p8]

*DMS:
CHANGE: TransferAgent - fallback to task execution if replication tree is not found

[v6r2p7]

*WMS
BUGFIX: SiteDirector - wrong CS option use: BundleProxy -> HttpProxy
FIX: SiteDirector - use short lines in compressed/encoded files in the executable
     python script

[v6r2p6]

*DataManagement
FIX: Bad logic in StrategyHandler:MinimiseTotalWait

*Core
CHANGE: updated GGUS web portal URL

*RSS
BUGFIX: meta key cannot be reused, it is popped from dictionary

*Framework
FIX: The Gateway service does not have a handler
NEW: ConfingTemplate entry for Gateway
FIX: distribution notes allow for word wrap

*WorkloadManagement
FIX: avoid unnecessary call if no LFN is left in one of the SEs
FIX: When Uploading job outputs, try first Local SEs, if any


[v6r2p5]

*RSS
BUGFIX: several minor bug fixes

*RequestManagement
BUGFIX: RequestDBMySQL - removed unnecessary request type check

*DMS
BUGFIX: FileCatalogClienctCLI - wrong evaluation of the operation in the find command
NEW: FileCatalog - added possibility to remove specified metadata for a given path 
BUGFIX: ReplicaManager - wrong operation order causing failure of UploadLogFile module

*Core
NEW: dirac-install - generate cshrc DIRAC environment setting file for the (t)csh 

*Interfaces
CHANGE: Job - added InputData to each element in the ParametricInputData

*WMS
CHANGE: dirac-jobexec - pass ParametericInputData to the workflow as a semicolon separated string

[v6r2p4]

*WMS
BUGFIX: StalledJobAgent - protection against jobs with no PilotReference in their parameters
BUGFIX: WMSAdministratorHandler - wrong argument type specification for getPilotInfo method

*StorageManagement
BUGFIX: RequestFinalizationAgent - no method existence check when calling RPC method

[v6r2p3]

*WMS
CHANGE: Matcher - fixed the credentials check in requestJob() to simplify it

*ConfigurationSystem
CHANGE: Operations helper - fix that allow no VO to be defined for components that do not need it

*Core
BUGFIX: InstallTools - when applying runsvctrl to a list of components make sure that the config server is treated first and the sysadmin service - last
        
[v6r2p2]

*WMS
BUGFIX: Matcher - restored logic for checking private pilot asking for a given DN for belonging to the same group with JOB_SHARING property.

[v6r2p1]

*RequestManagementSystem
BUGFIX: RequestCleaningAgent - missing import of the "second" interval definition 

[v6r2]

*General
FIX: replaced use of exec() python statement in favor of object method execution

*Accounting
CHANGE: Accounting 'byte' units are in powers of 1000 instead of powers of 1024 (closes #457)

*Core
CHANGE: Pfn.py - pfnparse function rewritten for speed up and mem usage, unit test case added
FIX: DISET Clients are now thread-safe. Same clients used twice in different threads was not 
closing the previous connection
NEW: reduce wait times in DISET protocol machinery to improve performance    
NEW: dirac-fix-mysql-script command to fix the mysql start-up script for the given installation
FIX: TransferClient closes connections properly
FIX: DISET Clients are now thread-safe. Same client used twice in different threads will not close the previous connection
CHANGE: Beautification and reduce wait times to improve performance
NEW: ProcessPool - added functionality to kill all children processes properly when destroying ProcessPool objects
NEW: CS Helper for LocalSite section, with gridEnv method
NEW: Grid module will use Local.gridEnv if nothing passed in the arguments
CHANGE: Add deprecated sections in the CS Operations helper to ease the transition
FIX: dirac-install - execute dirac-fix-mysql-script, if available, to fix the mysql.server startup script
FIX: dirac-distribution - Changed obsoleted tar.list file URL
FIX: typo in dirac-admin-add-host in case of error
CHANGE: dirac-admin-allow(ban)-se - use diracAdmin.sendMail() instead of NotificationClient.sendMail()

*Framework
BUGFIX: UserProfileDB - no more use of "type" variable as it is a reserved keyword 

*RequestManagement:
FIX: RequestDBFile - more consistent treatment of requestDB Path
FIX: RequestMySQL - Execution order is evaluated based on not Done state of subrequests
NEW: RequestCleaningAgent - resetting Assigned requests to Waiting after a configurable period of time

*RSS
CHANGE: RSS Action now inherits from a base class, and Actions are more homogeneous, they all take a uniform set of arguments. The name of modules has been changed from PolType to Action as well.
FIX: CacheFeederAgent - too verbose messages moved to debug instead of info level
BUGFIX: fixed a bug preventing RSS clients to connect to the services     
FIX: Proper services synchronization
FIX: Better handling of exceptions due to timeouts in GOCDBClient   
FIX: RSS.Notification emails are sent again
FIX: Commands have been modified to return S_OK, S_ERROR inside the Result dict. This way, policies get a S_ERROR / S_OK object. CacheFeederAgent has been updated accordingly.
FIX: allow clients, if db connection fails, to reconnect ( or at least try ) to the servers.
CHANGE: access control using CS Authentication options. Default is SiteManager, and get methods are all.
BUGFIX: MySQLMonkey - properly escaped all parameters of the SQL queries, other fixes.
NEW: CleanerAgent renamed to CacheCleanerAgent
NEW: Updated RSS scripts, to set element statuses and / or tokens.
NEW: Added a new script, dirac-rss-synch
BUGFIX: Minor bugfixes spotted on the Web development
FIX: Removed useless decorator from RSS handlers
CHANGE: ResourceStatus helper tool moved to RSS/Client directory, no RSS objects created if the system is InActive
CHANGE: Removed ClientFastDec decorator, using a more verbose alternative.
CHANGE: Removed useless usage of kwargs on helper functions.  
NEW: added getSESitesList method to RSSClient      
FIX: _checkFloat() checks INTEGERS, not datetimes

*DataManagement
CHANGE: refactoring of DMS agents executing requests, allow requests from arbitrary users
NEW: DFC - allow to specify multiple replicas, owner, mode when adding files
CHANGE: DFC - optimization of the directory size evaluation
NEW: Added CREATE TEMPORARY TABLES privilege to FileCatalogDB
CHANGE: DFC - getCatalogCounters() update to show numbers of directories
NEW: lfc_dfc_copy script to migrate data from LFC to DFC
FIX: dirac-dms-user-lfns - fixed the case when the baseDir is specified
FIX: FTS testing scripts were using sys.argv and getting confused if options are passed
NEW: DFC - use DirectoryUsage tables for the storage usage evaluations
NEW: DFC - search by metadata can be limited to a given directory subtree
NEW: DFC - search by both directory and file indexed metadata
BUGFIX: DFC - avoid crash if no directories or files found in metadata query
NEW: DFC FileCatalogHandler - define database location in the configuration
NEW: DFC - new FileCatalogFactory class, possibility to use named DFC services
FIX: FTSMonitor, FTSRequest - fixes in handling replica registration, setting registration requests in FileToCat table for later retry
FIX: Failover registration request in the FTS agents.      
FIX: FTSMonitor - enabled to register new replicas if even the corresponding request were removed from the RequestManagement 
FIX: StorageElement - check if SE has been properly initialized before executing any method     
CHANGE: LFC client getReplica() - make use of the new bulk method lfc.lfc_getreplicasl()
FIX: LFC client - protect against getting None in lfc.lfc_readdirxr( oDirectory, "" )  
FIX: add extra protection in dump method of StorageElement base class
CHANGE: FailoverTransfer - create subrequest per catalog if more than one catalog

*Interface
NEW: Job.py - added method to handle the parametric parameters in the workflow. They are made available to the workflow_commons via the key 'GenericParameters'.
FIX: Dirac.py - fix some type checking things
FIX: Dirac.py - the addFile() method can now register to more than 1 catalog.

*WMS
FIX: removed dependency of the JobSchedulingAgent on RSS. Move the getSiteTier functionality to a new CS Helper.
FIX: WMSAdministratorHandler - Replace StringType by StringTypes in the export methods argument type
FIX: JobAgent - Set explicitly UseServerCertificate to "no" for the job executable
NEW: dirac-pilot - change directory to $OSG_WN_TMP on OSG sites
FIX: SiteDirector passes jobExecDir to pilot, this defaults to "." for CREAM CEs. It can be set in the CS. It will not make use of $TMPDIR in this case.
FIX: Set proper project and release version to the SiteDirector     
NEW: Added "JobDelay" option for the matching, refactored and added CS options to the matcher
FIX: Added installation as an option to the pilots and random MyProxyServer
NEW: Support for parametric jobs with parameters that can be of List type

*Resources
NEW: Added SSH Grid Engine Computing Element
NEW: Added SSH Computing Element
FIX: make sure lfc client will not try to connect for several days

*Transformation
FIX: TransformationDB - in setFileStatusForTransformation() reset ErrorCount to zero if "force" flag and    the new status is "unused"
NEW: TransformationDB - added support for dictionary in metadata for the InputDataQuery mechanism     

[v6r1p13]

*WMS
FIX: JobSchedulingAgent - backported from v6r2 use of Resources helper

[v6r1p12]

*Accounting
FIX: Properly delete cached plots

*Core
FIX: dirac-install - run externals post install after generating the versions dir

[v6r1p11]

*Core
NEW: dirac-install - caches locally the externals and the grid bundle
FIX: dirac-distribution - properly generate releasehistory and releasenotes

[v6r1p10]

*WorloadManagement
FIX: JobAgent - set UseServerCertificate option "no" for the job executable

[v6r1p9]

*Core
FIX: dirac-configure - set the proper /DIRAC/Hostname when defining /LocalInstallation/Host

*DataManagement
FIX: dirac-dms-user-lfns - fixed the case when the baseDir is specified
BUGFIX: dirac-dms-remove-files - fixed crash in case of returned error report in a form of dictionary 

[v6r1p8]

*Web
FIX: restored Run panel in the production monitor

*Resources
FIX: FileCatalog - do not check existence of the catalog client module file

[v6r1p7]

*Web
BUGFIX: fixed scroll bar in the Monitoring plots view

[v6r1p6]

*Core
FIX: TransferClient closes connections properly

[v6r1p5]

*Core
FIX: DISET Clients are now thread-safe. Same clients used twice in different threads was not 
     closing the previous connection
NEW: reduce wait times in DISET protocol machinery to improve performance   

[v6r1p4]

*RequestManagement
BUGFIX: RequestContainer - in isSubRequestDone() treat special case for subrequests with files

*Transformation
BUGFIX: TransformationCleaningAgent - do not clear requests for tasks with no associated jobs

[v6r1p3]

*Framework
NEW: Pass the monitor down to the request RequestHandler
FIX: Define the service location for the monitor
FIX: Close some connections that DISET was leaving open

[v6r1p2]

*WorkloadManagement
BUGFIX: JobSchedulingAgent - use getSiteTiers() with returned direct value and not S_OK

*Transformation
BUGFIX: Uniform use of the TaskManager in the RequestTaskAgent and WorkflowTaskAgent

[v6r1p1]

*RSS
BUGFIX: Alarm_PolType now really send mails instead of crashing silently.

[v6r1]

*RSS
CHANGE: Major refactoring of the RSS system
CHANGE: DB.ResourceStatusDB has been refactored, making it a simple wrapper round ResourceStatusDB.sql with only four methods by table ( insert, update, get & delete )
CHANGE: DB.ResourceStatusDB.sql has been modified to support different statuses per granularity.
CHANGE: DB.ResourceManagementDB has been refactored, making it a simple wrapper round ResourceStatusDB.sql with only four methods by table ( insert, update, get & delete )
CHANGE: Service.ResourceStatusHandler has been refactored, removing all data processing, making it an intermediary between client and DB.
CHANGE: Service.ResourceManagementHandler has been refactored, removing all data processing, making it an intermediary between client and DB.
NEW: Utilities.ResourceStatusBooster makes use of the 'DB primitives' exposed on the client and does some useful data processing, exposing the new functions on the client.
NEW: Utilities.ResourceManagementBooster makes use of the 'DB primitives' exposed on the client and does some useful data processing, exposing the new functions on the client.
CHANGE: Client.ResourceStatusClient has been refactorerd. It connects automatically to DB or to the Service. Exposes DB and booster functions.
CHANGE: Client.ResourceManagementClient has been refactorerd. It connects automatically to DB or to the Service. Exposes DB and booster functions.
CHANGE: Agent.ClientsCacheFeederAgent renamed to CacheFeederAgent. The name was not accurate, as it also feeds Accouting Cache tables.
CHANGE: Agent.InspectorAgent, makes use of automatic API initialization.
CHANGE: Command. refactor and usage of automatic API initialization.
CHANGE: PolicySystem.PEP has reusable client connections, which increase significantly performance.
CHANGE: PolicySystem.PDP has reusable client connections, which increase significantly performance.
NEW: Utilities.Decorators are syntactic sugar for DB, Handler and Clients.
NEW: Utilities.MySQLMonkey is a mixture of laziness and refactoring, in order to generate the SQL statements automatically. Not anymore sqlStatemens hardcoded on the RSS.
NEW: Utilities.Validator are common checks done through RSS modules
CHANGE: Utilities.Synchronizer syncs users and DIRAC sites
CHANGE: cosmetic changes everywhere, added HeadURL and RCSID
CHANGE: Removed all the VOExtension logic on RSS
BUGFIX: ResourceStatusHandler - getStorageElementStatusWeb(), access mode by default is Read
FIX: RSS __init__.py will not crash anymore if no CS info provided
BUGFIX: CS.getSiteTier now behaves correctly when a site is passed as a string

*dirac-setup-site
BUGFIX: fixed typos in the Script class name

*Transformation
FIX: Missing logger in the TaskManager Client (was using agent's one)
NEW: Added UnitTest class for TaskManager Client

*DIRAC API
BUGFIX: Dirac.py. If /LocalSite/FileCatalog is not define the default Catalog was not properly set.
FIX: Dirac.py - fixed __printOutput to properly interpret the first argument: 0:stdout, 1:stderr
NEW: Dirac.py - added getConfigurationValue() method

*Framework
NEW: UsersAndGroups agent to synchronize users from VOMRS server.

*dirac-install
FIX: make Platform.py able to run with python2.3 to be used inside dirac-install
FIX: protection against the old or pro links pointing to non-existent directories
NEW: make use of the HTTP proxies if available
FIX: fixed the logic of creating links to /opt/dirac directories to take into account webRoot subdirs

*WorkloadManagement
FIX: SiteDirector - change getVO() function call to getVOForGroup()

*Core:
FIX: Pfn.py - check the sanity of the pfn and catch the erroneous case

*RequestManagement:
BUGFIX: RequestContainer.isSubrequestDone() - return 0 if Done check fails

*DataManagement
NEW: FileCatalog - possibility to configure multiple FileCatalog services of the same type

[v6r0p4]

*Framework
NEW: Pass the monitor down to the request RequestHandler
FIX: Define the service location for the monitor
FIX: Close some connections that DISET was leaving open

[v6r0p3]

*Framework
FIX: ProxyManager - Registry.groupHasProperties() wasn't returning a result 
CHANGE: Groups without AutoUploadProxy won't receive expiration notifications 
FIX: typo dirac-proxy-info -> dirac-proxy-init in the expiration mail contents
CHANGE: DISET - directly close the connection after a failed handshake

[v6r0p2]

*Framework
FIX: in services logs change ALWAYS log level for query messages to NOTICE

[v6r0p1]

*Core
BUGFIX: List.uniqueElements() preserves the other of the remaining elements

*Framework
CHANGE: By default set authorization rules to authenticated instead of all
FIX: Use all required arguments in read access data for UserProfileDB
FIX: NotificationClient - dropped LHCb-Production setup by default in the __getRPSClient()

[v6r0]

*Framework
NEW: DISET Framework modified client/server protocol, messaging mechanism to be used for optimizers
NEW: move functions in DIRAC.Core.Security.Misc to DIRAC.Core.Security.ProxyInfo
CHANGE: By default log level for agents and services is INFO
CHANGE: Disable the log headers by default before initializing
NEW: dirac-proxy-init modification according to issue #29: 
     -U flag will upload a long lived proxy to the ProxyManager
     If /Registry/DefaultGroup is defined, try to generate a proxy that has that group
     Replaced params.debugMessage by gLogger.verbose. Closes #65
     If AutoUploadProxy = true in the CS, the proxy will automatically be uploaded
CHANGE: Proxy upload by default is one month with dirac-proxy-upload
NEW: Added upload of pilot proxies automatically
NEW: Print info after creating a proxy
NEW: Added setting VOMS extensions automatically
NEW: dirac-proxy-info can also print the information of the uploaded proxies
NEW: dirac-proxy-init will check that the lifetime of the certificate is less than one month and advise to renew it
NEW: dirac-proxy-init will check that the certificate has at least one month of validity
FIX: Never use the host certificate if there is one for dirac-proxy-init
NEW: Proxy manager will send notifications when the uploaded proxies are about to expire (configurable via CS)
NEW: Now the proxyDB also has a knowledge of user names. Queries can use the user name as a query key
FIX: ProxyManager - calculate properly the dates for credentials about to expire
CHANGE: ProxyManager will autoexpire old proxies, also auto purge logs
CHANGE: Rename dirac-proxy-upload to dirac-admin-proxy-upload
NEW: dirac-proxy-init will complain if the user certificate has less than 30 days
CHANGE: SecurityLogging - security log level to verbose
NEW: OracleDB - added Array type 
NEW: MySQL - allow definition of the port number in the configuration
FIX: Utilities/Security - hash VOMS Attributes as string
FIX: Utilities/Security - Generate a chain hash to discover if two chains are equal
NEW: Use chain has to discover if it has already been dumped
FIX: SystemAdministrator - Do not set  a default lcg version
NEW: SystemAdministrator - added Project support for the sysadmin
CHANGE: SysAdmin CLI - will try to connect to the service when setting the host
NEW: SysAdmin CLI - colorization of errors in the cli
NEW: Logger - added showing the thread id in the logger if enabled
     
*Configuration
NEW: added getVOfromProxyGroup() utility
NEW: added getVoForGroup() utility, use it in the code as appropriate
NEW: added Registry and Operations Configuration helpers
NEW: dirac-configuration-shell - a configuration script for CS that behaves like an UNIX shellCHANGE: CSAPI - added more functionality required by updated configuration console
NEW: Added possibility to define LocalSE to any Site using the SiteLocalSEMapping 
     section on the Operations Section     
NEW: introduce Registry/VO section, associate groups to VOs, define SubmitPools per VO
FIX: CE2CSAgent - update the CEType only if there is a relevant info in the BDII  

*ReleaseManagement
NEW: release preparations and installation tools based on installation packages
NEW: dirac-compile-externals will try go get a DIRAC-free environment before compiling
NEW: dirac-disctribution - upload command can be defined via defaults file
NEW: dirac-disctribution - try to find if the version name is a branch or a tag in git and act accordingly
NEW: dirac-disctribution - added keyword substitution when creating a a distribution from git
FIX: Install tools won't write HostDN to the configuration if the Admin username is not set 
FIX: Properly set /DIRAC/Configuration/Servers when installing a CS Master
FIX: install_site.sh - missing option in wget for https download: --no-check-certificate
FIX: dirac-install-agent(service) - If the component being installed already has corresponding 
     CS section, it is not overwritten unless explicitly asked for
NEW: dirac-install functionality enhancement: start using the switches as defined in issue #26;
CHANGE: dirac-install - write the defaults if any under defaults-.cfg so dirac-configure can 
        pick it up
FIX: dirac-install - define DYLD_LIBRARY_PATH ( for Mac installations )     
NEW: dirac-install - put all the goodness under a function so scripts like lhcb-proxy-init can use it easily
FIX: dirac-install - Properly search for the LcgVer
NEW: dirac-install will write down the releases files in -d mode   
CHANGE: use new dirac_install from gothub/integration branch in install_site.sh
NEW: Extensions can request custom external dependencies to be installed via pip when 
     installing DIRAC.
NEW: LCG bundle version can be defined on a per release basis in the releases.cfg 
NEW: dirac-deploy-scripts - when setting the lib path in the deploy scripts. 
     Also search for subpaths of the libdir and include them
NEW: Install tools - plainly separate projects from installations

*Accounting
CHANGE: For the WMSHistory type, send as JobSplitType the JobType
CHANGE: Reduced the size of the max key length to workaround mysql max bytes for index problem
FIX: Modified buckets width of 1week to 1 week + 1 day to fix summer time end week (1 hour more )

*WorkloadManagement
CHANGE: SiteDirector - simplified executable generation
NEW: SiteDirector - few more checks of error conditions   
NEW: SiteDirector - limit the queue max length to the value of MaxQueueLengthOption 
     ( 3 days be default )
BUGFIX: SiteDirector - do not download pilot output if the flag getPilotOutput is not set     
NEW: JobDB will extract the VO when applying DIRAC/VOPolicy from the proper VO
FIX: SSHTorque - retrieve job status by chunks of 100 jobs to avoid too long
NEW: glexecComputingElement - allow glexecComputingElement to "Reschedule" jobs if the Test of
     the glexec fails, instead of defaulting to InProcess. Controlled by
     RescheduleOnError Option of the glexecComputingElement
NEW: SandboxStore - create a different SBPath with the group included     
FIX: JobDB - properly treat Site parameter in the job JDL while rescheduling jobs
NEW: JobSchedulingAgent - set the job Site attribute to the name of a group of sites corresponding 
     to a SE chosen by the data staging procedure 
CHANGE: TimeLeft - call batch system commands with the ( default ) timeout 120 sec
CHANGE: PBSTimeLeft - uses default CPU/WallClock if not present in the output  
FIX: PBSTimeLeft - proper handling of (p)cput parameter in the batch system output, recovery of the
     incomplete batch system output      
NEW: automatically add SubmitPools JDL option of the job owner's VO defines it     
NEW: JobManager - add MaxParametericJobs option to the service configuration
NEW: PilotDirector - each SubmitPool or Middleware can define TargetGrids
NEW: JobAgent - new StopOnApplicationFailure option to make the agent exiting the loop on application failure
NEW: PilotAgentsDB - on demand retrieval of the CREAM pilot output
NEW: Pilot - proper job ID evaluation for the OSG sites
FIX: ComputingElement - fixed proxy renewal logic for generic and private pilots
NEW: JDL - added %j placeholder in the JDL to be replaced by the JobID
BUGFIX: DownloadInputData - bug fixed in the naming of downloaded files
FIX: Matcher - set the group and DN when a request gets to the matcher if the request is not 
     coming from a pilot
FIX: Matcher = take into account JobSharing when checking the owner for the request
CHANGE: PilotDirector, dirac-pilot - interpret -V flag of the pilot as Installation name

*DataManagement
FIX: FileCatalog/DiractoryLevelTree - consistent application of the max directory level using global 
     MAX_LEVELS variable
FIX: FileCatalog - Directory metadata is deleted together with the directory deletion, issue #40    
CHANGE: FileCatalog - the logic of the files query by metadata revisited to increase efficiency 
FIX: LcgFileCatalog - use lfcthr and call lfcthr.init() to allow multithread
     try the import only once and just when LcgFileCatalogClient class is intantiated
NEW: LcgFileCatalogClient - new version of getPathPermissions relying on the lfc_access method to solve the problem
     of multiple user DNs in LFC.     
FIX: StorageElement - get service CS options with getCSOption() method ( closes #97 )
FIX: retrieve FileCatalogs as ordered list, to have a proper default.
CHANGE: FileCatalog - allow up to 15 levels of directories
BUGFIX: FileCatalog - bug fixes in the directory removal methods (closes #98)
BUGFIX: RemovalAgent - TypeError when getting JobID in RemovalAgent
BUGFIX: RemovalAgent - put a limit to be sure the execute method will end after a certain number of iterations
FIX: DownloadInputData - when files have been uploaded with lcg_util, the PFN filename
     might not match the LFN file name
FIX: putting FTSMonitor web page back
NEW: The default file catalog is now determined using /LocalSite/FileCatalog. The old behavior 
     is provided as a fallback solution
NEW: ReplicaManager - can now deal with multiple catalogs. Makes sure the surl used for removal is 
the same as the one used for registration.   
NEW: PoolXMLCatalog - added getTypeByPfn() function to get the type of the given PFN  
NEW: dirac-dms-ban(allow)-se - added possibility to use CheckAccess property of the SE

*StorageManagement
FIX: Stager - updateJobFromStager(): only return S_ERROR if the Status sent is not
recognized or if a state update fails. If the jobs has been removed or
has moved forward to another status, the Stager will get an S_OK and
should forget about the job.
NEW: new option in the StorageElement configuration "CheckAccess"
FIX: Requests older than 1 day, which haven't been staged are retried. Tasks older than "daysOld" 
     number of days are set to Failed. These tasks have already been retried "daysOld" times for staging.
FIX: CacheReplicas and StageRequests records are kept until the pin has expired. This way the 
     StageRequest agent will have proper accounting of the amount of staged data in cache.
NEW: FTSCleaningAgent will allow to fix transient errors in RequestDB. At the moment it's 
     only fixing Requests for which SourceTURL is equal to TargetSURL.
NEW: Stager - added new command dirac-stager-stage-files          
FIX: Update Stager code in v6 to the same point as v5r13p37
FIX: StorageManager - avoid race condition by ensuring that Links=0 in the query while removing replicas

*RequestManagement
FIX: RequestDBFile - get request in chronological order (closes issue #84)
BUGFIX: RequestDBFile - make getRequest return value for getRequest the same as for

*ResourceStatusSystem
NEW: Major code refacoring. First refactoring of RSS's PEP. Actions are now function 
     defined in modules residing in directory "Actions".
NEW: methods to store cached environment on a DB and ge them.
CHANGE: command caller looks on the extension for commands.
CHANGE: RSS use now the CS instead of getting info from Python modules.
BUGFIX: Cleaned RSS scripts, they are still prototypes
CHANGE: PEP actions now reside in separate modules outside PEP module.
NEW: RSS CS module add facilities to extract info from CS.
CHANGE: Updating various RSS tests to make them compatible with
changes in the system.
NEW: CS is used instead of ad-hoc configuration module in most places.
NEW: Adding various helper functions in RSS Utils module. These are
functions used by RSS developers, including mainly myself, and are
totally independant from the rest of DIRAC.
CHANGE: Mostly trivial changes, typos, etc in various files in RSS     
CHANGE: TokenAgent sends e-mails with current status   

*Transformation
CHANGE: allow Target SE specification for jobs, Site parameter is not set in this case
CHANGE: TransformationAgent  - add new file statuses in production monitoring display
CHANGE: TransformationAgent - limit the number of files to be treated in TransformationAgent 
        for replication and removal (default 5000)
BUGFIX: TransformationDB - not removing task when site is not set
BUGFIX: TransformationCleaningAgent - archiving instead of cleaning Removal and Replication 
        transformations 
FIX: TransformationCleaningAgent - kill jobs before deleting them        

*Workflow
NEW: allow modules to define Input and Output parameters that can be
     used instead of the step_commons/workflow_commons (Workflow.py, Step.py, Module.py)

*Various fixes
BUGFIX: Mail.py uses SMTP class rather than inheriting it
FIX: Platform utility will properly discover libc version even for the new Ubuntu
FIX: Removed old sandbox and other obsoleted components<|MERGE_RESOLUTION|>--- conflicted
+++ resolved
@@ -1,4 +1,3 @@
-<<<<<<< HEAD
 [v7r0p1]
 
 FIX: Removing some deprecated codes
@@ -103,12 +102,11 @@
 NEW: (#4170) added Production system documentation
 CHANGE: (#4224) Pilot 3 is the default
 NEW: (#4244) Added a few notes on using the JobParameters on ElasticSearch database
-=======
+
 [v6r22p11]
 
 *Interfaces
 FIX: (#4277) Dirac.py - fix error handling in getJobParameters()
->>>>>>> c12bee5a
 
 [v6r22p10]
 
