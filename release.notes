<<<<<<< HEAD
[v6r22p1]

*WMS
NEW: (#4147) added option for specifying a LocalCEType (which by default is "InProcess")

*Interfaces
NEW: (#4146) added setNumberOfProcessors method to Job() API

*Resources
NEW: (#4159) add dav(s) in the protocol lists of GFAL2_HTTPS

*tests
NEW: (#4154) Using variable for location of INSTALL_CFG_FILE (useful for extensions)

[v6r22]

*WorkloadManagementSystem
NEW: (#4045) PilotsHandler service (to interact with PilotAgentsDB)
CHANGE: (#4049) Pilot wrapper for pilot3: download files at runtime
CHANGE: (#4119) removed last bit looking into /Registry/VOMS/ section
CHANGE: (#4119) VOMS2CSAgent: mailFrom option is invalid, use MailFrom instead
FIX: (#4074) fixed PilotManager service name in ConfigTemplate.cfg
FIX: (#4100) use CAs to upload the pilot files to a dedicated web server using requests
FIX: (#4106) fixes for logging messages for Matcher
FIX: (#4106) fixes for logging messages for Optimizers
NEW: (#4136) added DIRACOS option (for SiteDirectors)

*ConfigurationSystem
NEW: (#4053) VOMS2CSSynchronizer/VOMS2CSAgent - enable automatic synchronization of the 
     Suspended user status with the VOMS database
CHANGE: (#4113) VOMS2CSSynchronizer: considering the case when no email is provided by VOMS

*Core
NEW: (#4053) AuthManager - interpret the Suspended user status considering suspended 
     users as anonymous visitors
CHANGE: (#4053) The use of CS.py module is replaced by the use of Registry.py and CSGlobals.py

*Interfaces
CHANGE: (#4098) removed dirac-admin-get-site-protocols.py as it could give potentially wrong results (use dirac-dms-protocol-matrix instead)

*Resources
NEW: (#4142) enable to get SE occupancy from plugin
NEW: (#4142) add occupancy plugin to retrieve the info from BDII
CHANGE: (#4142) GFAL2_SRM2Storage.getOccupancy() calls parent if SpaceToken is not given

*ResourceStatusSystem
CHANGE: clients: using DIRAC.Core.Base.Client as base
CHANGE: (#4098) SiteInspectorAgent runs only on sites with tokenOwner="rs_svc"
CHANGE: (#4098) remove SRM dependencies
CHANGE: (#4136) downtimeCommand will use the GOCServiceType only for SRM SEs
FIX: (#4139) only take the first endpoint for the SpaceOccupancy

*DataManagementSystem
CHANGE: (#4136) Moved methods from ResourceStatusSystem/CSHelpers to DMSHelpers
CHANGE: (#4138) FTS3 is now the default

*docs
NEW: (#4099) Instructions about setting up the DIRAC web server for pilot3
CHANGE: (#4119) added note on MultiProcessor jobs preparation

*test
FIX: (#4119) Not lhcb but dteam (for DIRAC certification)
FIX: (#4139) client_dms.sh not lhcb specific
CHANGE:(#4140) adapt transformation certification tests to dteam VO
=======
[v6r21p12]

*WMS
FIX: (#4155) JobDB.getAttributesForJobList: Return S_ERROR if unknown attributes are requested. 
     Instead of potentially returning garbage a clear error message is returned.
>>>>>>> 4495c8a0

[v6r21p11]

*Transformation
FIX: (#4144) fixed a logic bug in counting numberOfTasks in MCExtension which is expected
     to limit the total number of tasks for MC transformations

*Accounting
FIX: (#4151) In AccountingDB.insertRecordThroughQueue fix bad dictionary key "0K"

[v6r21p10]

*Core
FIX: (#4133) dirac-install: correct location for ARC plugins with DIRACOS

*WMS
CHANGE: (#4136) JobStateUpdateHandler - restoring the job status to Running after hearbeat

*Docs
NEW: (#4134) Added /Operations/DataManagement parameters for protocols

[v6r21p9]

*Core
FIX: (#4130) correct symlinks in dirac-deploy

[v6r21p8]

*WMS
CHANGE: (#4111) Better logging in JobWrapper
CHANGE: (#4114) JobScheduling - allow both Tag and Tags option in the job JDL

*DMS
FIX: (#4101) FileManagerBase - use returned ID:LFN dict instead of the LFN list. Fixes the bug in 
             getReplicasByMetadata reported in #4058

*TransformationSystem
FIX: (#4112) TaskManager.py - testing if the request ID is correct was not done properly, test the numerical value

[v6r21p7]

*Core
FIX: (#4076) A certain module like WebAppDIRAC must be checked out from the code repository once.

*Resources
FIX: (#4078) Fix the exception when StorageElement objects are created with a list of plugins

*SMS
NEW: (#4086) StageMonitorAgent: new option StoragePlugins to limit the protocols used to contact storagelements for staged files.

*WMS
FIX: (#4093) better logging from services

*TS
CHANGE: (#4095) ConfigTemplate for RequestTaskAgent now contains all options
CHANGE: (#4096) the Broadcast TransformationPlugin no longer requires a SourceSE to be set. If it is set, the behaviour is unchanged
CHANGE: (#4096) dirac-transformation-replication: change default pluging back to Broadcast (reverts #4066)

*Docs:
CHANGE: (#4095) AdministratorGuide install TS tutorial: added options MonitorFiles and MonitorTasks for TaskAgents

[v6r21p6]

*CS
FIX: (#4064) Fix exception when calling dirac-admin-add-shifter with already existing values

*Core
NEW: (#4065) getIndexInList utility in List.py

*Resources
NEW: (#4065) add a SpaceReservation concept to storages
NEW: (#4065) add a getEndpoint method to StorageBase

*RSS
CHANGE: (#4065) CSHelpers.getStorageElementEndpoint returns the endpoint or non srm protocol
CHANGE: (#4065) add the SpaceReservation to the FreeDiskSpaceCommand result

*TS
FIX: (#4066) The dirac-transformation-replication script will now create valid transformations 
     given only the required arguments. Instead of the 'Broadcast' plugin, the 'Standard' plugin 
     is created if not SourceSE is given. If a value for the plugin argument is given, that will 
     be used.

*docs
CHANGE: (#4069) DIRAC installation procedure is updated taking account DIRACOS
CHANGE: (#4094) Pilots3 options: moved to /Operation/Pilot section

[v6r21p5]

*Core
NEW: (#4046) allow install_site to install DIRACOS
FIX: (#4047) dirac-deploy-scripts uses correct regex to find scripts
NEW: (#4047) dirac-deploy-scripts can use symplink instead of wrapper
CHANGE: (#4051) use debug level for logs in the ProcessPool

*RequestManagementSystem
CHANGE: (#4051) split log messages

*ResourceStatusSystem
FIX: (#4050) fix reporting from EmailAgent
CHANGE: (#4051) split log messages in static and dynamic parts

*Docs
CHANGE: (#4034) Add magic runs to setup DIRAC in example scripts, so they work out of the box.
NEW: (#4046) add a tuto for setting up a basic installation
NEW: (#4046) add a tuto for setting up two Dirac SEs
NEW: (#4046) add a tuto for setting up the DFC
NEW: (#4046) add a tuto for managing identities
NEW: (#4046) add a tuto for setting up the RMS
NEW: (#4046) add a tuto for doing DMS with TS

*ConfigurationSystem
CHANGE: (#4044) dirac-configure: forcing update (override, in fact) of CS list

*WorkloadManagementSystem
FIX: (#4052) SiteDirector - restore the logic of limiting the number of pilots to submit due to the  
             WaitingToRunningRatio option
FIX: (#4052) Matcher - if a pilot presents OwnerGroup parameter in its description, this is interpreted 
             as a pilot requirement to jobs and should not be overriden.
CHANGE: (#4027) Improve scalability of HTCondorCE jobs

*Accounting
CHANGE: (#4033) accounting clients use DIRAC.Core.Base.Client as base

*DataManagementSystem
FIX: (#4042) add exit handler for stored procedure
FIX: (#4048) correct the header of the CSV file generated by dirac-dms-protocol-matrix

*TransformationSystem
FIX: (#4038) TransformationCleaningAgent cancels the Request instead of removing them

*Resources
CHANGE: (#4048) SE: give preference to native plugins when generating third party URLS

[v6r21p4]

WorkloadManagementSystem
CHANGE: (#4008) Modification of utility function PilotCStoJSONSynchronizer. The modification 
        allows to add information to created json file about the DNs fields of users belonging 
        to 'lhcb_pilot' group. This information is needed for the second level authorization 
        used in the Pilot Logger architecture. Also, some basic unit tests are added.

*Docs
CHANGE: (#4028) update instructions to install and setup runit

*TransformationSystem
FIX: (#4022) when a site was requested inside the job workflow description, and BulkSubmission was used, such site was not considered.

*Resources
FIX: (#4006) Resources/MessageQueue: add a dedicated listener ReconnectListener

[v6r21p3]

*Core
FIX: (#4005) getDiracModules is removed, class member is used instead.
FIX: (#4013) Use getCAsLocation in order to avoid non-exist os.environ['X509_CERT_DIR']

*ConfigurationSystem
FIX: (#4004) BDII2CSAgent: fix for CEs with incomplete BDII info

*WorkloadManagementSystem
NEW: (#4016) JobAgent - added possibility to try out several CE descriptions when 
             getting jobs in one cycle
NEW: (#4016) Matcher - MultiProcessor tag is added to the resource description if appropriate
NEW: (#4016) JobScheduling - MultiProcessor tag is added to the job description if it 
             specifies multiple processor requirements
FIX: (#4018) JobMonitoring.getJobParameter cast to int
NEW: (#4019) added WMSAdministratorClient module, and using it throughout the code

*Resources/MessageQueue
CHANGE: (#4007) change the way of defining identifier  format for MQ resources: 
        accepted values are  'Topics' or 'Queues'.

*DataManagementSystem
CHANGE: (#4017) DIP handler internally uses bytes instead of MB
NEW: (#4010) add dirac-dms-protocol-matrix script
CHANGE: (#4010) remove dirac-dms-add-files script

*Resources
NEW: (#4016) PoolComputingElement - getDescription returns a list of descriptions 
             with different requirements to jobs to be matched
CHANGE: (#4017) Standardize sizes returned by StoragePlugins in Bytes
CHANGE: (#4011) MQ: randomzied the broker list when putting message

[v6r21p2]

*Core
CHANGE: (#3992) dirac-install does not define REQUESTS_CA_BUNDLE in the bashrc anymore
NEW: (#3998) dirac-install if DIRACOS already installed and DIRACOS is not requested, 
             it will force to install it
CHANGE: (#3992) specify the ca location when calling requests
CHANGE: (#3991) MySQL class prints only debug logs
FIX: (#4003) dirac-install - if the DIRACOS version is not given then use the proper 
             release version

*WorkloadManagementSystem
CHANGE: (#3992) specify the ca location when calling requests
FIX: (#4002) Local protocols are retrieved as a list in InputDataResolution

*Interfaces
FIX: (#4000) Dirac.py - bug fixed: return value of getJobParameters changed that
     should be taken into account by the clients

[v6r21p1]

*WorkloadManagementSystem
CHANGE: (#3989) JobDB.py - do not add default SubmitPool parameter to a job description
FIX: (#3989) dirac-admin-get-site-mask - show only sites in Active state

*DataManagementSystem
CHANGE: (#3985) FTS3DB: getActiveJobs, those jobs are now selected that have been monitored the longest time ago. Ensure better cycling through FTS Jobs
FIX: (#3987) check missing file with another string

[v6r21]

*Core
NEW: (#3921) DictCache - allow threadLocal cache
FIX: (#3936) DictCache - Fix exception upon delete
FIX: (#3922) allow Script.py to accommodate specific test calls with pytest
CHANGE: (#3940) dirac-install - instrument to support DiracOS
FIX: (#3945) set DIRACOS environment variable before souring diracosrc
CHANGE: (#3949) Removed unattended dirac-install-client.py
CHANGE: (#3950) File.py - do not follow links when getting files list or size 
        in directory via getGlobbedFiles and getGlobbedTotalSize
CHANGE: (#3969) Use EOS for installing DIRAC software        

*FrameworkSystem
FIX: (#3968) removed the old logging

*ResourceStatusSystem
FIX: (#3921) fix logic of the RSSCache leading in expired keys

*Accounting
CHANGE: (#3933) Change the columns size of the FinalMinorStatus

*WorkloadManagementSystem
CHANGE: (#3923) Clean PYTHONPATH from *rc when installing DIRAC from the pilot
NEW: (#3941) JobDB: getJobParameters work also with list on job IDs
CHANGE: (#3941) JobCleaningAgent queries for job parameters in bulk
CHANGE: (#3941) Optimizers only set optimizers parameters (backported from v7r0)
CHANGE: (#3970) streamlining code in OptimizerModule. Also pep8 formatting (ignore white spaces for reviewing)
FIX: (#3976) fixed Banned Sites matching in TaskQueueDB
FIX: (#3970) when an optimizer agent was instantiating JobDB (via the base class) and the machine 
     was overloaded, the connection to the DB failed but this was not noticed and the agent was 
     not working until restarted after max cycles. Now testing JobDB  is valid in OptimizerModule 
     base class and exit if not valid.

*TransformationSystem
CHANGE: (#3946) Remove directory listing from ValidateOutputDataAgent
CHANGE: (#3946) Remove directory listing from TransformationCleaningAgent
FIX: (#3967) TransformationCleaningAgent: don't return error if log directory does not exist

*Interfaces
CHANGE: (#3947) removed old methods going through old RMS
CHANGE: (#3960) Dirac.py - getLFNMetadata returns result for both file and directory LFNs
FIX: (#3966) Dirac: replace the use of deprecated function status by getJobStatus

*DataManagementSystem
FIX: (#3922) Fixes FTS3 duplicate transfers
FIX: (#3982) respect the source limitation when picking source for an FTS transfer

*MonitoringSystem
CHANGE: (#3956) Change the bucket size from week to day.

*Resources
CHANGE: (#3933) When crating a consumer or producer then the error message must be 
        handled by the caller.
CHANGE: (#3937) MessageQueue log backends is now set to VERBOSE instead of DEBUG        
NEW: (#3943) SSHComputingElement - added Preamble option to define a command to be 
     executed right before the batch system job submission command
NEW: (#3953) Added the possibility to add filters to log backends to refine the 
     output shown/stored
NEW: (#3953) Resources.LogFilters.ModuleFilter: Filter that allows one to set the 
     LogLevel for individual modules
NEW: (#3953) Resources.LogFilter.PatternFilter: Filter to select or reject log 
     output based on words
FIX: (#3959) PoolComputingElement - bug fix: initialize process pool if not yet 
     done in getCEStatus()     

*test
CHANGE: (#3948) integration tests run with unittest now exit with exit code != 0 if failed

*docs
NEW: (#3974) Added HowTo section to the User Guide

[v6r20p28]

*WorkloadManagementSystem
FIX: (#4092) pilotTools - Ensure maxNumberOfProcessors is an int

[v6r20p27]

*WMS
FIX: (#4020) SiteDirector - do not use keywords in addPilotTQReference/setPilotStatus calls

[v6r20p26]

*WorkloadManagementSystem
FIX: (#3932) MutiProcessorSiteDirector: get platform is checkPLatform flag is true

*DataManagementSystem
FIX: (#3928) `FileCatalogClient` now properly forwards function docstrings through 
     `checkCatalogArguments` decorator, fixes #3927
CHANGE: (#3928) `Resources.Catalog.Utilities`: use functool_wraps in `checkCatalogArguments`

*TransformationSystem
CHANGE: (#3934) make the recursive removal of the log directory explicit in the TransformationCleaningAgent

[v6r20p25]

*Core
FIX: (#3909) DISET - always close the socket even in case of exception

*FrameworkSystem
FIX: (#3913) NotificationHandler - bugfixed: changed SMTPServer to SMTP
FIX: (#3914) add extjs6 support to the web compiler

*docs
NEW: (#3910) Added documentation on MultiProcessor jobs

*WorkloadManagementSystem
FIX: (#3910) TaskQueueDB - fixed strict matching with tags, plus extended the integration test

*DataManagementSystem
CHANGE: (#3917) FTS3: speedup by using subqueries for the Jobs table

*TransformationSystem
CHANGE: (#3916) use SE.isSameSE() method

*Resources
NEW: (#3916) Add isSameSE method to StorageElement which works for all protocols

[v6r20p24]

*WorkloadManagementSystem
FIX: (#3904) SiteDirector fixed case with TQs for 'ANY' site

[v6r20p23]

*TransformationSystem
NEW: (#3903)  do not remove archive SEs when looking at closerSE

*CORE
NEW: (#3902) When the environment variable DIRAC_DEPRECATED_FAIL is set to a non-empty value, 
     the use of deprecated functions will raise a NotImplementError exception

*ConfigurationSystem
FIX: (#3903) ServiceInterface - fix exception when removing dead slave

*FrameworkSystem
FIX: (#3901) NotificationClient - bug fix

[v6r20p22]

*Core
FIX: (#3897) ObjectLoader returns DErrno code
FIX: (#3895) more debug messages in BaseClient

*ResourceStatusSystem
FIX: (#3895) fixed bug in dirac-rss-set-token script

*WorkloadManagementSystem
FIX: (#3897) SiteDirector: using checkPlatform flag everwhere needed
CHANGE: (#3894) Using JobStateUpdateClient instead of RPCClient to it
CHANGE: (#3894) Using JobManagerClient instead of RPCClient to it

[v6r20p20]

*Core
CHANGE: (#3885) Script.parseCommandLine: the called script is not necessarily the first in sys.argv

*ConfigurationSystem
CHANGE: (#3887) /Client/Helpers/Registry.py: Added search dirac user for ID and CA

*MonitoringSystem
FIX: (#3888) mqProducer field in MonitoringReporter can be set to None, and the comparison was broken. 
     It is fixed. Also some additional checks are added.

*WorkloadManagementSystem
CHANGE: (#3889) removed confusing Job parameter LocalBatchID
CHANGE: (#3854) TQ matching (TaskQueueDB.py): when "ANY" is specified, don't exclude task queues 
        (fix with "Platforms" matching in mind)
CHANGE: (#3854) SiteDirector: split method getPlatforms, for extension purposes

*DataManagementSystem
FIX: (#3884) restore correct default value for the SEPrefix in the FileCatalogClient
FIX: (#3886) FTS3: remove the hardcoded srm protocol for registration
FIX: (#3886) FTS3: return an empty spacetoken if SRM is not available

*TransformationSystem
CHANGE: (#3891) ReplicationTransformation.createDataTransformation: returns S_OK with the 
        transformation object when it was successfully added, instead of S_OK(None)

*Resources
NEW: (#3886) SE - return a standard error in case the requested protocol is not available

[v6r20p18]

*DataManagementSystem
CHANGE: (#3882) script for allow/ban SEs now accepting -a/--All switch, for allo status types

*Core
FIX: (#3882) ClassAdLight - fix to avoid returning a list with empty string

*Resources
FIX: (#3882) Add site name configuration for the dirac installation inside singularity CE

*test
FIX: (#3882) fully activating RSS in Jenkins tests

[v6r20p17]

*Core
CHANGE: (#3874) dirac-create-distribution-tarball - add tests directory to the tar file and fix pylint warnings.
FIX: (#3876) Add function "discoverInterfaces" again which is still needed for VMDIRAC

*ConfigurationSystem
CHANGE: (#3875) Resources - allow to pass a list of platforms to getDIRACPlatform()

*WorkloadManagement
CHANGE: (#3867) SandboxStoreClient - Returning file location in output of getOutputSandbox
CHANGE: (#3875) JobDB - allow to define a list of Platforms in a job description JDL

*ResourceStatusSystem
CHANGE: (#3863) deprecated CSHelpers.getSites() function

*Interfaces
NEW: (#3872) Add protocol option to dirac-dms-lfn-accessURL
CHANGE: (#3864) marked deprecated some API functions (perfect replace exists already, as specified)

*Resources
FIX: (#3868) GFAL2_SRM2Storage: only set SPACETOKENDESC when SpaceToken is not an empty string

*Test
CHANGE: (#3863) Enable RSS in Jenkins

*DataManagementSystem
FIX: (#3859) FTS3: resubmit files in status Canceled on the FTS server
NEW: (#3871) FTS submissions can use any third party protocol
NEW: (#3871) Storage plugin for Echo (gsiftp+root)
FIX: (#3871) replace deprecated calls to the gfal2 API
NEW: (#3871) Generic implementation for retrieving space occupancy on storage

*TransformationSystem
FIX: (#3865) fixed submission of parametric jobs with InputData from WorkflowTask
FIX: (#3865) better logging for parametric jobs submission

*StorageManagamentSystem
FIX: (#3868) Fix StageRequestAgent failures for SEs without a SpaceToken

*RequestManagementSystem
FIX: (#3861) tests do not re-use File objects

[v6r20p16]

*WorkloadManagementSystem
CHANGE: (#3850) the platform discovery can be VO-specific.

*Interfaces
CHANGE: (#3856) setParameterSequence always return S_OK/S_ERROR

*TransformationSystem
FIX: (#3856) check for return value on Job interface and handle it

*ResourceStatusSystem
FIX: (#3852) site may not have any SE

[v6r20p15]

*Interface
FIX: (#3843) Fix the sandbox download, returning the inMemory default.

*WorkloadManagementSystem
FIX: (#3845) late creation on RPC in JobMonitoringClient and PilotsLoggingClient

*DataManagementSystem
FIX: (#3839) Update obsolete dirac-rms-show-request command in user message displayed when running dirac-dms-replicate-and-register-request

*FrameworkSystem
FIX: (#3845) added setServer for NotificationClient

*Docs
NEW: (#3847) Added some info on parametric jobs

[v6r20p14]

CHANGE: (#3826) emacs backup file pattern added to .gitignore

*MonitoringSystem
CHANGE: (#3827) The default name of the Message Queue can be changed

*Core
FIX: (#3832) VOMSService.py: better logging and error prevention

*ConfigurationSystem
FIX: (#3837) Corrected configuration location for Pilot 3 files synchronization

*FrameworkSystem
FIX: (#3830) InstalledComponentDB.__filterFields: fix error in "Component History Web App" when filter values are unicode

*Interface
CHANGE: (#3836) Dirac.py API - make the unpacking of downloaded sandboxes optional

*Accounting
CHANGE: (#3831) ReportGenerator: Authenticated users without JOB_SHARING will now only get plots showing their own jobs, solves #3776

*ResourceStatusSystem
FIX: (#3833) Documentation update
CHANGE: (#3838) For some info, use DMSHelper instead of CSHelper for better precision

*RequestManagementSystem
FIX: (#3829) catch more exception in the ReqClient when trying to display the associated FTS jobs

[v6r20p13]

*FrameworkSystem

FIX: (#3822) obsolete parameter maxQueueSize in UserProfileDB initialization removed

*WorkloadManagementSystem

FIX: (#3824) Added Parameter "Queue" to methods invoked on batch systems by LocalComputingElement
FIX: (#3818) Testing parametric jobs locally now should also work for parametric input data
NEW: (#3818) Parameters from Parametric jobs are also replaced for ModuleParameters, 
             and not only for common workflow parameters

*DataManagementSystem

FIX: (#3825) FileCatalogCLI: print error message when removeReplica encounters weird return value
FIX: (#3819) ReplicateAndRegister: fix a problem when transferring files to multiple storage 
             elements, if more than one attempt was needed the transfer to all SEs was not always 
             happening.
CHANGE: (#3821) FTS3Agent: set pool_size of the FTS3DB

*TransformationSystem

FIX: (#3820) Fix exception in TransformationCleaningAgent: "'str' object not callable"

*ConfigurationSystem

FIX: (#3816) The VOMS2CSAgent was not sending notification emails when the DetailedReport 
             option was set to False, it will now send emails again when things change for a VO.
CHANGE: (#3816) VOMS2CSAgent: Users to be checked for deletion are now printed sorted and line 
                by line
NEW: (#3817) dirac-admin-check-config-options script to compare options and values between 
             the current Configuration and the ConfigTemplates. Allows one to find wrong or 
             missing option names or just see the difference between the current settings and 
             the default values.

[v6r20p12]

*Core
FIX: (#3807) Glue2 will return a constant 2500 for the SI00 queue parameter, 
     any value is needed so that the SiteDirector does not ignore the queue, fixes #3790

*ConfigurationSystem
FIX: (#3797) VOMS2CSAgent: return error when VO is not set (instead of exception)
FIX: (#3797) BDII2CSAgent: Fix for GLUE2URLs option in ConfigTemplate (Lower case S at the end)

*DataManagementSystem
FIX: (#3814) SEManager - adapt to the new meaning of the SE plugin section name
FIX: (#3814) SEManager - return also VO specific prefixes for the getReplicas() and similar calls
FIX: (#3814) FileCatalogClient - take into account VO specific prefixes when constructing PFNs on the fly

*TransformationSystem
FIX: (#3812) checking return value of jobManagerClient.getMaxParametricJobs() call

[v6r20p11]

*Core
FIX: (#3805) ElasticSearchDB - fix a typo (itertems -> iteritems())

[v6r20p10]

*Core
NEW: (#3801) ElasticSearchDB - add method which allows for deletion by query
NEW: (#3792) added breakDictionaryIntoChunks utility

*WorkloadManagementSystem
FIX: (#3796) Removed legacy "SystemConfig" and "LHCbPlatform" checks
FIX: (#3803) bug fix: missing loop on pRef in SiteDirector
NEW: (#3792) JobManager exposes a call to get the maxParametricJobs

*TransformationSystem
NEW: (#3804) new option for dirac-transformation-replication scrip `--GroupName/-R`
FIX: (#3804) The TransformationGroup is now properly set for transformation created with dirac-transformation-replication, previously a transformation parameter Group was created instead.
FIX: (#3792) Adding JobType as parameter to parametric jobs
FIX: (#3792) WorkflowTaskAgent is submitting a chunk of tasks not exceeding the MaxParametricJobs accepted by JobManager

[v6r20p9]

*Core
FIX: (#3794) Fix executeWithUserProxy when called with proxyUserDN, 
     fixes exception in WMSAdministrator getPilotLoggingInfo and TransformationCleaningAgent

*DataManagementSystem
CHANGE: (#3793) reuse of the ThreadPool in the FTS3Agent in order to optimize the Context use

*WorkloadManagementSystem
FIX: (#3787) Better and simpler code and test for SiteDirector 
FIX: (#3791) Fix exception in TaskQueueDB.getActiveTaskQueues, triggered 
             by dirac-admin-show-task-queues

[v6r20p8]

*ResourceStatusSystem
FIX: (#3782) try/except for OperationalError for sqlite (EmailAction)

*Core
FIX: (#3785) Adjust voms-proxy-init timeouts
NEW: (#3773) New Core.Utilities.Proxy.UserProxy class to be used as a contextManager
FIX: (#3773) Fix race condition in Core.Utilities.Proxy.executeWithUserProxy, 
     the $X509_USER_PROXY environment variable from one thread could leak to another, fixes #3764


*ConfigurationSystem
NEW: (#3784) Bdii2CSAgent: New option **SelectedSites**, if any sites are set, only those will 
     be updated
NEW: (#3788) for CS/Registry section: added possibility to define a QuarantineGroup per VO

*WorkloadManagementSystem

FIX: (#3786) StalledJobAgent: fix "Proxy not found" error when sending kill command to stalled job, 
     fixes #3783
FIX: (#3773) The solution for bug #3764 fixes a problem with the JobScheduling executor, where 
     files could end up in the checking state with the error "Couldn't get storage metadata 
     of some files"
FIX: (#3779) Add setting of X509_USER_PROXY in pilot wrapper script, 
which is needed to establish pilot env in work nodes of Cluster sites.

*DataManagementSystem
FIX: (#3778) Added template for RegisterReplica
FIX: (#3772) add a protection against race condition between RMS and FTS3
FIX: (#3774) Fix FTS3 multi-VO support by setting VO name in SE constructor.

*TransformationSystem
FIX: (#3789) better tests for TS agents

*StorageManagamentSystem
FIX: (#3773) Fix setting of the user proxy for StorageElement.getFileMetadata calls, fixes #3764

[v6r20p7]

*Core
FIX: (#3768) The Glue2 parsing handles some common issues more gracefully:
     handle cases where the execution environment just does not exist, use sensible;
     dummy values in this case (many sites);
     handle multiple execution environments at a single computing share (i.e., CERN);
     handle multiple execution environments with the same ID (e.g., SARA)
     
CHANGE: (#3768) some print outs are prefixed with "SCHEMA PROBLEM", which seem to point to problems in the published information, i.e. keys pointing to non-existent entries, or non-unique IDs

*Tests
NEW: (#3769) allow to install DIRACOS if DIRACOSVER env variable is specified

*ResourceStatusSystem
CHANGE: (#3767) Added a post-processing function in InfoGetter, for handling special case of FreeDisk policies

*WorkloadManagementSystem
FIX: (#3767) corrected inconsistent option name for pilotFileServer CS option

*TransformationSystem
CHANGE: (#3766) TransformationCleaningAgent can now run without a shifterProxy, it uses 
        the author of the transformation for the cleanup actions instead.
CHANGE: (#3766) TransformationCleaningAgent: the default value for shifterProxy was removed
FIX: (#3766) TaskManagerAgent: RequestTasks/WorkflowTasks: value for useCertficates to `False` 
     instead of `None`. Fixes the broken submission when using a shifterProxy for the TaskManagerAgents

[v6r20p6]

*Tests
CHANGE: (#3757) generate self signed certificate TLS compliant

*Interfaces
FIX: (#3754) classmethods should not have self! (Dirac.py)

*WorkloadManagementSystem
FIX: (#3755) JobManager - bug fix in __deleteJob resulting in exceptions

*DataManagementSystem
NEW: (#3736) FTS3 add kicking of stuck jobs
FIX: (#3736) FTS3 update files in sequence to avoid mysql deadlock
CHANGE: (#3736) Canceled is not a final state for FTS3 Files
CHANGE: (#3736) FTS3Operations are finalized if the Request is in a final state (instead of Scheduled)
FIX: (#3724) change the ps_delete_files and ps_delete_replicas_from_file_ids to not lock on MySQL 5.7

*TransformationSystem
CHANGE: (#3758) re-written a large test as pytest (much less verbosity, plan to extend it)
FIX: (#3758) added BulkSubmission option in documentation for WorkflowTaskAgent

*RequestManagementSystem
FIX: (#3759) dirac-rms-request: silence a warning, when not using the old FTS Services

*ResourceStatusSystem
FIX: (#3753) - style changes

[v6r20p5]

*Docs

FIX: (#3747) fix many warnings
FIX: (#3735) GetReleaseNotes.py no longer depends on curl, but the python requests packe
FIX: (#3740) Fix fake environments for sqlalchemy.ext import, some code documentation pages were not build, e.g. FTS3Agent
NEW: (#3762) Add --repo option, e.g. --repo DiracGrid/DiracOS, or just --repo DiracOS, fixes DIRACGrid/DIRACOS#30

*TransformationSystem

FIX: (#3726) If the result can not be evaluated, it can be converted to list
FIX: (#3723) TaskManagerAgentBase - add option ShifterCredentials to set the credentials to 
     use for all submissions, this is single VO only
FIX: (#3723) WorkflowTasks/RequestTasks: pass ownerDN and ownerGroup parameter to all the submission 
     clients if using shifterProxy ownerDN and ownerGroup are None thus reproducing the original behaviour
FIX: (#3723) TaskManagerAgentBase - refactor adding operations for transformation to separate function to 
     ensure presence of Owner/DN/Group in dict entries RequestTaskAgent no longer sets shifterProxy by default.

*Resources

CHANGE: (#3745) Add the deprecated decorator to native XROOT plugin


[v6r20p4]

*DMS
FIX: (#3727) use proxy location in the SECache

*RMS
FIX: (#3727) use downloadVOMSProxyToFile in RequestTask

*TS
FIX: (#3720) TaskManager - pass output data arguments as lists rather 
     than strings to the parametric job description

Docs:
FIX: (#3725) AdministratorGuide TransformationSystem spell check and added a few 
     phrases, notably for bulk submission working in v6r20p3

[v6r20p3]

*Framework
FIX: SystemAdministrator - Get the correct cpu usage data for each component

*TS
NEW: new command dirac-transformation-replication to create replication transformation to copy files from some SEs to other SEs, resolves #3700

*RMS
FIX: fix integration tests to work with privileged and non privileged proxies

*RSS
FIX: Fix for downtime publisher: wrong column names. Avoiding dates (not reflected in web app)

[v6r20p2]

*Core

CHANGE: (#3713) Fixes the infamous "invalid action proposal" by speeding up the handshake and not looking up the user/group in the baseStub

*RequestManagementSystem
CHANGE: (#3713) FowardDISET uses the owner/group of Request to execute the stub
CHANGE: (#3713) owner/group of the Requests are evaluated/authorized on the server side
CHANGE: (#3713) LimitedDelegation or FullDelegation are required to set requests on behalf of others -> pilot user and hosts should must them (which should already be the case)

*docs

NEW: (#3699) documentation on Workflow
CHANGE: (#3699) update on documentation for integration tests

*ConfigurationSystem

CHANGE: (#3699) for pilotCS2JSONSynchronizer: if pilotFileServer is not set, still print out the content

*WorkloadManagementSystem

CHANGE: (#3693) introduce options for sites to choose usage of Singularity

*TransformationSystem

FIX: (#3706) TaskManger with bulksubmission might have occasional exception, depending on order of entries in a dictionary
FIX: (#3709) TaskManager - fix the generated JobName to be of the form ProdID_TaskID
FIX: (#3709) TaskManager - check the JOB_ID and PRODUCTION_ID parameters are defined in the workflow

*Interfaces

FIX: (#3709) Job API - do not merge workflow non-JDL parameters with the sequence parameters of the same name

[v6r20p1]

*WorkloadManagementSystem

FIX: (#3697) Ensure retrieveTaskQueues doesn't return anything when given an empty list of TQ IDs.
FIX: (#3698) Call optimizer fast-path for non-bulk jobs

[v6r20]

*Core
NEW: MJF utility added, providing a general interface to Machine/Job Features values.
NEW: DEncode - added unit tests
NEW: JEncode for json based serialization
NEW: Add conditional printout of the traceback when serializing/deserializing non json compatible
     object in DEncode (enabled with DIRAC_DEBUG_DENCODE_CALLSTACK environment variable)
NEW: File.py - utility to convert file sizes between different unit
NEW: new flag in dirac-install script to install DIRAC-OS on demand
CHANGE: Removed deprecated option "ExtraModules" (dirac-configure, dirac-install scripts)
CHANGE: dirac-deploy-scripts, dirac-install - allow command modules with underscores in 
        their names in order for better support for the code checking tools
CHANGE: dirac-distribution and related scripts - compile web code while release
        generation
CHANGE: dirac-external-requirements - reimplemented to use preinstalled pip command rather than
the pip python API
FIX: dirac-distribution - fixed wrong indentation  
NEW: new command name for voms proxy
FIX: dirac-install default behaviour preserved even with diracos options
New: Add additional check in MJF utility to look for a shutdown file located at '/var/run/shutdown_time'
FIX: The hardcoded rule was not taken into account when the query was coming from the web server
CHANGE: VOMSService - reimplemented using VOMS REST interface
FIX: MJF utility won't throw exceptions when MJF is not fully deployed at a site

*Framework
NEW: WebAppCompiler methods is implemented, which is used to compile the web framework
NEW: add JsonFormatter for logs
NEW: add default configuration to CS: only TrustedHost can upload file
CHANGE: ComponentInstaller - remove the old web portal configuration data
	used during the installation
CHANGE: MessageQueue log handler uses JsonFormatter

*Monitoring
CHANGE: fixes for testing in Jenkins with locally-deployed ElasticSearch
FIX: fixes in the query results interpretation

*Configuration
FIX: ConfigurationHandler, PilotCStoJSONSynchronizer - fixes for enabling pilotCStoJSONSynchronizer, and doc
NEW: dirac-admin-voms-sync - command line for VOMS to CS synchronization
NEW: VOMS2CSSynchronizer - new class encapsulating VOMS to CS synchronization
CHANGE: VOMS2CSAgent - reimplemented to use VOMS2CSSynchronizer

*WorkloadManagementSystem
NEW: StopSigRegex, StopSigStartSeconds, StopSigFinishSeconds, StopSigNumber added to JDL, which cause Watchdog to send a signal StopSigNumber to payload processes matching StopSigRegex when there are less than StopSigFinishSeconds of wall clock remaining according to MJF.
NEW: PilotLoggingDB, Service and Client for handling extended pilot logging
NEW: added a new synchronizer for Pilot3: sync of subset of CS info to JSON file, 
     and sync of pilot3 files
NEW: dirac-admin-get-pilotslogging script for viewing PilotsLogging
NEW: Bulk job submission with protection of the operation transaction
NEW: WMSHistoryCorrector and MonitoringHistoryCorrector classes inheriting from a common BaseHistoryCorrector class
CHANGE: SiteDirector - refactored Site Director for better extensibility
CHANGE: dirac-wms-cpu-normalization uses the abstracted DB12 benchmark script used by the HEPiX Benchmarking Working Group, and the new MJF utility to obtain values from the system and to save them into the DIRAC LocalSite configuration.
CHANGE: Removed TaskQueueDirector and the other old style (WMS) *PilotDirector
CHANGE: TaskQueueDB - removed PilotsRequirements table
CHANGE: TaskQueueDB - added FOREIGN KEYS 
CHANGE: Removed gLite pilot related WMS code
FIX: always initialize gPilotAgentsDB object
FIX: JobManager - Added some debug message when deleting jobs
FIX: Job.py - fixing finding XML file
NEW: SiteDirector - added flag for sending pilot3 files
CHANGE: SiteDirector - changed the way we create the pilotWrapper (better extensibility)
NEW: SiteDirector - added possibility for deploying environment variables in the pilot wrapper

*Workflow
CHANGE: Script.py: created _exitWithError method for extension possibilities

*TS
FIX: TranformationCleaningAgent - just few simplifications 

*DMS
NEW: FTS3Agent working only with the FTS3 service to replace the existing one
NEW: FTS3Utilities - use correct FTS Server Selection Policy
NEW: StorageElement service - getFreeDiskSpace() and getTotalDiskSpace() take into account 
     MAX_STORAGE_SIZE parameter value
CHANGE: Adding vo name argument for StorageElement   
CHANGE: Fixing rss to fetch fts3 server status
NEW: Add a feature to the DFC LHCbManager to dump the content of an SE as a CSV file
FIX: FTS3DB: sqlalchemy filter statements with "is None" do not work and result in no lines being selected
NEW: FTS3Agent and FTS3DB: add functionality to kick stuck requests and delete old requests
NEW: FTS3Agent - add accounting report

*RMS
FIX: Really exit the RequestExecutingAgent when the result queue is buggy

*RSS
CHANGE: Using StorageElement.getOccupancy()
FIX: Initialize RPC to WMSAdministrator only once
FIX: Using MB as default for the size
FIX: flagged some commands that for the moment are unusable
FIX: fixed documentation of how to develop commands

*Resources
NEW: New SingularityComputingElement to submit jobs to a Singularity container
NEW: Added StorageElement.getOccupancy() method for DIP and GFAL2_SMR2 SE types
CHANGE: enable Stomp logging only if DIRAC_DEBUG_STOMP environment variable is set to any value

*Interfaces
CHANGE: Dirac.py - saving output of jobs run with 'runLocal' when they fail (for DEBUG purposes)

*Docs
CHANGE: WebApp release procedure
FIX: Update of the FTS3 docs

*Tests
FIX: add MonitoringDB to the configuration
FIX: Installing elasticSeach locally in Jenkins, with ComponentInstaller support.

[v6r19p25]

*TransformationSystem
FIX: (#3742) TransformationDB - when adding files to transformations with a multi-threaded agent, 
     it might happen that 2 threads are adding the same file at the same time. The LFN was not 
     unique in the DataFiles table, which was a mistake... This fix assumes the LFN is unique, 
     i.e. if not the table had been cleaned and the table updated to be unique.

[v6r19p24]

*WMS
FIX: (#3739) pilotTools - added --tag and --requiredTag options
FIX: (#3739) pilotCommands - make NumberOfProcessors = 1 if nowhere defined (default)

*Resources
FIX: (#3739) CREAMComputingElement - possibility to defined CEQueueName to be used in the pilot submission command

[v6r19p23]

*TS
FIX: (#3734) catch correct exception for ast.literal_eval

[v6r19p22]

*Core
CHANGE: Backport from v6r20 - fixes the infamous "invalid action proposal" by speeding up 
        the handshake and not looking up the user/group in the baseStub

RMS:
CHANGE: Backport from v6r20 - FowardDISET uses the owner/group of Request to execute the stub
CHANGE: Backport from v6r20 - owner/group of the Requests are evaluated/authorized on the server side
CHANGE: Backport from v6r20 - LimitedDelegation or FullDelegation are required to set requests on behalf 
        of others -> pilot user and hosts should must them (which should already be the case)

*API
NEW: Dirac.py - running jobs locally now also works for parametric jobs. Only the first sequence will be run
FIX: Dirac.py - running jobs locally will now properly work with LFNs in the inputSanbdox

*DMS
FIX: DMSHelpers - in getLocalSiteForSE() return None as LocalSite if an SE is at no site

[v6r19p21]

*Configuration
FIX: Bdii2CSAgent - make the GLUE2 information gathering less verbose; Silently ignore StorageShares

*Test
CHANGE: backported some of the CI tools from the integration branch 

[v6r19p20]

*StorageManagement
FIX: StorageManagementDB - fixed buggy group by with MySQL 5.7

[v6r19p19]

*Configuration

NEW: BDII2CSAgent - new options: GLUE2URLs, if set this is queried in addition to the other BDII;
    GLUE2Only to turn off looking on the old schema, if true only the main BDII URL is queried;
    Host to set the BDII host to search

NEW: dirac-admin-add-resources new option G/glue2 , enable looking at GLUE2 Schema, 
     H/host to set the host URL to something else

[v6r19p18]

*Configuration
CHANGE: Better logging of the Configuration file write exception

*RSS
FIX: SummarizeLogsAgent - fix the case when no previous history

[v6r19p17]

*Framework
FIX: ProxyManager - if an extension has a ProxyDB, use it

*RSS
FIX: CSHelpers.py minor fixes

[v6r19p16]

*WMS
FIX: pilotCommands - cast maxNumOfProcs to an int.
CHANGE: pilotTools - change maxNumOfProcs short option from -P to -m.

[v6r19p15]

*Framework
NEW: ProxyDB - allow FROM address to be set for proxy expiry e-mails

*DMS
CHANGE: FTSJob - FailedSize is now BIGINT in FTSJob
CHANGE: FTSJob - increase the bringonline time

*WMS
FIX: SiteDirector won't set CPUTime of the pilot
FIX: convert MaxRAM inside the pilots to int

*RSS
FIX: SummarizeLogsAgent: comparison bug fix
FIX: Fixed sites synchronizer

[v6r19p14]

*WMS
NEW: pilotCommands/Tools - added possibility to specify a maxNumberOfProcessors parameter for pilots
CHANGE: MultiProcessorSiteDirector - allow kwargs to SiteDirector getExecutable & _getPilotOptions functions

*RMS
FIX: Fix a bug in ReplicateAndRegister Operation preventing files having failed once to be retried

*DMS
FIX: FileCatalogWithFkAndPsDB.sql - Fixes for the DFC to be compatible with strict group by mode 
     (https://dev.mysql.com/doc/refman/5.7/en/sql-mode.html#sqlmode_only_full_group_by)

*docs
CHANGE: added little documentation for lcgBundles

[v6r19p13]

*WMS
FIX: JobWrapper - added a debug message
FIX: Allow non-processor related tags to match TQ in MultiProcessorSiteDirector.

*Test
CHANGE: improve Gfal2 integration tests by checking the metadata

[v6r19p12]

*Core
CHANGE: QualityMapGraph - change the color map of the Quality plots

*Framework
FIX: Logging - remove the space after log messages if no variable message is printed, fixes #3587

*MonitoringSystem
CHANGE: ElasticSearch 6 does not support multiple types, only one type is created instead.

*RSS
FIX: GOCDBClient - encode in utf-8, update goc db web api URL
FIX: fixed bug in creation of history of status (avoid repetition of entries)

*DMS
FIX: fixed bug in FTSAgent initialization

*WMS
FIX: fix bug in dirac-wms-job-select: treating the case of jobGroup(s) not requested

[v6r19p11]

*Framework:
CHANGE: moved column "Instance" of InstalledComponentsDB.InstalledComponent 
        table from 64 to 32 characters

*WMS
FIX: JobWrapperTemplate - fix exception handling
CHANGE: dirac-wms-select-jobs - new option to limit the number of selected jobs
CHANGE: returning an error when sandboxes can't be unassigned from jobs (JobCleaningAgent)

*RMS
FIX: RequestDB - add missing JOIN in the web summary query
NEW: dirac-rms-request - add option to allow resetting the NotBefore member even 
     for non-failed requests

*DMS
FIX: FTSAgent - change data member names from uppercase to lower case

*Interfaces
CHANGE: autopep8 on the API/Dirac module

*docs:
NEW: added some doc about shifterProxy

[v6r19p10]

*Core
FIX: MySQL - catch exception when closing closed connection

*TS
CHANGE: add possibility to get extension-specific tasks and files statuses in TransformationMonitor web application

*RMS
NEW: dirac-rms-request - add option --ListJobs to list the jobs for a set of requests

*Resources
FIX: Use parameters given at construction for SRM2 protocols List

*StorageManagement
FIX: use StorageElement object to get disk cache size

*DMS
FIX: DMSHelpers - fix case when no site is found for an SE
FIX: ReplicateAndRegister - don't try and get SE metadata is replica is inactive

[v6r19p9]

*WMS
CHANGE: DownloadInputData was instantiating all local SEs which is not necessary... Only instantiate those that are needed
CHANGE: JobWrapper - use resolveSEGroup in order to allow defining SE groups including other SE groups
FIX: JobDB - fixed typo in getSiteMaskStatus() method
FIX: Fix getSiteMaskStatus in SiteDirector and MultiProcessSiteDirector
CHANGE: WatchdogLinux - using python modules in  instead of shell calls

*DMS
FIX: in DMSHelpers don't complain if an SE is at 0 sites

*Interfaces
CHANGE: Job.py - using the deprecated decorator for 2 deprecated methods

*RSS
FIX: EmailAction considers also CEs, not only SEs

*Resources
FIX: removed a useless/broken method in Resources helper
FIX: marked as obsoleted two methods in Resources helper (FTS2 related)

[v6r19p8]

*Configuration
FIX; Resources - don't overwrite queue tags if requiredtags are set.

*Framework
CHANGE: dirac-proxy-init - increase dirac-proxy-init CRL update frequency

*Accounting
CHANGE: AccountingDB - if the bucket length is part of the selected conditions, 
        add to the grouping

*WorkloadManagement
FIX: ConfigTemplate.cfg - allow user access to getSiteMaskStatus

*DataManagementSystem
FIX: DMSHelpers - recursive resolution of SEGroup was keeping the SEGroup in the list

*RSS
FIX: CSHelper - getting FTS from the correct location
CHANGE: use the SiteStatus object wherever possible

*Resources
FIX: CREAMComputingElement - added CS option for extra JDL parameters

*Documentation
CHANGE: point README to master and add badges for integration

[v6r19p7]

*WorkloadManagement
FIX: SiteDirector - correct escaping in pilot template
FIX: dirac-wms-get-wn-parameters - added some printouts to dirac-wms-get-wn-parameters

[v6r19p6]

*Core
FIX: SocketInfo - log proper message on CA's init failure.

*Accounting
CHANGE: NetworkAgent - remove support of perfSONAR summaries and add support of raw metrics.

*WMS
FIX: JobDB - don't trigger exception in webSummary if a site with a single dot is in the system
CHANGE: SiteDirector - added logging format and UTC timestamp to pilot wrapper
FIX: JobMonitoring - fix in getJobPageSummaryWeb() for showing correct sign of life for stalled jobs

*TS
FIX: TransformationManager - fix for wrong method called by the Manager

*RSS
NEW: SiteStatus object uses the RSS Cache
FIX: expiration time is a date (dirac-rss-query-db)

[v6r19p5]

*WMS
CHANGE: ParametricJob - added getParameterVectorLength() to replace getNumberOfParameters with a more detailed check of the job JDL validity
FIX: JobManagerHandler - restored the use of MaxParametricJobs configuration option

*Interfaces
FIX: Always use a list of LFNs for input data resolution (local run, mostly)

*tests
FIX: use rootPath instead of environment variable


[v6r19p4]

NEW: Added dummy setup.py in anticipation for standard installation procedure

*Core
CHANGE: SocketInfoFactory - version check of GSI at run time is removed

*Configuration 
FIX: Resources - fix RequiredTags in getQueue() function

*Interfaces
FIX: fix exception when using Dirac.Job.getJobJDL

*WMS
FIX: SiteDirector - fix proxy validity check in updatePilotStatus, a new proxy was 
     never created because isProxyValid returns non-empty dictionary
FIX: JobMonitoring - web table was not considering correctly Failed jobs because 
     stalled for setting the LastSignOfLife     

*DMS
FIX: StorageFactory - avoid complaining if Access option is not in SE section
CHANGE: dirac-dms-user-lfns - the wildcard flag will always assume leading "*" to match files, 
       unless the full path was specified in the wildcard no files were previously matched

*RSS
FIX: CacheFeederAgent resilient to command exceptions

*Resources
FIX: ARCComputingElement - the proxy environment variable was assumed before the 
     return value of the prepareProxy function was checked, which could lead to exceptions

[v6r19p3]

CHANGE: .pylintrc - disable redefined-variable-type
CHANGE: .pylintrc - max-nested-blocks=10 due to the many tests of result['OK']
CHANGE: use autopep8 for auto-formatting with following exceptions:
        tabs = 2 spaces and not 4
        line length check disabled (i.e. 120 characters instead of 80)
        Option for autopep8 are: --ignore E111,E101,E501

*Configuration
FIX: retrigger the initialization of the logger and the ObjectLoader after 
     all the CS has been loaded

*WMS
FIX: pilot commands will add /DIRAC/Extensions=extensions if requested
FIX: SiteDirector, pilotCommands - fix support for multiple values in the 
     RequiredTag CE parameter
FIX: MultiProcessorSiteDirector - fix dictionary changed size exception 

*Workflow
FIX: application log name can also come from step_commons.get['logFile']

*Resources
CHANGE: Condor, SLURM, SSHComputingElement - added parameters to force allocation
        of multi-core job slots

[v6r19p2]

*DMS
FIX: dirac-admin-allow-se: fix crash because of usage of old RSS function

*RSS
FIX: ResourceStatusDB - microseconds should always be 0 
FIX: Multiple fixes for the RSS tests

[v6r19p1]

*Core
FIX: ElasticSearchDB - certifi package was miscalled
FIX: ElasticSearchDB - added debug messages for DB connection

*Framework
FIX: ComponentInstaller - handling correctly extensions of DBs found in sql files

*WMS
FIX: SudoComputingElement - prevent message overwriting application errors
FIX: JobDB.getInputData now returns list of cleaned LFNs strings, possible "LFN:" 
     prefix is removed

*Interfaces
FIX: Dirac.py - bring back treatment of files in working local submission directory

[v6r19]

FIX: In multiple places - use systemCall() rather than shellCall() to avoid
     potential shell injection problems

FIX: All Databases are granting also REFERENCES grant to Dirac user to comply with
     more strict policies of MySQL version >= 5.7

*Accounting
NEW: new functionality to plot the data gathered by perfSONARs. It allows to 
     present jitter, one-way delay, packet-loss rate and some derived functions.
FIX: compatibility of AccountingDB with MySQL 5.7

*ConfigurationSystem
NEW: Allow to define FailoverURLs and to reference MainServers in the URLs

*FrameworkSystem
NEW: gLogger is replaced by the new logging system based on the python logging module
NEW: Added ElasticSearch backend for the logging
NEW: Central Backends configuration to customize their use by multiple components 
NEW: BundleDelivery - serves also CA's and CRL's all-in-one files
NEW: added shell scripts for generating CAs and CRLs with the possibility to specify the Input and/or output directories
CHANGE: can now send mails to multiple recipients using the NotificationClient
CHANGE: Make the new logging system thread-safe
FIX: Adapting query to MySLQ 5.7 "GROUP BY" clause
FIX: TopErrorMessagesReporter - more precise selection to please stricter versions of MySQL
CHANGE: ProxyGeneration - make RFC proxies by default, added -L/--legacy flag to dirac-proxy-init
        to force generation of no-RFC proxies

*Core
FIX: dirac-install - allow to use local md5 files
CHANGE: X509Chain - fixes to allow robot proxies with embedded DIRAC group extension
        ( allow DIRAC group extension not in the first certificate chain step )
CHANGE: BaseClient - recheck the useServerCertificate while establishing connection
        and take it into account even if it has changed after the client object creation    
FIX: PlainTransport - fixed socket creation in initAsClient()         
NEW: Technology preview of new logging system, based on standard python logging module
CHANGE: Added graphviz extension to sphinx builds
FIX: Added documentation of low level RPC/DISET classes
FIX: Gateway service - multiple fixes to resurrect the service and to correctly instantiate it
NEW: dirac-install will change the shebang of the python scripts to use the environment 
     python instead of the system one
NEW: Security.Utilities - methods to generate all-in-one CA certificates and CRLs files     
NEW: ElasticSearchDB - gets CA's all-in-one file from the BundleDelivery service if needed
NEW: genAllCAs.sh, genRevokedCerts.sh - DIRAC-free commands to generate all-in-one CA 
     certificates and CRLs files     
CHANGE: dirac-create-distribution-tarball - removing docs and tests directories when 
        creating release tarballs     

*DMS
CHANGE: FTSJob - use Request wrapper for the fts3 REST interface instead of pycurl based
        client
CHANGE: FTSHistoryView - drop FTSServer field from the view description   
CHANGE: FTSFile DB table: increased length of fields LFN(955), SourceSURL(1024), TargetSURL(1024)
CHANGE: Uniform length of LFN to 255 across DIRAC dbs
FIX: FTSJob - fix the serialization of 0 values
FIX: FTSFile, FTSJob - fix SQL statement generation for stricter versions of MySQL

*Resources
NEW: New method in the StorageElement to generate pair of URLs for third party copy.
     Implement the logic to generate pair of URLs to do third party copy. 
     This will be used mostly by FTS, but is not enabled as of now
FIX: StorageElement - fix different weird behaviors in Storage Element, in particular, 
     the inheritance of the protocol sections     
FIX: GFAL2 storage element: update for compatibility with GFAL2 2.13.3 APIs
NEW: Introduced Resources/StorageElementBases configuration section for definitions
     of abstract SEs to be used in real SEs definition by inheritance     

*RMS
NEW: dirac-rms-request - command including functionality of several other commands:
     dirac-rms-cancel|reset|show-request which are dropped. The required functionality
     is selected by the appropriate switches   

*RSS
NEW: Put Sites, ComputingElements, FTS and Catalogs under the status control of the
     RSS system 
NEW: Rewrote RsourceStatus/ResourceManagementDB tables with sqlAlchemy (RM DB with declarative base style)
NEW: SiteStatus client to interrogate site status with respect to RSS
CHANGE: introduced backward compatibility of RSS services with DIRAC v6r17 clients
CHANGE: moved some integration tests from pytest to unittest
CHANGE: Moved ResourceStatusDB to sqlAlchemy declarative_base
FIX: Automated setting of lastCheckTime and Dateffective in ResourceStatusDB and ResourceManagementDB
FIX: fixes for tables inheritance and extensions
FIX: fixes for Web return structure ("meta" column)
FIX: ResourceStatus, RSSCacheNoThread - fixed RSS cache generation 
FIX: ResourceStatus - fixes for getting status from the CS information
FIX: ResourceManagement/StatusDB - fixed bugs in meta parameter check
FIX: fixed incompatibility between Active/InActive RSS clients return format
FIX: SiteStatus - bug fixed in getSites() method - siteState argument not propagated to
     the service call
FIX: ResourceStatus - return the same structure for status lookup in both RSS and CS cases     
FIX: Bug fixes in scripts getting data out of DB


*Monitoring
CHANGE: DBUtils - change the bucket sizes for the monitoring plots as function of the time span

*WMS
NEW: SiteDirector - checks the status of CEs and Sites with respect to RSS  
NEW: pilotCommands - new ReplaceDIRACCode command mostly for testing purposes
NEW: JobAgent, JobWrapper - several fixes to allow the work with PoolComputingElement
     to support multiprocessor jobs    
NEW: JobScheduling - interpret WholeNode and NumberOfProcessors job JDL parameters and
     convert then to corresponding tags
NEW: SiteDirector - CEs can define QueryCEFlag in the Configuration Service which can be
     used to disallow querying the CE status and use information from PiltAgentsDB instead     
NEW: The application error codes, when returned, are passed to the JobWrapper, and maybe interpreted.
NEW: The JobWrapperTemplate can reschedule a job if the payload exits with status DErrno.EWMSRESC & 255 (222)
FIX: SiteDirector - unlink is also to be skipped for Local Condor batch system
FIX: JobDB - fixes necessary to suite MySQL 5.7
FIX: dirac-pilot, pilotTools - PYTHONPATH is cleared on pilot start, pilot option keepPP
     can override this
FIX: WMSAdministratorHandler - make methods static appropriately
FIX: Bug fix for correctly excluding WebApp extensions
CHANGE: JobScheduling - more precise site name while the job is Waiting, using the set of 
        sites at which the input files are online rather than checking Tier1s in eligible sites      
FIX: SiteDirector - aggregate tags for the general job availability test         
FIX: JobScheduling - bug fix in __sendToTQ()
FIX: pilotTools,pilotCommands - pick up all the necessary settings from the site/queue configuration
     related to Tags and multi-processor
NEW: SiteDirector - added option to force lcgBundle version in the pilot
FIX: SiteDirector - if MaxWaitingJobs or MaxTotalJobs not defined for a queue, assume a default value of 10
FIX: MatcherHandler - preprocess resource description in getMatchingTaskQueues()
FIX: JobDB - set CPUTime to a default value if not defined when rescheduling jobs

*TS
FIX: TransformationClient - fix issue #3446 for wrong file error counting in TS
FIX: TransformationDB - set ExternalID before ExternalStatus in tasks
BUGFIX: TransformationClient - fix a bug in the TS files state machine (comparing old status.lower() 
        with new status)

*Interfaces
CHANGE: Dirac API - expose the protocol parameter of getAccessURL()
CHANGE: Dirac API - added runLocal as an API method

*Docs
NEW: Documentation for developing with a container (includes Dockerfile)
NEW: Add script to collate release notes from Pull Request comments  
NEW: Chapter on scaling and limitations
CHANGE: Added documentation about runsv installation outside of DIRAC

*tests
NEW: Added client (scripts) system test
CHANGE: Add to the TS system test, the test for transformations with meta-filters
FIX: Minor fixes in the TS system test
FIX: correctly update the DFC DB configuration in jenkins' tests

[v6r17p35]

*Core
FIX: GOCDBClient - add EXTENSIONS & SCOPE tag support to GOCDB service queries.

[v6r17p34]

*SMS
FIX: StorageManagerClient - fix logic for JobScheduling executor when CheckOnlyTapeSEs is 
     its default true and the lfn is only on a tapeSE

[v6r17p33]

*WMS
FIX: StalledJobAgent - if no PilotReference found in jobs parameters, do as if there would be 
     no pilot information, i.e. set Stalled job Failed immediately
CHANGE: DownloadInputData - job parameters report not only successful downloads but also failed ones
FIX: JobDB - back port - set CPUTime to 0 if not defined at all for the given job 
FIX: JobDB - back port - use default CPUTime in the job description when rescheduling jobs

*Resources
FIX: ARCComputingElement - fix job submission issue due to timeout for newer lcg-bundles

[v6r17p32]

Resources:
CHANGE: /Computing/BatchSystems/Condor.py: do not copy SiteDirector's shell environment variables into the job environment

*WMS
CHANGE: Add option to clear PYTHONPATH on pilot start

[v6r17p31]

*RMS
FIX: ReqClient - avoid INFO message in client
*WMS
CHANGE: JobWrapper - allow SE-USER to be defined as another SE group (e.g. Tier1-USER)
*DMS
CHANGE: DMSHelpers - make resolveSEGroup recursive in order to be able to define SE groups in terms of SE groups

[v6r17p30]

*DMS
CHANGE: StorageElement - added status(), storageElementName(), checksumType() methods returning
        values directly without the S_OK structure. Remove the checks of OK everywhere
NEW: dirac-dms-add-file, DataManager - added option (-f) to force an overwrite of an existing file

*TS:
FIX: TransformationDB.py - set the ExternalID before the ExternalStatus in order to avoid inconsistent 
     tasks if setting the ExternalID fails

*StorageManagementSystem
FIX: StorageManagementClient.py - return the full list of onlineSites while it was previously happy 
     with only one

*Resources
FIX: HTCondorCEComputingElement.py - transfer output files(only log and err) for remote scheduler

[v6r17p29]

*WMS
CHANGE: split time left margins in cpuMargin and wallClockMargin. Also simplified check.


[v6r17p28]

*WMS
BUGFIX: JobScheduling - fix a bug introduced in 6r17p27 changes

*Monitoring
BUGFIX: MonitoringReporter - do not try to close the MQ connection if MD is not used

[v6r17p27]

*Configuration
FIX: ConfigurationClient - allow default value to be a tuple, a dict or a set

*Monitoring
CHANGE: DBUtils - change bucket sizes and simplify settings

*DMS
FIX: DMSRequestOperationsBase, RemoveFile - allow request to not fail if an SE is temporarily banned
FIX: dirac-admin-allow-se - first call of gLogger after its import

*RMS
CHANGE: remove scripts dirac-rms-show-request, dirac-rms-cancel-request and dirac-rms-reset-request 
        and replace with a single script dirac-rms-request with option (default is "show")
CHANGE: allow script to finalize a request if needed and set the job status appropriately

*Resources
FIX: LocalComputingElement - pilot jobIDs start with ssh to be compatible with pilotCommands. 
     Still original jobIDs are passed to getJobStatus. To be reviewed

*WMS
CHANGE: JobScheduling - assign a job to Group.<site>.<country>, if input files are at <site>.<country>.
        If several input replicas, assign Waiting to "MultipleInput"

[v6r17p26]

*Core
FIX: dirac-install.py to fail when installation of lcgBundle has failed
FIX: ClassAdLight - getAttributeInt() and getAttributeFloat() return None 
     if the corresponding JDL attribute is not defined

*MonitoringSystem
CHANGE: The Consumer and Producer use separate connections to the MQ; 
        If the db is not accessible, the messaged will not be consumed.

*WMS
FIX: JobDB - fix the case where parametric job placeholder %j is used in the JobName attribute
FIX: JobDB - take into account that ClassAdLight methods return None if numerical attribute is not defined
FIX: ParametricJob utility - fixed bug in evaluation of the ParameterStart|Step|Factor.X job numerical attribute

[v6r17p25]

*Monitoring
NEW: Implemented the support of monthly indexes and the unit tests are fixed

*RMS
FIX: RequestExecutingAgent - fix infinite loop for duplicate requests

*WMS 
NEW: ARCComputingElement - add support for multiprocessor jobs

[v6r17p24]

*WMS
FIX: SiteDirector - unlink is also to be skipped for Local Condor batch system

[v6r17p23]

*WMS
FIX: get job output for remote scheduler in the case of HTCondorCE

[v6r17p22]

*Framework
FIX: NotificationClient - added avoidSpam flag to sendMail() method which is propagated to
     the corresponding service call
     
*Integration
FIX: several fixes in integration testing scripts     

[v6r17p21]

*Core
NEW: Mail.py - added mechanism to compare mail objects
FIX: Grid.py - take into account the case sometimes happening to ARC CEs 
     where ARC-CE BDII definitions have SubClusters where the name isn't set to 
     the hostname of the machine

*Framework
FIX: Notification service - avoid duplicate emails mechanism 

[v6r17p20]

*Core
NEW: API.py - added __getstate__, __setstate__ to allow pickling objects inheriting
     API class by special treatment of internal Logger objects, fixes #3334

*Framework
FIX: SystemAdministrator - sort software version directories by explicit versions in the
     old software cleaning logic
FIX: MonitoringUtilities - sets a suitable "unknown" username when installing DIRAC from scratch, 
     and the CS isn't initialized fully when running dirac-setup-site     
CHANGE: Logger - added getter methods to access internal protected variables, use these methods
        in various places instead of access Logger protected variables     

*WMS
CHANGE: JobDB - removed unused CPUTime field in the Jobs table
CHANGE: JobScheduling - make check for requested Platform among otherwise eligible sites
        for a given job, fail jobs if no site with requested Platform are available

*RSS
FIX: Commands - improved logging messages

*SMS
FIX: StorageManagerClient - instantiate StorageElement object with an explicit vo argument,
     fixes #3335

*Interfaces
NEW: dirac-framework-self-ping command for a server to self ping using it's own certificate

[v6r17p19]

*Core
FIX: Adler - fix checksum with less than 8 characters to be 8 chars long

*Configuration
FIX: VOMS2CSAgent - fix to accomodate some weird new user DNs (containing only CN field)

*DMS
FIX: FileCatalog - fix for the doc strings usage in file catalog CLI, fixes #3306
FIX: FileCatalog - modified recursive file parameter setting to enable usage of the index

*SMS
CHANGE: StorageManagerClient - try to get sites with data online if possible in getFilesToStage

*RMS
FIX: RequestExecutingAgent - tuning of the request caching while execution

*WMS
FIX: DownloadInputData - do not mistakenly use other metadata from the replica info than SEs
FIX: JobScheduling - put sites holding data before others in the list of available sites
FIX: JobScheduling - try and select replicas for staging at the same site as online files
FIX: SiteDirector - keep the old pilot status if the new one can not be obtained in updatePilotStatus()

*Resources
FIX: CREAMComputingElement - return error when pilot output is missing in getJobOutput()

*Monitoring
FIX: DBUtils - change the buckets in order to support queries which require more than one year 
     data. The maximum buckets size is 7 weeks

[v6r17p18]

*Framework
NEW: SystemAdministrator - added possibility to remove old software installations keeping
     only a predefined number of the most recent ones.

*DMS
FIX: RemoveReplica - removing replica of a non-existing file is considered successful

*SMS
CHANGE: StorageManagerClient - restrict usage of executeWithUserProxy decorator 
        to calling the SE.getFileMetadata only; added flag to check only replicas 
        at tape SEs
        
*WMS
FIX: JobScheduling - added CS option to flag checking only replicas at tape SEs;
     fail jobs with input data not available in the File Catalog        

[v6r17p17]

*DMS
NEW: FTSAgent has a new CS parameter ProcessJobRequests to be able to process job
     requests only. This allows to run 2 FTS agents in parallel
     
*Resources
FIX: GFAL2_StorageBase - only set the space token if there is one to avoid problems
     with some SEs     

[v6r17p16]

*Configuration
FIX: VOMS2CSAgent - create user home directory in the catalog without
     recursion in the chown command
     
*RMS
FIX: RequestExecutingAgent - catch error of the cacheRequest() call
FIX: ReqClient - enhanced log error message

*SMS
FIX: StorageManagerClient - treat the case of absent and offline files on an SE 
     while staging
     
*TS
FIX: TaskManagerBase - process tasks in chunks of 100 in order to 
     update faster the TS (tasks and files)          

*WMS
FIX: JobScheduling - do not assume that all non-online files required staging

[v6r17p15]

*WMS
CHANGE: StalledJobAgent - ignore or prolong the Stalled state period for jobs 
        at particular sites which can be suspended, e.g. Boinc sites

[v6r17p14]

*Core
FIX: PrettyPrint.printTable utility enhanced to allow multi-row fields and
     justification specification for each field value  

*Accounting
NEW: DataStore - allow to run several instances of the service with only one which
     is enabled to do the bucketing

*RMS
NEW: new dirac-rms-list-req-cache command to list the requests in the ReqProxies services

*Interfaces
CHANGE: Dirac API - make several private methods visible to derived class

[v6r17p13]

*Core
NEW: Proxy - added executeWithoutServerCertificate() decorator function 

*Resources
FIX: CREAMComputingElement - split CREAM proxy renewal operation into smaller chunks for 
     improved reliability

[v6r17p12]

*Framework
FIX: SecurityFileLog  - when the security logs are rotated, the buffer size is reduced
     to 1 MB to avoid gzip failures ( was 2 GBs )

*WMS
FIX: pilotCommands - fix for interpreting DNs when saving the installation environment
FIX: SandboxStoreClient - do not check/make destination directory if requested sandbox 
     is returned InMemory

*TS
FIX: TransformationAgent CS option MaxFiles split in MaxFilesToProcess and MaxFilesPerTask,
     MaxFiles option is interpreted as MaxFilesPerTask for backward compatibility

*Resources
NEW: Added plug-ins for GSIFTP and HTTPS Storage protocols 

[v6r17p11]

*Core
FIX: ElasticSearchDB - set a very high number (10K) for the size of the ElasticSearch result

*Monitoring
FIX: MonitoringDB - et a very high number (10K) for the size of the ElasticSearch result

*WMS
FIX: pilotCommands - get the pilot environment from the contents of the bashrc script

*DMS
FIX: RemoveReplica - fix for the problem that if an error was set it was never reset
FIX: SE metadata usage in several components: ConsistencyInspector, DataIntwgrityClient,
     FTSRequest, dirac-dms-replica-metadata, StageMonitorAgent, StageRequestAgent,
     StorageManagerClient, DownloadInputData, InputDataByProtocol

[v6r17p10]

*Core
NEW: Logger - printing methods return True/False if the message was printed or not
FIX: ElastocSearchDB - error messages demoted to warnings

*Monitoring
FIX: MonitoringReporter - create producers if the CS definitions are properly in place

*TS
CHANGE: TaskManagerPlugin - allow to redefine the AutoAddedSites for each job type

[v6r17p9]

*WMS
BUGFIX: JobScheduling - bug fixed introduced in the previous patch 
NEW: pilotTools - introduced -o swicth for a generic CS option

*SMS
FIX: StorageManagerClient - fixes in the unit test

*DMS
FIX: FileManagerPs - in _getFileLFNs() - break a long list of LFNs into smaller chunks

[v6r17p8]

*Core
NEW: DErrno.ENOGROUP error to denote proxies without DIRAC group extension embedded
CHANGE: X509Chain - use DErrno.ENOGROUP error
FIX: dirac-install, dirac-deploy-scripts - fixes to allow DIRAC client installation on
     recent MacOS versions with System Integrity Protection feature
CHANGE: Proxy - added executionLock optional argument to executeWithUserProxy() decorator
        to lock while executing the function with user proxy 
FIX: Proxy - fix indentation in getProxy() preventing looping on the DNs  

*Framework
FIX: ProxyDB - fix of error message check in completeDelegation()

*WMS
FIX: TaskQueueDB - when an empty TaskQueue is marked for deletion, it can still get matches 
     which result in no selected jobs that produced unnecessary error messages 
FIX: JobScheduling executor - calls getFilesToStage() with a flag to lock while file lookup
     with user proxy; same for InputData executor for calling _resolveInputData()      

*TS
FIX: FileReport - fix in setFileStatus() for setting status for multiple LFNs at once

*SMS
FIX: StorageManagerClient - in getFilesToStage() avoid using proxy if no files to check
     on a storage element

*Resources
FIX: GFAL2_XROOTStorage - fix to allow interactive use of xroot plugin
FIX: GFAL2_StorageBase - enable IPV6 for gsiftp

[v6r17p7]

*DMS
FIX: dirac-dms-user-lfns - do not print out empty directories

*WMS
FIX: InputData Executor, JobWrapper - use DataManager.getReplicasForJobs() for
     getting input data replicas

*TS
FIX: TransformationAgent - use DataManager.getReplicasForJobs() for transformations
     creating jobs  

[v6r17p6]

*DMS
NEW: DataManager - add key argument forJobs (default False) in getReplicas() in order 
     to get only replicas that can be used for jobs (as defined in the CS); added
     getReplicasForJobs(), also used in the Dirac API

*SMS
FIX: Stager agents - monitor files even when there is no requestID, e.g. dCache returns None 
     when staging a file that is already staged    

*Resources
FIX: StorageFactory - bug fixes when interpreting SEs inheriting other SE parameters
NEW: Test_StorageFactory unit test and corresponding docs
FIX: Torque - some sites put advertising in the command answer that can not be parsed:
     redirect stderr to /dev/null

[v6r17p5]

*Resources
FIX: LcgFileCatalogClient - do not evaluate GUID if it is not a string

[v6r17p4]

*Configuration
FIX: Utilities - fixed interpretation of weird values of GlueCEPolicyMaxWallClockTime
     BDII parameter; newMaxCPUTime should is made integer

*Framework
FIX: Logger - make subloggers processing messages with the same level
     as the parent logger

*Docs
NEW: Updated documentation in several sections

*DMS
FIX: RemoveReplica operation - don't set file Done in RemoveReplicas if there is an error

[v6r17p3]

*RSS
FIX: Synchronizer - the sync method removes the resources that are no longer 
     in the CS from the DowntimeCache table

*DMS
CHANGE: dirac-dms-find-lfns - added SE switch to look for files only having
        replicas on a given SE (list)

*TS
FIX: TaskManager - optimization of the site checking while preparing job; optimized
     creation of the job template

*Resources
CHANGE: GFAL2_SRM2Storage, SRM2Storage - added gsiftp to the list of OUTPUT protocols 

[v6r17p2]

*Monitoring
FIX: ElasticSearchDB - fixes required to use host certificate for connection;
     fixes required to pass to version 5.0.1 of the elasticsearch.py binding

[v6r17p1]

*RSS
FIX: GOCDBSync - make commmand more verbose and added some minor fixes

[v6r17]

*Core
FIX: Adler - check explicitly if the checksum value is "False"
FIX: install_site.sh - added command line option to choose DIRAC version to install
NEW: ComponentInstaller - added configuration parameters to setup NoSQL database

*Framework
CHANGE: Logger - test level before processing string (i.e. mostly converting objects to strings)  
CHANGE: dirac-proxy-init - check and attempt to update local CRLs at the same time as
        generating user proxy
CHANGE: ProxyManager service - always store the uploaded proxy even if the already stored
        one is of the same validity length to allow replacement in case of proxy type
        changes, e.g. RFC type proxies           

*DMS
NEW: Next in implementation multi-protocol support for storage elements. When performing 
     an action on the StorageElement, instead of looping over all the protocol plugins, 
     we loop over a filtered list. This list is built taking into account which action 
     is taken (read vs write), and is also sorted according to lists defined in the CS.
     The negotiation for third party transfer is also improved: it takes into account all 
     possible protocols the source SE is able to produce, and all protocols the target is 
     able to receive as input.
NEW: StorageElement - added methods for monitoring used disk space
FIX: ReplicateAndRegister - fix the case when checksum is False in the FC
NEW: DMSHelpers - get list of sites from CS via methods; allow to add automatically sites 
     with storage

*RSS
NEW: FreeDiskSpace - added new command which is used to get the total and the remaining 
     disk space of all dirac storage elements that are found in the CS and inserts the 
     results in the SpaceTokenOccupancyCache table of ResourceManagementDB database.  
NEW: GOCDBSync command to ensure that all the downtime dates in the DowntimeCache 
     table are up to date       

Resources*
NEW: Updated Message Queue interface: MQ service connection management, support for
     SSL connections, better code arrangement

*Workflow
FIX: Modulebase, Script - avoid too many unnecessarily different application states

*WMS
FIX: JobStateUpdate service - in setJobStatusBulk() avoid adding false information when adding 
     an application status
     
*TS
FIX: TaskManager, TaskManagerAgentBase - standardize the logging information; removed unnecessary 
     code; use iterators wherever possible     
NEW: Introduced metadata-based filters when registering new data in the TS as catalog       

[v6r16p6]

*WMS
NEW: Added MultiProcessorSiteDirector section to the ConfigTemplate.cfg

*DMS
FIX: FileCatalogClient - added missing read methods to the interface description
     getDirectoryUserMetadata(), getFileUserMetadata()

[v6r16p5]

FIX: included patches from v6r15p27

[v6r16p4]

FIX: applied fixes from v6r15p26

[v6r16p3]

FIX: incorporated fixes from v6r15p25

[v6r16p2]

*Configuration
CHANGE: VOMS2CSAgent - remove user DNs which are no more in VOMS. Fixes #3130

*Monitoring
CHANGE: WMSHistory - added user, jobgroup and usergroup selection keys

*DMS
FIX: DataManager - retry checksum calculation on putAndRegister, pass checksum to the DataManager
     object in the FailoverTransfer object.
FIX: DatasetManager, FileCatalogClientCLI - bug fixes in the dataset management and commands      
     
*WMS
CHANGE: JobManager - added 'Killed' to list of jobs status that can be deleted     

[v6r16p1]

*Monitoring
CHANGE: MonitorinDB - allow to use more than one filter condition

*WMS
CHANGE: StalledJobAgent - send a kill signal to the job before setting it Failed. This should 
        prevent jobs to continue running after they have been found Stalled and then Failed.

[v6r16]

*Core
CHANGE: dirac-install, dirac-configure - use Extensions options consistently, drop
        ExtraModule option
CHANGE: dirac-install - use insecure ssl context for downloading files with urllib2.urlopen    
CHANGE: GOCDBClient - replaced urllib2 with requests module
        FIX: dirac-setup-site - added switch to exitOnError, do not exit on error by default
CHANGE: Added environment variables to rc files to enable certificates verification (necessary for python 2.7.9+)
FIX: ComponentInstaller - always update CS when a database is installed, even if it is
     already existing in the db server 
FIX: SSLSocketFactory - in __checkKWArgs() use correct host address composed of 2 parts      

*Framework
FIX: SystemAdministrator service - do not install WebAppDIRAC by default, only for the host
     really running the web portal

*Accounting
FIX: JobPolicy - remove User field from the policy conditions to fix a problem that 
     non-authenticated user gets more privileges on the Accounting info.

*Monitoring
NEW: New Monitoring system is introduced to collect, analyze and display various
     monitoring information on DIRAC components status and behavior using ElasticSearch
     database. The initial implementation is to collect WMSHistory counters.

*DMS
NEW: MoveReplica operation for the RMS system and a corresponding dirac-dms-move-replica-request
     comand line tool

*Resources
NEW: MessageQueue resources to manage MQ connections complemented with
     MQListener and MQPublisher helper classes
NEW: SudoComputingElement - computing element to execute payload with a sudo to a dedicated
     UNIX account     

[v6r15p27]

*Configuration
FIX: CSAPI - changed so that empty but existing options in the CS can be still
     modified

[v6r15p26]

*WMS
FIX: SandboxStoreClient - ensure that the latest sandbox is returned in the Web
     portal in the case the job was reset.

[v6r15p25]

*Resources
FIX: HTCondorCEComputingElement - cast useLocalSchedd to bool value even if it
     is defined as srting

[v6r15p24]

*Resources
CHANGE: HTCondorCE - added option to use remote scheduler daemon

[v6r15p23]

*DMS
FIX: dirac-dms-find-lfns - fixed bug causing generl script failure

[v6r15p22]

*Interfaces
CHANGE: Dirac API - add possibility to define the VO in the API
CHANGE: Dirac API - add checkSEAccess() method for checking SE status

[v6r15p21]

*WMS
FIX: removed default LCG version from the pilot (dirac-install will use the one of the requested release)

*RMS
FIX: reject bad checksum

[v6r15p20]

*Framework
FIX: SystemAdministratorHandler - in updateSoftware() put explicitly the project
     name into the command
FIX: ComponentInstaller - added baseDir option to the mysql_install_db call
     while a fresh new database server installation     

[v6r15p19]

*Core
FIX: dirac-install - lcg-binding version specified in the command switch
     overrides the configuration option value
     
*DMS
FIX: RemoveFile operation - Remove all files that are not at banned SEs

*TMS
FIX: FileReport - after successful update of input files status, clear the 
     cache dictionary to avoid double update      

[v6r15p18]

*Configuration
FIX: Utilities - take into account WallClock time limit while the MaxCPUTime
     evaluation in the Bdii@CSAgent 

*DMS
FIX: FTSJob - specify checksum type at FTS request submission

*StorageManagement
FIX: StorageManagerClient - in getFilesToStage() avoid exception in case
     of no active replicas

*Resources
FIX: StorageBase - in getParameters() added baseURL in the list of parameters returned 

*WMS
FIX: CPUNormalization - minor code rearrangement

[v6r15p17]

*Core
CHANGE: GOCDBClient - catch all downtimes, independently of their scope
FIX: LSFTimeLeft - accept 2 "word" output from bqueues command
CHANGE: dirac-install - create bashrc/cshrc with the possibility to define
        installation path in the $DIRAC env variable, this is needed for
        the cvmfs DIRAC client installation

[v6r15p16]

*Core
CHANGE: AgentModule - added a SIGALARM handler to set a hard timeout for each Agent
        cycle to avoid agents stuck forever due to some faults in the execution code

*DMS
FIX: DataManager - cache SE status information in filterTapeReplicas() to speed up execution
     
*WMS
BUGFIX: InputDataByProtocol - the failed resolution for local SEs was not considered correctly:
        if there were other SEs that were ignored (e.g. because on tape)     
     
*TS
FIX: TransformationAgent - in getDataReplicasDM() no need to get replica PFNs     

[v6r15p15]

*Configuration
CHANGE: VOMS2CSAgent - added new features: deleting users no more registered in VOMS;
        automatic creation of home directories in the File Catalog for new users

*WMS
CHANGE: JobScheduling - correct handling of user specified sites in the executor,
        including non-existent (misspelled) site names
FIX: CPUNormalization - accept if the JOBFEATURES information is zero or absent        

[v6r15p14]

*Core
FIX: BaseClient - proper error propagation to avoid excessive output in the logger

*Configuration
CHANGE: Resources helper - in getStorageElementOptions() dereference SEs containing
        BaseSE and Alias references

*Accounting
FIX: AccountingDB - changes to use DB index to speed-up removal query

*DMS
CHANGE: DMSHelpers - define SE groups SEsUsedForFailover, SEsNotToBeUsedForJobs, 
        SEsUsedForArchive in the Operations/DataManagement and use them in the
        corresponding helper functions
FIX: FTSJob - temporary fix for the FTS rest interface Request object until it is
     fixed in the FTS REST server         

*Resources
FIX: HTCondorCEComputingElement - check that some path was found in findFile(), return with error otherwise
CHANGE: ARCComputingElement - consider jobs in Hold state as Failed as they never come back
CHANGE: ARCComputingElement - do not use JobSupervisor tool for bulk job cancellation as
        it does not seem to work, cancel jobs one by one
FIX: ARCComputingElement - ensure that pilot jobs that are queued also get their proxies renewed on ARC-CE        

*WMS
FIX: SiteDirector - ensure that a proxy of at least 3 hours is available to the updatePilotStatus 
     function so that if it renews any proxies, it's not renewing them with a very short proxy

[v6r15p13]

*Resources
FIX: HTCondorCEComputingElement - fixed location of log/output files 
  
*TS
FIX: ValidateOutputDataAgent - works now with the DataManager shifter proxy

[v6r15p12]

*Core
FIX: Graphs - make sure matplotlib package is always using Agg backend
FIX: cshrc - added protection for cases with undefined environment variables
NEW: AuthManager - added possibility to define authorization rules by VO
     and by user group

*Configuration
NEW: Resources, ComputingElement(Factory) - added possibility to define site-wide
     CE parameters; added possibility to define common parameters for a given
     CE type.

*Framework
FIX: SystemAdministrator service - avoid using its own client to connect
     to itself for storing host information
FIX: SystemAdministratorClientCLI, dirac-populate-component-db - fix insertion
     of wrongly configured component to the ComponentMonitorDB     

*DMS
FIX: FileCatalog service - fix the argument type for getAncestor(), getDescendents()

*WMS
NEW: JobCleaningAgent - add an option (disabled by default) to remove Jobs from the 
     dirac server irrespective of their state

*Resources
CHANGE: HTCondorCE - added new configurable options - ExtraSubmitString, WorkingDirectory
        DaysToKeepLogs

[v6r15p11]

*Framework
NEW: dirac-proxy-destroy command to destroy proxy locally and in the ProxyManager
     service
CHANGE: ProxyManagerClient - reduce the proxy caching time to be more suitable
        for cases with short VOMS extensions     

*Configuration
FIX: VOMS2CSAgent - fixed typo bug in execute()

*RMS
FIX: RequestTask - fix if the problem when the processing of an operation times out, 
     there was no increment of the attempts done.

*DMS
FIX: FTSAgent - avoid FTS to fetch a request that was canceled

*Resources
FIX: HTCondorCE - protect against non-standard line in 'job status' list in the getJobStatus()
CHANGE: ComputingElement - reduce the default time length of the payload proxy to accomodate
        the case with short VOMS extensions

[v6r15p10]

*Core
FIX: MySQL - do not print database access password explicitly in the logs

*Configuration
CHANGE: VOMS2CSAgent - show in the log if there are changes ready to be committed
CHANGE: Bdii2CSAgent - get information from alternative BDII's for sites not 
        existing in central BDII

*Framework
FIX: ComponentInstaller - fixed location of stop_agent file in the content of t file
     of the runsv tool 

*RMS
FIX: Changed default port of ReqProxy service to 9161 from 9198

*Resources
FIX: BatchSystem/Condor, HYCondroCEComputingElement - more resilient parsing 
     of the status lookup command
FIX: CREAMComputingElement - in case of glite-ce-job-submit error print our both 
     std.err and std.out for completeness and better understanding    

*DMS
FIX: FileCatalogClient - bug fix in getDirectoryUserMetadata()

*Interfaces
FIX: Dirac - in replicateFile() in case of copying via the local cache check if 
     there is another copy for the same file name is happening at the same time

[v6r15p9]

*Configuration
FIX: fixed CS agents initialization bug

*DMS
FIX: fixed inconsistency between DataIntegrity and ConsistencyInspector modules

*Interfaces
FIX: Fix download of LFNs in InputSandbox when running job locally

[v6r15p8]

*Configuration
NEW: Added DryRun option for CS agents (false by default, True for new installations)

[v6r15p7]

*Core
CHANGE: Enabled attachments in the emails

*TS
*CHANGE: Added possibility for multiple operations in Data Operation Transformations

[v6r15p6]

*Resources
FIX: FCConditionParser: ProxyPlugin handles the case of having no proxy

*WMS
FIX: MJF messages correctly parsed from the pilot
NEW: Added integration test for TimeLeft utility and script calling it

[v6r15p5]

Included fixes from v6r14p36 patch release

*Framework
FIX: added GOCDB2CSAgent in template
FIX: Fixed permissions for HostLogging

*DMS
FIX: Introduced hopefully temporary fix to circumvent globus bug in gfal2

*WMS:
FIX: added test for MJF and made code more robust

*RSS
NEW: HTML notification Emails


[v6r15p4]

Included fixes from v6r14p35 patch release

*Core
NEW: Added a new way of doing pfnparse and pfnunparse using the standard python library. 
     The two methods now contains a flag to know which method to use. By default, the old 
     hand made one is used. The new one works perfectly for all standard protocols, except SRM

*RSS
FIX: dirac-rss-sync - command fixed to work with calling services rather than 
     databases directly
     
*Resources     
CHANGE: In multiple Storage classes use pfnparse and pfnunparse methods to manipulate
        url strings instead of using just string operations
NEW: A new attribute is added to the storage plugins: DYNAMIC_OPTIONS. This allows to construct 
     URLs with attributes going at the end of the URL, in the form ?key1=value1&key2=value2 
     This is useful for xroot and http.         

[v6r15p3]

Included changes from v6r14p34 patch release

*Accounting
FIX: DataStoreClient - catch all exceptions in sending failover accounting 
     requests as it could disrupt the logic of the caller 

*DMS
CHANGE: dirac-dms-show-se-status - added switches to show SEs only accessible by
        a given VO and SEs not assigned to any VO
FIX: dirac-dms-replicate-and-register-request - prints out the new request IDs
     to allow their monitoring by ID rather than possibly ambiguous request name      

[v6r15p2]

*WMS
FIX: pilotCommands - protect calls to external commands in case of empty
     or erroneous output
FIX: Matcher - fixed bug in the tag matching logic: if a site presented an empty
     Tag list instead of no Tag field at all, it was interpreted as site accepts
     all the tags
FIX: Matcher - matching parameters are printed out in the Matcher rather than
     in the TaskQueueDB, MaxRAM and Processors are not expanded into tags           

[v6r15p1]

Included patches for v6r14p32

*Configuration
CHANGE: Resources helper - remove "dips" protocol from the default list of third party
        protocols

*Resources
FIX: XROOTStorage - bug fixed in __createSingleDirectory() - proper interpretation
     of the xrootClient.mkdir return status
FIX: XROOTStorage unit test reenabled by mocking the xrootd import      

[v6r15]

Removed general "from DIRAC.Core.Utilities import *" in the top-level __init__.py

Made service handlers systematically working with unicode string arguments
Added requirements.txt and Makefile in the root of the project to support pip style installation

DIRAC documentation moved to the "docs" directory if the DIRAC project from the
DIRACDocs separate project.

*Accounting
CHANGE: INTEGER -> BIGINT for "id" in "in" accountingDB tables

*Core
NEW: The S_ERROR has an enhanced structure containing also the error code and the call
     stack from where the structure was created
NEW: DErrno module to contain definitions of the DIRAC error numbers and standard
     descriptions to be used from now on in any error code check      
CHANGE: gMonitor instantiation removed from DIRAC.__init__.py to avoid problems in
        documentation generation
CHANGE: removed Core.Utilities.List.sortList (sorted does the job)
CHANGE: removed unused module Core.Utilities.TimeSeries
NEW: dirac-install - makes us of the DIRAC tar files in CVMFS if available
NEW: dirac-install-client - a guiding script to install the DIRAC client from A to Z        
CHANGE: dirac-install - when generating bashrc and cshrc scripts prepend DIRAC paths
        to the ones existing in the environment already
NEW: MJFTimeLeft - using Machine JOb features in the TimeLeft utility
FIX: BaseClient - only give warning log message "URL banned" when one of the
     service URLs is really banned
CHANGE: DISET components - improved logic of service URL retries to speedup queries
        in case of problematic services     
NEW: dirac-rss-policy-manager - allows to interactively modify and test only the 
     policy section of Dirac.cfg     
FIX: XXXTimeLeft - do not mix CPU and WallTime values     
FIX: ComponentInstaller - longer timeout for checking components PID (after restart)
CHANGE: Proxy - in executeWithUserProxy() when multiple DNs are present, try all of them
CHANGE: List utility - change uniqueElements() to be much faster
NEW: Platform - added getPlatform() and getPlatformTuple() utilities to evaluate lazily the
     DIRAC platform only when it is needed, this accelerates DIRAC commands not needing
     the platform information. 

*Configuration
NEW: GOCDB2CSAgent agent to synchronize GOCDB and CS data about perfSONAR services
NEW: VOMS2CSAgent to synchronize VOMS user data with the DIRAC Registry
CHANGE: ConfigurationData - lazy config data compression in getCompressedData()

*Framework
CHANGE: SystemAdministratorIntegrator - make initial pinging of the hosts in parallel
        to speed up the operation
CHANGE: InstalledComponentsDB - table to cache host status information populated
        by a periodic task    
NEW: ComponentInstaller Client class to encapsulate all the installation utilities
     from InstallTools module    
NEW: SystemAdministratorClientCLI - added uninstall host command
NEW: SystemAdministratorClientCLI - added show ports command
NEW: SystemAdministratorHandler - added getUsedPorts() interface
NEW: SystemAdministratorHandler - show host command shows also versions of the Extensions
NEW: InstalledComponentsDB - added Extension field to the HostLogging table 
FIX: SystemLoggingDB - fixed double creation of db tables

*Accounting
FIX: DataStoreClient - Synchronizer based decorators have been replaced with a simple 
     lock as they were blocking addRegister() during every commit(); 

*RSS
NEW: CE Availability policy, closing #2373
CHANGE: Ported setStatus and setToken rpc calls to PublisherHandler from LHCb implementation
NEW: E-mails generated while RSS actions are now aggregated to avoid avalanches of mails
NEW: dirac-rss-sync is also synchronizing Sites now

*DMS
CHANGE: FileCatalogClient - make explicit methods for all service calls
CHANGE: DataManager, StorageElement - move physical accounting the StorageElement
CHANGE: FileCatalog - added recursive changePathXXX operations
CHANGE: FileCatalog contained objects have Master attribute defined in the CS. Extra check of eligibility of the catalogs specified explicitely. No-LFN write methods return just the Master result to be compatible with the current use in the clients.
CHANGE: Removed LcgFileCatalogXXX obsoleted classes
NEW: ConsistencyInspector class to perform data consistency checks between 
     different databases
CHANGE: FileCatalog(Client) - refactored to allow clients declare which interface
        they implement     
NEW: FileCatalog - conditional FileCatalog instantiation based on the configured
     Operations criteria        

*TS
CHANGE: TransformationDB table TaskInputs: InputVector column from BLOB to MEDIUMTEXT
FIX: TaskManager - fix bug in case there is no InputData for a task, the Request created 
     for the previous task was reassigned
NEW: TaskManager - possibility to submit one bulk job for a series of tasks     

*WMS
NEW: TaskQueueDB - possibility to present requirements in a form of tags from the 
     site( pilot ) to the jobs to select ones with required properties
FIX: JobWrapper - the InputData optimizer parameters are now DEncoded     
CHANGE: JobAgent - add Processors and WholeNode tags to the resources description
CHANGE: SiteDirector - flag to always download pilot output is set to False by default
FIX: SiteDirector - using PilotRunDirectory as WorkingDirectory, if available at the CE 
     level in the CS. Featire requested in issue #2746
NEW: MultiProcessorSiteDirector - new director to experiment with the multiprocessor/
     wholeNode queues
CHANGE: JobMemory utility renamed to JobParameters
CHANGE: CheckWNCapabilities pilot command changed to get WN parameters from the
        Machine Job Features (MJF) - NumberOfProcessors, MaxRAM    
NEW: JobManager, ParametricJob - utilities and support for parametric jobs with multiple
     parameter sequences      
NEW: SiteDirector - added logic to send pilots to sites with no waiting pilots even if
     the number of already sent pilots exceeds the number of waiting jobs. The functionality
     is switched on/off by the AddPilotsToEmptySites option.        

*RMS
FIX: Request - fix for the case when one of the request is malformed, the rest of 
     the requests could not be swiped
FIX: ReqProxyHandler - don't block the ReqProxy sweeping if one of the request is buggy     
CHANGE: ReqProxyHandler - added monitoring counters
NEW: ReqProxyHandler - added interface methods to list and show requests in a ReqProxy

*Resources
FIX: SRM2Storage - do not add accounting to the output structure as it is done in 
     the container StorageElement class
CHANGE: Add standard metadata in the output of all the Storage plugins     

*Interfaces
NEW: Job API - added setParameterSequence() to add an arbitrary number of parameter
     sequences for parametric jobs, generate the corresponding JDL

*tests
NEW: The contents of the TestDIRAC package is moved into the tests directory here

[v6r14p39]

Patch to include WebApp version v1r6p32

[v6r14p38]

*Core
CHANGE: Unhashable objects as DAG graph nodes

*RMS
CHANGE: Added possibility of constant delay for RMS operations

[v6r14p37]

*Core
NEW: Added soft implementation of a Direct Acyclic Graph

*Configuration
FIX: Bdii2CSAgent finds all CEs of a site (was finding only one)

*Resources
FIX: Make sure transferClient connects to the same ProxyStorage instance

[v6r14p36]

*Core
FIX: Sending mails to multiple recipients was not working

*WMS
FIX: Allow staging from SEs accessible by protocol


[v6r14p35]

*Core
FIX: SOAPFactory - fixes for import statements of suds module to work with the
     suds-jurko package that replaces the suds package

*Resources
FIX: BatchSystems.Torque - take into account that in some cases jobID includes
     a host name that should be stripped off
FIX: SSHComputingElement - in _getJobOutputFiles() fixed bug where the output
     of scpCall() call was wrongly interpreted    
FIX: ProxyStorage - evaluate the service url as simple /DataManagement/StorageElementProxy
     to solve the problem with redundant StorageElementProxy services with multiple
     possible urls       
     
*RSS
CHANGE: Configurations.py - Added DTScheduled3 policy (3 hours before downtime)     
     
*WMS
FIX: pilotCommands - take into account that in the case of Torque batch system
     jobID includes a host name that should be stripped off   
       
[v6r14p34]

*Configuration
FIX: Bdii2CSAgent - reinitilize the BDII info cache at each cycle in order not to 
     carry on obsoleted stuff. Fixes #2959

*Resources
FIX: Slurm.py - use --partition rather --cluster for passing the DIRAC queue name
FIX: DIPStorage - fixed bug in putFile preventing third party-like transfer from
     another DIPS Storage Element. Fixes #2413

*WMS
CHANGE: JobWrapper - added BOINC user ID to the job parameters
FIX: pilotCommands - interpret SLURM_JOBID environment if present
FIX: WMSClient - strip of comments in the job JDL before any processing.
     Passing jdl with comments to the WMS could provoke errors in the
     job checking.

[v6r14p33]

*WMS
FIX: JobAgent - included a mechanism to stop JobAgent if the host operator
     creates /var/lib/dirac_drain
FIX: CPUNormalization - fixed a typo in getPowerFromMJF() in the name of the
     exception log message           

[v6r14p32]

*Core
FIX: InstallTools - getStartupComponentStatus() uses "ps -p <pid>" variant of the
     system call to be independent of the OS differences

*DMS
FIX: RemoveReplica - bulkRemoval() was modifying its input dict argument and returning it,
     which was useless, only modify argument

*WMS
CHANGE: CPUNormalization - get HS'06 worker node value from JOBFEATURES if available

*RMS
FIX: ReqClient - bug fixed preventing the client to contact multiple instances of ReqManager
     service

[v6r14p31]

*DMS
FIX: FTSAgent - if a file was not Scheduled, the FTSAgent was setting it Done even if it had 
     not been replicated.

*Workflow
FIX: FailoverRequest - forcing setting the input file Unused if it was already set Processed

[v6r14p30]

*Framework
BUGFIX: MonitoringHandler - in deleteActivities() use retVal['Message'] if result is not OK

*Resources
FIX: XROOTStorage - in getFile() evaluate file URL without URL parameters
                    in __putSingleFile() use result['Message'] in case of error
                    
*RMS
FIX: dirac-rms-cancel-request - fixed crash because of gLogger object was not imported

*TS
FIX: TransformationCLI - in resetProcessedFile() added check that the Failed dictionary
     is present in the result of a call                    

[v6r14p29]

*Core
FIX: Time - skip the effect of timeThis decorator if not running interractively

*DMS
FIX: DataManager - in getFile(), select preferentially local disk replicas, if none disk replicas, 
     if none tape replicas
FIX: DataManager - avoid changing argument of public method checkActiveReplicas()
FIX: FTSAgent - wait 3 times longer for monitoring FTS jobs if Staging

*Accounting
CHANGE: Jobs per pilot plot is presented as Quality plot rather than a histogram

*WMS
CHANGE: dirac-wms-cpu-normalization - reduce memory usage by using xrange() instead of range()
        in the large test loop

[v6r14p28]

*TS
FIX: TaskManager - protection against am empty task dictionary in 
     prepareTransformationTasks()
FIX: Test_Client_TransformationSystem - fixes ti run in the Travis CI 
     environment
     
*WMS
FIX: JobMemory - use urllib instead of requests Python module as the latter
     can be unavailable in pilots.           

[v6r14p27]

*Core
FIX: PlainTransport,SocketInfoFactory - fix for the IPv6 "Address family not supported 
     by protocol" problems

*Interfaces
NEW: Dirac.py - in ping()/pingService() allow to ping a specific URL

*Resources
FIX: LcgFileCatalogClient - convert LFN into str in __fullLfn to allow LFNs
     in a unicode encoding

*WMS
FIX: JobWrapper - set the job minor status to 'Failover Request Failed' 
     if the failover request fails sending

*TS
FIX: TransformationDB - in getTransformationTasks(),getTaskInputVector 
     forward error result to the callers
FIX: TaskManager - in case there is no InputData for a task, the Request created 
     for the previous task was reassigned. This fixes this bug.      

*tests
FIX: several fixes to satisfy on-the-fly unit tests with teh Travis CI service 

[v6r14p26]

NEW: Enabled on-the-fly tests using the Travis-CI service

*Core
FIX: Subprocess - fix two potential infinite loops which can result in indefinite
     output buffer overflow

*WMS
FIX: JobScheduling executor - check properly if staging is allowed, it was always True before

[v6r14p25]

*Core
FIX: Subprocess - more detailed error log message in case ov output buffer
     overflow

*DMS
FIX: DataManager - fix for getActiveReplicas(): first check Active replicas before 
     selecting disk SEs

*Resources
FIX: StorageElementCache - fixes to make this class thread safe
FIX: StorageFactory - fix in getConfigStorageProtocols() to properly get options
     for inheriting SE definitions

[v6r14p24]

*Accounting
FIX: Plots, JobPlotter - fix sorting by plot labels in case the enddata != "now"

*DMS
FIX: dirac-dms-user-lfns - add error message when proxy is expired 

[v6r14p23]

*Interfaces
FIX: Job.py - setCPUTime() method sets both CPUTime and MaxCPUTime JDL parameters
     for backward compatibility. Otherwise this setting was ignored by scheduling

*TS
BUGFIX: TaskManager - bug fixed in submitTransformationTasks in getting the TransformationID 

[v6r14p22]

CHANGE: Multiple commands - permissions bits changed from 644 to 755  

*Framework
FIX: UserProfileDB - in case of desktop name belonging to two different users we have 
     to use both desktop name and user id to identify the desktop

*WMS
BUGFIX: JobWrapperTemplate - bug fixed in evaluation of the job arguments

*TMS
CHANGE: TaskManager - added TransformationID to the log messages

[v6r14p21]

*DMS
CHANGE: dirac-admin-allow(ban)-se - allow an SE group to be banned/allowed

*SMS
FIX: RequestPreparationAgent - fix crash in execute() in case no replica information
     available

*WMS
FIX: TaskQueueDB, PilotAgentsDB - escape DN strings to avoid potential SQL injection
FIX: JobWrapperTemplate - pass JobArguments through a json file to fix the case
     of having apostrophes in the values

*TMS
FIX: TransformationAgent - in processTransformation() fix reduction of number of files

[v6r14p20]

*WMS
FIX: SandboxMetadataDB - escape values in SandboxMetadataDB SQL queries to accommodate
     DNs containing apostrophe 

[v6r14p19]

*Core
NEW: CLI base class for all the DIRAC CLI consoles, common methods moved to the new class,
     XXXCLI classes updated to inherit the base class
FIX: Network - fix crash when path is empty string, fixes partly #2413     
     
*Configuration
FIX: Utilities.addToChangeSet() - fix the case when comma is in the BDII Site description 
     followed by a white space, the description string was constantly updated in the CS

*Interfaces
FIX: Dirac.py - in retrieveRepositorySandboxes/Data - "Retrieved" and "OutputData" key values
     are strings '0' in the jobDict when a repository file is read, need to cast it to int

*DMS
FIX: RegisterReplica - if operation fails on a file that no longer exists and has no 
     replica at that SE, consider the operation as Done.

*Resources
FIX: ARCComputingElement - bug fix in getJobOutput in using the S_ERROR()

[v6r14p18]

*Core
FIX: VOMSService - attGetUserNickname() can only return string type values
FIX: dirac-deploy-scripts - install DIRAC scripts first so that they can be 
     overwritten by versions from extensions

*Framework
FIX: dirac-populate-component-db - bug fixed to avoid duplicate entries in the
     database

*TS
FIX: TaskManager - do not use ReqProxy when submitting Request for Tasks, otherwise
     no RequestID can be obtained

*Interfaces
CHANGE: Dirac.py - increase verbosity of a error log message in selectJobs

*Resources
FIX: XROOTStorage - fixed KeyError exception while checking file existence
FIX: ARCComputingElement - in getJobOutput test for existence of an already 
     downloaded pilot log

[v6r14p17]

*Core
FIX: Service.py - use the service name as defined in the corresponding section in the CS
     and not the name defined in service Module option. This fixes the problem with the
     StorageElement service not interpreting properly the PFN name and using a wrong local
     data path. 

*Resources
CHANGE: ARCComputingElement - if the VO is not discoverable from the environment, use ARC API
        call in the getCEStatus, use ldapsearch otherwise

[v6r14p16]

*Resources
CHANGE: ARC Computing Element automatically renew proxies of jobs when needed

[v6r14p15]

*Core
FIX: VOMS.py - Fixed bug that generates proxies which are a mix between legacy and rfc proxies.

*DMS
CHANGE: Allow selecting disk replicas in getActiveReplicas() and getReplicas()

*WMS
CHANGE: Use the preferDisk option in the InputData optimizer, the TransformationAgent and in the Interface splitter


[v6r14p14]

*Core
FIX: VOMS.py - return RFC proxy if necessary after adding the VOMS extension

*Configuration
FIX: Validate maxCPUTime and Site description value

*Resources
FIX: XROOTStorage - changes to allow third party transfers between XROOT storages
CHANGE: HTCondorCEComputingElement - the Condor logging can now be obtained in the webinterface;
        SIGTERM (instead of SIGKILL) is send to the application in case jobs are killed by the host site;
        when pilots are put in held status we kill them in condor and mark them as aborted.

*WMS
FIX: pilotCommands - fixes for intrepreting tags in the pilot

[v6r14p13]

*WMS
FIX: pilot commands CheckCECapabilities and CheckWNCapabilities were not considering the case of missing proxy

[v6r14p12]

*Core
FIX: allow a renormalization of the estimated CPU power
FIX: dirac-install: Make hashlib optional again (for previous versions of python, since the pilot may end up on old machines)

*Framework
FIX: allow to install agents with non-standard names (different from the module name)

*DMS
CHANGE: Consider files to reschedule and submit when they are Failed in FTS

*WMS
CHANGE: Move getCEStatus function back to using the ARC API

[v6r14p11]

*Core
FIX: XXXTimeLeft - set limit to CPU lower than wall clock if unknown
FIX: Logger - fix exception printing in gLogger.exception()
CHANGE: InstallTools - added more info about the process in getStartupComponentStatus()
CHANGE: Time - better report from timeThis() decorator

*DMS
CHANGE: FTSAgent - wait some time between 2 monitorings of each job

*WMS
NEW: pilotCommands - added CheckCECapabilities, CheckWNCapabilities commands
NEW: Added dirac-wms-get-wn-parameters command

*TS
NEW: Added dirac-production-runjoblocal command
FIX: TransformationAgent(Plugin) - clean getNextSite() and normalizeShares()
FIX: TransformationPlugin - added setParameters() method

*RSS
FIX: dirac-rss-sync - move imports to after the Script.getPositionalArguments()

*Resources
NEW: Added dirac-resource-get-parameters command

[v6r14p10]
*Configuration
FIX: Resources - getQueue() is fixed to get properly Tag parameters

*Framework
FIX: SecurityFileLog - fix for zipping very large files

*Resources
NEW: added dirac-resource-get-parameters command

*WMS
NEW: JobMonitoringHandler - add getJobsParameters() method
NEW: pilotCommands - added CheckCECapabilities, CheckWNCapabilities
NEW: Added dirac-wms-get-wn-parameters command
NEW: Matcher - generate internal tags for MaxRAM and NumberOfProcessors parameters
CHANGE: SiteDirector does not pass Tags to the Pilot
FIX: Matcher(Handler) - do not send error log message if No match found,
     fixed Matcher return value not correctly interpreted

[v6r14p9]

*Core
FIX: BaseClient - enhance retry connection logic to minimize the overall delay
FIX: MessageBroker - fix of calling private __remove() method from outside
     of the class

*Framework
BUGFIX: dirac-(un)install-component - bug in importing InstallTools module

*WMS:
FIX: JobWrapper - fix in getting the OutputPath defined in the job

*Resources
FIX: ARCComputingElement - add queue to the XRSL string

[v6r14p8]

*Core
FIX: XXXTimeLeft - minor fixes plus added the corresponding Test case
FIX: ReturnValues - fixes in the doc strings to comply with the sphinx syntax
FIX: SocketInfoFactory - in __sockConnect() catch exception when creating a
     socket

*Interfaces
FIX: Job.py - fixes in the doc strings to comply with the sphinx syntax

*RSS
NEW: Configurations.py - new possible configuration options for Downtime Policies

*WMS
CHANGE: StatesAccountingAgent - retry once and empty the local messages cache
        in case of failure to avoid large backlog of messages
CHANGE: SiteDirector - do not send SharedArea and ClientPlatform as pilot
        invocation arguments  
CHANGE: Matcher - allow matching by hosts in multi-VO installations              

[v6r14p7]

*Core
CHANGE: XXXTimeLeft utilities revisited - all return real seconds,
        code refactoring - use consistently always the same CPU power 

*WMS
FIX: JobAgent - code refactoring for the timeLeft logic part

*Resources
BUGFIX: ComputingElement - get rid of legacy getResourcesDict() call

[v6r14p6]

*Configuration
FIX: Bdii2CSAgent - refresh configuration from Master before updating
FIX: Bdii2CSAgent - distinguish the CE and the Cluster in the Glue 1.0 schema

*DMS
CHANGE: FTSAgent - make the amount of scheduled requests fetched by the 
        FTSAgent a parameter in the CS 
CHANGE: RMS Operations - check whether the always banned policy is applied for SEs
        to a given access type

*RMS
FIX: RequestClient(DB,Manager) - fix bulk requests, lock the lines when selecting 
     the requests to be assigned, update the LastUpdate time, and expose the 
     assigned flag to the client

*WMS
FIX: JobAgent - when the application finishes with errors but the agent continues 
     to take jobs, the timeLeft was not evaluated
FIX: JobAgent - the initial timeLeft value was always set to 0.0     

[v6r14p5]

*Core
FIX: X509Certificate - protect from VOMS attributes that are not decodable


*Resources
FIX: GFAL2_StorageBase - fixed indentation and a debug log typo

*WMS
BUGFIX: Matcher - only the first job was associated with the given pilot
FIX: pilotTools - 0o22 is only a valid int for recent python interpreters, 
     replaced by 18

[v6r14p4]

*Core
FIX: DictCache - fix the exception in the destructor preventing the final
     cache cleaning

*Framework
FIX: SystemAdministratorClientCLI - corrected info line inviting to update
     the pilot version after the software update

*DMS
FIX: FTSAgent - Add recovery of FTS files that can be left in weird statuses 
     when the agent dies
CHANGE: DataManager - allow to not get URLs of the replicas
CHANGE: FTSJob - keep and reuse the FTS3 Context object

*Storage
CHANGE: StorageManagerClient - don't fail getting metadata for staging if at 
        least one staged replica found

*WMS
FIX: CPUNormalization - protect MJF from 0 logical cores
FIX: JobScheduling - fix printout that was saying "single site" and "multiple sites" 
     in two consecutive lines
NEW: pilotTools,Commands - added CEType argument, e.g. to specify Pool CE usage 
FIX: WatchDog - added checks of function return status, added hmsCPU initialization to 0,
     removed extra printout     
     
*Resources
FIX: GFAL2 plugins - multiple bug fixes     

[v6r14p3]

*Core
BUGFIX: small bug fixed in dirac-install-component, dirac-uninstall-component
BUGFIX: VOMS - remove the temporary file created when issuing getVOMSProxyInfo
FIX: FileHelper - support unicode file names
FIX: DictCache - purges all the entry of the DictCache when deleting the DictCache object 

*Framework
BUGFIX: dirac-populate-component-db - avoid return statement out of scope

*Interfaces
BUGFIX: Dirac - in submitJob() faulty use of os.open

*WMS
FIX: JobWrapper - avoid evaluation of OutputData to ['']
FIX: Matcher - the Matcher object uses a VO dependent Operations helper
CHANGE: JobAgent - stop agent if time left is too small (default 1000 HS06.s)
FIX: CPUNormalization - use correct denominator to get power in MJF

*Resources
FIX: ARCComputingElement - changed implementation of ldap query for getCEStatus

[v6r14p2]

*Core
FIX: Use GSI version 0.6.3 by default
CHANGE: Time - print out the caller information in the timed decorator
CHANGE: dirac-install - set up ARC_PLUGIN_PATH environment variable

*Framework
FIX: dirac-proxy-info - use actimeleft VOMS attribute

*Accounting
CHANGE: Removed SRMSpaceTokenDeployment Accounting type

*RSS
CHANGE: ResourceStatus - re-try few times to update the RSS SE cache before giving up
FIX: XXXCommand, XXXAction - use self.lof instead of gLogger
CHANGE: Added support for all protocols for SEs managed by RSS

*RMS
FIX: Request - produce enhanced digest string
FIX: RequestDB - fix in getDigest() in case of errors while getting request

*Resources
CHANGE: Propagate hideExceptions flag to the ObjectLoader when creating StorageElements
FIX: ARCComputingElement - multiple fixes after experience in production

*WMS
FIX: Pilot commands - fixed an important bug, when using the 
     dirac-wms-cpu-normalization script

[v6r14p1]

The version is buggy when used in pilots

*Core
NEW: dirac-install-component command replacing dirac-install-agent/service/executor
     commands
     
*Resources
NEW: FileStorage - plugin for "file" protocol
FIX: ARCComputingElement - evaluate as int the job exit code

*RSS
FIX: CSHelpers - several fixes and beautifications     

[v6r14]

*Core
NEW: CSGlobals - includes Extensions class to consistently check the returned
     list of extensions with proper names 
NEW: ProxyManagerXXX, ProxyGeneration, X509XXX - support for RFC proxies
NEW: ProxyInfo - VOMS proxy information without using voms commands
NEW: LocalConfiguration - option to print out license information    
FIX: SocketInfo.py - check the CRL lists while handshaking  

Configuration
NEW: ConfigurationClient - added getSectionTree() method

*Framework
NEW: InstalledComponentsDB will now store information about the user who did the 
     installation/uninstallation of components.

*Resources
NEW: ARCComputingElement based on the ARC python API

*RSS
FIX: Improved logging all over the place 

*DMS
NEW: New FileCatalog SecurityManager with access control based on policies,
     VOMSPolicy as one of the policy implementations.
NEW: lfc_dfc_db_copy - script used by LHCb to migrate from the LFC to the DFC with 
     Foreign Keys and Stored Procedures by accessing the databases directly     
NEW: FileManagerPs.py - added _getFileLFNs() to serve info for the Web Portal     
CHANGE: Moving several tests to TestDIRAC

*Interfaces
CHANGE: use jobDescription.xml as a StringIO object to avoid multiple disk
        write operations while massive job submission

*WMS
FIX: Watchdog - review for style and pylint
CHANGE: Review of the Matcher code, extracting Limiter and Matcher as standalone 
        utilities
        

*Transformation
NEW: New ported plugins from LHCb, added unit tests


[v6r13p21]

*TS
FIX: Registering TargetSE for Standard TransformationAgent plugin

[v6r13p20]

*DMS
FIX: DMSHelpers - allow for more than one Site defined to be local per SE

*Resources
FIX: XRootStorage - fix in getURLBase()

[v6r13p19]

FIX: changes incorporated from v6r12p53 patch

[v6r13p18]

*WMS
FIX: JobWrapper - ported back from v6r14p9 the fix for getting OutputPath

[v6r13p17]

FIX: changes incorporated from v6r12p52 patch

[v6r13p16]

FIX: changes incorporated from v6r12p51 patch

[v6r13p15]

Included patches from v6r12p50 release 

[v6r13p14]

*DMS
FIX: ReplicateAndRegister - fix a problem when a file is set Problematic 
     in the FC but indeed doesn't exist at all 

*Resources
CHANGE: StorageFactory - enhance the logic of BaseSE inheritance in the
        SE definition in the CS
        
*WMS
CHANGE: CPUNormalization, dirac-wms-cpu-normalization - reading CPU power 
        from MJF for comparison with the DIRAC evaluation
FIX: SiteDirector - create pilot working directory in the batch system working
     directory and not in "/tmp"                

[v6r13p13]

*DMS
BUGFIX: FileCatalogClient - bug fixed in getDirectoryMetadata()

[v6r13p12]

*Resources
FIX: StorageElement - bug fixed in inValid()
CHANGE: StorageFactory - do not interpret VO parameter as mandatory

[v6r13p11]

*DMS
BUGFIX: RemoveReplica - fix in singleRemoval()
FIX: dirac-dms-user-lfns - increased timeout

[v6r13p10]

CHANGE: Use sublogger to better identify log source in multiple places

*Core
CHANGE: Review / beautify code in TimeLeft and LSFTimeLeft
FIX: LSFTimeLeft - is setting shell variables, not environment variables, 
     therefore added an "export" command to get the relevant variable 
     and extract then the correct normalization

*Accounting
FIX: DataOperationPlotter - add better names to the data operations

*DMS:
FIX: DataManager - add mandatory vo parameter in __SEActive()
CHANGE: dirac-dms-replicate-and-register-request - submit multiple requests
        to avoid too many files in a single FTS request
FIX: FileCatalog - typo in getDirectoryMetadata()
FIX: FileCatalog - pass directory name to getDirectoryMetadata and not file name 
FIX: DataManager - in __SEActive() break LFN list in smaller chunks when
     getting replicas from a catalog        

*WMS
FIX: WMSAdministratorHandler - fix in reporting pilot statistics
FIX: JobScheduling - fix in __getSitesRequired() when calling self.jobLog.info 
CHANGE: pilotCommands - when exiting with error, print out current processes info

[v6r13p9]

*Framework
FIX: SystemLoggingDB - schema change for ClientIPs table to store IPv6 addresses

*DMS
BUGFIX: DMSRequestOperationsBase - bug fix in checkSEsRSS()
FIX: RemoveFile - in __call__(): bug fix; fix in the BannedSE treatment logic

*RMS
BUGFIX: Operation - in catalogList()
BUGFIX: ReqClient - in printOperation()

*Resources
FIX: GFAL2_StorageBase - added Lost, Cached, Unavailable in getSingleFileMetadata() output
BUGFIX: GFAL2_StorageBase - fixed URL construction in put(get)SingleFile() methods

*WMS
FIX: InputDataByProtocol - removed StorageElement object caching

[v6r13p8]

*Framework
FIX: MonitoringUtilities - minor bug fix

*DMS
FIX: DataManager - remove local file when doing two hops transfer

*WMS
FIX: SandboxStoreClient - get the VO info from the delegatedGroup argument to 
     use for the StorageElement instantiation

*TMS
CHANGE: Transformation(Client,DB,Manager) - multiple code clean-up without
        changing the logic

[v6r13p7]

*Core
NEW: X509CRL - class to handle certificate revocation lists

*DMS
FIX: RequestOperations/RemoveFile.py - check target SEs to be online before
     performing the removal operation. 
FIX: SecurityManager, VOMSPolicy - make the vomspolicy compatible with the old client 
     by calling in case of need the old SecurityManager     

*Resources
BUGFIX: Torque, GE - methods must return Message field in case of non-zero return status
FIX: SRM2Storage - when used internaly, listDirectory should return urls and not lfns

*WMS
FIX: ConfigureCPURequirements pilot command - add queue CPU length to the extra local
     configuration
FIX: JobWrapper - load extra local configuration of any     

*RMS
FIX: RequestDB - fix in getRequestSummaryWeb() to suit the Web Portal requirements

*Transformation
FIX: TransformationManagerHandler - fix in getTransformationSummaryWeb() to suit 
     the Web Portal requirements

[v6r13p6]

*Core
FIX: X509Chain - use SHA1 signature encryption in all tha cases

*Resources
FIX: ComputingElement - take CPUTime from its configuration defined in the 
     pilot parameters

*WMS
FIX: SiteDirector - correctly configure jobExecDir and httpProxy Queue parameters

[v6r13p5]

*Resources
BUGFIX: Torque - getCEStatus() must return integer job numbers
FIX: StorageBase - removed checking the VO name inside the LFN 

*WMS
FIX: InputData, JobScheduling - StorageElement needs to know its VO

*DMS
FIX: ReplicateAndRegister - Add checksumType to RMS files when adding 
     checksum value
FIX: DataManager - remove unnecessary access to RSS and use SE.getStatus()     
FIX: DMHelpers - take into account Alias and BaseSE in site-SE relation

*RMS
FIX: Request - bug fixed in optimize() in File reassignment from one
     Operation to another  

*Transformation
FIX: TransformationDB - set derived transformation to Automatic

[v6r13p4]

*Core
FIX: VOMSService - treat properly the case when the VOMS service returns no result
     in attGetUserNickname()

*DMS
FIX: FTSAgent, ReplicateAndRegister - make sure we use source replicas with correct 
     checksum 

*RMS
FIX: Request - minor fix in setting the Request properties, suppressing pylint
     warnings
CHANGE: File, Reques, Operation, RequestDB - remove the use of sqlalchemy on 
        the client side     
     
*Resources
FIX: StorageElement - import FileCatalog class rather than the corresponding module     
FIX: SLURM - proper formatting commands using %j, %T placeholders
FIX: SSHComputingElement - return full job references from getJobStatus() 

*RSS
FIX: DowntimeCommand - checking for downtimes including the time to start in hours

*Workflow
CHANGE: FailoverRequest - assign to properties rather than using setters

*Transformation
FIX: TransformationClient(DB,Utilities) - fixes to make derived transformations work

[v6r13p3]

*DMS
FIX: DataManager - in putAndRegister() specify explicitly registration protocol
     to ensure the file URL available right after the transfer
     
*Resources
FIX: SRM2Storage - use the proper se.getStatus() interface ( not the one of the RSS )     

[v6r13p2]

*Framework
FIX: SystemAdministratorHandler - install WebAppDIRAC extension only in case
     of Web Portal installation
CHANGE: dirac-populate-component-db - check the setup of the hosts to register 
        into the DB only installations from the same setup; check the MySQL installation
        before retrieving the database information      

*DMS
FIX: FTSAgent - fix in parsing the server result
FIX: FTSFile - added Waiting status
FIX: FTSJob - updated regexps for the "missing source" reports from the server;
     more logging message 

*Resources
FIX: SRM2Storage - fix in treating the checksum type 
FIX: StorageElement - removed getTransportURL from read methods

*RMS
FIX: Request - typo in the optimize() method

[v6r13p1]

*Framework
CHANGE: SystemAdminstratorIntegrator - can take a list of hosts to exclude from contacting

*DMS
FIX: DataManager - fix in __getFile() in resolving local SEs
FIX: dirac-dms-user-lfns - sort result, simplify logic

*RMS
FIX: Request - Use DMSHelper to resolve the Failovers SEs
FIX: Operation - treat the case where the SourceSE is None

*WMS
FIX: WMSAdministratorHandler - return per DN dictionary from getPilotStatistics 

[v6r13]

CHANGE: Separating fixed and variable parts of error log messages for multiple systems 
        to allow SystemLogging to work

*Core
FIX: MySQL.py - treat in detailed way datetime functions in __escapeString()
FIX: DictCache.get() returns now None instead of False if no or expired value
NEW: InstallTools - allow to define environment variables to be added to the component
     runit run script
NEW: Changes to make the DISET protocol IP V6 ready
CHANGE: BaseClient - retry service call on another instance in case of failure
CHANGE: InnerRPCClient - retry 3 times in case of exception in the transport layer
CHANGE: SocketInfo - retry 3 times in case of handshaking error
CHANGE: MySQL - possibility to specify charset in the table definition
FIX: dirac-install, dirac-distribution - removed obsoleted defaults     
NEW: Proxy utility module with executeWithUserProxy decorator function

*Configuration
NEW: CSAPI,dirac-admin-add-shifter - function, and script, for adding or modifying a 
     shifter in the CS

*Framework
FIX: NotificationDB - escape fields for sorting in getNotifications()
NEW: Database, Service, Client, commands for tracking the installed DIRAC components

*Interfaces
CHANGE: Dirac - changed method names, keeping backward compatibility
CHANGE: multiple commands updated to use the new Dirac API method names

*DMS
NEW: Native use of the FTS3 services
CHANGE: Removed the use of current DataLogging service
CHANGE: DataManager - changes to manage URLs inside StorageElement objects only
FIX: DataManager - define SEGroup as accessible at a site
CHANGE: DirectoryListing - extracted from FileCatalogClientCLI as an independent utility
CHANGE: MetaQuery - extracted from FileCatalogClientCLI as an independent utility
CHANGE: FileCatalogClientCLI uses external DirectoryListing, MetaQuery utilities
CHANGE: FileCatalog - replace getDirectoryMetadata by getDirectoryUserMetadata
NEW: FileCatalog - added new getDirectoryMetadata() interface to get standard directory metadata
NEW: FileCatalog - possibility to find files by standard metadata
NEW: FileCatalog - possibility to use wildcards in the metadata values for queries
NEW: DMSHelpers class
NEW: dirac-dms-find-lfns command

*WMS
NEW: SiteDirector - support for the MaxRAM queue description parameter
CHANGE: JobScheduling executor uses the job owner proxy to evaluate which files to stage
FIX: DownloadInputData - localFile was not defined properly
FIX: DownloadInputData - could not find cached files (missing [lfn])

*RMS
CHANGE: Removed files from the previous generation RMS
CHANGE: RMS refactored based on SQLAlchemy 
NEW: ReqClient - added options to putRequest(): useFailoverProxy and retryMainServer
CHANGE: DMSRequestOperationsBase - delay execution or cancel request based on SE statuses 
        from RSS/CS
FIX: Fixes to make use of RequestID as a unique identifier. RequestName can be used in
     commands in case of its uniqueness        

*Resources
NEW: Computing - BatchSystem classes introduced to be used both in Local and SSH Computing Elements
CHANGE: Storage - reworked Storage Element/Plugins to encapsulate physical URLs 
NEW: GFAL2_StorageBase.py, GFAL2_SRM2Storage.py, GFAL2_XROOTStorage.py 

*RSS:
NEW: dirac-admin-allow(ban)-se - added RemoveAccess status
CHANGE: TokenAgent - added more info to the mail

*TS
CHANGE: Task Manager plugins

[v6r12p53]

*DMS
CHANGE: FileCatalogClientCLI - ls order by size, human readable size value
FIX: DirectoryMetadata - enhanced error message in getDirectoryMetadata

*WMS
BUGFIX: JobAgent - bug when rescheduling job due to glexec failure

*TS
NEW: TransformationCLI - added getOutputFiles, getAllByUser commands
NEW: Transformation - added getAuthorDNfromProxy, getTransformationsByUser methods

*Resources
CHANGE: GlobusComputingElement - simplify creating of pilotStamp

[v6r12p52]

*DMS
NEW: dirac-dms-directory-sync - new command to synchronize the contents of a
     local and remote directories
FIX: DataManager - in removeFile() return successfully if empty input file list     

*TS
NEW: TransformationCLI - getInputDataQuery command returning inputDataQuery 
     of a given transformation

[v6r12p51]

*Core
FIX: dirac-install - fix to work with python version prior to 2.5

*DMS
CHANGE: FileCatalogClientCLI - possibility to set multiple metadata with one command

*Resources
FIX: HTCondorComputingElement - multiple improvements

[v6r12p50]

*Core
FIX: dirac-install - define TERMINFO variable to include local sources as well

*Framework
FIX: SystemAdministratorHandler - show also executors in the log overview

*DMS
FIX: FileCatalogClientCLI - use getPath utility systematically to normalize the
     paths passed by users

*WMS
FIX: PilotStatusAgent - split dynamic and static parts in the log error message

*Resources
NEW: HTCondorCEComputingElement class

[v6r12p49]

*Resources
FIX: GlobusComputingElement - in killJob added -f switch to globus-job-clean command
FIX: ARCComputingElement - create working directory if it does not exist

*DMS
CHANGE: DataManager - added XROOTD to registration protocols

*TMS
FIX: TransformationCLI - doc string

[v6r12p48]

*DMS
FIX: DirectoryTreeBase - fix in changeDirectoryXXX methods to properly interpret input

[v6r12p47]

*DMS
BUGFIX: FileCatalogClientCLI - wrong signature in the removeMetadata() service call

[v6r12p46]

*Core
FIX: GraphData - check for missing keys in parsed_data in initialize()

*WMS
CHANGE: PilotStatusAgent - kill pilots being deleted; do not delete pilots still
        running jobs
  
*RSS
CHANGE: Instantiate RequestManagementDB/Client taking into account possible extensions        

*Resources
FIX: GlobusComputingElement - evaluate WaitingJobs in getCEStatus()
FIX: SRM2Storage - error 16 of exists call is interpreted as existing file
FIX: XROOTStorage - added Lost, Cached, Unavailable in the output of getSingleMetadata()

*WMS
FIX: pilotCommands - removed unnecessary doOSG() function

[v6r12p45]

*Resources
FIX: SRM2Storage - error 22 of exists call is interpreted as existing file
     ( backport from v6r13 )

[v6r12p44]

*WMS
FIX: SiteDirector - consider also pilots in Waiting status when evaluating
     queue slots available

*Resources
NEW: SRM2Storage - makes use of /Resources/StorageElements/SRMBusyFilesExist option
     to set up the mode of interpreting the 22 error code as existing file

[v6r12p43]

*DMS:
FIX: DirectoryTreeBase - avoid double definition of FC_DirectoryUsage table
     in _rebuildDirectoryUsage()

[v6r12p42]

FIX: added fixes from v6r11p34 patch release

[v6r12p41]

*WMS
CHANGE: dirac-wms-job-submit - "-r" switch to enable job repo

[v6r12p40]

*DMS
FIX: DirectoryTreeBase.py - set database engine to InnoDB 

[v6r12p39]

FIX: imported fixes from rel-v6r11

[v6r12p38]

*DMS
CHANGE: DataManager - enhanced real SE name resolution

*RMS
FIX: Request - fixed bug in the optimization of requests with failover operations

*Resources
CHANGE: StorageFactory - allow for BaseSE option in the SE definition

[v6r12p37]

*Core
FIX: InstallTools - force $HOME/.my.cnf to be the only defaults file

[v6r12p36]

*Configuration
FIX: Utilities.py - bug fix getSiteUpdates()

[v6r12p35]

*Core
CHANGE: VOMSService - add URL for the method to get certificates

*DMS
FIX: DataManager - in __replicate() set do not pass file size to the SE if no
     third party transfer
FIX: RemoveFile, ReplicateAndRegister - regular expression for "no replicas"
     common for both DFC and LFC     
     
*WMS
FIX: WMSHistoryCorrector - make explicit error if no data returned from WMSHistory
     accounting query     

[v6r12p34]

*DMS
BUGFIX: FileCatalogWithFkAndPsDB - fix storage usage calculation

[v6r12p33]

*Core
NEW: VOMSService - added method admListCertificates()

*DMS
BUGFIX: dirac-dms-put-and-register-request - missing Operation in the request

*Resources
FIX: sshce - better interpretation of the "ps" command output

[v6r12p32]

*RMS
FIX: ReqManager - in getRequest() possibility to accept None type
     argument for any request 

[v6r12p31]

*WMS
FIX: pilotCommands - import json module only in case it is needed

[v6r12p30]

*Core
FIX: InstallTools - 't' file is deployed for agents installation only
FIX: GOCDBClient - creates unique DowntimeID using the ENDPOINT

*Framework
FIX: SystemAdministratorHandler - use WebAppDIRAC extension, not just WebApp

*DMS:
FIX: FileCatalogComponents.Utilities - do not allow empty LFN names in
     checkArgumentDict()

[v6r12p29]

*CS
CHANGE: CSCLI - use readline to store and resurrect command history

*WMS
FIX: JobWrapper - bug fixed in the failoverTransfer() call
CHANGE: dirac-wms-job-submit - added -f flag to store ids

*DMS
FIX: DataManager - make successful removeReplica if missing replica 
     in one catalog

*RMS
FIX: Operation, Request - limit the length of the error message

[v6r12p28]

*RMS
FIX: Request - do not optimize requests already in the DB 

[v6r12p27]

*Core
CHANGE: InstallTools - install "t" script to gracefully stop agents

*DMS
FIX: FileCatalog - return GUID in DirectoryParameters

*Resource
CHANGE: DFC/LFC clients - added setReplicaProblematic()

[v6r12p26]

*DMS
BUGFIX: FileCatalog - getDirectoryMetadata was wrongly in ro_meta_methods list 

*RMS
FIX: Operation - temporary fix in catalog names evaluation to smooth
     LFC->DFC migration - not to forget to remove afterwards !

*WMS
CHANGE: JobWrapper - added MasterCatalogOnlyFlag configuration option

[v6r12p25]

*DMS
BUGFIX: PutAndRegister, RegitserFile, RegisterReplica, ReplicateAndRegister - do not
        evaluate the catalog list if None

[v6r12p24]

*DMS:
FIX: DataManager - retry RSS call 5 times - to be reviewed

[v6r12p23]

*DMS
FIX: pass a catalog list to the DataManager methods
FIX: FileCatalog - bug fixed in the catalog list evaluation

[v6r12p22]

*DMS
FIX: RegisterFile, PutAndRegister - pass a list of catalogs to the DataManager instead of a comma separated string
FIX: FTSJob - log when a job is not found in FTS
CHANGE: dropped commands dirac-admin-allow(ban)-catalog

*Interfaces
CHANGE: Dirac, JobMonitoringHandler,dirac-wms-job-get-jdl - possibility to retrieve original JDL

*WMS
CHANGE: JobManifest - make MaxInputData a configurable option

[v6r12p21]

*RMS
BUGFIX: File,Operation,RequestDB - bug making that the request would always show 
        the current time for LastUpdate
  
*WMS
FIX: JobAgent - storing on disk retrieved job JDL as required by VMDIRAC
     ( to be reviewed )        

[v6r12p20]

*DMS
FIX: DataManager - more informative log messages, checking return structure
FIX: FileCatalog - make exists() behave like LFC file catalog client by checking
     the unicity of supplied GUID if any
FIX: StorageElementProxyHandler - do not remove the cache directory

*Framework
FIX: SystemAdministratorClient - increase the timeout to 300 for the software update     

*RMS
FIX: Operation.py - set Operation Scheduled if one file is Scheduled
CHANGE: Request - group ReplicateAndRegister operations together for failover 
        requests: it allows to launch all FTS jobs at once

*Resources
FIX: LcgFileCatalogClient - fix longstanding problem in LFC when several files 
     were not available (only one was returned) 

*TS
BUGFIX: TransformationCleaning,ValidateOutputDataAgent - interpret correctly
        the result of getTransformationParameters() call
FIX: TaskManager - fix exception in RequestTaskAgent        

[v6r12p19]

*Core
FIX: Core.py - check return value of getRecursive() call

*DMS
FIX: FileCatalog - directory removal is successful if does not exist
     special treatment of Delete operation

*WMS
FIX: InputDataByProtocol - fix interpretation of return values

[v6r12p18]

*DMS
FIX: FTSStrategy - config option name
FIX: DataManager - removing dirac_directory flag file only of it is there
     in __cleanDirectory()

*RMS
FIX: Operation - MAX_FILES limit set to 10000
FIX: ReqClient - enhanced log messages

*TMS
FIX: TaskManager - enhanced log messages

*RSS
FIX: DowntimeCommand - fixed mix of SRM.NEARLINE and SRM

*WMS
FIX: InputDataByProtocol - fixed return structure

[v6r12p16]

*DMS
FIX: IRODSStorageElement more complete implementation
FIX: FileCatalogHandler(DB) - make removeMetadata bulk method

*Resources
FIX: FileCatalog - make a special option CatalogList (Operations) to specify catalogs used by a given VO

[v6r12p15]

*Core
FIX: ProcessPool - kill the working process in case of the task timeout
FIX: FileHelper - count transfered bytes in DataSourceToNetwork()

*DMS
BUGFIX: FileCatalogCLI - changed interface in changePathXXX() methods
NEW: IRODSStorageElementHandler class
CHANGE: FileCatalog - separate metadata and file catalog methods, 
        apply metadata methods only to Metadata Catalogs 

*Resources
FIX: SSHTorqueComputingElement - check the status of the ssh call for qstat 

*WMS
FIX: WatchdogLinux - fixed typo

[v6r12p14]

*TS
FIX: TaskManagerAgentBase: avoid race conditions when submitting to WMS

*DMS
NEW: FileCatalog - added new components ( directory tree, file manager ) 
     making use of foreign keys and stored procedures
FIX: DataManager returns properly the FileCatalog errors     

[v6r12p13]

*TS
BUGFIX: TransformationAgent - data member not defined

*WMS
FIX: InputData(Resolution,ByProtocol) - possibility to define RemoteProtocol

[v6r12p12]

*WMS
BUGFIX: pilotTools - missing comma

[v6r12p11]

*WMS
FIX: CPUNormalization - dealing with the case when the maxCPUTime is not set in the queue
     definition
FIX: pilotTools - added option pilotCFGFile

[v6r12p10]

*DMS
FIX: StorageElementProxy - BASE_PATH should be a full path

*Resources
FIX: SRM2Storage - return specific error in putFile

*TS
FIX: TransformationAgent - fix to avoid an exception in finalize and double printing 
     when terminating the agent
BUGFIX: TransformationDB - fix return value in setTransformationParameter()

[v6r12p9]

*Core
CHANGE: SiteCEMapping - getSiteForCE can take site argu

ment to avoid confusion

*Interfaces
FIX: Job - provide optional site name in setDestinationCE()

*WMS
FIX: pilotCommands - check properly the presence of extra cfg files
     when starting job agent
FIX: JobAgent - can pick up local cfg file if extraOptions are specified     

[v6r12p8]

*Core
FIX: dirac-configure - correctly deleting useServerCertificate flag
BUGFIX: InstallTools - in fixMySQLScript()

*DMS
BUGFIX: DatasetManager - bug fixes
CHANGE: StorageElementProxy - internal SE object created with the VO of the requester

*TS
FIX: dirac-transformation-xxx commands - do not check the transformation status
CHANGE: Agents - do not use shifter proxy 
FIX: TransformationAgent - correct handling of replica cache for transformations 
     when there were more files in the transformation than accepted to be executed
FIX: TransformationAgent - do not get replicas for the Removal transformations     

*RMS
NEW: new SetFileStatus Operation

[v6r12p7]

*Core
FIX: dirac-configure - always removing the UseServerCertificate flag before leaving
FIX: ProcessPool - one more check for the executing task ending properly 

*Interfaces 
FIX: Dirac.py - use printTable in loggingInfo()

[v6r12p6]

FIX: fixes from v6r11p26 patch release

[v6r12p5]

*Core
FIX: VOMS.py - do not use obsoleted -dont-verify-ac flag with voms-proxy-info

*TS
FIX: TransformationManager - no status checked at level service

[v6r12p4]

FIX: fixes from v6r11p23 patch release

[v6r12p3]

*Configuration
CHANGE: dirac-admin-add-resources - define VOPath/ option when adding new SE 

*Resources
NEW: StorageFactory - modify protocol Path for VO specific value

*DMS
FIX: FileCatalog - check for empty input in checkArgumentFormat utility
FIX: DataManager - protect against FC queries with empty input

[v6r12p2]

*Core
FIX: dirac-install - svn.cern.ch rather than svnweb.cern.ch is now needed for direct 
     HTTP access to files in SVN

*WMS
FIX: dirac-wms-cpu-normalization - when re-configuring, do not try to dump in the 
     diracConfigFilePath

[v6r12p1]

*Configuration
FIX: Core.Utilities.Grid, dirac-admin-add-resources - fix to make a best effort to 
     guess the proper VO specific path of a new SE
*WMS
FIX: dirac-configure, pilotCommands, pilotTools - fixes to use server certificate

[v6r12]

*Core
CHANGE: ProcessPool - do not stop working processes by default
NEW: ReturnValue - added returnSingleResult() utility 
FIX: MySQL - correctly parse BooleanType
FIX: dirac-install - use python 2.7 by default
FIX: dirac-install-xxx commands - complement installation with the component setup
     in runit
NEW: dirac-configure - added --SkipVOMSDownload switch, added --Output switch
     to define output configuration file
CHANGE: ProcessPool - exit from the working process if a task execution timed out  
NEW: ProcessMonitor - added evaluation of the memory consumed by a process and its children   
NEW: InstallTools - added flag to require MySQL installation
FIX: InstallTools - correctly installing DBs extended (with sql to be sourced) 
FIX: InstallTools - run MySQL commands one by one when creating a new database
FIX: InstallTools - fixMySQLScripts() fixes the mysql start script to ognore /etc/my.cnf file
CHANGE: Os.py - the use of "which" is replaced by distutils.spawn.find_executable
NEW: Grid.py - ldapSA replaced by ldapSE, added getBdiiSE(CE)Info() methods
CHANGE: CFG.py - only lines starting with ^\s*# will be treated as comments
CHANGE: Shifter - Agents will now have longer proxies cached to prevent errors 
        for heavy duty agents, closes #2110
NEW: Bdii2CSAgent - reworked to apply also for SEs and use the same utilities for the
     corresponding command line tool
NEW: dirac-admin-add-resources - an interactive tool to add and update sites, CEs, SEs
     to the DIRAC CS   
CHANGE: dirac-proxy-init - added message in case of impossibility to add VOMS extension   
FIX: GOCDBClient - handle correctly the case of multiple elements in the same DT            


*Accounting
NEW: Allow to have more than one DB for accounting
CHANGE: Accounting - use TypeLoader to load plotters

*Framework
FIX: Logger - fix FileBackend implementation

*WMS
NEW: Refactored pilots ( dirac-pilot-2 ) to become modular following RFC #18, 
     added pilotCommands.py, SiteDirector modified accordingly 
CHANGE: InputData(Executor) - use VO specific catalogs      
NEW: JobWrapper, Watchdog - monitor memory consumption by the job ( in a Warning mode )
FIX: SandboxStoreHandler - treat the case of exception while cleaning sandboxes
CHANGE: JobCleaningAgent - the delays of job removals become CS parameters
BUGFIX: JobDB - %j placeholder not replaced after rescheduling
FIX: JobDB - in the SQL schema description reorder tables to allow foreign keys
BUGFIX: JobAgent, Matcher - logical bug in using PilotInfoReported flag
FIX: OptimizerExecutor - when a job fails the optimization chain set the minor status 
     to the optimiser name and the app status to the fail error

*Resources
NEW: StorageElement - added a cache of already created SE objects
CHANGE: SSHTorqueComputingElement - mv getCEStatus to remote script

*ResourceStatus
NEW: ResourceManagementClient/DB, DowntimeCommand - distinguish Disk and Tape storage 
FIX: GODDBClient  - downTimeXMLParsing() can now handle the "service type" parameter properly
CHANGE: dirac-rss-xxx commands use the printTable standard utility
FIX: dirac-dms-ftsdb-summary - bug fix for #2096

*DMS
NEW: DataManager - add masterCatalogOnly flag in the constructor
FIX: DataManager - fix to protect against non valid SE
CHANGE: FC.DirectoryLevelTree - use SELECT ... FOR UPDATE lock in makeDir()
FIX: FileCatalog - fixes in using file and replica status
CHANGE: DataManager - added a new argument to the constructor - vo
CHANGE: DataManager - removed removeCatalogFile() and dirac-dms-remove-catalog-file adjusted
CHANGE: Several components - field/parameter CheckSumType all changed to ChecksumType
CHANGE: PoolXMLCatalog - add the SE by default in the xml dump and use the XML library 
        for dumping the XML
FIX: XROOTStorageElement - fixes to comply with the interface formalism        

*SMS
FIX: StorageManagementDB - small bugfix to avoid SQL errors

*RMS
NEW: Added 'since' and 'until' parameters for getting requests
NEW: Request - added optimize() method to merge similar operations when
     first inserting the request
NEW: ReqClient, RequestDB - added getBulkRequest() interface. RequestExecutingAgent
     can use it controlled by a special flag     
FIX: Operation, Request - set LastUpdate time stamp when reaching final state
FIX: OperationHandlerBase - don't erase the original message when reaching the max attempts      
FIX: removed some deprecated codes
FIX: RequestTask - always set useServerCerificate flag to tru in case of executing inside
     an agent
CHANGE: gRequestValidator removed to avoid object instantiation at import   
NEW: dirac-rms-cancel-request command and related additions to the db and service classes  

*TMS
NEW: WorkflowTaskAgent is now multi-threaded
NEW: Better use of threads in Transformation Agents
CHANGE: TransformationDB - modified such that the body in a transformation can be updated
FIX: TransformationCleaningAgent - removed non-ASCII characters in a comment

[v6r11p34]

*Resources
NEW: GlobusComputingElement class

[v6r11p33]

*Configuration
FIX: Resources - avoid white spaces in OSCompatibility

[v6r11p32]

*Core
CHANGE: BaseClient, SSLSocketFactory, SocketInfo - enable TLSv1 for outgoing 
        connections via suds, possibility to configure SSL connection details
        per host/IP 

[v6r11p31]

*Core
FIX: CFG - bug fixed in loadFromBuffer() resulting in a loss of comments

*Resources
FIX: SSHTorqueComputingElement - check the status of ssh call for qstat

*DMS
FIX: FileCatalog - return LFN name instead of True from exists() call if LFN
     already in the catalog

[v6r11p30]

*DMS
CHANGE: FileCatalogCLI - add new -D flag for find to print only directories

[v6r11p29]

*DMS
FIX: FTS(Agent,Startegy,Gragh) - make use of MaxActiveJobs parameter, bug fixes

*TMS
FIX: Transformation(Agent,Client) - Operations CS parameters can be defined for each plugin: MaxFiles, SortedBy, NoUnusedDelay. Fixes to facilitate work with large numbers of files.

[v6r11p28]

*Core
FIX: InstallTools - check properly the module availability before installation

*WMS
FIX: JobScheduling - protection against missing dict field RescheduleCounter

*TMS
FIX: TransformationCleaningAgent - execute DM operations with the shifter proxy

[v6r11p27]

*Core
BUGFIX: InstallTools - bug fix in installNewPortal()

*WMS
FIX: Watchdog - disallow cputime and wallclock to be negative

*TS
FIX: TransformationAgent - correct handling of replica caches when more than 5000 files


BUGFIX: ModuleBase - bug fix in execute()
BUGFIX: Workflow - bug fix in createStepInstance()

*DMS
BUGFIX: DiractoryTreeBase - bug fix in getDirectoryPhysicalSizeFromUsage()

*Resources
FIX: XROOTStorage - back ported fixes from #2126: putFile would place file in 
     the wrong location on eos

[v6r11p26]

*Framework
FIX: UserProfileDB.py - add PublishAccess field to the UserProfileDB

*RSS
FIX: Synchronizer.py - fix deletion of old resources

*DMS
FIX: DataManager - allow that permissions are OK for part of a list of LFNs ( __verifyWritePermission() )
     (when testing write access to parent directory). Allows removal of replicas 
     even if one cannot be removed
FIX: DataManager - test SE validity before removing replica     
     
*RMS
FIX: RequestTask - fail requests for users who are no longer in the system
FIX: RequestExecutingAgent - fix request timeout computation

[v6r11p25]

*Interfaces
FIX: Job.py - bring back different logfile names if they have not been specified by the user

[v6r11p24]

*DMS
BUGFIX: SEManagerDB - bug fixed in getting connection in __add/__removeSE

[v6r11p23]

*DMS
CHANGE: FTSRequest is left only to support dirac-dms-fts-XXX commands

[v6r11p22]

*DMS
FIX: FTSJob - fixes in the glite-transfer-status command outpu parsing
FIX: TransformationClient - allow single lfn in setFileStatusForTransformation()

*WMS
FIX: StatesMonitoringAgent - install pika on the fly as a temporary solution

[v6r11p21]

*DMS
BUGFIX: dirac-dms-remove-replicas - continue in case of single replica failure
FIX: dirac-rms-xxx scripts - use Script.getPositionalArgs() instead of sys.argv

*Workflow
FIX: Test_Modules.py - fix in mocking functions, less verbose logging

[v6r11p20]

*DMS
BUGFIX: DataManager - in __SEActive() use resolved SE name to deal with aliases
BUGFIX: FileMetadata - multiple bugs in __buildUserMetaQuery()

[v6r11p19]

*DMS
FIX: FTSJob - fix FTS job monitoring a la FTS2

*RMS
CHANGE: ReqClient - added setServer() method
FIX: File,Operation,Request - call the getters to fetch the up-to-date information 
     from the parent

[v6r11p18]

*DMS
FIX: FTSAgent(Job) - fixes for transfers requiring staging (bringOnline) and adaptation 
     to the FTS3 interface

*WMS
FIX: StatesMonitoringAgent - resend the records in case of failure

[v6r11p17]

*DMS
FIX: FileCatalog - in multi-VO case get common catalogs if even VO is not specified

*Resources
FIX: ComputintgElement - bugfix in available() method

*WMS
FIX: SiteDirector - if not pilots registered in the DB, pass empty list to the ce.available()

[v6r11p16]

*RMS
BUGFIX: Request,Operation,File - do not cast to str None values

[v6r11p15]

*DMS
FIX: ReplicateAndRegister - do not create FTSClient if no FTSMode requested
CHANGE: FTSAgent(Job,File) - allow to define the FTS2 submission command;
        added --copy-pin-lifetime only for a tape backend
        parse output of both commands (FTS2, FTS3)
        consider additional state for FTS retry (Canceled)
        
*RMS
FIX: Operation, Request - treat updates specially for Error fields        

*TMS
FIX: TransformationAgent - fixes in preparing json serialization of requests

*WMS
NEW: StateMonitoringAgent - sends WMS history data through MQ messages 

[v6r11p14]

*WMS
CHANGE: JobDB - removed unused tables and methods
CHANGE: removed obsoleted tests

*DMS
FIX: FTSAgent - recover case when a target is not in FTSDB
CHANGE: FTSAgent(Job) - give possibility to specify a pin life time in CS 

*RMS
FIX: Make RMS objects comply with Python Data Model by adding __nonzero__ methods 

[v6r11p13]

*DMS
BUGFIX: SEManager - in SEManagerDB.__addSE() bad _getConnection call, closes #2062

[v6r11p12]

*Resources
CHANGE: ARCComputingElement - accomodate changes in the ARC job reported states

*Configuration
CHANGE: Resources - define a default FTS server in the CS (only for v6r11 and v6r12)

*DMS
FIX: FTSStrategy - allow to use a given channel more than once in a tree 
FIX: FTSAgent - remove request from cache if not found
FIX: FTSAgent - recover deadlock situations when FTS Files had not been correctly 
     updated or were not in the DB

*RMS
FIX: RequestExecutingAgent - fix a race condition (cache was cleared after the request was put)
FIX: RequestValidator - check that the Operation handlers are defined when inserting a request

[v6r11p11]

*Core
FIX: TransportPool - fixed exception due to uninitialized variable
FIX: HTTPDISETSocket - readline() takes optional argument size ( = 0 )

*DMS
FIX: FTSAgent - check the type of the Operation object ( can be None ) and
     some other protections
FIX: FTSClient - avoid duplicates in the file list

*RMS
FIX: ReqClient - modified log message
CHANGE: dirac-dms-fts-monitor - allow multiple comma separated LFNs in the arguments

[v6r11p10]

*RSS
FIX: DowntimeCommand, Test_RSS_Command_GOCDBStatusCommand - correctly interpreting list of downtimes

*RMS
FIX: ReplicateAndRegister - Create a RegisterReplica (not RegisterFile) if ReplicateAndRegister 
     fails to register
FIX: OperationHandlerBase - handle correctly Attempt counters when SEs are banned
FIX: ReplicateAndRegister - use FC checksum in case of mismatch request/PFN
FIX: FTSAgent - in case a file is Submitted but the FTSJob is unknown, resubmit
FIX: FTSAgent - log exceptions and put request to DB in case of exception
FIX: FTSAgent - handle FTS error "Unknown transfer state NOT_USED", due to same file 
     registered twice (to be fixed in RMS, not clear origin)

*WMS
FIX: JobStateUpdateHandler - status not updated while jobLogging is, due to time skew between 
     WN and DB service
FIX: JobStateUpdateHandler - stager callback not getting the correct status Staging 
     (retry for 10 seconds)     

[v6r11p9]

*Core
NEW: AgentModule - set AGENT_WORKDIRECTORY env variable with the workDirectory
NEW: InstallTools - added methods for the new web portal installation

*DMS
FIX: ReplicateAndRegister - apply same error logic for DM replication as for FTS

*Resources:
FIX: SRM2Storage - fix log message level
FIX: SRM2Storage - avoid useless existence checks 

*RMS
FIX: ForwardDISET - a temporary fix for a special LHCb case, to be removed asap
FIX: ReqClient - prettyPrint is even prettier
FIX: RequestTask - always use server certificates when executed within an agent

[v6r11p8]

*TMS
FIX: TransformationDB - fix default value within ON DUPLICATE KEY UPDATE mysql statement

[v6r11p7]

*Framework
BUGFIX: ProxyDB.py - bug in a MySQL table definition

*DMS
FIX: ReplicateAndRegister.py - FTS client is not instantiated in the c'tor as it 
     might not be used, 

*WMS
FIX: JobWrapper - don't delete the sandbox tar file if upload fails
FIX: JobWrapper - fix in setting the failover request

*RMS
FIX: RequestDB - add protections when trying to get a non existing request

[v6r11p6]

*WMS
FIX: InpudDataResolution - fix the case when some files only have a local replica
FIX: DownloadInputData, InputDataByProtocol - fix the return structure of the
     execute() method
     
*Resources
NEW: LocalComputingElement, CondorComputingElement      

[v6r11p5]

FIX: Incorporated changes from v6r10p25 patch

*Framework
NEW: Added getUserProfileNames() interface

*WMS
NEW: WMSAdministrator - added getPilotStatistics() interface
BUGFIX: JobWrapperTemplate - use sendJobAccounting() instead of sendWMSAccounting()
FIX: JobCleaningAgent - skip if no jobs to remove

*DMS
BUGFIX: FileCatalogClientCLI - bug fix in the metaquery construction

*Resources
CHANGE: StorageElement - enable Storage Element proxy configuration by protocol name

*TMS
NEW: TransformationManager - add Scheduled to task state for monitoring

[v6r11p4]

*Framework
NEW: ProxyDB - added primary key to ProxyDB_Log table
CHANGE: ProxyManagerHandler - purge logs once in 6 hours

*DMS
FIX: DataManager - fix in the accounting report for deletion operation
CHANGE: FTSRequest - print FTS GUID when submitting request
FIX: dirac-dms-fts-monitor - fix for using the new FTS structure
FIX: DataLoggingDB - fix type of the StatusTimeOrder field
FIX: DataLoggingDB - take into account empty date argument in addFileRecord()
FIX: ReplicateAndRegister - use active replicas
FIX: FTS related modules - multiple fixes

*WMS
NEW: SiteDirector - pass the list of already registered pilots to the CE.available() query
FIX: JobCleaningAgent - do not attempt job removal if no eligible jobs

*Resources
FIX: LcgFileCatalogClient - if replica already exists while registration, reregister
NEW: CREAM, SSH, ComputingElement - consider only registered pilots to evaluate queue occupancy

[v6r11p3]

FIX: import gMonitor from it is original location

*Core
FIX: FC.Utilities - treat properly the LFN names starting with /grid ( /gridpp case )

*Configuration
FIX: LocalConfiguration - added exitCode optional argument to showHelp(), closes #1821

*WMS
FIX: StalledJobAgent - extra checks when failing Completed jobs, closes #1944
FIX: JobState - added protection against absent job in getStatus(), closes #1853

[v6r11p2]

*Core
FIX: dirac-install - skip expectedBytes check if Content-Length not returned by server
FIX: AgentModule - demote message "Cycle had an error:" to warning

*Accounting
FIX: BaseReporter - protect against division by zero

*DMS
CHANGE: FileCatalogClientCLI - quite "-q" option in find command
FIX: DataManager - bug fix in __initializeReplication()
FIX: DataManager - less verbose log message 
FIX: DataManager - report the size of removed files only for successfully removed ones
FIX: File, FTSFile, FTSJob - SQL tables schema change: Size filed INTEGER -> BIGINT

*RMS
FIX: dirac-rms-reset-request, dirac-rms-show-request - fixes
FIX: ForwardDISET - execute with trusted host certificate

*Resources
FIX: SSHComputingElement - SSHOptions are parsed at the wrong place
NEW: ComputingElement - evaluate the number of available cores if relevant

*WMS
NEW: JobMonitoringHander - added export_getOwnerGroup() interface

*TMS
CHANGE: TransformationCleaningAgent - instantiation of clients moved in the initialize()

[v6r11p1]

*RMS
FIX: ReqClient - failures due to banned sites are considered to be recoverable

*DMS
BUGFIX: dirac-dms-replicate-and-register-request - minor bug fixes

*Resources
FIX: InProcessComputingElement - stop proxy renewal thread for a finished payload

[v6r11]

*Core
FIX: Client - fix in __getattr__() to provide dir() functionality
CHANGE: dirac-configure - use Registry helper to get VOMS servers information
BUGFIX: ObjectLoader - extensions must be looked up first for plug-ins
CHANGE: Misc.py - removed obsoleted
NEW: added returnSingleResult() generic utility by moving it from Resources/Utils module 

*Configuration
CHANGE: Resources.getDIRACPlatform() returns a list of compatible DIRAC platforms
NEW: Resources.getDIRACPlatforms() used to access platforms from /Resources/Computing/OSCompatibility
     section
NEW: Registry - added getVOs() and getVOMSServerInfo()     
NEW: CE2CSAgent - added VO management

*Accounting
FIX: AccountingDB, Job - extra checks for invalid values

*WMS
NEW: WMS tags to allow jobs require special site/CE/queue properties  
CHANGES: DownloadInputData, InputDataByProtocol, InputDataResolution - allows to get multiple 
         PFNs for the protocol resolution
NEW: JobDB, JobMonitoringHandler - added traceJobParameters(s)() methods     
CHANGE: TaskQueueDirector - use ObjectLoader to load directors    
CHANGE: dirac-pilot - use Python 2.7 by default, 2014-04-09 LCG bundles

*DMS
NEW: DataManager to replace ReplicaManager class ( simplification, streamlining )
FIX: InputDataByProtocol - fix the case where file is only on tape
FIX: FTSAgent - multiple fixes
BUGFIX: ReplicateAndRegister - do not ask SE with explicit SRM2 protocol

*Interfaces
CHANGE: Dirac - instantiate SandboxStoreClient and WMSClient when needed, not in the constructor
CHANGE: Job - removed setSystemConfig() method
NEW: Job.py - added setTag() interface

*Resources
CHANGE: StorageElement - changes to avoid usage PFNs
FIX: XROOTStorage, SRM2Storage - changes in PFN construction 
NEW: PoolComputingElement - a CE allowing to manage multi-core slots
FIX: SSHTorqueComputingElement - specify the SSHUser user for querying running/waiting jobs 

*RSS
NEW: added commands dirac-rss-query-db and dirac-rss-query-dtcache

*RMS
CHANGE: ReqDB - added Foreign Keys to ReqDB tables
NEW: dirac-rms-reset-request command
FIX: RequestTask - always execute operations with owner proxy

*SMS
FIX: few minor fixes to avoid pylint warnings

[v6r10p25]

*DMS
CHANGE: FileCatalog - optimized file selection by metadata

[v6r10p24]

*DMS
FIX: FC.FileMetadata - optimized queries for list interception evaluation

[v6r10p23]

*Resoures
CHANGE: SSHComputingElement - allow SSH options to be passed from CS setup of SSH Computing Element
FIX: SSHComputingElement - use SharedArea path as $HOME by default

[v6r10p22]

*CS
CHANGE: Operations helper - if not given, determine the VO from the current proxy 

*Resources
FIX: glexecComputingElement - allows Application Failed with Errors results to show through, 
     rather than be masked by false "glexec CE submission" errors
     
*DMS     
CHANGE: ReplicaManager - in getReplicas() rebuild PFN if 
        <Operations>/DataManagement/UseCatalogPFN option is set to False ( True by default )

[v6r10p21]

*Configuration
FIX: CSGlobals - allow to specify extensions in xxxDIRAC form in the CS

*Interfaces
FIX: Job - removed self.reqParams
FIX: Job - setSubmitPools renamed to setSubmitPool, fixed parameter definition string

*WMS
FIX: JobMonitorigHandler, JobPolicy - allow JobMonitor property to access job information

[v6r10p20]

*DMS
FIX: FTSAgent/Client, ReplicateAndRegister - fixes to properly process failed
     FTS request scheduling

[v6r10p19]

*DMS
FIX: FTSAgent - putRequest when leaving processRequest
FIX: ReplicaManager - bug in getReplicas() in dictionary creation

[v6r10p18]

*DMS
FIX: ReplicateAndRegister - dictionary items incorrectly called in ftsTransfer()

[v6r10p17]

*RMS
FIX: RequestDB.py - typo in a table name
NEW: ReqManagerHandler - added getDistinctValues() to allow selectors in the web page

*DMS
CHANGE: ReplicaManager - bulk PFN lookup in getReplicas()

[v6r10p16]

*Framework
NEW: PlottingClient - added curveGraph() function

*Transformation
FIX: TaskManagerAgentBase - add the missing Scheduled state

*WMS
FIX: TaskQueueDB - reduced number of lines in the matching parameters printout

*DMS
FIX: dirac-dms-show-se-status - exit on error in the service call, closes #1840

*Interface
FIX: API.Job - removed special interpretation of obsoleted JDLreqt type parameters

*Resources
FIX: SSHComputingElement - increased timeout in getJobStatusOnHost() ssh call, closes #1830

[v6r10p15]

*DMS
FIX: FTSAgent - added missing monitoring activity
FIX: FileCatalog - do not check directory permissions when creating / directory

*Resources
FIX: SSHTorqueComputingElement - removed obsoleted stuff

[v6r10p14]

*SMS
FIX: RequestPreparationAgent - typo fixed

[v6r10p13]

*SMS
FIX: RequestPreparationAgent - use ReplicaManager to get active replicas

*DMS
FIX: ReplicaManager - getReplicas returns all replicas ( in all statuses ) by default
CHANGE: FC/SecurityManager - give full ACL access to the catalog to groups with admin rights

*WMS
CHANGE: SiteDirector - changes to reduce the load on computing elements
FIX: JobWrapper - do not set Completed status for the case with failed application thread

[v6r10p12]

*WMS
CHANGE: Replace consistently everywhere SAM JobType by Test JobType
FIX: JobWrapper - the outputSandbox should be always uploaded (outsized, in failed job)

*DMS
FIX: RemoveFile - bugfix
FIX: ReplicateAndRegister - fixes in the checksum check, retry failed FTS transfer 
     with RM transfer
NEW: RegisterReplica request operation     

*RMS
FIX: ReqClient - fix in the request state machine
FIX: Request - enhance digest string
NEW: dirac-dms-reset-request command
CHANGE: dirac-rms-show-request - allow selection of a request by job ID

*TS
FIX: TransformationDB - in getTransformationParameters() dropped "Submitted" counter 
     in the output

[v6r10p11]

*Core
FIX: X509Chain - cast life time to int before creating cert

*Accounting
FIX: DataStoreClient - self.__maxRecordsInABundle = 5000 instead of 1000
FIX: JobPolicy - allow access for JOB_MONITOR property

*RMS
FIX: ReqClient - fix the case when a job is Completed but in an unknown minor status

*Resources
BUGFIX: ProxyStorage - use checkArgumentFormat() instead of self.__checkArgumentFormatDict()

[v6r10p10]

*DMS
FIX: Several fixes to make FTS accounting working (FTSAgent/Job, ReplicaManager, File )

[v6r10p9]

*Core
BUGFIX: LineGraph - Ymin was set to a minimal plot value rather than 0.

*DMS
CHANGE: FTSJob(Agent) - get correct information for FTS accounting (registration)

[v6r10p8]

*Core
FIX: InstallTools - admin e-mail default location changed

*Framework
FIX: SystemAdministratorClientCLI - allow "set host localhost"
FIX: BundleDelivery - protect against empty bundle

*WMS
FIX: SiteDirector - Pass siteNames and ceList as None if any is accepted
FIX: WorkloadManagement.ConfigTemplate.SiteDorectory - set Site to Any by default 

*DMS
FIX: FileCatalogCLI - ignore Datasets in ls command for backward compatibility

*Resources
FIX: SSH - some platforms use Password instead of password prompt

[v6r10p7]

*Core
FIX: dirac-install - execute dirac-fix-mysql-script and dirac-external-requirements after sourcing the environment
FIX: InstallTools - set basedir variable in fixMySQLScript()
FIX: InstallTools - define user root@host.domain in installMySQL()

*Framework
BUGFIX: SystemAdministratorCLI - bug fixed in default() call signature

*DMS
FIX: FTSRequest - handle properly FTS server in the old system 
FIX: ReplicaManager - check if file is in FC before removing 
FIX: Request/RemovalTask - handle properly proxies for removing files 
BUGFIX: DatasetManager - in the table description

[v6r10p6]

*Core
FIX: X509Certificate - reenabled fix in getDIRACGroup()

*Configuration
FIX: CSAPI - Group should be taken from the X509 chain and not the certificate

*RMS
CHANGE: ReqClient - if the job does not exist, do not try further finalization

[v6r10p5]

*Core
FIX: X509Certificate - reverted fix in getDIRACGroup()

[v6r10p4]

*Core
NEW: dirac-info - extra printout
CHANGE: PrettyPrint - extra options in printTable()
FIX: X509Certificate - bug fixed in getDIRACGroup()

*Framework
NEW: SystemAdministratorCLI - new showall command to show components across hosts
NEW: ProxyDB - allow to upload proxies without DIRAC group

*RMS
CHANGE: ReqClient - requests from failed jobs update job status to Failed
CHANGE: RequestTask - retry in the request finalize()

[v6r10p3]

*Configuration
CHANGE: Registry - allow to define a default group per user

*WMS
BUGFIX: JobReport - typo in generateForwardDISET()

[v6r10p2]

*TMS
CHANGE: Backward compatibility fixes when setting the Transformation files status

*DMS
BUGFIX: ReplicateAndRegister - bugfix when replicating to multiple destination by ReplicaManager

*WMS
BUGFIX: JobManager - bug fix when deleting no-existing jobs

[v6r10p1]

*RMS
FIX: ReqDB.Operations - Arguments field changed type from BLOB to MEDIUMBLOB

*DMS
FIX: FileCatalog - check for non-exiting directories in removeDirectory()

*TMS
FIX: TransformationDB - removed constraint that was making impossible to derive a production

[v6r10]

*Core
FIX: Several fixes on DB classes(AccountingDB, SystemLoggingDB, UserProfileDB, TransformationDB, 
     JobDB, PilotAgentsDB) after the new movement to the new MySQL implementation with a persistent 
     connection per running thread
NEW: SystemAdministratorCLI - better support for executing remote commands 
FIX: DIRAC.__init__.py - avoid re-definition of platform variable    
NEW: Graphs - added CurveGraph class to draw non-stacked lines with markers
NEW: Graphs - allow graphs with negative Y values
NEW: Graphs - allow to provide errors with the data and display them in the CurveGraph
FIX: InstallTools - fix for creation of the root@'host' user in MySQL 
FIX: dirac-install - create links to permanent directories before module installation
CHANGE: InstallTools - use printTable() utility for table printing
CHANGE: move printTable() utility to Core.Utilities.PrettyPrint
NEW: added installation configuration examples
FIX: dirac-install - fixBuildPath() operates only on files in the directory
FIX: VOMSService - added X-VOMS-CSRF-GUARD to the html header to be compliant with EMI-3 servers

*CS
CHANGE: getVOMSVOForGroup() uses the VOMSName option of the VO definition 
NEW: CE2CSAgent - added ARC CE information lookup

*Framework
FIX: SystemAdministratorIntegrator - use Host option to get the host address in addition to the section name, closes #1628
FIX: dirac-proxy-init - uses getVOMSVOForGroup() when adding VOMS extensions

*DMS
CHANGE: DFC - optimization and bug fixes of the bulk file addition
FIX: TransferAgent - protection against badly defined LFNs in collectFiles()
NEW: DFC - added getDirectoryReplicas() service method support similar to the LFC
CHANGE: DFC - added new option VisibleReplicaStatus which is used in replica getting commands
CHANGE: FileCatalogClientCLI client shows number of replicas in the 2nd column rather than 
        unimplemented number of links
CHANGE: DFC - optimizations for the bulk replica look-up
CHANGE: DFC updated scalability testing tool FC_Scaling_test.py        
NEW: DFC - methods returning replicas provide also SE definitions instead of PFNs to construct PFNs on the client side
NEW: DFC - added getReplicasByMetadata() interface
CHANGE: DFC - optimized getDirectoryReplicas()
CHANGE: FileCatalogClient - treat the reduced output from various service queries restoring LFNs and PFNs on the fly
NEW: DFC - LFNPFNConvention flag can be None, Weak or Strong to facilitate compatibility with LFC data 
CHANGE: FileCatalog - do not return PFNs, construct them on the client side
CHANGE: FileCatalog - simplified FC_Scaling_test.py script
NEW: FileCatalog/DatasetManager class to define and manipulate datasets corresponding to meta queries
NEW: FileCatalogHandler - new interface methods to expose DatasetManager functionality
NEW: FileCatalogClientCLI - new dataset family of commands
FIX: StorageFactory, ReplicaManager - resolve SE alias name recursively
FIX: FTSRequest, ReplicaManager, SRM2Storage - use current proxy owner as user name in accounting reports, closes #1602
BUGFIX: FileCatalogClientCLI - bug fix in do_ls, missing argument to addFile() call, closes #1658
NEW: FileCatalog - added new setMetadataBulk() interface, closes #1358
FIX: FileCatalog - initial argument check strips off leading lfn:, LFN:, /grid, closes #448
NEW: FileCatalog - added new setFileStatus() interface, closes #170, valid and visible file and replica statuses can be defined in respective options.
CHANGE: multiple new FTS system fixes
CHANGE: uniform argument checking with checkArgumentFormat() in multiple modules
CHANGE: FileCatalog - add Trash to the default replica valid statuses
CHANGE: ReplicaManager,FTSRequest,StorageElement - no use of PFN as returned by the FC except for file removal,
        rather constructing it always on the fly
        
*SMS
CHANGE: PinRequestAgent, SENamespaceCatalogCheckAgent - removed
CHANGE: Use StorageManagerClient instead of StorageDB directly        

*WMS
CHANGE: JobPolicy - optimization for bulk job verification
NEW: JobPolicy - added getControlledUsers() to get users which jobs can be accessed for 
     a given operation
CHANGE: JobMonitoringHandler - Avoid doing a selection of all Jobs, first count matching jobs 
        and then use "limit" to select only the required JobIDs.
NEW: JobMonitoringHandler - use JobPolicy to filter jobs in getJobSummaryWeb()
NEW: new Operations option /Services/JobMonitoring/GlobalJobsInfo ( True by default ) to 
     allow or not job info lookup by anybody, used in JobMonitoringHandler       
BUGFIX: SiteDirector - take into account the target queue Platform
BUGFIX: JobDB - bug in __insertNewJDL()    
CHANGE: dirac-admin-show-task-queues - enhanced output  
CHANGE: JobLoggingDB.sql - use trigger to manage the new LoggingInfo structure  
CHANGE: JobWrapper - trying several times to upload a request before declaring the job failed
FIX: JobScheduling executor - fix race condition that causes a job to remain in Staging
NEW: SiteDirector - do not touch sites for which there is no work available
NEW: SiteDirector - allow sites not in mask to take jobs with JobType Test
NEW: SiteDirector - allow 1 hour grace period for pilots in Unknown state before aborting them
CHANGE: Allow usage of non-plural form of the job requirement options ( PilotType, GridCE, BannedSite, 
        SubmitPool ), keep backward compatibility with a plural form
        
*RSS
FIX: DowntimeCommand - take the latest Downtime that fits    
NEW: porting new Policies from integration  
NEW: RSS SpaceToken command querying endpoints/tokens that exist  
        
*Resources
NEW: added SSHOARComputingElement class 
NEW: added XROOTStorage class       
FIX: CREAMComputingElement - extra checks for validity of returned pilot references
        
*TS
CHANGE: TransformationClient(DB,Manager) - set file status for transformation as bulk operation 
CHANGE: TransformationClient - applying state machine when changing transformation status
BUGFIX: TransformationClient(Handler) - few minor fixes
NEW: TransformationDB - backported __deleteTransformationFileTask(s) methods
CHANGE: TransformationDB(Client) - fixes to reestablish the FileCatalog interface
FIX: TransformationAgent - added MissingInFC to consider for Removal transformations
BUGFIX: TransformationAgent - in _getTransformationFiles() variable 'now' was not defined
FIX: TransformationDB.sql - DataFiles primary key is changed to (FileID) from (FileID,LFN) 
CHANGE: TransformationDB(.sql) - schema changes suitable for InnoDB
FIX: TaskManager(AgentBase) - consider only submitted tasks for updating status
CHANGE: TransformationDB(.sql) - added index on LFN in DataFiles table

*RMS
NEW: Migrate to use the new Request Management by all the clients
CHANGE: RequestContainer - Retry failed transfers 10 times and avoid sub-requests to be set Done 
        when the files are failed
CHANGE: Use a unique name for storing the proxy as processes may use the same "random" name and 
        give conflicts
NEW: RequestClient(Handler) - add new method readRequest( requestname)                 

*Workflow
NEW: Porting the LHCb Workflow package to DIRAC to make the use of general purpose modules and
     simplify construction of workflows        

[v6r9p33]

*Accounting
BUGFIX: AccountingDB - wrong indentation

[v6r9p32]

*Accounting
FIX: AccountingDB - use old style grouping if the default grouping is altered, e.g. by Country

[v6r9p31]

*Accounting
CHANGE: AccountingDB - changes to speed up queries: use "values" in GROUP By clause;
        drop duplicate indexes; reorder fields in the UniqueConstraint index of the
        "bucket" tables  

[v6r9p30]

*DMS
CHANGE: FileCatalogFactory - construct CatalogURL from CatalogType by default

*SMS
FIX: dirac-stager-stage-files - changed the order of the arguments

[v6r9p29]

*TS
FIX: TaskManager(AgentBase) - fix for considering only submitted tasks 

[v6r9p28]

*TS
FIX: TransformationDB(ManagerHandler) - several portings from v6r10

[v6r9p27]

*SMS
FIX: StorageManagementDB - in removeUnlinkedReplicas() second look for CacheReplicas 
     for which there is no entry in StageRequests

[v6r9p26]

*Resources
CHANGE: CREAMComputigElement - Make sure that pilots submitted to CREAM get a 
        fresh proxy during their complete lifetime
*Framework
FIX: ProxyDB - process properly any SQLi with DNs/groups with 's in the name

[v6r9p25]

*TS
CHANGE: TransformationClient - changed default timeout values for service calls
FIX: TransformationClient - fixes for processing of derived transformations 

[v6r9p24]

*TS
FIX: TransformationClient - in moveFilesToDerivedTransformation() set file status
     to Moved-<prod>

[v6r9p23]

*Core
BUGFIX: InstallTools - improper configuration prevents a fresh new installation

*WMS
BUGFIX: PilotDirector - Operations Helper non-instantiated

[v6r9p22]

*WMS
FIX: PilotDirector - allow to properly define extensions to be installed by the 
     Pilot differently to those installed at the server
FIX: Watchdog - convert pid to string in ProcessMonitor

*TS
FIX: TransformationDB - splitting files in chunks

*DMS
NEW: dirac-dms-create-removal-request command
CHANGE: update dirac-dms-xxx commands to use the new RMS client,
        strip lines when reading LFNs from a file

[v6r9p21]

*TS
FIX: Transformation(Client,DB,Manager) - restored FileCatalog compliant interface
FIX: TransformationDB - fix in __insertIntoExistingTransformationFiles()

[v6r9p20]

*Core
BUGFIX: ProxyUpload - an on the fly upload does not require a proxy to exist

*DMS
CHANGE: TransferAgent - use compareAdler() for checking checksum
FIX: FailoverTransfer - recording the sourceSE in case of failover transfer request 

*WMS
FIX: ProcessMonitor - some fixes added, printout when <1 s of consumed CPU is found

*Transformation
BUGFIX: TransformationClient - fixed return value in moveFilesToDerivedTransformation()

*RMS
BUGFIX: CleanReqDBAgent - now() -> utcnow() in initialize()

*Resources
FIX: ARCComputingElement - fix the parsing of CE status if no jobs are available

[v6r9p19]

*DMS
FIX: FileCatalog/DirectoryMetadata - inherited metadata is used while selecting directories
     in findDirIDsByMetadata()

[v6r9p18]

*DMS
FIX: FTSSubmitAgent, FTSRequest - fixes the staging mechanism in the FTS transfer submission
NEW: TransferDBMonitoringHandler - added getFilesForChannel(), resetFileChannelStatus()

[v6r9p17]

*Accounting
FIX: DataStoreClient - send accounting records in batches of 1000 records instead of 100

*DMS:
FIX: FailoverTransfer - catalog name from list to string
FIX: FTSSubmitAgent, FTSRequest - handle FTS3 as new protocol and fix bad submission time
FIX: FTSSubmitAgent, FTSRequest - do not submit FTS transfers for staging files

*WMS
FIX: TaskQueueDB - do not check enabled when TQs are requested from Directors
FIX: TaskQueueDB - check for Enabled in the TaskQueues when inserting jobs to print an alert
NEW: TaskQueueDB - each TQ can have at most 5k jobs, if beyond the limit create a new TQ 
     to prevent long matching times when there are way too many jobs in a single TQ

[v6r9p16]

*TS
BUGFIX: typos in TransformationCleaningAgent.py

*DMS
CHANGE: DownloadInputData - check the available disk space in the right input data directory
FIX: DownloadInputData - try to download only Cached replicas 

[v6r9p15]

*Core
FIX: MySQL - do not decrease the retry counter after ping failure

*DMS
CHANGE: FC/DirectoryMetadata - Speed up findFilesByMetadataWeb when many files match
FIX: RemovalTask - fix error string when removing a non existing file (was incompatible 
     with the LHCb BK client). 

*WMS
FIX: JobReport - minor fix ( removed unused imports )
FIX: JobMonitoring(JobStateUpdate)Handler - jobID argument can be either string, int or long

*TS
CHANGE: TransformationClient - change status of Moved files to a deterministic value
FIX: FileReport - minor fix ( inherits object ) 

[v6r9p14]

*DMS
CHANGE: FTSDB - changed schema: removing FTSSite table. From now on FTS sites 
        would be read from CS Resources

[v6r9p13]

FIX: included fixes from v6r8p26 patch release

[v6r9p12]

FIX: included fixes from v6r8p25 patch release

[v6r9p11]

*DMS
BUGFIX: FTSRequest - in __resolveFTSServer() type "=" -> "=="

[v6r9p10]

FIX: included fixes from v6r8p24 patch release

*Core
NEW: StateMachine utility

*DMS
BUGFIX: in RegisterFile operation handler

*Interfaces
FIX: Dirac.py - in splitInputData() consider only Active replicas

[v6r9p9]

*RMS
FIX: RequestDB - added getRequestFileStatus(), getRequestName() methods

[v6r9p8]

*DMS
FIX: RequestDB - get correct digest ( short request description ) of a request

[v6r9p7]

FIX: included fixes from v6r8p23 patch release

*RSS
FIX: SpaceTokenOccupancyPolicy - SpaceToken Policy decision was based on 
     percentage by mistake
     
*RMS
NEW: new scripts dirac-dms-ftsdb-summary, dirac-dms-show-ftsjobs    
FIX: FTSAgent - setting space tokens for newly created FTSJobs 

[v6r9p6]

*DMS
BUGFIX: dirac-admin-add-ftssite - missing import

*RMS
NEW: RequestDB, ReqManagerHandler - added getRequestStatus() method

*TS
FIX: fixes when using new RequestClient with the TransformationCleaningAgent

*WMS
BUGFIX: typo in SandboxStoreHandler transfer_fromClient() method

[v6r9p5]

*DMS
BUGFIX: missing proxy in service env in the FTSManager service. By default service 
        will use DataManager proxy refreshed every 6 hours.

*Resources
NEW: StorageElement - new checkAccess policy: split the self.checkMethods in 
     self.okMethods. okMethods are the methods that do not use the physical SE. 
     The isValid returns S_OK for all those immediately

*RSS
FIX: SpaceTokenOccupancyPolicy - Policy that now takes into account absolute values 
     for the space left
     
*TS
FIX: TransformationCleaningAgent - will look for both old and new RMS     

[v6r9p4]

*Stager
NEW: Stager API: dirac-stager-monitor-file, dirac-stager-monitor-jobs, 
     dirac-stager-monitor-requests, dirac-stager-show-stats

[v6r9p3]

*Transformation
FIX: TransformationCleaning Agent status was set to 'Deleted' instead of 'Cleaned'

[v6r9p2]

*RSS
NEW: Added Component family tables and statuses
FIX: removed old & unused code 
NEW: allow RSS policies match wild cards on CS

*WMS
BUGFIX: FailoverTransfer,JobWrapper - proper propagation of file metadata

[v6r9p1]

*RMS
NEW: FTSAgent - update rwAccessValidStamp,
     update ftsGraphValidStamp,
     new option for staging files before submission,
     better log handling here and there
CHANGE: FTSJob - add staging flag in in submitFTS2
CHANGE: Changes in WMS (FailoverTransfer, JobReport, JobWrapper, SandboxStoreHandler) 
        and TS (FileReport) to follow the new RMS.
NEW: Full CRUD support in RMS.

*RSS
NEW: ResourceManagementDB - new table ErrorReportBuffer
NEW: new ResourceManagementClient methods - insertErrorReportBuffer, selectErrorReportBuffer,
     deleteErrorReportBuffer

[v6r9]

NEW: Refactored Request Management System, related DMS agents and FTS management
     components

[v6r8p28]

*Core
BUGFIX: RequestHandler - the lock Name includes ActionType/Action

*DMS
FIX: dirac-dms-filecatalog-cli - prevent exception in case of missing proxy

[v6r8p27]

*DMS
BUGFIX: dirac-dms-add-file - fixed typo item -> items

[v6r8p26]

*Core
NEW: RequestHandler - added getServiceOption() to properly resolve inherited options 
     in the global service handler initialize method
NEW: FileCatalogHandler, StorageElementHandler - use getServiceOption()

[v6r8p25]

FIX: included fixes from v6r7p40 patch release

*Resources
FIX: SRM2Storage - do not account gfal_ls operations

[v6r8p24]

FIX: included fixes from v6r7p39 patch release

*Core
FIX: SiteSEMapping was returning wrong info

*DMS
FIX: FTSRequest - choose explicitly target FTS point for RAL and CERN
BUGFIX: StrategyHandler - wrong return value in __getRWAccessForSE()

*Resources
CHANGE: SRM2Storage - do not account gfal_ls operations any more

[v6r8p23]

FIX: included fixes from v6r7p37 patch release

*TS
FIX: TransformationDB - allow tasks made with ProbInFC files
FIX: TransformationCleaingAgent,Client - correct setting of transformation 
     status while cleaning

[v6r8p22]

FIX: included fixes from v6r7p36 patch release

[v6r8p21]

*DMS
FIX: FileCatalog/DirectoryMetadata - even if there is no meta Selection 
     the path should be considered when getting Compatible Metadata
FIX: FileCatalog/DirectoryNodeTree - findDir will return S_OK( '' ) if dir not 
     found, always return the same error from DirectoryMetadata in this case.     

*RSS
FIX: DowntimeCommand - use UTC time stamps

*TS
FIX: TransformationAgent - in _getTransformationFiles() get also ProbInFC files in 
     addition to Used 

[v6r8p20]

*Stager
NEW: Stager API: dirac-stager-monitor-file, dirac-stager-monitor-jobs, 
     dirac-stager-monitor-requests, dirac-stager-show-stats

[v6r8p19]

*Transformation
FIX: TransformationCleaning Agent status was set to 'Deleted' instead of 'Cleaned'

[v6r8p18]

*TS
BUGFIX: TransformationAgent - regression in __cleanCache()

[v6r8p17]

FIX: included fixes from v6r7p32 patch release

*WMS
FIX: StalledJobAgent - for accidentally stopped jobs ExecTime can be not set, 
     set it to CPUTime for the accounting purposes in this case

[v6r8p16]

FIX: included fixes from v6r7p31 patch release

*WMS
BUGFIX: TaskQueueDB - fixed a bug in the negative matching conditions SQL construction

*RSS
NEW: improved doc strings of PEP, PDP modules ( part of PolicySystem )
FIX: Minor changes to ensure consistency if ElementInspectorAgent and 
     users interact simultaneously with the same element
CHANGE: removed DatabaseCleanerAgent ( to be uninstalled if already installed )
FIX: SummarizeLogsAgent - the logic of the agent was wrong, the agent has been re-written.
     
[v6r8p15]

*Core
FIX: X509Chain - fix invalid information when doing dirac-proxy-info without CS
     ( in getCredentials() )

*RSS
NEW: PDP, PEP - added support for option "doNotCombineResult" on PDP

[v6r8p14]

*Core
FIX: dirac-deploy-scripts - can now work with the system python

*WMS
NEW: dirac-wms-cpu-normalization - added -R option to modify a given configuration file
FIX: Executor/InputData - Add extra check for LFns in InputData optimizer, closes #1472

*Transformation
CHANGE: TransformationAgent - add possibility to kick a transformation (not skip it if no 
        unused files), by touching a file in workDirectory
BUGFIX: TransformationAgent - bug in __cleanCache() dict modified in a loop        

[v6r8p13]

*Transformation
BUGFIX: TransformationDB - restored import of StringType

[v6r8p12]

NEW: Applied patches from v6r7p29

*WMS
FIX: JobDB - check if SystemConfig is present in the job definition and convert it 
     into Platform

*DMS
FIX: ReplicaManager - do not get metadata of files when getting files in a directory 
     if not strictly necessary

*RSS
NEW: ported from LHCb PublisherHandler for RSS web views

[v6r8p11]

NEW: Applied patches from v6r7p27

*RSS
NEW: SpaceTokenOccupancyPolicy - ported from LHCbDIRAC 
NEW: db._checkTable done on service initialization ( removed dirac-rss-setup script doing it )

*Transformation
FIX: TaskManager - reset oJob for each task in prepareTransformationTasks()
BUGFIX: ValidateOutputDataAgent - typo fixed in getTransformationDirectories()
FIX: TransformationManagerHandler - use CS to get files statuses not to include in 
     processed file fraction calculation for the web monitoring pages

[v6r8p10]

NEW: Applied patches from v6r7p27

[v6r8p9]

*DMS
FIX: TransferAgent,dirac-dms-show-se-status, ResourceStatus,TaskManager - fixes
     needed for DMS components to use RSS status information
NEW: ReplicaManager - allow to get metadata for an LFN+SE as well as PFN+SE     

[v6r8p8]

*RSS
BUGFIX: dirac-rss-setup - added missing return of S_OK() result

[v6r8p7]

NEW: Applied patches from v6r7p24

*DMS
BUGFIX: LcgFileCatalogClient - bug in addFile()

*RSS
BUGFIX: fixed script dirac-rss-set-token, broken in the current release.
NEW: Statistics module - will be used in the future to provide detailed information 
     from the History of the elements 

[v6r8p6]

NEW: Applied patches from v6r7p23

*Transformation
FIX: TaskManager - allow prepareTransformationTasks to proceed if no OutputDataModule is defined
FIX: TransformationDB - remove INDEX(TaskID) from TransformationTasks. It produces a single counter 
     for the whole table instead of one per TransformationID
     
*WMS     
FIX: WMSUtilities - to allow support for EMI UI's for pilot submission we drop support for glite 3.1

[v6r8p5]

NEW: Applied patches from v6r7p22

*RSS
CHANGE: removed old tests and commented out files

*WMS
FIX: PoolXMLCatalog - proper addFile usage

*Transformation
CHANGE: TransformationAgent - clear replica cache when flushing or setting a file in the workdirectory

[v6r8p4]

*Transformation
FIX: The connection to the jobManager is done only at submission time
FIX: Jenkins complaints fixes

*WMS
BUGFIX: JobDB - CPUtime -> CPUTime
FIX: Jenkins complaints fixes

[v6r8p3]

*DMS
BUGFIX: LcgFileCatalogClient

[v6r8p2]

*DMS:
FIX: LcgFileCatalogClient - remove check for opening a session in __init__ as credentials are not yet set 

*Transformation
CHANGE: reuse RPC clients in Transformation System 

[v6r8p1]

*Core
FIX: dirac-deploy-scripts - restored regression w.r.t. support of scripts starting with "d"

*DMS
BUGFIX: LcgFileCatalogClient - two typos fixed

[v6r8]

CHANGE: Several fixes backported from the v7r0 integration branch

*Core
CHANGE: DictCache - uses global LockRing to avoid locks in multiprocessing
FIX: X509Chain - proxy-info showing an error when there's no CS

*DMS
FIX: TransferAgent - inside loop filter out waiting files dictionary
BUGFIX: dirac-admin-allow-se - there was a continue that was skipping the complete loop for 
        ARCHIVE elements
NEW: LcgFileCatalogClient - test return code in startsess lfc calls       

*WMS:
FIX: OptimizerExecutor, InputData, JobScheduling - check that site candidates have all the 
     replicas

*RSS: 
BUGFIX: ResourceStatus, RSSCacheNoThread - ensure that locks are always released

*Transformation
FIX: TaskManager - site in the job definition is taken into account when submitting
NEW: Transformation - get the allowed plugins from the CS /Operations/Transformations/AllowedPlugins
FIX: ValidateOutputDataAgent - self not needed for static methods

[v6r7p40]

*Resources
FIX: StorageElement class was not properly passing the lifetime argument for prestageFile method

[v6r7p39]

*Core
CHANGE: Grid - in executeGridCommand() allow environment script with arguments needed for ARC client

*DMS
FIX: DFC SEManager - DIP Storage can have a list of ports now

*Resources
FIX: ARCComputingElement - few fixes after debugging

[v6r7p38]

*Core
NEW: DISET FileHelper, TransferClient - possibility to switch off check sum

*Resources
NEW: ARCComputingElement - first version
NEW: StorageFactory - possibility to pass extra protocol parameters to storage object
NEW: DIPStorage - added CheckSum configuration option
BUGFIX: SSHComputingElement - use CE name in the pilot reference construction

*WMS
FIX: StalledJobAgent - if ExecTime < CPUTime make it equal to CPUTime

[v6r7p37]

*Framework
BUGFIX: NotificationDB - typos in SQL statement in purgeExpiredNotifications() 

*WMS
NEW: JobCleaningAgent - added scheduling sandbox LFN removal request 
     when deleting jobs
CHANGE: JobWrapper - report only error code as ApplicationError parameter 
        when payload finishes with errors    
NEW: SiteDirector - possibility to specify extensions to be installed in 
     pilots in /Operations/Pilots/Extensions option in order not to install
     all the server side extensions        

*DMS
CHANGE: FileCatalogFactory - use service path as default URL
CHANGE: FileCatalogFactory - use ObjectLoader to import catalog clients

*SMS
BUGFIX: StorageManagementDB, dirac-stager-monitor-jobs - small bug fixes ( sic, Daniela )

*Resources
CHANGE: DIPStorage - added possibility to specify a list of ports for multiple
        service end-points
CHANGE: InProcessComputingElement - demote log message when payload failure 
        to warning, the job will fail anyway
FIX: StalledJobAgent - if pilot reference is not registered, this is not an 
     error of the StalledJobAgent, no log.error() in  this case                
        
*RMS
CHANGE: RequestTask - ensure that tasks are executed with user credentials 
        even with respect to queries to DIRAC services ( useServerCertificate 
        flag set to false )        

[v6r7p36]

*WMS
FIX: CREAMCE, SiteDirector - make sure that the tmp executable is removed
CHANGE: JobWrapper - remove sending mails via Notification Service in case
        of job rescheduling
        
*SMS
FIX: StorageManagementDB - fix a race condition when old tasks are set failed 
     between stage submission and update.        

[v6r7p35]

*Stager
NEW: Stager API: dirac-stager-monitor-file, dirac-stager-monitor-jobs, 
     dirac-stager-monitor-requests, dirac-stager-show-stats

[v6r7p34]

*Transformation
FIX: TransformationCleaning Agent status was set to 'Deleted' instead of 'Cleaned'

[v6r7p33]

*Interfaces
FIX: Job.py - in setExecutable() - prevent changing the log file name string type

*StorageManagement
NEW: StorageManagementDB(Handler) - kill staging requests at the same time as 
     killing related jobs, closes #1510
FIX: StorageManagementDB - demote the level of several log messages       

[v6r7p32]

*DMS
FIX: StorageElementHandler - do not use getDiskSpace utility, use os.statvfs instead
CHANGE: StorageManagementDB - in getStageRequests() make MySQL do an UNIQUE selection 
        and use implicit loop to speed up queries for large results

*Resources
FIX: lsfce remote script - use re.search instead of re.match in submitJob() to cope with
     multipline output

[v6r7p31]

*WMS
FIX: SiteDirector - make possible more than one SiteDirector (with different pilot identity) attached 
     to a CE, ie sgm and pilot roles. Otherwise one is declaring Aborted the pilots from the other.

[v6r7p30]

*Core
CHANGE: X509Chain - added groupProperties field to the getCredentials() report
BUGFIX: InstallTools - in getSetupComponents() typo fixed: agent -> executor

[v6r7p29]

*DMS
CHANGE: FileCatalog - selection metadata is also returned as compatible metadata in the result
        of getCompatibleMetadata() call
NEW: FileCatalog - added path argument to getCompatibleMetadata() call
NEW: FileCatalogClient - added getFileUserMetadata()
BUGFIX: dirac-dms-fts-monitor - exit with code -1 in case of error

*Resources
FIX: CREAMComputingElement - check globus-url-copy result for errors when retrieving job output

[v6r7p28]

*DMS
BUGFIX: FileCatalog/DirectoryMetadata - wrong MySQL syntax 

[v6r7p27]

*Core
FIX: Mail.py - fix of the problem of colons in the mail's body

*Interfaces
NEW: Job API - added setSubmitPools(), setPlatform() sets ... "Platform"

*WMS
FIX: TaskQueueDB - use SystemConfig as Platform for matching ( if Platform is not set explicitly

*Resources
FIX: SSHComputingElement - use ssh host ( and not CE name ) in the pilot reference
BUGFIX: SSHGEComputingElement - forgotten return statement in _getJobOutputFiles()

*Framework
NEW: dirac-sys-sendmail - email's body can be taken from pipe. Command's argument 
     in this case will be interpreted as a destination address     

[v6r7p26]

*DMS
FIX: ReplicaManager - status names Read/Write -> ReadAccess/WriteAccess

[v6r7p25]

*Core
CHANGE: X509Chain - in getCredentials() failure to contact CS is not fatal, 
        can happen when calling dirac-proxy-init -x, for example

[v6r7p24]

*DMS
NEW: FileCatalog - added getFilesByMetadataWeb() to allow pagination in the Web 
     catalog browser
     
*WMS
CHANGE: WMSAdministrator, DiracAdmin - get banned sites list by specifying the status
        to the respective jobDB call     

[v6r7p23]

*Transformation
BUGFIX: TransformationDB - badly formatted error log message

*RMS
CHANGE: RequestDBMySQL - speedup the lookup of requests

*WMS
BUGFIX: dirac-dms-job-delete - in job selection by group

*DMS
FIX: LcgFileCatalogClient - getDirectorySize made compatible with DFC
BUGFIX: LcgFileCatalogClient - proper call of __getClientCertInfo()

[v6r7p22]

*Transformation
CHANGE: InputDataAgent - treats only suitable transformations, e.g. not the extendable ones. 
CHANGE: TransformationAgent - make some methods more public for easy overload

[v6r7p21]

*Core
FIX: Shifter - pass filePath argument when downloading proxy

[v6r7p20]

*DMS
CHANGE: StrategyHandler - move out SourceSE checking to TransferAgent
CHANGE: ReplicaManager, InputDataAgent - get active replicas
FIX: StorageElement, SRM2Storage - support for 'xxxAccess' statuses, checking results
     of return structures
     
*RSS
NEW: set configurable email address on the CS to send the RSS emails
NEW: RSSCache without thread in background
FIX: Synchronizer - moved to ResourceManager handler     

[v6r7p19]

*DMS
BUGFIX: ReplicaManager - in putAndRegister() SE.putFile() singleFile argument not used explicitly

[v6r7p18]

*WMS
FIX: StalledJobAgent - do not exit the loop over Completed jobs if accounting sending fails
NEW: dirac-wms-job-delete - allow to specify jobs to delete by job group and/or in a file
FIX: JobManifest - If CPUTime is not set, set it to MaxCPUTime value

[v6r7p17]

*Resources
FIX: SRM2Storage - treat properly "22 SRM_REQUEST_QUEUED" result code

[v6r7p16]

*DMS
FIX: StrategyHandler - do not proceed when the source SE is not valid for read 
BUGFIX: StorageElement - putFile can take an optional sourceSize argument
BUGFIX: ReplicaManager - in removeFile() proper loop on failed replicas

*RSS
FIX: SpaceTokenOccupancyCommand, CacheFeederAgent - add timeout when calling lcg_util commands

*WMS
FIX: JobManifest - take all the SubmitPools defined in the TaskQueueAgent 
NEW: StalledJobAgent - declare jobs stuck in Completed status as Failed

[v6r7p15]

*Core
BUGFIX: SocketInfo - in host identity evaluation

*DMS
BUGFIX: FileCatalogHandler - missing import os

*Transformation
CHANGE: JobManifest - getting allowed job types from operations() section 

[v6r7p14]

*DMS
CHANGE: StorageElementProxy - removed getParameters(), closes #1280
FIX: StorageElementProxy - free the getFile space before the next file
FIX: StorageElement - added getPFNBase() to comply with the interface

*Interfaces
CHANGE: Dirac API - allow lists of LFNs in removeFile() and removeReplica()

*WMS
CHANGE: JobSchedulingAgent(Executor) - allow both BannedSite and BannedSites JDL option

*RSS
FIX: ElementInspectorAgent - should only pick elements with rss token ( rs_svc ).
FIX: TokenAgent - using 4th element instead of the 5th. Added option to set admin email on the CS.

[v6r7p13]

*Core
FIX: Resources - in getStorageElementSiteMapping() return only sites with non-empty list of SEs

*DMS
FIX: StorageElement - restored the dropped logic of using proxy SEs
FIX: FileCatalog - fix the UseProxy /LocalSite/Catalog option

*Transformation
FIX: TransformationDB - use lower() string comparison in extendTransformation()

[v6r7p12]

*WMS
BUGFIX: JobManifest - get AllowedSubmitPools from the /Systems section, not from /Operations

*Core
NEW: Resources helper - added getSites(), getStorageElementSiteMapping()

*DMS
CHANGE: StrategyHandler - use getStorageElementSiteMapping helper function
BUGFIX: ReplicaManager - do not modify the loop dictionary inside the loop

[v6r7p11]

*Core
CHANGE: Subprocess - put the use of watchdog in flagging

[v6r7p10]

*Core
NEW: Logger - added getLevel() method, closes #1292
FIX: Subprocess - returns correct structure in case of timeout, closes #1295, #1294
CHANGE: TimeOutExec - dropped unused utility
FIX: Logger - cleaned unused imports

*RSS
CHANGE: ElementInspectorAgent - do not use mangled name and removed shifterProxy agentOption

[v6r7p9]

*Core
BUGFIX: InstallTools - MySQL Port should be an integer

[v6r7p8]

*Core
FIX: Subprocess - consistent timeout error message

*DMS
NEW: RemovalTask - added bulk removal
FIX: StrategyHandler - check file source CEs
CHANGE: DataIntegrityClient - code beautification
CHANGE: ReplicaManager - do not check file existence if replica information is queried anyway,
        do not fail if file to be removed does not exist already. 

[v6r7p7]

FIX: Several fixes to allow automatic code documentation

*Core
NEW: InstallTools - added mysqlPort and mysqlRootUser

*DMS
CHANGE: ReplicaManager - set possibility to force the deletion of non existing files
CHANGE: StrategyHandler - better handling of checksum check during scheduling 

[v6r7p6]

*Core
FIX: dirac-install - restore signal alarm if downloadable file is not found
FIX: Subprocess - using Manager proxy object to pass results from the working process

*DMS:
CHANGE: StorageElement - removed overwride mode
CHANGE: removed obsoleted dirac-dms-remove-lfn-replica, dirac-dms-remove-lfn
NEW: FTSMonitorAgent - filter out sources with checksum mismatch
FIX: FTSMonitorAgent, TransferAgent - fix the names of the RSS states

*RSS
NEW: ElementInspectorAgent runs with a variable number of threads which are automatically adjusted
NEW: Added policies to force a particular state, can be very convenient to keep something Banned for example.
NEW: policy system upgrade, added finer granularity when setting policies and actions

*WMS
NEW: SiteDirector- allow to define pilot DN/Group in the agent options
CHANGE: JobDescription, JobManifest - take values for job parameter verification from Operations CS section

[v6r7p5]

*Interfaces
BUGFIX: dirac-wms-job-get-output - properly treat the case when output directory is not specified 

[v6r7p4]

*Core
FIX: Subprocess - avoid that watchdog kills the executor process before it returns itself

*Framework
BUGFIX: ProxuManagerClient - wrong time for caching proxies

*RSS
FIX: removed obsoleted methods

*DMS
NEW: FileCatalog - added findFilesByMetadataDetailed - provides detailed metadata for 
     selected files

[v6r7p3]

*DMS
FIX: FTSMonitorAgent - logging less verbose

*Transformation
FIX: TransformationAgent - use the new CS defaults locations
FIX: Proper agent initialization
NEW: TransformationPlaugin - in Broadcast plugin added file groupings by number of files, 
     make the TargetSE always defined, even if the SourceSE list contains it 

*ResourceStatus
FIX: Added the shifter's proxy to several agents

*RMS
FIX: RequestContainer - the execution order was not properly set for the single files 

*Framework:
BUGFIX: ProxyManagerClient - proxy time can not be shorter than what was requested

[v6r7p2]

*Core
FIX: dirac-configure - switch to use CS before checking proxy info

*Framework
NEW: dirac-sys-sendmail new command
NEW: SystemAdmininistratorCLI - added show host, uninstall, revert commands
NEW: SystemAdmininistratorHandler - added more info in getHostInfo()
NEW: SystemAdmininistratorHandler - added revertSoftware() interface

*Transformation
FIX: TransformationCleaningAgent - check the status of returned results

[v6r7p1]

*Core
FIX: Subprocess - finalize the Watchdog closing internal connections after a command execution
CHANGE: add timeout for py(shell,system)Call calls where appropriate
CHANGE: Shifter - use gProxyManager in a way that allows proxy caching

*Framework
NEW: ProxyManagerClient - allow to specify validity and caching time separately
FIX: ProxyDB - replace instead of delete+insert proxy in __storeVOMSProxy

*DMS
NEW: FTSMonitorAgent - made multithreaded for better efficiency
FIX: dirac-dms-add-file - allow LFN: prefix for lfn argument

*WMS
NEW: dirac-wms-job-get-output, dirac-wms-job-status - allow to retrieve output for a job group
FIX: TaskQueueDB - fixed selection SQL in __generateTQMatchSQL()
CHANGE: OptimizerExecutor - reduce diversity of MinorStatuses for failed executors

*Resources
FIX: CREAMComputingElement - remove temporary JDL right after the submission 

[v6r6p21]

*DMS
BUGFIX: TransformationCleaningAgent - use the right signature of cleanMetadataCatalogFiles() call

[v6r6p20]

*DMS
FIX: RegistrationTask - properly escaped error messages
BUGFIX: DirectoryMetadata - use getFileMetadataFields from FileMetadata in addMetadataField()
NEW: When there is a missing source error spotted during FTS transfer, file should be reset 
     and rescheduled again until maxAttempt (set to 100) is reached

*WMS
FIX: JobScheduling - fix the site group logic in case of Tier0

[v6r6p19]

*DMS
BUGFIX: All DMS agents  - set up agent name in the initialization

*Core
NEW: Subprocess - timeout wrapper for subprocess calls
BUGFIX: Time - proper interpreting of 0's instead of None
CHANGE: DISET - use cStringIO for ANY read that's longer than 16k (speed improvement) 
        + Less mem when writing data to the net
FIX: Os.py - protection against failed "df" command execution       
NEW: dirac-info prints lcg bindings versions
CHANGE: PlotBase - made a new style class 
NEW: Subprocess - added debug level log message

*Framework
NEW: SystemAdministratorIntegrator client for collecting info from several hosts
NEW: SystemAdministrator - added getHostInfo()
FIX: dirac-proxy-init - always check for errors in S_OK/ERROR returned structures
CHANGE: Do not accept VOMS proxies when uploading a proxy to the proxy manager

*Configuration
FIX: CE2CSAgent - get a fresh copy of the cs data before attempting to modify it, closes #1151
FIX: Do not create useless backups due to slaves connecting and disconnecting
FIX: Refresher - prevent retrying with 'Insane environment'

*Accounting
NEW: Accounting/Job - added validation of reported values to cope with the weird Yandex case
FIX: DBUtils - take into account invalid values, closes #949

*DMS
FIX: FTSSubmitAgent - file for some reason rejected from submission should stay in 'Waiting' in 
     TransferDB.Channel table
FIX: FTSRequest - fix in the log printout     
CHANGE: dirac-dms-add-file removed, dirac-dms-add-files renamed to dirac-dms-add-file
FIX: FileCatalogCLI - check the result of removeFile call
FIX: LcgFileCatalogClient - get rid of LHCb specific VO evaluation
NEW: New FileCatalogProxy service - a generalization of a deprecated LcgFileCatalog service
FIX: Restored StorageElementProxy functionality
CHANGE: dirac-dms-add-file - added printout
NEW: FileCatalog(Factory), StorageElement(Factory) - UseProxy flag moved to /Operations and /LocalSite sections

*RSS
NEW:  general reimplementation: 
      New DB schema using python definition of tables, having three big blocks: Site, Resource and Node.
      MySQLMonkey functionality almost fully covered by DB module, eventually will disappear.
      Services updated to use new database.
      Clients updated to use new database.
      Synchronizer updated to fill the new database. When helpers will be ready, it will need an update.
      One ElementInspectorAgent, configurable now is hardcoded.
      New Generic StateMachine using OOP.
      Commands and Policies simplified.
      ResourceStatus using internal cache, needs to be tested with real load.
      Fixes for the state machine
      Replaced Bad with Degraded status ( outside RSS ).
      Added "Access" to Read|Write|Check|Remove SE statuses wherever it applies.
      ResourceStatus returns by default "Active" instead of "Allowed" for CS calls.
      Caching parameters are defined in the CS
FIX: dirac-admin-allow/ban-se - allow a SE on Degraded ( Degraded->Active ) and ban a SE on Probing 
     ( Probing -> Banned ). In practice, Active and Degraded are "usable" states anyway.            
      
*WMS
FIX: OptimizerExecutor - failed optimizations will still update the job     
NEW: JobWrapper - added LFNUserPrefix VO specific Operations option used for building user LFNs
CHANGE: JobDB - do not interpret SystemConfig in the WMS/JobDB
CHANGE: JobDB - Use CPUTime JDL only, keep MaxCPUTime for backward compatibility
CHANGE: JobWrapper - use CPUTime job parameter instead of MaxCPUTime
CHANGE: JobAgent - use CEType option instead of CEUniqueID
FIX: JobWrapper - do not attempt to untar directories before having checked if they are tarfiles 
NEW: dirac-wms-job-status - get job statuses for jobs in a given job group
 
*SMS
FIX: StorageManagementDB - when removing unlinked replicas, take into account the case where a
     staging request had been submitted, but failed
      
*Resources    
NEW: glexecCE - add new possible locations of the glexec binary: OSG specific stuff and in last resort 
     looking in the PATH    
NEW: LcgFileCatalogClient - in removeReplica() get the needed PFN inside instead of providing it as an argument     
      
*TS      
CHANGE: Transformation types definition are moved to the Operations CS section

*Interfaces
FIX: Dirac.py - CS option Scratchdir was in LocalSite/LocalSite
FIX: Dirac.py - do not define default catalog, use FileCatalog utility instead

[v6r6p19]

*DMS
BUGFIX: All DMS agents  - set up agent name in the initialization

[v6r6p18]

*Transformation
CHANGE: /DIRAC/VOPolicy/OutputDataModule option moved to <Operations>/Transformations/OutputDataModule

*Resources
FIX: ComputingElement - properly check if the pilot proxy has VOMS before adding it to the payload 
     when updating it

*WMS
BUGFIX: JobSanity - fixed misspelled method call SetParam -> SetParameter

[v6r6p17]

*Transformation
BUGFIX: TransformationAgent - corrected  __getDataReplicasRM()

[v6r6p16]

*DMS
FIX: Agents - proper __init__ implementation with arguments passing to the super class
FIX: LcgFileCatalogClient - in removeReplica() reload PFN in case it has changed

[v6r6p15]

*Framework
BUGFIX: ErrorMessageMonitor - corrected updateFields call 

*DMS:
NEW: FTSMonitorAgent completely rewritten in a multithreaded way

*Transformation
FIX: InputDataAgent - proper instantiation of TransformationClient
CHANGE: Transformation - several log message promoted from info to notice level

[v6r6p14]

*Transformation
FIX: Correct instantiation of agents inside several scripts
CHANGE: TransformationCleaningAgent - added verbosity to logs
CHANGE: TransformationAgent - missingLFC to MissingInFC as it could be the DFC as well
FIX: TransformationAgent - return an entry for all LFNs in __getDataReplicasRM

*DMS
FIX: TransferAgent - fix exception reason in registerFiles()

[v6r6p13]

*DMS
CHANGE: TransferAgent - change RM call from getCatalogueReplicas to getActiveReplicas. 
        Lowering log printouts here and there

[v6r6p12]

*DMS
BUGFIX: RemovalTask - Replacing "'" by "" in error str set as attribute for a subRequest file. 
        Without that request cannot be updated when some nasty error occurs.

[v6r6p11]

*RMS:
BUGFIX: RequestClient - log string formatting

*DMS
BUGFIX: RemovalTask - handling for files not existing in the catalogue

*Transformation
FIX: TransformationManager - ignore files in NotProcessed status to get the % of processed files

*Interfaces
FIX: Fixes due to the recent changes in PromptUser utility

[v6r6p10]

*RMS
FIX: RequestDBMySQL - better escaping of queries 

*WMS
FIX: SiteDirector - get compatible platforms before checking Task Queues for a site

[v6r6p9]

*Core
FIX: Utilities/PromptUser.py - better user prompt

*Accounting
NEW: Add some validation to the job records because of weird data coming from YANDEX.ru

*DMS
BUGFIX: ReplicaManager - typo errStr -> infoStr in __replicate()
FIX: FTSRequest - fixed log message

*WMS
FIX: SiteDirector - use CSGlobals.getVO() call instead of explicit CS option

[v6r6p8]

*Transformation
BUGFIX: TransformationDB - typo in getTransformationFiles(): iterValues -> itervalues

[v6r6p7]

*Resources
FIX: StorageFactory - uncommented line that was preventing the status to be returned 
BUGFIX: CE remote scripts - should return status and not call exit()
BUGFIX: SSHComputingElement - wrong pilot ID reference

[v6r6p6]

*WMS
FIX: TaskQueueDB - in findOrphanJobs() retrieve orphaned jobs as list of ints instead of list of tuples
FIX: OptimizerExecutor - added import of datetime to cope with the old style optimizer parameters

*Transformation
FIX: TransformationAgent - fix finalization entering in an infinite loop
NEW: TransformationCLI - added resetProcessedFile command
FIX: TransformationCleaningAgent - treating the archiving delay 
FIX: TransformationDB - fix in getTransformationFiles() in case of empty file list

[v6r6p5]

*Transformation
FIX: TransformationAgent - type( transClient -> transfClient )
FIX: TransformationAgent - self._logInfo -> self.log.info
FIX: TransformationAgent - skip if no Unused files
FIX: TransformationAgent - Use CS option for replica cache lifetime
CHANGE: TransformationAgent - accept No new Unused files every [6] hours

[v6r6p4]

*DMS
FIX: TransferAgent - protection for files that can not be scheduled
BUGFIX: TransferDB - typo (instIDList - > idList ) fixed

*Transformation
BUGFIX: TransformationAgent - typo ( loginfo -> logInfo )

[v6r6p3]

FIX: merged in patch v6r5p14

*Core
BUGFIX: X509Chain - return the right structure in getCredentials() in case of failure
FIX: dirac-deploy-scripts.py - allow short scripts starting from "d"
FIX: dirac-deploy-scripts.py - added DCOMMANDS_PPID env variable in the script wrapper
FIX: ExecutorReactor - reduced error message dropping redundant Task ID 

*Interfaces
BUGFIX: Dirac.py - allow to pass LFN list to replicateFile()

*DMS
FIX: FileManager - extra check if all files are available in _findFiles()
BUGFIX: FileCatalogClientCLI - bug in DirectoryListing

[v6r6p2]

FIX: merged in patch v6r5p13

*WMS
FIX: SiteDirector - if no community set, look for DIRAC/VirtualOrganization setting

*Framework
FIX: SystemLoggingDB - LogLevel made VARCHAR in the MessageRepository table
FIX: Logging - several log messages are split in fixed and variable parts
FIX: SystemLoggingDB - in insertMessage() do not insert new records in auxiliary tables if they 
     are already there

[v6r6p1]

*Core:
CHANGE: PromptUser - changed log level of the printout to NOTICE
NEW: Base Client constructor arguments are passed to the RPCClient constructor

*DMS:
NEW: FTSRequest - added a prestage mechanism for source files
NEW: FileCatalogClientCLI - added -f switch to the size command to use raw faile tables 
     instead of storage usage tables
NEW: FileCatalog - added orphan directory repair tool
NEW: FIleCatalog - more counters to control the catalog sanity     

*WMS:
FIX: SandboxStoreClient - no more kwargs tricks
FIX: SandboxStoreClient returns sandbox file name in case of upload failure to allow failover
FIX: dirac-pilot - fixed VO_%s_SW_DIR env variable in case of OSG

*TS:
FIX: TransformationManagerHandler - avoid multiple Operations() instantiation in 
     getTransformationSummaryWeb()

[v6r6]

*Core
CHANGE: getDNForUsername helper migrated from Core.Security.CS to Registry helper
NEW: SiteSEMapping - new utilities getSitesGroupedByTierLevel(), getTier1WithAttachedTier2(),
     getTier1WithTier2
CHANGE: The DIRAC.Core.Security.CS is replaced by the Registry helper     
BUGFIX: dirac-install - properly parse += in .cfg files
FIX: Graphs.Utilities - allow two lines input in makeDataFromCVS()
FIX: Graphs - allow Graphs package usage if even matplotlib is not installed
NEW: dirac-compile-externals will retrieve the Externals compilation scripts from it's new location 
     in github (DIRACGrid/Externals)
NEW: Possibility to define a thread-global credentials for DISET connections (for web framework)
NEW: Logger - color output ( configurable )
NEW: dirac-admin-sort-cs-sites - to sort sites in the CS
CHANGE: MessageClient(Factor) - added msgClient attribute to messages
NEW: Core.Security.Properties - added JOB_MONITOR and USER_MANAGER properties

*Configuration
NEW: Registry - added getAllGroups() method

*Framework
NEW: SystemAdministratorClientCLI - possibility to define roothPath and lcgVersion when updating software

*Accounting
NEW: JobPlotter - added Normalized CPU plots to Job accounting
FIX: DBUtils - plots going to greater granularity

*DMS
NEW: FileCatalog - storage usage info stored in all the directories, not only those with files
NEW: FileCatalog - added utility to rebuild storage usage info from scratch
FIX: FileCatalog - addMetadataField() allow generic types, e.g. string
FIX: FileCatalog - path argument is normalized before usage in multiple methods
FIX: FileCatalog - new metadata for files(directories) should not be there before for directories(files)
NEW: FileCatalog - added method for rebuilding DirectoryUsage data from scratch 
NEW: FileCatalog - Use DirectoryUsage mechanism for both logical and physical storage
CHANGE: FileCatalog - forbid removing non-empty directories
BUGFIX: FileCatalogClientCLI - in do_ls() check properly the path existence
FIX: FileCatalogClientCLI - protection against non-existing getCatalogCounters method in the LFC client
FIX: DMS Agents - properly call superclass constructor with loadName argument
FIX: ReplicaManager - in removeFile() non-existent file is marked as failed
FIX: Make several classes pylint compliant: DataIntegrityHandler, DataLoggingHandler,
     FileCatalogHandler, StorageElementHandler, StorageElementProxyHandler, TransferDBMonitoringHandler
FIX: LogUploadAgent - remove the OSError exception in __replicate()
FIX: FileCatalogClientCLI - multiple check of proper command inputs,
     automatic completion of several commands with subcommands,
     automatic completion of file names
CHANGE: FileCatalogClientCLI - reformat the output of size command 
FIX: dirac-admin-ban-se - allow to go over all options read/write/check for each SE      
NEW: StrategyHandler - new implementation to speed up file scheduling + better error reporting
NEW: LcgFileCatalogProxy - moved from from LHCbDirac to DIRAC
FIX: ReplicaManager - removed usage of obsolete "/Resources/StorageElements/BannedTarget" 
CHANGE: removed StorageUsageClient.py
CHANGE: removed obsoleted ProcessingDBAgent.py

*WMS
CHANGE: RunNumber job parameter was removed from all the relevant places ( JDL, JobDB, etc )
NEW: dirac-pilot - add environment setting for SSH and BOINC CEs
NEW: WMSAdministrator - get output for non-grid CEs if not yet in the DB
NEW: JobAgent - job publishes BOINC parameters if any
CHANGE: Get rid of LHCbPlatform everywhere except TaskQueueDB
FIX: SiteDirector - provide list of sites to the Matcher in the initial query
FIX: SiteDirector - present a list of all groups of a community to match TQs
CHANGE: dirac-boinc-pilot dropped
CHANGE: TaskQueueDirector does not depend on /LocalSite section any more
CHANGE: reduced default delays for JobCleaningAgent
CHANGE: limit the number of jobs received by JobCleaningAgent
CHANGE: JobDB - use insertFields instead of _insert
CHANGE: Matcher, TaskQueueDB - switch to use Platform rather than LHCbPlatform retaining LHCbPlatform compatibility
BUGFIX: Matcher - proper reporting pilot site and CE
CHANGE: JobManager - improved job Killing/Deleting logic
CHANGE: dirac-pilot - treat the OSG case when jobs on the same WN all run in the same directory
NEW: JobWrapper - added more status reports on different failures
FIX: PilotStatusAgent - use getPilotProxyFromDIRACGroup() instead of getPilotProxyFromVOMSGroup()
CHANGE: JobMonitoringHandler - add cutDate and condDict parameters to getJobGroup()
NEW: JobMonitoringHandler - check access rights with JobPolicy when accessing job info from the web
NEW: JobManager,JobWrapper - report to accounting jobs in Rescheduled final state if rescheduling is successful
FIX: WMSAdministrator, SiteDirector - store only non-empty pilot output to the PilotDB
NEW: added killPilot() to the WMSAdministrator interface, DiracAdmin and dirac-admin-kill-pilot command
NEW: TimeLeft - renormalize time left using DIRAC Normalization if available
FIX: JobManager - reconnect to the OptimizationMind in background if not yet connected
CHANGE: JobManifest - use Operations helper
NEW: JobCleaningAgent - delete logging records from JobLoggingDB when deleting jobs

*RMS
FIX: RequestDBFile - better exception handling in case no JobID supplied
FIX: RequestManagerHandler - make it pylint compliant
NEW: RequestProxyHandler - is forwarding requests from voboxes to central RequestManager. 
     If central RequestManager is down, requests are dumped into file cache and a separate thread 
     running in background is trying to push them into the central. 
CHANGE: Major revision of the code      
CHANGE: RequestDB - added index on SubRequestID in the Files table
CHANGE: RequestClient - readRequestForJobs updated to the new RequetsClient structure

*RSS
NEW: CS.py - Space Tokens were hardcoded, now are obtained after scanning the StorageElements.

*Resources
FIX: SSHComputingElement - enabled multiple hosts in one queue, more debugging
CHANGE: SSHXXX Computing Elements - define SSH class once in the SSHComputingElement
NEW: SSHComputingElement - added option to define private key location
CHANGE: Get rid of legacy methods in ComputingElement
NEW: enable definition of ChecksumType per SE
NEW: SSHBatch, SSHCondor Computing Elements
NEW: SSHxxx Computing Elements - using remote control scripts to better capture remote command errors
CHANGE: put common functionality into SSHComputingElement base class for all SSHxxx CEs
NEW: added killJob() method tp all the CEs
NEW: FileCatalog - take the catalog information info from /Operations CS section, if defined there, 
     to allow specifications per VO 

*Interfaces
CHANGE: Removed Script.initialize() from the API initialization
CHANGE: Some general API polishing
FIX: Dirac.py - when running in mode="local" any directory in the ISB would not get untarred, 
     contrary to what is done in the JobWrapper

*TS
BUGFIX: TaskManager - bug fixed in treating tasks with input data
FIX: TransformationCleaningAgent - properly call superclass constructor with loadName argument
NEW: TransformationCleaningAgent - added _addExtraDirectories() method to extend the list of
     directories to clean in a subclass if needed
CHANGE: TransformationCleaningAgent - removed usage of StorageUsageClient     
NEW: TransformationAgent is multithreaded now ( implementation moved from LHCbDIRAC )
NEW: added unit tests
NEW: InputDataAgent - possibility to refresh only data registered in the last predefined period of time 
NEW: TransformationAgent(Client) - management of derived transformations and more ported from LHCbDIRAC
BUGFIX: TransformationDB - wrong SQL statement generation in setFileStatusForTransformation()

[v6r5p14]

*Core
NEW: Utilities - added Backports utility

*WMS
FIX: Use /Operations/JobScheduling section consistently, drop /Operations/Matching section
NEW: Allow VO specific share correction plugins from extensions
FIX: Executors - several fixes

[v6r5p13]

*WMS
FIX: Executors - VOPlugin will properly send and receive the params
NEW: Correctors can be defined in an extension
FIX: Correctors - Properly retrieve info from the CS using the ops helper

[v6r5p12]

FIX: merged in patch v6r4p34

[v6r5p11]

FIX: merged in patch v6r4p33

*Core
FIX: MySQL - added offset argument to buildConditions()

[v6r5p10]

FIX: merged in patch v6r4p32

[v6r5p9]

FIX: merged in patch v6r4p30

[v6r5p8]

FIX: merged in patch v6r4p29

[v6r5p7]

FIX: merged in patch v6r4p28

[v6r5p6]

FIX: merged in patch v6r4p27

*Transformation
BUGFIX: TransformationDB - StringType must be imported before it can be used

*RSS
NEW: CS.py - Space Tokens were hardcoded, now are obtained after scanning the StorageElements.

[v6r5p5]

FIX: merged in patch v6r4p26

[v6r5p4]

FIX: merged in patch v6r4p25

[v6r5p3]

*Transformation
FIX: merged in patch v6r4p24

[v6r5p2]

*Web
NEW: includes DIRACWeb tag web2012092101

[v6r5p1]

*Core
BUGFIX: ExecutorMindHandler - return S_OK() in the initializeHandler
FIX: OptimizationMindHandler - if the manifest is not dirty it will not be updated by the Mind

*Configuration
NEW: Resources helper - added getCompatiblePlatform(), getDIRACPlatform() methods

*Resources
FIX: SSHComputingElement - add -q option to ssh command to avoid banners in the output
FIX: BOINCComputingElement - removed debugging printout
FIX: ComputingElement - use Platform CS option which will be converted to LHCbPlatform for legacy compatibility

*DMS
FIX: RequestAgentBase - lowering loglevel from ALWAYS to INFO to avoid flooding SystemLogging

*WMS:
FIX: SiteDirector - provide CE platform parameter when interrogating the TQ
FIX: GridPilotDirector - publish pilot OwnerGroup rather than VOMS role
FIX: WMSUtilities - add new error string into the parsing of the job output retrieval

[v6r5]

NEW: Executor framework

*Core
NEW: MySQL.py - added Test case for Time.dateTime time stamps
NEW: MySQL.py - insertFields and updateFields can get values via Lists or Dicts
NEW: DataIntegrityDB - use the new methods from MySQL and add test cases
NEW: DataIntegrityHandler - check connection to DB and create tables (or update their schema)
NEW: DataLoggingDB - use the new methods from MySQL and add test cases
NEW: DataLoggingHandler - check connection to DB and create tables (or update their schema)
FIX: ProcessPool - killing stuck workers after timeout
CHANGE: DB will throw a RuntimeException instead of a sys.exit in case it can't contact the DB
CHANGE: Several improvements on DISET
CHANGE: Fixed all DOS endings to UNIX
CHANGE: Agents, Services and Executors know how to react to CSSection/Module and react accordingly
NEW: install tools are updated to deal with executors
FIX: dirac-install - add -T/--Timeout option to define timeout for distribution downloads
NEW: dirac-install - added possibility of defining dirac-install's global defaults by command line switch
BUGFIX: avoid PathFinder.getServiceURL and use Client class ( DataLoggingClient,LfcFileCatalogProxyClient ) 
FIX: MySQL - added TIMESTAMPADD and TIMESTAMPDIFF to special values not to be scaped by MySQL
NEW: ObjectLoader utility
CHANGE: dirac-distribution - added global defaults flag and changed the flag to -M or --defaultsURL
FIX: Convert to string before trying to escape value in MySQL
NEW: DISET Services - added PacketTimeout option
NEW: SystemLoggingDB - updated to use the renewed MySQL interface and SQL schema
NEW: Added support for multiple entries in /Registry/DefaultGroup, for multi-VO installations
CHANGE: Component installation procedure updated to cope with components inheriting Modules
CHANGE: InstallTools - use dirac- command in runit run scripts
FIX: X509Chain - avoid a return of error when the group is not valid
FIX: MySQL - reduce verbosity of log messages when high level methods are used
CHANGE: Several DB classes have been updated to use the MySQL buildCondition method
NEW: MySQL - provide support for greater and smaller arguments to all MySQL high level methods
FIX: Service.py - check all return values from all initializers

*Configuration
CHANGE: By default return option and section lists ordered as in the CS
NEW: ConfigurationClient - added function to refresh remote configuration

*Framework
FIX: Registry.findDefaultGroup will never return False
CHANGE: ProxyManager does not accept proxies without explicit group
CHANGE: SystemAdministratorHandler - force refreshing the configuration after new component setup

*RSS
CHANGE: removed code execution from __init__
CHANGE: removed unused methods
NEW: Log all policy results 

*Resources
NEW: updated SSHComputingElement which allows multiple job submission
FIX: SGETimeLeft - better parsing of the batch system commands output
FIX: InProcessComputingElement - when starting a new job discard renewal of the previous proxy
NEW: BOINCComputingElement - new CE client to work with the BOINC desktop grid infrastructure 

*WMS
CHANGE: WMS Optimizers are now executors
CHANGE: SandboxStoreClient can directly access the DB if available
CHANGE: Moved JobDescription and improved into JobManifest
FIX: typo in JobLoggingDB
NEW: JobState/CachedJobState allow access to the Job via DB/JobStateSync Service automatically
BUGFIX: DownloadInputData - when not enough disk space, message was using "buffer" while it should be using "data"
FIX: the sandboxmetadataDB explosion when using the sandboxclient without direct access to the DB
NEW: Added support for reset/reschedule in the OptimizationMind
CHANGE: Whenever a DB is not properly initialized it will raise a catchable RuntimeError exception 
        instead of silently returning
FIX: InputDataResolution - just quick mod for easier extensibility, plus removed some LHCb specific stuff
NEW: allow jobids in a file in dirac-wms-job-get-output
NEW: JobManager - zfill in %n parameter substitution to allow alphabetical sorting
NEW: Directors - added checking of the TaskQueue limits when getting eligible queues
CHANGE: Natcher - refactor to simpify the logic, introduced Limiter class
CHANGE: Treat MaxCPUTime and CPUTime the same way in the JDL to avoid confusion
NEW: SiteDirector - added options PilotScript, MaxPilotsToSubmit, MaxJobsInFillMode
BUGFIX: StalledJobAgent - use cpuNormalization as float, not string 
FIX: Don't kill an executor if a task has been taken out from it
NEW: dirac-boinc-pilot - pilot script to be used on the BOINC volunteer nodes
FIX: SiteDirector - better handling of tokens and filling mode 
NEW: Generic pilot identities are automatically selected by the TQD and the SiteDirector 
     if not explicitly defined in /Pilot/GenericDN and GenericGroup
NEW: Generic pilot groups can have a VO that will be taken into account when selecting generic 
     credentials to submit pilots
NEW: Generic pilots that belong to a VO can only match jobs from that VO
NEW: StalledJobAgent - added rescheduling of jobs stuck in Matched or Rescheduled status
BUGFIX: StalledJobAgent - default startTime and endTime to "now", avoid None value
NEW: JobAgent - stop after N failed matching attempts (nothing to do), use StopAfterFailedMatches option
CHANGE: JobAgent - provide resource description as a dictionary to avoid extra JDL parsing by the Matcher
CHANGE: Matcher - report pilot info once instead of sending it several times from the job
CHANGE: Matcher - set the job site instead of making a separate call to JobStateUpdate
NEW: Matcher - added Matches done and matches OK statistics
NEW: TaskQueue - don't delete fresh task queues. Wait 5 minutes to do so.
CHANGE: Disabled TQs can also be matched, if no jobs are there, a retry will be triggered

*Transformation
FIX: TransformationAgent - a small improvement: now can pick the prods status to handle from the CS, 
     plus few minor corrections (e.g. logger messages)
FIX: TransformationCLI - take into accout possible failures in resetFile command     

*Accounting
NEW: AccountingDB - added retrieving RAW records for internal stuff
FIX: AccountingDB - fixed some logic for readonly cases
CHANGE: Added new simpler and faster bucket insertion mechanism
NEW: Added more info when rebucketing
FIX: Calculate the rebucket ETA using remaining records to be processed instead of the total records to be processed
FIX: Plots with no data still carry the plot name

*DMS
NEW: SRM2Storage - added retry in the gfal calls
NEW: added new FTSCleaningAgent cleaning up TransferDB tables
FIX: DataLoggingClient and DataLoggingDB - tests moved to separate files
CHANGE: request agents cleanup

*RMS
CHANGE: Stop using RequestAgentMixIn in the request agents

[v6r4p34]

*DMS
BUGFIX: FileCatalogCLI - fixed wrong indentation
CHANGE: RegistrationTask - removed some LHCb specific defaults

[v6r4p33]

*DMS
CHANGE: FTSRequest - be more verbose if something is wrong with file

[v6r4p32]

*WMS
FIX: StalledJobAgent - avoid exceptions in the stalled job accounting reporting

*DMS
NEW: FTSMonitorAgent - handling of expired FTS jobs 

*Interfaces
CHANGE: Dirac.py - attempt to retrieve output sandbox also for Completed jobs in retrieveRepositorySandboxes()

[v6r4p30]

*Core
BUGFIX: dirac-admin-bdii-ce-voview - proper check of the result structure

*Interfaces
FIX: Dirac.py, Job.py - allow to pass environment variables with special characters

*DMS
NEW: FileCatalogCLI - possibility to sort output in the ls command

*WMS:
FIX: JobWrapper - interpret environment variables with special characters 

[v6r4p29]

*RMS
BUGFIX: RequestDBMySQL - wrong indentation in __updateSubRequestFiles()

[v6r4p28]

*Interfaces
CHANGE: Dirac.py, DiracAdmin.py - remove explicit timeout on RPC client instantiation

*RSS
FIX: CS.py - fix for updated CS location (backward compatible)

*DMS
BUGFIX: StrategyHandler - bug fixed determineReplicationTree()
FIX: FTSRequest - add checksum string to SURLs file before submitting an FTS job

*WMS
FIX: JobWrapper - protection for double quotes in JobName
CHANGE: SiteDirector - switched some logging messages from verbose to info level

*RMS
NEW: Request(Client,DBMySQL,Manager) - added readRequestsForJobs() method

[v6r4p27]

*DMS
FIX: SRM2Storage - removed hack for EOS (fixed server-side)

*Transformation
CHANGE: TransformationClient - limit to 100 the number of transformations in getTransformations()
NEW: TransformationAgent - define the transformations type to use in the configuration

*Interfaces
FIX: Job.py -  fix for empty environmentDict (setExecutionEnv)

[v6r4p26]

*Transformation
BUGFIX: TransformationClient - fixed calling sequence in rpcClient.getTransformationTasks()
NEW: TransformationClient - added log messages in verbose level.

[v6r4p25]

*DMS
BUGFIX: StrategyHandler - sanity check for wrong replication tree 

[v6r4p24]

*Core
NEW: MySQL - add 'offset' argument to the buildCondition()

*Transformation
FIX: TransformationAgent - randomize the LFNs for removal/replication case when large number of those
CHANGE: TransformationClient(DB,Manager) - get transformation files in smaller chunks to
        improve performance
FIX: TransformationAgent(DB) - do not return redundant LFNs in getTransformationFiles()    

[v6r4p23]

*Web
NEW: includes DIRACWeb tag web2012092101

[v6r4p22]

*DMS
FIX: SRM2Storage - fix the problem with the CERN-EOS storage 

[v6r4p21]

*Core
BUGFIX: SGETimeLeft - take into account dd:hh:mm:ss format of the cpu consumed

[v6r4p20]

*WMS
BUGFIX: PilotDirector, GridPilotDirector - make sure that at least 1 pilot is to be submitted
BUGFIX: GridPilotDirector - bug on how pilots are counted when there is an error in the submit loop.
BUGFIX: dirac-pilot - proper install script installation on OSG sites

[v6r4p19]

*RMS
FIX: RequestDBMySQL - optimized request selection query 

[v6r4p18]

*Configuration
BUGFIX: CE2CSAgent.py - the default value must be set outside the loop

*DMS
NEW: dirac-dms-create-replication-request
BUGFIX: dirac-dms-fts-submit, dirac-dms-fts-monitor - print out error messages

*Resources
BUGFIX: TorqueComputingElement.py, plus add UserName for shared Queues

*WMS
BUGFIX: JobManagerHandler - default value for pStart (to avoid Exception)

[v6r4p17]

*Core
FIX: dirac-configure - setup was not updated in dirac.cfg even with -F option
FIX: RequestHandler - added fix for Missing ConnectionError

*DMS
FIX: dirac-dms-clean-directory - command fails with `KeyError: 'Replicas'`.

*WMS
FIX: SiteDirector - adapt to the new method in the Matcher getMatchingTaskQueue 
FIX: SiteDirector - added all SubmitPools to TQ requests

[v6r4p16]

*Core:
FIX: dirac-install - bashrc/cshrc were wrongly created when using versionsDir

*Accounting
CHANGE: Added new simpler and faster bucket insertion mechanism
NEW: Added more info when rebucketing

*WMS
CHANGE: Matcher - refactored to take into account job limits when providing info to directors
NEW: JoAgent - reports SubmitPool parameter if applicable
FIX: Matcher - bad codition if invalid result

[v6r4p15]

*WMS
FIX: gLitePilotDirector - fix the name of the MyProxy server to avoid crasehs of the gLite WMS

*Transformation
FIX: TaskManager - when the file is on many SEs, wrong results were generated

[v6r4p13]

*DMS
FIX: dirac-admin-allow-se - added missing interpreter line

[v6r4p12]

*DMS
CHANGE: RemovalTask - for DataManager shifter change creds after failure of removal with her/his proxy.

*RSS
NEW: Added RssConfiguration class
FIX: ResourceManagementClient  - Fixed wrong method name

[v6r4p11]

*Core
FIX: GGUSTicketsClient - GGUS SOAP URL updated

*DMS
BUGFIX: ReplicaManager - wrong for loop

*RequestManagement
BUGFIX: RequestClient - bug fix in finalizeRequest()

*Transformation
FIX: TaskManager - fix for correctly setting the sites (as list)

[v6r4p10]

*RequestManagement
BUGFIX: RequestContainer - in addSubrequest() function

*Resources
BUGFIX: SRM2Storage - in checksum type evaluation

*ResourceStatusSystem
BUGFIX: InfoGetter - wrong import statement

*WMS
BUGFIX: SandboxMetadataDB - __init__() can not return a value

[v6r4p9]

*DMS
CHANGE: FailoverTransfer - ensure the correct execution order of the subrequests

[v6r4p8]

Bring in fixes from v6r3p17

*Core:
FIX: Don't have the __init__ return True for all DBs
NEW: Added more protection for exceptions thrown in callbacks for the ProcessPool
FIX: Operations will now look in 'Defaults' instead of 'Default'

*DataManagement:
FIX: Put more protection in StrategyHandler for neither channels  not throughput read out of TransferDB
FIX: No JobIDs supplied in getRequestForJobs function for RequestDBMySQL taken into account
FIX: Fix on getRequestStatus
CHANGE: RequestClient proper use of getRequestStatus in finalizeRequest
CHANGE: Refactored RequestDBFile

[v6r4p7]

*WorkloadManagement
FIX: SandboxMetadataDB won't explode DIRAC when there's no access to the DB 
CHANGE: Whenever a DB fails to initialize it raises a catchable exception instead of just returning silently

*DataManagement
CHANGE: Added Lost and Unavailable to the file metadata

[v6r4p6]

Bring fixes from v6r4p6

[v6r4p5]

*Configuration
NEW: Added function to generate Operations CS paths

*Core
FIX: Added proper ProcessPool checks and finalisation

*DataManagement
FIX: don't set Files.Status to Failed for non-existign files, failover transfers won't go
FIX: remove classmethods here and there to unblock requestHolder
CHANGE: RAB, TA: change task timeout: 180 and 600 (was 600 and 900 respectively)
FIX: sorting replication tree by Ancestor, not hopAncestorgit add DataManagementSystem/Agent/TransferAgent.py
NEW: TA: add finalize
CHANGE: TransferAgent: add AcceptableFailedFiles to StrategyHandler to ban FTS channel from scheduling
FIX: if there is no failed files, put an empty dict


*RSS
FIX: RSS is setting Allowed but the StorageElement checks for Active

*Workflows
FIX: Part of WorfklowTask rewritten to fix some issues and allow 'ANY' as site

*Transformation
FIX: Wrong calls to TCA::cleanMetadataCatalogFiles

[v6r4p4]

*Core
FIX: Platform.py - check if Popen.terminate is available (only from 2.6)

[v6r4p3]

*Core
FIX: ProcessPool with watchdog and timeouts - applied in v6r3 first

[v6r4p2]

*StorageManagement
BUGFIX: StorageElement - staging is a Read operation and should be allowed as such

*WMS
BUGFIX: InProcessComputingElement, JobAgent - proper return status code from the job wrapper

*Core
FIX: Platform - manage properly the case of exception in the ldconfig execution

[v6r4p1]

*DMS
FIX: TransferDB.getChannelObservedThroughput - the channelDict was created in a wrong way

*RSS
FIX: ResourceStatus was not returning Allowed by default

[v6r4]

*Core
FIX: dirac-install-db.py: addDatabaseOptionsToCS has added a new keyed argument
NEW: SGETimeLeft.py: Support for SGE backend
FIX: If several extensions are installed, merge ConfigTemplate.cfg
NEW: Service framework - added monitoring of file descriptors open
NEW: Service framework - Reduced handshake timeout to prevent stuck threads
NEW: MySQL class with new high level methods - buildCondition,insertFields,updateFields
     deleteEntries, getFields, getCounters, getDistinctAttributeValues
FIX: ProcessPool - fixes in the locking mechanism with LockRing, stopping workers when the
     parent process is finished     
FIX: Added more locks to the LockRing
NEW: The installation tools are updated to install components by name with the components module specified as an option

*DMS
FIX: TransferDB.py - speed up the Throughput determination
NEW: dirac-dms-add-files: script similar to dirac-dms-remove-files, 
     allows for 1 file specification on the command line, using the usual dirac-dms-add-file options, 
     but also can take a text file in input to upload a bunch of files. Exit code is 0 only if all 
     was fine and is different for every error found. 
NEW: StorageElementProxy- support for data downloading with http protocol from arbitrary storage, 
     needed for the web data download
BUGFIX: FileCatalogCLI - replicate operation does a proper replica registration ( closes #5 )     
FIX: ReplicaManager - __cleanDirectory now working and thus dirac-dms-clean-directory

*WMS
NEW: CPU normalization script to run a quick test in the pilot, used by the JobWrapper
     to report the CPU consumption to the accounting
FIX: StalledJobAgent - StalledTimeHours and FailedTimeHours are read each cycle, refer to the 
     Watchdog heartBeat period (should be renamed); add NormCPUTime to Accounting record
NEW: SiteDirector - support for the operation per VO in multi-VO installations
FIX: StalledJobAgent - get ProcessingType from JDL if defined
BUGFIX: dirac-wms-job-peek - missing printout in the command
NEW: SiteDirector - take into account the number of already waiting pilots when evaluating the number of pilots to submit
FIX: properly report CPU usage when the Watchdog kill the payload.

*RSS
BUGFIX: Result in ClientCache table is a varchar, but the method was getting a datetime
NEW: CacheFeederAgent - VOBOX and SpaceTokenOccupancy commands added (ported from LHCbDIRAC)
CHANGE: RSS components get operational parameters from the Operations handler

*DataManagement
FIX: if there is no failed files, put an empty dict

*Transformation
FIX: Wrong calls to TCA::cleanMetadataCatalogFiles

[v6r3p19]

*WMS
FIX: gLitePilotDirector - fix the name of the MyProxy server to avoid crashes of the gLite WMS

[v6r3p18]

*Resources
BUGFIX: SRM2Storage - in checksum type evaluation

[v6r3p17]

*DataManagement
FIX: Fixes issues #783 and #781. Bugs in ReplicaManager removePhisicalReplica and getFilesFromDirectory
FIX: Return S_ERROR if missing jobid arguments
NEW: Checksum can be verified during FTS and SRM2Storage 

[v6r3p16]

*DataManagement
FIX: better monitoring of FTS channels 
FIX: Handle properly None value for channels and bandwidths

*Core
FIX: Properly calculate the release notes if there are newer releases in the release.notes file

[v6r3p15]

*DataManagement
FIX: if there is no failed files, put an empty dict

*Transformation
FIX: Wrong calls to TCA::cleanMetadataCatalogFiles


[v6r3p14]

* Core

BUGFIX: ProcessPool.py: clean processing and finalisation
BUGFIX: Pfn.py: don't check for 'FileName' in pfnDict

* DMS

NEW: dirac-dms-show-fts-status.py: script showing last hour history for FTS channels
NEW: TransferDBMonitoringHandler.py: new function exporting FST channel queues
BUGFIX: TransferAgent.py,RemovalAgent.py,RegistrationAgent.py - unlinking of temp proxy files, corection of values sent to gMonitor
BUGFIX: StrategyHandler - new config option 'AcceptableFailedFiles' to unblock scheduling for channels if problematic transfers occured for few files
NEW: TransferAgent,RemovalAgent,RegistrationAgent - new confing options for setting timeouts for tasks and ProcessPool finalisation
BUGFIX: ReplicaManager.py - reverse sort of LFNs when deleting files and directories to avoid blocks
NEW: moved StrategyHandler class def to separate file under DMS/private

* TMS

FIX: TransformationCleaningAgent.py: some refactoring, new way of disabling/enabline execution by 'EnableFlag' config option

[v6r3p13]

*Core
FIX: Added proper ProcessPool checks and finalisation

*DataManagement
FIX: don't set Files.Status to Failed for non-existign files, failover transfers won't go
FIX: remove classmethods here and there to unblock requestHolder
CHANGE: RAB, TA: change task timeout: 180 and 600 (was 600 and 900 respectively)
FIX: sorting replication tree by Ancestor, not hopAncestorgit add DataManagementSystem/Agent/TransferAgent.py
NEW: TA: add finalize
CHANGE: TransferAgent: add AcceptableFailedFiles to StrategyHandler to ban FTS channel from scheduling

[v6r3p12]

*Core
FIX: Platform.py - check if Popen.terminate is available (only from 2.6)

[v6r3p11]

*Core
FIX: ProcessPool with watchdog and timeouts

[v6r3p10]

*StorageManagement
BUGFIX: StorageElement - staging is a Read operation and should be allowed as such

*WMS
BUGFIX: InProcessComputingElement, JobAgent - proper return status code from the job wrapper

*Core
FIX: Platform - manage properly the case of exception in the ldconfig execution

[v6r3p9]

*DMS
FIX: TransferDB.getChannelObservedThroughput - the channelDict was created in a wrong way

[v6r3p8]

*Web
CHANGE: return back to the release web2012041601

[v6r3p7]

*Transformation
FIX: TransformationCleaningAgent - protection from deleting requests with jobID 0 

[v6r3p6]

*Core
FIX: dirac-install-db - proper key argument (follow change in InstallTools)
FIX: ProcessPool - release all locks every time WorkignProcess.run is executed, more fixes to come
FIX: dirac-configure - for Multi-Community installations, all vomsdir/vomses files are now created

*WMS
NEW: SiteDirector - add pilot option with CE name to allow matching of SAM jobs.
BUGFIX: dirac-pilot - SGE batch ID was overwriting the CREAM ID
FIX: PilotDirector - protect the CS master if there are at least 3 slaves
NEW: Watchdog - set LocalJobID in the SGE case

[v6r3p5]

*Core:
BUGFIX: ProcessPool - bug making TaskAgents hang after max cycles
BUGFIX: Graphs - proper handling plots with data containing empty string labels
FIX: GateWay - transfers were using an old API
FIX: GateWay - properly calculate the gateway URL
BUGFIX: Utilities/Pfn.py - bug in pfnunparse() when concatenating Path and FileName

*Accounting
NEW: ReportGenerator - make AccountingDB readonly
FIX: DataCache - set daemon the datacache thread
BUGFIX: BasePlotter - proper handling of the Petabyte scale data

*DMS:
BUGFIX: TransferAgent, RegistrationTask - typos 

[v6r3p4]

*DMS:
BUGFIX: TransferAgent - wrong value for failback in TA:execute

[v6r3p3]

*Configuration
BUGFIX: Operations helper - typo

*DMS:
FIX: TransferAgent - change the way of redirecting request to task

[v6r3p2]

*DMS
FIX: FTSRequest - updating metadata for accouting when finalizing FTS requests

*Core
FIX: DIRAC/__init__.py - default version is set to v6r3

[v6r3p1]

*WMS
CHANGE: Use ResourcesStatus and Resources helpers in the InputDataAgent logic

*Configuration
NEW: added getStorageElementOptions in Resources helper

*DMS
FIX: resourceStatus object created in TransferAgent instead of StrategyHandler

[v6r3]

*Core
NEW: Added protections due to the process pool usage in the locking logic

*Resources
FIX: LcgFileCatalogClient - reduce the number of retries: LFC_CONRETRY = 5 to 
     avoid combined catalog to be stuck on a faulty LFC server
     
*RSS
BUGFIX: ResourceStatus - reworked helper to keep DB connections     

*DMS
BUGFIX: ReplicaManager::CatalogBase::_callFileCatalogFcnSingleFile() - wrong argument

*RequestManagement
FIX: TaskAgents - set timeOut for task to 10 min (15 min)
NEW: TaskAgents - fill in Error fields in case of failing operations

*Interfaces
BUGFIX: dirac-wms-select-jobs - wrong use of the Dirac API

[v6r2p9]

*Core
FIX: dirac-configure - make use of getSEsForSite() method to determine LocalSEs

*WMS
NEW: DownloadInputData,InputDataByProtocol - check Files on Tape SEs are on Disk cache 
     before Download or getturl calls from Wrapper
CHANGE: Matcher - add Stalled to "Running" Jobs when JobLimits are applied   
CHANGE: JobDB - allow to specify required platform as Platform JDL parameter,
        the specified platform is taken into account even without /Resources/Computing/OSCompatibility section

*DMS
CHANGE: dirac-admin-allow(ban)-se - removed lhcb-grid email account by default, 
        and added switch to avoid sending email
FIX: TaskAgents - fix for non-existing files
FIX: change verbosity in failoverReplication 
FIX: FileCatalog - remove properly metadata indices 
BUGFIX: FileManagerBase - bugfix in the descendants evaluation logic  
FIX: TransferAgent and TransferTask - update Files.Status to Failed when ReplicaManager.replicateAndRegister 
     will fail completely; when no replica is available at all.

*Core
FIX: dirac-pilot - default lcg bindings version set to 2012-02-20

[v6r2p8]

*DMS:
CHANGE: TransferAgent - fallback to task execution if replication tree is not found

[v6r2p7]

*WMS
BUGFIX: SiteDirector - wrong CS option use: BundleProxy -> HttpProxy
FIX: SiteDirector - use short lines in compressed/encoded files in the executable
     python script

[v6r2p6]

*DataManagement
FIX: Bad logic in StrategyHandler:MinimiseTotalWait

*Core
CHANGE: updated GGUS web portal URL

*RSS
BUGFIX: meta key cannot be reused, it is popped from dictionary

*Framework
FIX: The Gateway service does not have a handler
NEW: ConfingTemplate entry for Gateway
FIX: distribution notes allow for word wrap

*WorkloadManagement
FIX: avoid unnecessary call if no LFN is left in one of the SEs
FIX: When Uploading job outputs, try first Local SEs, if any


[v6r2p5]

*RSS
BUGFIX: several minor bug fixes

*RequestManagement
BUGFIX: RequestDBMySQL - removed unnecessary request type check

*DMS
BUGFIX: FileCatalogClienctCLI - wrong evaluation of the operation in the find command
NEW: FileCatalog - added possibility to remove specified metadata for a given path 
BUGFIX: ReplicaManager - wrong operation order causing failure of UploadLogFile module

*Core
NEW: dirac-install - generate cshrc DIRAC environment setting file for the (t)csh 

*Interfaces
CHANGE: Job - added InputData to each element in the ParametricInputData

*WMS
CHANGE: dirac-jobexec - pass ParametericInputData to the workflow as a semicolon separated string

[v6r2p4]

*WMS
BUGFIX: StalledJobAgent - protection against jobs with no PilotReference in their parameters
BUGFIX: WMSAdministratorHandler - wrong argument type specification for getPilotInfo method

*StorageManagement
BUGFIX: RequestFinalizationAgent - no method existence check when calling RPC method

[v6r2p3]

*WMS
CHANGE: Matcher - fixed the credentials check in requestJob() to simplify it

*ConfigurationSystem
CHANGE: Operations helper - fix that allow no VO to be defined for components that do not need it

*Core
BUGFIX: InstallTools - when applying runsvctrl to a list of components make sure that the config server is treated first and the sysadmin service - last
        
[v6r2p2]

*WMS
BUGFIX: Matcher - restored logic for checking private pilot asking for a given DN for belonging to the same group with JOB_SHARING property.

[v6r2p1]

*RequestManagementSystem
BUGFIX: RequestCleaningAgent - missing import of the "second" interval definition 

[v6r2]

*General
FIX: replaced use of exec() python statement in favor of object method execution

*Accounting
CHANGE: Accounting 'byte' units are in powers of 1000 instead of powers of 1024 (closes #457)

*Core
CHANGE: Pfn.py - pfnparse function rewritten for speed up and mem usage, unit test case added
FIX: DISET Clients are now thread-safe. Same clients used twice in different threads was not 
closing the previous connection
NEW: reduce wait times in DISET protocol machinery to improve performance    
NEW: dirac-fix-mysql-script command to fix the mysql start-up script for the given installation
FIX: TransferClient closes connections properly
FIX: DISET Clients are now thread-safe. Same client used twice in different threads will not close the previous connection
CHANGE: Beautification and reduce wait times to improve performance
NEW: ProcessPool - added functionality to kill all children processes properly when destroying ProcessPool objects
NEW: CS Helper for LocalSite section, with gridEnv method
NEW: Grid module will use Local.gridEnv if nothing passed in the arguments
CHANGE: Add deprecated sections in the CS Operations helper to ease the transition
FIX: dirac-install - execute dirac-fix-mysql-script, if available, to fix the mysql.server startup script
FIX: dirac-distribution - Changed obsoleted tar.list file URL
FIX: typo in dirac-admin-add-host in case of error
CHANGE: dirac-admin-allow(ban)-se - use diracAdmin.sendMail() instead of NotificationClient.sendMail()

*Framework
BUGFIX: UserProfileDB - no more use of "type" variable as it is a reserved keyword 

*RequestManagement:
FIX: RequestDBFile - more consistent treatment of requestDB Path
FIX: RequestMySQL - Execution order is evaluated based on not Done state of subrequests
NEW: RequestCleaningAgent - resetting Assigned requests to Waiting after a configurable period of time

*RSS
CHANGE: RSS Action now inherits from a base class, and Actions are more homogeneous, they all take a uniform set of arguments. The name of modules has been changed from PolType to Action as well.
FIX: CacheFeederAgent - too verbose messages moved to debug instead of info level
BUGFIX: fixed a bug preventing RSS clients to connect to the services     
FIX: Proper services synchronization
FIX: Better handling of exceptions due to timeouts in GOCDBClient   
FIX: RSS.Notification emails are sent again
FIX: Commands have been modified to return S_OK, S_ERROR inside the Result dict. This way, policies get a S_ERROR / S_OK object. CacheFeederAgent has been updated accordingly.
FIX: allow clients, if db connection fails, to reconnect ( or at least try ) to the servers.
CHANGE: access control using CS Authentication options. Default is SiteManager, and get methods are all.
BUGFIX: MySQLMonkey - properly escaped all parameters of the SQL queries, other fixes.
NEW: CleanerAgent renamed to CacheCleanerAgent
NEW: Updated RSS scripts, to set element statuses and / or tokens.
NEW: Added a new script, dirac-rss-synch
BUGFIX: Minor bugfixes spotted on the Web development
FIX: Removed useless decorator from RSS handlers
CHANGE: ResourceStatus helper tool moved to RSS/Client directory, no RSS objects created if the system is InActive
CHANGE: Removed ClientFastDec decorator, using a more verbose alternative.
CHANGE: Removed useless usage of kwargs on helper functions.  
NEW: added getSESitesList method to RSSClient      
FIX: _checkFloat() checks INTEGERS, not datetimes

*DataManagement
CHANGE: refactoring of DMS agents executing requests, allow requests from arbitrary users
NEW: DFC - allow to specify multiple replicas, owner, mode when adding files
CHANGE: DFC - optimization of the directory size evaluation
NEW: Added CREATE TEMPORARY TABLES privilege to FileCatalogDB
CHANGE: DFC - getCatalogCounters() update to show numbers of directories
NEW: lfc_dfc_copy script to migrate data from LFC to DFC
FIX: dirac-dms-user-lfns - fixed the case when the baseDir is specified
FIX: FTS testing scripts were using sys.argv and getting confused if options are passed
NEW: DFC - use DirectoryUsage tables for the storage usage evaluations
NEW: DFC - search by metadata can be limited to a given directory subtree
NEW: DFC - search by both directory and file indexed metadata
BUGFIX: DFC - avoid crash if no directories or files found in metadata query
NEW: DFC FileCatalogHandler - define database location in the configuration
NEW: DFC - new FileCatalogFactory class, possibility to use named DFC services
FIX: FTSMonitor, FTSRequest - fixes in handling replica registration, setting registration requests in FileToCat table for later retry
FIX: Failover registration request in the FTS agents.      
FIX: FTSMonitor - enabled to register new replicas if even the corresponding request were removed from the RequestManagement 
FIX: StorageElement - check if SE has been properly initialized before executing any method     
CHANGE: LFC client getReplica() - make use of the new bulk method lfc.lfc_getreplicasl()
FIX: LFC client - protect against getting None in lfc.lfc_readdirxr( oDirectory, "" )  
FIX: add extra protection in dump method of StorageElement base class
CHANGE: FailoverTransfer - create subrequest per catalog if more than one catalog

*Interface
NEW: Job.py - added method to handle the parametric parameters in the workflow. They are made available to the workflow_commons via the key 'GenericParameters'.
FIX: Dirac.py - fix some type checking things
FIX: Dirac.py - the addFile() method can now register to more than 1 catalog.

*WMS
FIX: removed dependency of the JobSchedulingAgent on RSS. Move the getSiteTier functionality to a new CS Helper.
FIX: WMSAdministratorHandler - Replace StringType by StringTypes in the export methods argument type
FIX: JobAgent - Set explicitly UseServerCertificate to "no" for the job executable
NEW: dirac-pilot - change directory to $OSG_WN_TMP on OSG sites
FIX: SiteDirector passes jobExecDir to pilot, this defaults to "." for CREAM CEs. It can be set in the CS. It will not make use of $TMPDIR in this case.
FIX: Set proper project and release version to the SiteDirector     
NEW: Added "JobDelay" option for the matching, refactored and added CS options to the matcher
FIX: Added installation as an option to the pilots and random MyProxyServer
NEW: Support for parametric jobs with parameters that can be of List type

*Resources
NEW: Added SSH Grid Engine Computing Element
NEW: Added SSH Computing Element
FIX: make sure lfc client will not try to connect for several days

*Transformation
FIX: TransformationDB - in setFileStatusForTransformation() reset ErrorCount to zero if "force" flag and    the new status is "unused"
NEW: TransformationDB - added support for dictionary in metadata for the InputDataQuery mechanism     

[v6r1p13]

*WMS
FIX: JobSchedulingAgent - backported from v6r2 use of Resources helper

[v6r1p12]

*Accounting
FIX: Properly delete cached plots

*Core
FIX: dirac-install - run externals post install after generating the versions dir

[v6r1p11]

*Core
NEW: dirac-install - caches locally the externals and the grid bundle
FIX: dirac-distribution - properly generate releasehistory and releasenotes

[v6r1p10]

*WorloadManagement
FIX: JobAgent - set UseServerCertificate option "no" for the job executable

[v6r1p9]

*Core
FIX: dirac-configure - set the proper /DIRAC/Hostname when defining /LocalInstallation/Host

*DataManagement
FIX: dirac-dms-user-lfns - fixed the case when the baseDir is specified
BUGFIX: dirac-dms-remove-files - fixed crash in case of returned error report in a form of dictionary 

[v6r1p8]

*Web
FIX: restored Run panel in the production monitor

*Resources
FIX: FileCatalog - do not check existence of the catalog client module file

[v6r1p7]

*Web
BUGFIX: fixed scroll bar in the Monitoring plots view

[v6r1p6]

*Core
FIX: TransferClient closes connections properly

[v6r1p5]

*Core
FIX: DISET Clients are now thread-safe. Same clients used twice in different threads was not 
     closing the previous connection
NEW: reduce wait times in DISET protocol machinery to improve performance   

[v6r1p4]

*RequestManagement
BUGFIX: RequestContainer - in isSubRequestDone() treat special case for subrequests with files

*Transformation
BUGFIX: TransformationCleaningAgent - do not clear requests for tasks with no associated jobs

[v6r1p3]

*Framework
NEW: Pass the monitor down to the request RequestHandler
FIX: Define the service location for the monitor
FIX: Close some connections that DISET was leaving open

[v6r1p2]

*WorkloadManagement
BUGFIX: JobSchedulingAgent - use getSiteTiers() with returned direct value and not S_OK

*Transformation
BUGFIX: Uniform use of the TaskManager in the RequestTaskAgent and WorkflowTaskAgent

[v6r1p1]

*RSS
BUGFIX: Alarm_PolType now really send mails instead of crashing silently.

[v6r1]

*RSS
CHANGE: Major refactoring of the RSS system
CHANGE: DB.ResourceStatusDB has been refactored, making it a simple wrapper round ResourceStatusDB.sql with only four methods by table ( insert, update, get & delete )
CHANGE: DB.ResourceStatusDB.sql has been modified to support different statuses per granularity.
CHANGE: DB.ResourceManagementDB has been refactored, making it a simple wrapper round ResourceStatusDB.sql with only four methods by table ( insert, update, get & delete )
CHANGE: Service.ResourceStatusHandler has been refactored, removing all data processing, making it an intermediary between client and DB.
CHANGE: Service.ResourceManagementHandler has been refactored, removing all data processing, making it an intermediary between client and DB.
NEW: Utilities.ResourceStatusBooster makes use of the 'DB primitives' exposed on the client and does some useful data processing, exposing the new functions on the client.
NEW: Utilities.ResourceManagementBooster makes use of the 'DB primitives' exposed on the client and does some useful data processing, exposing the new functions on the client.
CHANGE: Client.ResourceStatusClient has been refactorerd. It connects automatically to DB or to the Service. Exposes DB and booster functions.
CHANGE: Client.ResourceManagementClient has been refactorerd. It connects automatically to DB or to the Service. Exposes DB and booster functions.
CHANGE: Agent.ClientsCacheFeederAgent renamed to CacheFeederAgent. The name was not accurate, as it also feeds Accouting Cache tables.
CHANGE: Agent.InspectorAgent, makes use of automatic API initialization.
CHANGE: Command. refactor and usage of automatic API initialization.
CHANGE: PolicySystem.PEP has reusable client connections, which increase significantly performance.
CHANGE: PolicySystem.PDP has reusable client connections, which increase significantly performance.
NEW: Utilities.Decorators are syntactic sugar for DB, Handler and Clients.
NEW: Utilities.MySQLMonkey is a mixture of laziness and refactoring, in order to generate the SQL statements automatically. Not anymore sqlStatemens hardcoded on the RSS.
NEW: Utilities.Validator are common checks done through RSS modules
CHANGE: Utilities.Synchronizer syncs users and DIRAC sites
CHANGE: cosmetic changes everywhere, added HeadURL and RCSID
CHANGE: Removed all the VOExtension logic on RSS
BUGFIX: ResourceStatusHandler - getStorageElementStatusWeb(), access mode by default is Read
FIX: RSS __init__.py will not crash anymore if no CS info provided
BUGFIX: CS.getSiteTier now behaves correctly when a site is passed as a string

*dirac-setup-site
BUGFIX: fixed typos in the Script class name

*Transformation
FIX: Missing logger in the TaskManager Client (was using agent's one)
NEW: Added UnitTest class for TaskManager Client

*DIRAC API
BUGFIX: Dirac.py. If /LocalSite/FileCatalog is not define the default Catalog was not properly set.
FIX: Dirac.py - fixed __printOutput to properly interpret the first argument: 0:stdout, 1:stderr
NEW: Dirac.py - added getConfigurationValue() method

*Framework
NEW: UsersAndGroups agent to synchronize users from VOMRS server.

*dirac-install
FIX: make Platform.py able to run with python2.3 to be used inside dirac-install
FIX: protection against the old or pro links pointing to non-existent directories
NEW: make use of the HTTP proxies if available
FIX: fixed the logic of creating links to /opt/dirac directories to take into account webRoot subdirs

*WorkloadManagement
FIX: SiteDirector - change getVO() function call to getVOForGroup()

*Core:
FIX: Pfn.py - check the sanity of the pfn and catch the erroneous case

*RequestManagement:
BUGFIX: RequestContainer.isSubrequestDone() - return 0 if Done check fails

*DataManagement
NEW: FileCatalog - possibility to configure multiple FileCatalog services of the same type

[v6r0p4]

*Framework
NEW: Pass the monitor down to the request RequestHandler
FIX: Define the service location for the monitor
FIX: Close some connections that DISET was leaving open

[v6r0p3]

*Framework
FIX: ProxyManager - Registry.groupHasProperties() wasn't returning a result 
CHANGE: Groups without AutoUploadProxy won't receive expiration notifications 
FIX: typo dirac-proxy-info -> dirac-proxy-init in the expiration mail contents
CHANGE: DISET - directly close the connection after a failed handshake

[v6r0p2]

*Framework
FIX: in services logs change ALWAYS log level for query messages to NOTICE

[v6r0p1]

*Core
BUGFIX: List.uniqueElements() preserves the other of the remaining elements

*Framework
CHANGE: By default set authorization rules to authenticated instead of all
FIX: Use all required arguments in read access data for UserProfileDB
FIX: NotificationClient - dropped LHCb-Production setup by default in the __getRPSClient()

[v6r0]

*Framework
NEW: DISET Framework modified client/server protocol, messaging mechanism to be used for optimizers
NEW: move functions in DIRAC.Core.Security.Misc to DIRAC.Core.Security.ProxyInfo
CHANGE: By default log level for agents and services is INFO
CHANGE: Disable the log headers by default before initializing
NEW: dirac-proxy-init modification according to issue #29: 
     -U flag will upload a long lived proxy to the ProxyManager
     If /Registry/DefaultGroup is defined, try to generate a proxy that has that group
     Replaced params.debugMessage by gLogger.verbose. Closes #65
     If AutoUploadProxy = true in the CS, the proxy will automatically be uploaded
CHANGE: Proxy upload by default is one month with dirac-proxy-upload
NEW: Added upload of pilot proxies automatically
NEW: Print info after creating a proxy
NEW: Added setting VOMS extensions automatically
NEW: dirac-proxy-info can also print the information of the uploaded proxies
NEW: dirac-proxy-init will check that the lifetime of the certificate is less than one month and advise to renew it
NEW: dirac-proxy-init will check that the certificate has at least one month of validity
FIX: Never use the host certificate if there is one for dirac-proxy-init
NEW: Proxy manager will send notifications when the uploaded proxies are about to expire (configurable via CS)
NEW: Now the proxyDB also has a knowledge of user names. Queries can use the user name as a query key
FIX: ProxyManager - calculate properly the dates for credentials about to expire
CHANGE: ProxyManager will autoexpire old proxies, also auto purge logs
CHANGE: Rename dirac-proxy-upload to dirac-admin-proxy-upload
NEW: dirac-proxy-init will complain if the user certificate has less than 30 days
CHANGE: SecurityLogging - security log level to verbose
NEW: OracleDB - added Array type 
NEW: MySQL - allow definition of the port number in the configuration
FIX: Utilities/Security - hash VOMS Attributes as string
FIX: Utilities/Security - Generate a chain hash to discover if two chains are equal
NEW: Use chain has to discover if it has already been dumped
FIX: SystemAdministrator - Do not set  a default lcg version
NEW: SystemAdministrator - added Project support for the sysadmin
CHANGE: SysAdmin CLI - will try to connect to the service when setting the host
NEW: SysAdmin CLI - colorization of errors in the cli
NEW: Logger - added showing the thread id in the logger if enabled
     
*Configuration
NEW: added getVOfromProxyGroup() utility
NEW: added getVoForGroup() utility, use it in the code as appropriate
NEW: added Registry and Operations Configuration helpers
NEW: dirac-configuration-shell - a configuration script for CS that behaves like an UNIX shellCHANGE: CSAPI - added more functionality required by updated configuration console
NEW: Added possibility to define LocalSE to any Site using the SiteLocalSEMapping 
     section on the Operations Section     
NEW: introduce Registry/VO section, associate groups to VOs, define SubmitPools per VO
FIX: CE2CSAgent - update the CEType only if there is a relevant info in the BDII  

*ReleaseManagement
NEW: release preparations and installation tools based on installation packages
NEW: dirac-compile-externals will try go get a DIRAC-free environment before compiling
NEW: dirac-disctribution - upload command can be defined via defaults file
NEW: dirac-disctribution - try to find if the version name is a branch or a tag in git and act accordingly
NEW: dirac-disctribution - added keyword substitution when creating a a distribution from git
FIX: Install tools won't write HostDN to the configuration if the Admin username is not set 
FIX: Properly set /DIRAC/Configuration/Servers when installing a CS Master
FIX: install_site.sh - missing option in wget for https download: --no-check-certificate
FIX: dirac-install-agent(service) - If the component being installed already has corresponding 
     CS section, it is not overwritten unless explicitly asked for
NEW: dirac-install functionality enhancement: start using the switches as defined in issue #26;
CHANGE: dirac-install - write the defaults if any under defaults-.cfg so dirac-configure can 
        pick it up
FIX: dirac-install - define DYLD_LIBRARY_PATH ( for Mac installations )     
NEW: dirac-install - put all the goodness under a function so scripts like lhcb-proxy-init can use it easily
FIX: dirac-install - Properly search for the LcgVer
NEW: dirac-install will write down the releases files in -d mode   
CHANGE: use new dirac_install from gothub/integration branch in install_site.sh
NEW: Extensions can request custom external dependencies to be installed via pip when 
     installing DIRAC.
NEW: LCG bundle version can be defined on a per release basis in the releases.cfg 
NEW: dirac-deploy-scripts - when setting the lib path in the deploy scripts. 
     Also search for subpaths of the libdir and include them
NEW: Install tools - plainly separate projects from installations

*Accounting
CHANGE: For the WMSHistory type, send as JobSplitType the JobType
CHANGE: Reduced the size of the max key length to workaround mysql max bytes for index problem
FIX: Modified buckets width of 1week to 1 week + 1 day to fix summer time end week (1 hour more )

*WorkloadManagement
CHANGE: SiteDirector - simplified executable generation
NEW: SiteDirector - few more checks of error conditions   
NEW: SiteDirector - limit the queue max length to the value of MaxQueueLengthOption 
     ( 3 days be default )
BUGFIX: SiteDirector - do not download pilot output if the flag getPilotOutput is not set     
NEW: JobDB will extract the VO when applying DIRAC/VOPolicy from the proper VO
FIX: SSHTorque - retrieve job status by chunks of 100 jobs to avoid too long
NEW: glexecComputingElement - allow glexecComputingElement to "Reschedule" jobs if the Test of
     the glexec fails, instead of defaulting to InProcess. Controlled by
     RescheduleOnError Option of the glexecComputingElement
NEW: SandboxStore - create a different SBPath with the group included     
FIX: JobDB - properly treat Site parameter in the job JDL while rescheduling jobs
NEW: JobSchedulingAgent - set the job Site attribute to the name of a group of sites corresponding 
     to a SE chosen by the data staging procedure 
CHANGE: TimeLeft - call batch system commands with the ( default ) timeout 120 sec
CHANGE: PBSTimeLeft - uses default CPU/WallClock if not present in the output  
FIX: PBSTimeLeft - proper handling of (p)cput parameter in the batch system output, recovery of the
     incomplete batch system output      
NEW: automatically add SubmitPools JDL option of the job owner's VO defines it     
NEW: JobManager - add MaxParametericJobs option to the service configuration
NEW: PilotDirector - each SubmitPool or Middleware can define TargetGrids
NEW: JobAgent - new StopOnApplicationFailure option to make the agent exiting the loop on application failure
NEW: PilotAgentsDB - on demand retrieval of the CREAM pilot output
NEW: Pilot - proper job ID evaluation for the OSG sites
FIX: ComputingElement - fixed proxy renewal logic for generic and private pilots
NEW: JDL - added %j placeholder in the JDL to be replaced by the JobID
BUGFIX: DownloadInputData - bug fixed in the naming of downloaded files
FIX: Matcher - set the group and DN when a request gets to the matcher if the request is not 
     coming from a pilot
FIX: Matcher = take into account JobSharing when checking the owner for the request
CHANGE: PilotDirector, dirac-pilot - interpret -V flag of the pilot as Installation name

*DataManagement
FIX: FileCatalog/DiractoryLevelTree - consistent application of the max directory level using global 
     MAX_LEVELS variable
FIX: FileCatalog - Directory metadata is deleted together with the directory deletion, issue #40    
CHANGE: FileCatalog - the logic of the files query by metadata revisited to increase efficiency 
FIX: LcgFileCatalog - use lfcthr and call lfcthr.init() to allow multithread
     try the import only once and just when LcgFileCatalogClient class is intantiated
NEW: LcgFileCatalogClient - new version of getPathPermissions relying on the lfc_access method to solve the problem
     of multiple user DNs in LFC.     
FIX: StorageElement - get service CS options with getCSOption() method ( closes #97 )
FIX: retrieve FileCatalogs as ordered list, to have a proper default.
CHANGE: FileCatalog - allow up to 15 levels of directories
BUGFIX: FileCatalog - bug fixes in the directory removal methods (closes #98)
BUGFIX: RemovalAgent - TypeError when getting JobID in RemovalAgent
BUGFIX: RemovalAgent - put a limit to be sure the execute method will end after a certain number of iterations
FIX: DownloadInputData - when files have been uploaded with lcg_util, the PFN filename
     might not match the LFN file name
FIX: putting FTSMonitor web page back
NEW: The default file catalog is now determined using /LocalSite/FileCatalog. The old behavior 
     is provided as a fallback solution
NEW: ReplicaManager - can now deal with multiple catalogs. Makes sure the surl used for removal is 
the same as the one used for registration.   
NEW: PoolXMLCatalog - added getTypeByPfn() function to get the type of the given PFN  
NEW: dirac-dms-ban(allow)-se - added possibility to use CheckAccess property of the SE

*StorageManagement
FIX: Stager - updateJobFromStager(): only return S_ERROR if the Status sent is not
recognized or if a state update fails. If the jobs has been removed or
has moved forward to another status, the Stager will get an S_OK and
should forget about the job.
NEW: new option in the StorageElement configuration "CheckAccess"
FIX: Requests older than 1 day, which haven't been staged are retried. Tasks older than "daysOld" 
     number of days are set to Failed. These tasks have already been retried "daysOld" times for staging.
FIX: CacheReplicas and StageRequests records are kept until the pin has expired. This way the 
     StageRequest agent will have proper accounting of the amount of staged data in cache.
NEW: FTSCleaningAgent will allow to fix transient errors in RequestDB. At the moment it's 
     only fixing Requests for which SourceTURL is equal to TargetSURL.
NEW: Stager - added new command dirac-stager-stage-files          
FIX: Update Stager code in v6 to the same point as v5r13p37
FIX: StorageManager - avoid race condition by ensuring that Links=0 in the query while removing replicas

*RequestManagement
FIX: RequestDBFile - get request in chronological order (closes issue #84)
BUGFIX: RequestDBFile - make getRequest return value for getRequest the same as for

*ResourceStatusSystem
NEW: Major code refacoring. First refactoring of RSS's PEP. Actions are now function 
     defined in modules residing in directory "Actions".
NEW: methods to store cached environment on a DB and ge them.
CHANGE: command caller looks on the extension for commands.
CHANGE: RSS use now the CS instead of getting info from Python modules.
BUGFIX: Cleaned RSS scripts, they are still prototypes
CHANGE: PEP actions now reside in separate modules outside PEP module.
NEW: RSS CS module add facilities to extract info from CS.
CHANGE: Updating various RSS tests to make them compatible with
changes in the system.
NEW: CS is used instead of ad-hoc configuration module in most places.
NEW: Adding various helper functions in RSS Utils module. These are
functions used by RSS developers, including mainly myself, and are
totally independant from the rest of DIRAC.
CHANGE: Mostly trivial changes, typos, etc in various files in RSS     
CHANGE: TokenAgent sends e-mails with current status   

*Transformation
CHANGE: allow Target SE specification for jobs, Site parameter is not set in this case
CHANGE: TransformationAgent  - add new file statuses in production monitoring display
CHANGE: TransformationAgent - limit the number of files to be treated in TransformationAgent 
        for replication and removal (default 5000)
BUGFIX: TransformationDB - not removing task when site is not set
BUGFIX: TransformationCleaningAgent - archiving instead of cleaning Removal and Replication 
        transformations 
FIX: TransformationCleaningAgent - kill jobs before deleting them        

*Workflow
NEW: allow modules to define Input and Output parameters that can be
     used instead of the step_commons/workflow_commons (Workflow.py, Step.py, Module.py)

*Various fixes
BUGFIX: Mail.py uses SMTP class rather than inheriting it
FIX: Platform utility will properly discover libc version even for the new Ubuntu
FIX: Removed old sandbox and other obsoleted components<|MERGE_RESOLUTION|>--- conflicted
+++ resolved
@@ -1,4 +1,3 @@
-<<<<<<< HEAD
 [v6r22p1]
 
 *WMS
@@ -63,13 +62,12 @@
 FIX: (#4119) Not lhcb but dteam (for DIRAC certification)
 FIX: (#4139) client_dms.sh not lhcb specific
 CHANGE:(#4140) adapt transformation certification tests to dteam VO
-=======
+
 [v6r21p12]
 
 *WMS
 FIX: (#4155) JobDB.getAttributesForJobList: Return S_ERROR if unknown attributes are requested. 
      Instead of potentially returning garbage a clear error message is returned.
->>>>>>> 4495c8a0
 
 [v6r21p11]
 
