<<<<<<< HEAD
[v6r8p11]

NEW: Applied patches from v6r7p27

*RSS
NEW: SpaceTokenOccupancyPolicy - ported from LHCbDIRAC 
NEW: db._checkTable done on service initialization ( removed dirac-rss-setup script doing it )

*Transformation
FIX: TaskManager - reset oJob for each task in prepareTransformationTasks()
BUGFIX: ValidateOutputDataAgent - typo fixed in getTransformationDirectories()
FIX: TransformationManagerHandler - use CS to get files statuses not to include in 
     processed file fraction calculation for the web monitoring pages

[v6r8p10]

NEW: Applied patches from v6r7p27

[v6r8p9]

*DMS
FIX: TransferAgent,dirac-dms-show-se-status, ResourceStatus,TaskManager - fixes
     needed for DMS components to use RSS status information
NEW: ReplicaManager - allow to get metadata for an LFN+SE as well as PFN+SE     

[v6r8p8]

*RSS
BUGFIX: dirac-rss-setup - added missing return of S_OK() result

[v6r8p7]

NEW: Applied patches from v6r7p24

*DMS
BUGFIX: LcgFileCatalogClient - bug in addFile()

*RSS
BUGFIX: fixed script dirac-rss-set-token, broken in the current release.
NEW: Statistics module - will be used in the future to provide detailed information 
     from the History of the elements 

[v6r8p6]

NEW: Applied patches from v6r7p23

*Transformation
FIX: TaskManager - allow prepareTransformationTasks to proceed if no OutputDataModule is defined
FIX: TransformationDB - remove INDEX(TaskID) from TransformationTasks. It produces a single counter 
     for the whole table instead of one per TransformationID
     
*WMS     
FIX: WMSUtilities - to allow support for EMI UI's for pilot submission we drop support for glite 3.1

[v6r8p5]

NEW: Applied patches from v6r7p22

*RSS
CHANGE: removed old tests and commented out files

*WMS
FIX: PoolXMLCatalog - proper addFile usage

*Transformation
CHANGE: TransformationAgent - clear replica cache when flushing or setting a file in the workdirectory

[v6r8p4]

*Transformation
FIX: The connection to the jobManager is done only at submission time
FIX: Jenkins complaints fixes

*WMS
BUGFIX: JobDB - CPUtime -> CPUTime
FIX: Jenkins complaints fixes

[v6r8p3]

*DMS
BUGFIX: LcgFileCatalogClient

[v6r8p2]

*DMS:
FIX: LcgFileCatalogClient - remove check for opening a session in __init__ as credentials are not yet set 

*Transformation
CHANGE: reuse RPC clients in Transformation System 

[v6r8p1]

*Core
FIX: dirac-deploy-scripts - restored regression w.r.t. support of scripts starting with "d"

*DMS
BUGFIX: LcgFileCatalogClient - two typos fixed

[v6r8]

CHANGE: Several fixes backported from the v7r0 integration branch

*Core
CHANGE: DictCache - uses global LockRing to avoid locks in multiprocessing
FIX: X509Chain - proxy-info showing an error when there's no CS

*DMS
FIX: TransferAgent - inside loop filter out waiting files dictionary
BUGFIX: dirac-admin-allow-se - there was a continue that was skipping the complete loop for 
        ARCHIVE elements
NEW: LcgFileCatalogClient - test return code in startsess lfc calls       

*WMS:
FIX: OptimizerExecutor, InputData, JobScheduling - check that site candidates have all the 
     replicas

*RSS: 
BUGFIX: ResourceStatus, RSSCacheNoThread - ensure that locks are always released

*Transformation
FIX: TaskManager - site in the job definition is taken into account when submitting
NEW: Transformation - get the allowed plugins from the CS /Operations/Transformations/AllowedPlugins
FIX: ValidateOutputDataAgent - self not needed for static methods
=======
[v6r7p29]

*DMS
CHANGE: FileCatalog - selection metadata is also returned as compatible metadata in the result
        of getCompatibleMetadata() call
NEW: FileCatalog - added path argument to getCompatibleMetadata() call
NEW: FileCatalogClient - added getFileUserMetadata()
BUGFIX: dirac-dms-fts-monitor - exit with code -1 in case of error

*Resources
FIX: CREAMComputingElement - check globus-url-copy result for errors when retrieving job output
>>>>>>> 69bb71d9

[v6r7p28]

*DMS
BUGFIX: FileCatalog/DirectoryMetadata - wrong MySQL syntax 

[v6r7p27]

*Core
FIX: Mail.py - fix of the problem of colons in the mail's body

*Interfaces
NEW: Job API - added setSubmitPools(), setPlatform() sets ... "Platform"

*WMS
FIX: TaskQueueDB - use SystemConfig as Platform for matching ( if Platform is not set explicitly

*Resources
FIX: SSHComputingElement - use ssh host ( and not CE name ) in the pilot reference
BUGFIX: SSHGEComputingElement - forgotten return statement in _getJobOutputFiles()

*Framework
NEW: dirac-sys-sendmail - email's body can be taken from pipe. Command's argument 
     in this case will be interpreted as a destination address     

[v6r7p26]

*DMS
FIX: ReplicaManager - status names Read/Write -> ReadAccess/WriteAccess

[v6r7p25]

*Core
CHANGE: X509Chain - in getCredentials() failure to contact CS is not fatal, 
        can happen when calling dirac-proxy-init -x, for example

[v6r7p24]

*DMS
NEW: FileCatalog - added getFilesByMetadataWeb() to allow pagination in the Web 
     catalog browser
     
*WMS
CHANGE: WMSAdministrator, DiracAdmin - get banned sites list by specifying the status
        to the respective jobDB call     

[v6r7p23]

*Transformation
BUGFIX: TransformationDB - badly formatted error log message

*RMS
CHANGE: RequestDBMySQL - speedup the lookup of requests

*WMS
BUGFIX: dirac-dms-job-delete - in job selection by group

*DMS
FIX: LcgFileCatalogClient - getDirectorySize made compatible with DFC
BUGFIX: LcgFileCatalogClient - proper call of __getClientCertInfo()

[v6r7p22]

*Transformation
CHANGE: InputDataAgent - treats only suitable transformations, e.g. not the extendable ones. 
CHANGE: TransformationAgent - make some methods more public for easy overload

[v6r7p21]

*Core
FIX: Shifter - pass filePath argument when downloading proxy

[v6r7p20]

*DMS
CHANGE: StrategyHandler - move out SourceSE checking to TransferAgent
CHANGE: ReplicaManager, InputDataAgent - get active replicas
FIX: StorageElement, SRM2Storage - support for '*Access' statuses, checking results
     of return structures
     
*RSS
NEW: set configurable email address on the CS to send the RSS emails
NEW: RSSCache without thread in background
FIX: Synchronizer - moved to ResourceManager handler     

[v6r7p19]

*DMS
BUGFIX: ReplicaManager - in putAndRegister() SE.putFile() singleFile argument not used explicitly

[v6r7p18]

*WMS
FIX: StalledJobAgent - do not exit the loop over Completed jobs if accounting sending fails
NEW: dirac-wms-job-delete - allow to specify jobs to delete by job group and/or in a file
FIX: JobManifest - If CPUTime is not set, set it to MaxCPUTime value

[v6r7p17]

*Resources
FIX: SRM2Storage - treat properly "22 SRM_REQUEST_QUEUED" result code

[v6r7p16]

*DMS
FIX: StrategyHandler - do not proceed when the source SE is not valid for read 
BUGFIX: StorageElement - putFile can take an optional sourceSize argument
BUGFIX: ReplicaManager - in removeFile() proper loop on failed replicas

*RSS
FIX: SpaceTokenOccupancyCommand, CacheFeederAgent - add timeout when calling lcg_util commands

*WMS
FIX: JobManifest - take all the SubmitPools defined in the TaskQueueAgent 
NEW: StalledJobAgent - declare jobs stuck in Completed status as Failed

[v6r7p15]

*Core
BUGFIX: SocketInfo - in host identity evaluation

*DMS
BUGFIX: FileCatalogHandler - missing import os

*Transformation
CHANGE: JobManifest - getting allowed job types from operations() section 

[v6r7p14]

*DMS
CHANGE: StorageElementProxy - removed getParameters(), closes #1280
FIX: StorageElementProxy - free the getFile space before the next file
FIX: StorageElement - added getPFNBase() to comply with the interface

*Interfaces
CHANGE: Dirac API - allow lists of LFNs in removeFile() and removeReplica()

*WMS
CHANGE: JobSchedulingAgent(Executor) - allow both BannedSite and BannedSites JDL option

*RSS
FIX: ElementInspectorAgent - should only pick elements with rss token ( rs_svc ).
FIX: TokenAgent - using 4th element instead of the 5th. Added option to set admin email on the CS.

[v6r7p13]

*Core
FIX: Resources - in getStorageElementSiteMapping() return only sites with non-empty list of SEs

*DMS
FIX: StorageElement - restored the dropped logic of using proxy SEs
FIX: FileCatalog - fix the UseProxy /LocalSite/Catalog option

*Transformation
FIX: TransformationDB - use lower() string comparison in extendTransformation()

[v6r7p12]

*WMS
BUGFIX: JobManifest - get AllowedSubmitPools from the /Systems section, not from /Operations

*Core
NEW: Resources helper - added getSites(), getStorageElementSiteMapping()

*DMS
CHANGE: StrategyHandler - use getStorageElementSiteMapping helper function
BUGFIX: ReplicaManager - do not modify the loop dictionary inside the loop

[v6r7p11]

*Core
CHANGE: Subprocess - put the use of watchdog in flagging

[v6r7p10]

*Core
NEW: Logger - added getLevel() method, closes #1292
FIX: Subprocess - returns correct structure in case of timeout, closes #1295, #1294
CHANGE: TimeOutExec - dropped unused utility
FIX: Logger - cleaned unused imports

*RSS
CHANGE: ElementInspectorAgent - do not use mangled name and removed shifterProxy agentOption

[v6r7p9]

*Core
BUGFIX: InstallTools - MySQL Port should be an integer

[v6r7p8]

*Core
FIX: Subprocess - consistent timeout error message

*DMS
NEW: RemovalTask - added bulk removal
FIX: StrategyHandler - check file source CEs
CHANGE: DataIntegrityClient - code beautification
CHANGE: ReplicaManager - do not check file existence if replica information is queried anyway,
        do not fail if file to be removed does not exist already. 

[v6r7p7]

FIX: Several fixes to allow automatic code documentation

*Core
NEW: InstallTools - added mysqlPort and mysqlRootUser

*DMS
CHANGE: ReplicaManager - set possibility to force the deletion of non existing files
CHANGE: StrategyHandler - better handling of checksum check during scheduling 

[v6r7p6]

*Core
FIX: dirac-install - restore signal alarm if downloadable file is not found
FIX: Subprocess - using Manager proxy object to pass results from the working process

*DMS:
CHANGE: StorageElement - removed overwride mode
CHANGE: removed obsoleted dirac-dms-remove-lfn-replica, dirac-dms-remove-lfn
NEW: FTSMonitorAgent - filter out sources with checksum mismatch
FIX: FTSMonitorAgent, TransferAgent - fix the names of the RSS states

*RSS
NEW: ElementInspectorAgent runs with a variable number of threads which are automatically adjusted
NEW: Added policies to force a particular state, can be very convenient to keep something Banned for example.
NEW: policy system upgrade, added finer granularity when setting policies and actions

*WMS
NEW: SiteDirector- allow to define pilot DN/Group in the agent options
CHANGE: JobDescription, JobManifest - take values for job parameter verification from Operations CS section

[v6r7p5]

*Interfaces
BUGFIX: dirac-wms-job-get-output - properly treat the case when output directory is not specified 

[v6r7p4]

*Core
FIX: Subprocess - avoid that watchdog kills the executor process before it returns itself

*Framework
BUGFIX: ProxuManagerClient - wrong time for caching proxies

*RSS
FIX: removed obsoleted methods

*DMS
NEW: FileCatalog - added findFilesByMetadataDetailed - provides detailed metadata for 
     selected files

[v6r7p3]

*DMS
FIX: FTSMonitorAgent - logging less verbose

*Transformation
FIX: TransformationAgent - use the new CS defaults locations
FIX: Proper agent initialization
NEW: TransformationPlaugin - in Broadcast plugin added file groupings by number of files, 
     make the TargetSE always defined, even if the SourceSE list contains it 

*ResourceStatus
FIX: Added the shifter's proxy to several agents

*RMS
FIX: RequestContainer - the execution order was not properly set for the single files 

*Framework:
BUGFIX: ProxyManagerClient - proxy time can not be shorter than what was requested

[v6r7p2]

*Core
FIX: dirac-configure - switch to use CS before checking proxy info

*Framework
NEW: dirac-sys-sendmail new command
NEW: SystemAdmininistratorCLI - added show host, uninstall, revert commands
NEW: SystemAdmininistratorHandler - added more info in getHostInfo()
NEW: SystemAdmininistratorHandler - added revertSoftware() interface

*Transformation
FIX: TransformationCleaningAgent - check the status of returned results

[v6r7p1]

*Core
FIX: Subprocess - finalize the Watchdog closing internal connections after a command execution
CHANGE: add timeout for py(shell,system)Call calls where appropriate
CHANGE: Shifter - use gProxyManager in a way that allows proxy caching

*Framework
NEW: ProxyManagerClient - allow to specify validity and caching time separately
FIX: ProxyDB - replace instead of delete+insert proxy in __storeVOMSProxy

*DMS
NEW: FTSMonitorAgent - made multithreaded for better efficiency
FIX: dirac-dms-add-file - allow LFN: prefix for lfn argument

*WMS
NEW: dirac-wms-job-get-output, dirac-wms-job-status - allow to retrieve output for a job group
FIX: TaskQueueDB - fixed selection SQL in __generateTQMatchSQL()
CHANGE: OptimizerExecutor - reduce diversity of MinorStatuses for failed executors

*Resources
FIX: CREAMComputingElement - remove temporary JDL right after the submission 

[v6r6p21]

*DMS
BUGFIX: TransformationCleaningAgent - use the right signature of cleanMetadataCatalogFiles() call

[v6r6p20]

*DMS
FIX: RegistrationTask - properly escaped error messages
BUGFIX: DirectoryMetadata - use getFileMetadataFields from FileMetadata in addMetadataField()
NEW: When there is a missing source error spotted during FTS transfer, file should be reset 
     and rescheduled again until maxAttempt (set to 100) is reached

*WMS
FIX: JobScheduling - fix the site group logic in case of Tier0

[v6r6p19]

*DMS
BUGFIX: All DMS agents  - set up agent name in the initialization

*Core
NEW: Subprocess - timeout wrapper for subprocess calls
BUGFIX: Time - proper interpreting of 0's instead of None
CHANGE: DISET - use cStringIO for ANY read that's longer than 16k (speed improvement) 
        + Less mem when writing data to the net
FIX: Os.py - protection against failed "df" command execution       
NEW: dirac-info prints lcg bindings versions
CHANGE: PlotBase - made a new style class 
NEW: Subprocess - added debug level log message

*Framework
NEW: SystemAdministratorIntegrator client for collecting info from several hosts
NEW: SystemAdministrator - added getHostInfo()
FIX: dirac-proxy-init - always check for errors in S_OK/ERROR returned structures
CHANGE: Do not accept VOMS proxies when uploading a proxy to the proxy manager

*Configuration
FIX: CE2CSAgent - get a fresh copy of the cs data before attempting to modify it, closes #1151
FIX: Do not create useless backups due to slaves connecting and disconnecting
FIX: Refresher - prevent retrying with 'Insane environment'

*Accounting
NEW: Accounting/Job - added validation of reported values to cope with the weird Yandex case
FIX: DBUtils - take into account invalid values, closes #949

*DMS
FIX: FTSSubmitAgent - file for some reason rejected from submission should stay in 'Waiting' in 
     TransferDB.Channel table
FIX: FTSRequest - fix in the log printout     
CHANGE: dirac-dms-add-file removed, dirac-dms-add-files renamed to dirac-dms-add-file
FIX: FileCatalogCLI - check the result of removeFile call
FIX: LcgFileCatalogClient - get rid of LHCb specific VO evaluation
NEW: New FileCatalogProxy service - a generalization of a deprecated LcgFileCatalog service
FIX: Restored StorageElementProxy functionality
CHANGE: dirac-dms-add-file - added printout
NEW: FileCatalog(Factory), StorageElement(Factory) - UseProxy flag moved to /Operations and /LocalSite sections

*RSS
NEW:  general reimplementation: 
      New DB schema using python definition of tables, having three big blocks: Site, Resource and Node.
      MySQLMonkey functionality almost fully covered by DB module, eventually will disappear.
      Services updated to use new database.
      Clients updated to use new database.
      Synchronizer updated to fill the new database. When helpers will be ready, it will need an update.
      One ElementInspectorAgent, configurable now is hardcoded.
      New Generic StateMachine using OOP.
      Commands and Policies simplified.
      ResourceStatus using internal cache, needs to be tested with real load.
      Fixes for the state machine
      Replaced Bad with Degraded status ( outside RSS ).
      Added "Access" to Read|Write|Check|Remove SE statuses wherever it applies.
      ResourceStatus returns by default "Active" instead of "Allowed" for CS calls.
      Caching parameters are defined in the CS
FIX: dirac-admin-allow/ban-se - allow a SE on Degraded ( Degraded->Active ) and ban a SE on Probing 
     ( Probing -> Banned ). In practice, Active and Degraded are "usable" states anyway.            
      
*WMS
FIX: OptimizerExecutor - failed optimizations will still update the job     
NEW: JobWrapper - added LFNUserPrefix VO specific Operations option used for building user LFNs
CHANGE: JobDB - do not interpret SystemConfig in the WMS/JobDB
CHANGE: JobDB - Use CPUTime JDL only, keep MaxCPUTime for backward compatibility
CHANGE: JobWrapper - use CPUTime job parameter instead of MaxCPUTime
CHANGE: JobAgent - use CEType option instead of CEUniqueID
FIX: JobWrapper - do not attempt to untar directories before having checked if they are tarfiles 
NEW: dirac-wms-job-status - get job statuses for jobs in a given job group
 
*SMS
FIX: StorageManagementDB - when removing unlinked replicas, take into account the case where a
     staging request had been submitted, but failed
      
*Resources    
NEW: glexecCE - add new possible locations of the glexec binary: OSG specific stuff and in last resort 
     looking in the PATH    
NEW: LcgFileCatalogClient - in removeReplica() get the needed PFN inside instead of providing it as an argument     
      
*TS      
CHANGE: Transformation types definition are moved to the Operations CS section

*Interfaces
FIX: Dirac.py - CS option Scratchdir was in LocalSite/LocalSite
FIX: Dirac.py - do not define default catalog, use FileCatalog utility instead

[v6r6p19]

*DMS
BUGFIX: All DMS agents  - set up agent name in the initialization

[v6r6p18]

*Transformation
CHANGE: /DIRAC/VOPolicy/OutputDataModule option moved to <Operations>/Transformations/OutputDataModule

*Resources
FIX: ComputingElement - properly check if the pilot proxy has VOMS before adding it to the payload 
     when updating it

*WMS
BUGFIX: JobSanity - fixed misspelled method call SetParam -> SetParameter

[v6r6p17]

*Transformation
BUGFIX: TransformationAgent - corrected  __getDataReplicasRM()

[v6r6p16]

*DMS
FIX: Agents - proper __init__ implementation with arguments passing to the super class
FIX: LcgFileCatalogClient - in removeReplica() reload PFN in case it has changed

[v6r6p15]

*Framework
BUGFIX: ErrorMessageMonitor - corrected updateFields call 

*DMS:
NEW: FTSMonitorAgent completely rewritten in a multithreaded way

*Transformation
FIX: InputDataAgent - proper instantiation of TransformationClient
CHANGE: Transformation - several log message promoted from info to notice level

[v6r6p14]

*Transformation
FIX: Correct instantiation of agents inside several scripts
CHANGE: TransformationCleaningAgent - added verbosity to logs
CHANGE: TransformationAgent - missingLFC to MissingInFC as it could be the DFC as well
FIX: TransformationAgent - return an entry for all LFNs in __getDataReplicasRM

*DMS
FIX: TransferAgent - fix exception reason in registerFiles()

[v6r6p13]

*DMS
CHANGE: TransferAgent - change RM call from getCatalogueReplicas to getActiveReplicas. 
        Lowering log printouts here and there

[v6r6p12]

*DMS
BUGFIX: RemovalTask - Replacing "'" by "" in error str set as attribute for a subRequest file. 
        Without that request cannot be updated when some nasty error occurs.

[v6r6p11]

*RMS:
BUGFIX: RequestClient - log string formatting

*DMS
BUGFIX: RemovalTask - handling for files not existing in the catalogue

*Transformation
FIX: TransformationManager - ignore files in NotProcessed status to get the % of processed files

*Interfaces
FIX: Fixes due to the recent changes in PromptUser utility

[v6r6p10]

*RMS
FIX: RequestDBMySQL - better escaping of queries 

*WMS
FIX: SiteDirector - get compatible platforms before checking Task Queues for a site

[v6r6p9]

*Core
FIX: Utilities/PromptUser.py - better user prompt

*Accounting
NEW: Add some validation to the job records because of weird data coming from YANDEX.ru

*DMS
BUGFIX: ReplicaManager - typo errStr -> infoStr in __replicate()
FIX: FTSRequest - fixed log message

*WMS
FIX: SiteDirector - use CSGlobals.getVO() call instead of explicit CS option

[v6r6p8]

*Transformation
BUGFIX: TransformationDB - typo in getTransformationFiles(): iterValues -> itervalues

[v6r6p7]

*Resources
FIX: StorageFactory - uncommented line that was preventing the status to be returned 
BUGFIX: CE remote scripts - should return status and not call exit()
BUGFIX: SSHComputingElement - wrong pilot ID reference

[v6r6p6]

*WMS
FIX: TaskQueueDB - in findOrphanJobs() retrieve orphaned jobs as list of ints instead of list of tuples
FIX: OptimizerExecutor - added import of datetime to cope with the old style optimizer parameters

*Transformation
FIX: TransformationAgent - fix finalization entering in an infinite loop
NEW: TransformationCLI - added resetProcessedFile command
FIX: TransformationCleaningAgent - treating the archiving delay 
FIX: TransformationDB - fix in getTransformationFiles() in case of empty file list

[v6r6p5]

*Transformation
FIX: TransformationAgent - type( transClient -> transfClient )
FIX: TransformationAgent - self._logInfo -> self.log.info
FIX: TransformationAgent - skip if no Unused files
FIX: TransformationAgent - Use CS option for replica cache lifetime
CHANGE: TransformationAgent - accept No new Unused files every [6] hours

[v6r6p4]

*DMS
FIX: TransferAgent - protection for files that can not be scheduled
BUGFIX: TransferDB - typo (instIDList - > idList ) fixed

*Transformation
BUGFIX: TransformationAgent - typo ( loginfo -> logInfo )

[v6r6p3]

FIX: merged in patch v6r5p14

*Core
BUGFIX: X509Chain - return the right structure in getCredentials() in case of failure
FIX: dirac-deploy-scripts.py - allow short scripts starting from "d"
FIX: dirac-deploy-scripts.py - added DCOMMANDS_PPID env variable in the script wrapper
FIX: ExecutorReactor - reduced error message dropping redundant Task ID 

*Interfaces
BUGFIX: Dirac.py - allow to pass LFN list to replicateFile()

*DMS
FIX: FileManager - extra check if all files are available in _findFiles()
BUGFIX: FileCatalogClientCLI - bug in DirectoryListing

[v6r6p2]

FIX: merged in patch v6r5p13

*WMS
FIX: SiteDirector - if no community set, look for DIRAC/VirtualOrganization setting

*Framework
FIX: SystemLoggingDB - LogLevel made VARCHAR in the MessageRepository table
FIX: Logging - several log messages are split in fixed and variable parts
FIX: SystemLoggingDB - in insertMessage() do not insert new records in auxiliary tables if they 
     are already there

[v6r6p1]

*Core:
CHANGE: PromptUser - changed log level of the printout to NOTICE
NEW: Base Client constructor arguments are passed to the RPCClient constructor

*DMS:
NEW: FTSRequest - added a prestage mechanism for source files
NEW: FileCatalogClientCLI - added -f switch to the size command to use raw faile tables 
     instead of storage usage tables
NEW: FileCatalog - added orphan directory repair tool
NEW: FIleCatalog - more counters to control the catalog sanity     

*WMS:
FIX: SandboxStoreClient - no more kwargs tricks
FIX: SandboxStoreClient returns sandbox file name in case of upload failure to allow failover
FIX: dirac-pilot - fixed VO_%s_SW_DIR env variable in case of OSG

*TS:
FIX: TransformationManagerHandler - avoid multiple Operations() instantiation in 
     getTransformationSummaryWeb()

[v6r6]

*Core
CHANGE: getDNForUsername helper migrated from Core.Security.CS to Registry helper
NEW: SiteSEMapping - new utilities getSitesGroupedByTierLevel(), getTier1WithAttachedTier2(),
     getTier1WithTier2
CHANGE: The DIRAC.Core.Security.CS is replaced by the Registry helper     
BUGFIX: dirac-install - properly parse += in .cfg files
FIX: Graphs.Utilities - allow two lines input in makeDataFromCVS()
FIX: Graphs - allow Graphs package usage if even matplotlib is not installed
NEW: dirac-compile-externals will retrieve the Externals compilation scripts from it's new location 
     in github (DIRACGrid/Externals)
NEW: Possibility to define a thread-global credentials for DISET connections (for web framework)
NEW: Logger - color output ( configurable )
NEW: dirac-admin-sort-cs-sites - to sort sites in the CS
CHANGE: MessageClient(Factor) - added msgClient attribute to messages
NEW: Core.Security.Properties - added JOB_MONITOR and USER_MANAGER properties

*Configuration
NEW: Registry - added getAllGroups() method

*Framework
NEW: SystemAdministratorClientCLI - possibility to define roothPath and lcgVersion when updating software

*Accounting
NEW: JobPlotter - added Normalized CPU plots to Job accounting
FIX: DBUtils - plots going to greater granularity

*DMS
NEW: FileCatalog - storage usage info stored in all the directories, not only those with files
NEW: FileCatalog - added utility to rebuild storage usage info from scratch
FIX: FileCatalog - addMetadataField() allow generic types, e.g. string
FIX: FileCatalog - path argument is normalized before usage in multiple methods
FIX: FileCatalog - new metadata for files(directories) should not be there before for directories(files)
NEW: FileCatalog - added method for rebuilding DirectoryUsage data from scratch 
NEW: FileCatalog - Use DirectoryUsage mechanism for both logical and physical storage
CHANGE: FileCatalog - forbid removing non-empty directories
BUGFIX: FileCatalogClientCLI - in do_ls() check properly the path existence
FIX: FileCatalogClientCLI - protection against non-existing getCatalogCounters method in the LFC client
FIX: DMS Agents - properly call superclass constructor with loadName argument
FIX: ReplicaManager - in removeFile() non-existent file is marked as failed
FIX: Make several classes pylint compliant: DataIntegrityHandler, DataLoggingHandler,
     FileCatalogHandler, StorageElementHandler, StorageElementProxyHandler, TransferDBMonitoringHandler
FIX: LogUploadAgent - remove the OSError exception in __replicate()
FIX: FileCatalogClientCLI - multiple check of proper command inputs,
     automatic completion of several commands with subcommands,
     automatic completion of file names
CHANGE: FileCatalogClientCLI - reformat the output of size command 
FIX: dirac-admin-ban-se - allow to go over all options read/write/check for each SE      
NEW: StrategyHandler - new implementation to speed up file scheduling + better error reporting
NEW: LcgFileCatalogProxy - moved from from LHCbDirac to DIRAC
FIX: ReplicaManager - removed usage of obsolete "/Resources/StorageElements/BannedTarget" 
CHANGE: removed StorageUsageClient.py
CHANGE: removed obsoleted ProcessingDBAgent.py

*WMS
CHANGE: RunNumber job parameter was removed from all the relevant places ( JDL, JobDB, etc )
NEW: dirac-pilot - add environment setting for SSH and BOINC CEs
NEW: WMSAdministrator - get output for non-grid CEs if not yet in the DB
NEW: JobAgent - job publishes BOINC parameters if any
CHANGE: Get rid of LHCbPlatform everywhere except TaskQueueDB
FIX: SiteDirector - provide list of sites to the Matcher in the initial query
FIX: SiteDirector - present a list of all groups of a community to match TQs
CHANGE: dirac-boinc-pilot dropped
CHANGE: TaskQueueDirector does not depend on /LocalSite section any more
CHANGE: reduced default delays for JobCleaningAgent
CHANGE: limit the number of jobs received by JobCleaningAgent
CHANGE: JobDB - use insertFields instead of _insert
CHANGE: Matcher, TaskQueueDB - switch to use Platform rather than LHCbPlatform retaining LHCbPlatform compatibility
BUGFIX: Matcher - proper reporting pilot site and CE
CHANGE: JobManager - improved job Killing/Deleting logic
CHANGE: dirac-pilot - treat the OSG case when jobs on the same WN all run in the same directory
NEW: JobWrapper - added more status reports on different failures
FIX: PilotStatusAgent - use getPilotProxyFromDIRACGroup() instead of getPilotProxyFromVOMSGroup()
CHANGE: JobMonitoringHandler - add cutDate and condDict parameters to getJobGroup()
NEW: JobMonitoringHandler - check access rights with JobPolicy when accessing job info from the web
NEW: JobManager,JobWrapper - report to accounting jobs in Rescheduled final state if rescheduling is successful
FIX: WMSAdministrator, SiteDirector - store only non-empty pilot output to the PilotDB
NEW: added killPilot() to the WMSAdministrator interface, DiracAdmin and dirac-admin-kill-pilot command
NEW: TimeLeft - renormalize time left using DIRAC Normalization if available
FIX: JobManager - reconnect to the OptimizationMind in background if not yet connected
CHANGE: JobManifest - use Operations helper
NEW: JobCleaningAgent - delete logging records from JobLoggingDB when deleting jobs

*RMS
FIX: RequestDBFile - better exception handling in case no JobID supplied
FIX: RequestManagerHandler - make it pylint compliant
NEW: RequestProxyHandler - is forwarding requests from voboxes to central RequestManager. 
     If central RequestManager is down, requests are dumped into file cache and a separate thread 
     running in background is trying to push them into the central. 
CHANGE: Major revision of the code      
CHANGE: RequestDB - added index on SubRequestID in the Files table
CHANGE: RequestClient - readRequestForJobs updated to the new RequetsClient structure

*RSS
NEW: CS.py - Space Tokens were hardcoded, now are obtained after scanning the StorageElements.

*Resources
FIX: SSHComputingElement - enabled multiple hosts in one queue, more debugging
CHANGE: SSHXXX Computing Elements - define SSH class once in the SSHComputingElement
NEW: SSHComputingElement - added option to define private key location
CHANGE: Get rid of legacy methods in ComputingElement
NEW: enable definition of ChecksumType per SE
NEW: SSHBatch, SSHCondor Computing Elements
NEW: SSHxxx Computing Elements - using remote control scripts to better capture remote command errors
CHANGE: put common functionality into SSHComputingElement base class for all SSHxxx CEs
NEW: added killJob() method tp all the CEs
NEW: FileCatalog - take the catalog information info from /Operations CS section, if defined there, 
     to allow specifications per VO 

*Interfaces
CHANGE: Removed Script.initialize() from the API initialization
CHANGE: Some general API polishing
FIX: Dirac.py - when running in mode="local" any directory in the ISB would not get untarred, 
     contrary to what is done in the JobWrapper

*TS
BUGFIX: TaskManager - bug fixed in treating tasks with input data
FIX: TransformationCleaningAgent - properly call superclass constructor with loadName argument
NEW: TransformationCleaningAgent - added _addExtraDirectories() method to extend the list of
     directories to clean in a subclass if needed
CHANGE: TransformationCleaningAgent - removed usage of StorageUsageClient     
NEW: TransformationAgent is multithreaded now ( implementation moved from LHCbDIRAC )
NEW: added unit tests
NEW: InputDataAgent - possibility to refresh only data registered in the last predefined period of time 
NEW: TransformationAgent(Client) - management of derived transformations and more ported from LHCbDIRAC
BUGFIX: TransformationDB - wrong SQL statement generation in setFileStatusForTransformation()

[v6r5p14]

*Core
NEW: Utilities - added Backports utility

*WMS
FIX: Use /Operations/JobScheduling section consistently, drop /Operations/Matching section
NEW: Allow VO specific share correction plugins from extensions
FIX: Executors - several fixes

[v6r5p13]

*WMS
FIX: Executors - VOPlugin will properly send and receive the params
NEW: Correctors can be defined in an extension
FIX: Correctors - Properly retrieve info from the CS using the ops helper

[v6r5p12]

FIX: merged in patch v6r4p34

[v6r5p11]

FIX: merged in patch v6r4p33

*Core
FIX: MySQL - added offset argument to buildConditions()

[v6r5p10]

FIX: merged in patch v6r4p32

[v6r5p9]

FIX: merged in patch v6r4p30

[v6r5p8]

FIX: merged in patch v6r4p29

[v6r5p7]

FIX: merged in patch v6r4p28

[v6r5p6]

FIX: merged in patch v6r4p27

*Transformation
BUGFIX: TransformationDB - StringType must be imported before it can be used

*RSS
NEW: CS.py - Space Tokens were hardcoded, now are obtained after scanning the StorageElements.

[v6r5p5]

FIX: merged in patch v6r4p26

[v6r5p4]

FIX: merged in patch v6r4p25

[v6r5p3]

*Transformation
FIX: merged in patch v6r4p24

[v6r5p2]

*Web
NEW: includes DIRACWeb tag web2012092101

[v6r5p1]

*Core
BUGFIX: ExecutorMindHandler - return S_OK() in the initializeHandler
FIX: OptimizationMindHandler - if the manifest is not dirty it will not be updated by the Mind

*Configuration
NEW: Resources helper - added getCompatiblePlatform(), getDIRACPlatform() methods

*Resources
FIX: SSHComputingElement - add -q option to ssh command to avoid banners in the output
FIX: BOINCComputingElement - removed debugging printout
FIX: ComputingElement - use Platform CS option which will be converted to LHCbPlatform for legacy compatibility

*DMS
FIX: RequestAgentBase - lowering loglevel from ALWAYS to INFO to avoid flooding SystemLogging

*WMS:
FIX: SiteDirector - provide CE platform parameter when interrogating the TQ
FIX: GridPilotDirector - publish pilot OwnerGroup rather than VOMS role
FIX: WMSUtilities - add new error string into the parsing of the job output retrieval

[v6r5]

NEW: Executor framework

*Core
NEW: MySQL.py - added Test case for Time.dateTime time stamps
NEW: MySQL.py - insertFields and updateFields can get values via Lists or Dicts
NEW: DataIntegrityDB - use the new methods from MySQL and add test cases
NEW: DataIntegrityHandler - check connection to DB and create tables (or update their schema)
NEW: DataLoggingDB - use the new methods from MySQL and add test cases
NEW: DataLoggingHandler - check connection to DB and create tables (or update their schema)
FIX: ProcessPool - killing stuck workers after timeout
CHANGE: DB will throw a RuntimeException instead of a sys.exit in case it can't contact the DB
CHANGE: Several improvements on DISET
CHANGE: Fixed all DOS endings to UNIX
CHANGE: Agents, Services and Executors know how to react to CSSection/Module and react accordingly
NEW: install tools are updated to deal with executors
FIX: dirac-install - add -T/--Timeout option to define timeout for distribution downloads
NEW: dirac-install - added possibility of defining dirac-install's global defaults by command line switch
BUGFIX: avoid PathFinder.getServiceURL and use Client class ( DataLoggingClient,LfcFileCatalogProxyClient ) 
FIX: MySQL - added TIMESTAMPADD and TIMESTAMPDIFF to special values not to be scaped by MySQL
NEW: ObjectLoader utility
CHANGE: dirac-distribution - added global defaults flag and changed the flag to -M or --defaultsURL
FIX: Convert to string before trying to escape value in MySQL
NEW: DISET Services - added PacketTimeout option
NEW: SystemLoggingDB - updated to use the renewed MySQL interface and SQL schema
NEW: Added support for multiple entries in /Registry/DefaultGroup, for multi-VO installations
CHANGE: Component installation procedure updated to cope with components inheriting Modules
CHANGE: InstallTools - use dirac- command in runit run scripts
FIX: X509Chain - avoid a return of error when the group is not valid
FIX: MySQL - reduce verbosity of log messages when high level methods are used
CHANGE: Several DB classes have been updated to use the MySQL buildCondition method
NEW: MySQL - provide support for greater and smaller arguments to all MySQL high level methods
FIX: Service.py - check all return values from all initializers

*Configuration
CHANGE: By default return option and section lists ordered as in the CS
NEW: ConfigurationClient - added function to refresh remote configuration

*Framework
FIX: Registry.findDefaultGroup will never return False
CHANGE: ProxyManager does not accept proxies without explicit group
CHANGE: SystemAdministratorHandler - force refreshing the configuration after new component setup

*RSS
CHANGE: removed code execution from __init__
CHANGE: removed unused methods
NEW: Log all policy results 

*Resources
NEW: updated SSHComputingElement which allows multiple job submission
FIX: SGETimeLeft - better parsing of the batch system commands output
FIX: InProcessComputingElement - when starting a new job discard renewal of the previous proxy
NEW: BOINCComputingElement - new CE client to work with the BOINC desktop grid infrastructure 

*WMS
CHANGE: WMS Optimizers are now executors
CHANGE: SandboxStoreClient can directly access the DB if available
CHANGE: Moved JobDescription and improved into JobManifest
FIX: typo in JobLoggingDB
NEW: JobState/CachedJobState allow access to the Job via DB/JobStateSync Service automatically
BUGFIX: DownloadInputData - when not enough disk space, message was using "buffer" while it should be using "data"
FIX: the sandboxmetadataDB explosion when using the sandboxclient without direct access to the DB
NEW: Added support for reset/reschedule in the OptimizationMind
CHANGE: Whenever a DB is not properly initialized it will raise a catchable RuntimeError exception 
        instead of silently returning
FIX: InputDataResolution - just quick mod for easier extensibility, plus removed some LHCb specific stuff
NEW: allow jobids in a file in dirac-wms-job-get-output
NEW: JobManager - zfill in %n parameter substitution to allow alphabetical sorting
NEW: Directors - added checking of the TaskQueue limits when getting eligible queues
CHANGE: Natcher - refactor to simpify the logic, introduced Limiter class
CHANGE: Treat MaxCPUTime and CPUTime the same way in the JDL to avoid confusion
NEW: SiteDirector - added options PilotScript, MaxPilotsToSubmit, MaxJobsInFillMode
BUGFIX: StalledJobAgent - use cpuNormalization as float, not string 
FIX: Don't kill an executor if a task has been taken out from it
NEW: dirac-boinc-pilot - pilot script to be used on the BOINC volunteer nodes
FIX: SiteDirector - better handling of tokens and filling mode 
NEW: Generic pilot identities are automatically selected by the TQD and the SiteDirector 
     if not explicitly defined in /Pilot/GenericDN and GenericGroup
NEW: Generic pilot groups can have a VO that will be taken into account when selecting generic 
     credentials to submit pilots
NEW: Generic pilots that belong to a VO can only match jobs from that VO
NEW: StalledJobAgent - added rescheduling of jobs stuck in Matched or Rescheduled status
BUGFIX: StalledJobAgent - default startTime and endTime to "now", avoid None value
NEW: JobAgent - stop after N failed matching attempts (nothing to do), use StopAfterFailedMatches option
CHANGE: JobAgent - provide resource description as a dictionary to avoid extra JDL parsing by the Matcher
CHANGE: Matcher - report pilot info once instead of sending it several times from the job
CHANGE: Matcher - set the job site instead of making a separate call to JobStateUpdate
NEW: Matcher - added Matches done and matches OK statistics
NEW: TaskQueue - don't delete fresh task queues. Wait 5 minutes to do so.
CHANGE: Disabled TQs can also be matched, if no jobs are there, a retry will be triggered

*Transformation
FIX: TransformationAgent - a small improvement: now can pick the prods status to handle from the CS, 
     plus few minor corrections (e.g. logger messages)
FIX: TransformationCLI - take into accout possible failures in resetFile command     

*Accounting
NEW: AccountingDB - added retrieving RAW records for internal stuff
FIX: AccountingDB - fixed some logic for readonly cases
CHANGE: Added new simpler and faster bucket insertion mechanism
NEW: Added more info when rebucketing
FIX: Calculate the rebucket ETA using remaining records to be processed instead of the total records to be processed
FIX: Plots with no data still carry the plot name

*DMS
NEW: SRM2Storage - added retry in the gfal calls
NEW: added new FTSCleaningAgent cleaning up TransferDB tables
FIX: DataLoggingClient and DataLoggingDB - tests moved to separate files
CHANGE: request agents cleanup

*RMS
CHANGE: Stop using RequestAgentMixIn in the request agents

[v6r4p34]

*DMS
BUGFIX: FileCatalogCLI - fixed wrong indentation
CHANGE: RegistrationTask - removed some LHCb specific defaults

[v6r4p33]

*DMS
CHANGE: FTSRequest - be more verbose if something is wrong with file

[v6r4p32]

*WMS
FIX: StalledJobAgent - avoid exceptions in the stalled job accounting reporting

*DMS
NEW: FTSMonitorAgent - handling of expired FTS jobs 

*Interfaces
CHANGE: Dirac.py - attempt to retrieve output sandbox also for Completed jobs in retrieveRepositorySandboxes()

[v6r4p30]

*Core
BUGFIX: dirac-admin-bdii-ce-voview - proper check of the result structure

*Interfaces
FIX: Dirac.py, Job.py - allow to pass environment variables with special characters

*DMS
NEW: FileCatalogCLI - possibility to sort output in the ls command

*WMS:
FIX: JobWrapper - interpret environment variables with special characters 

[v6r4p29]

*RMS
BUGFIX: RequestDBMySQL - wrong indentation in __updateSubRequestFiles()

[v6r4p28]

*Interfaces
CHANGE: Dirac.py, DiracAdmin.py - remove explicit timeout on RPC client instantiation

*RSS
FIX: CS.py - fix for updated CS location (backward compatible)

*DMS
BUGFIX: StrategyHandler - bug fixed determineReplicationTree()
FIX: FTSRequest - add checksum string to SURLs file before submitting an FTS job

*WMS
FIX: JobWrapper - protection for double quotes in JobName
CHANGE: SiteDirector - switched some logging messages from verbose to info level

*RMS
NEW: Request(Client,DBMySQL,Manager) - added readRequestsForJobs() method

[v6r4p27]

*DMS
FIX: SRM2Storage - removed hack for EOS (fixed server-side)

*Transformation
CHANGE: TransformationClient - limit to 100 the number of transformations in getTransformations()
NEW: TransformationAgent - define the transformations type to use in the configuration

*Interfaces
FIX: Job.py -  fix for empty environmentDict (setExecutionEnv)

[v6r4p26]

*Transformation
BUGFIX: TransformationClient - fixed calling sequence in rpcClient.getTransformationTasks()
NEW: TransformationClient - added log messages in verbose level.

[v6r4p25]

*DMS
BUGFIX: StrategyHandler - sanity check for wrong replication tree 

[v6r4p24]

*Core
NEW: MySQL - add 'offset' argument to the buildCondition()

*Transformation
FIX: TransformationAgent - randomize the LFNs for removal/replication case when large number of those
CHANGE: TransformationClient(DB,Manager) - get transformation files in smaller chunks to
        improve performance
FIX: TransformationAgent(DB) - do not return redundant LFNs in getTransformationFiles()    

[v6r4p23]

*Web
NEW: includes DIRACWeb tag web2012092101

[v6r4p22]

*DMS
FIX: SRM2Storage - fix the problem with the CERN-EOS storage 

[v6r4p21]

*Core
BUGFIX: SGETimeLeft - take into account dd:hh:mm:ss format of the cpu consumed

[v6r4p20]

*WMS
BUGFIX: PilotDirector, GridPilotDirector - make sure that at least 1 pilot is to be submitted
BUGFIX: GridPilotDirector - bug on how pilots are counted when there is an error in the submit loop.
BUGFIX: dirac-pilot - proper install script installation on OSG sites

[v6r4p19]

*RMS
FIX: RequestDBMySQL - optimized request selection query 

[v6r4p18]

*Configuration
BUGFIX: CE2CSAgent.py - the default value must be set outside the loop

*DMS
NEW: dirac-dms-create-replication-request
BUGFIX: dirac-dms-fts-submit, dirac-dms-fts-monitor - print out error messages

*Resources
BUGFIX: TorqueComputingElement.py, plus add UserName for shared Queues

*WMS
BUGFIX: JobManagerHandler - default value for pStart (to avoid Exception)

[v6r4p17]

*Core
FIX: dirac-configure - setup was not updated in dirac.cfg even with -F option
FIX: RequestHandler - added fix for Missing ConnectionError

*DMS
FIX: dirac-dms-clean-directory - command fails with `KeyError: 'Replicas'`.

*WMS
FIX: SiteDirector - adapt to the new method in the Matcher getMatchingTaskQueue 
FIX: SiteDirector - added all SubmitPools to TQ requests

[v6r4p16]

*Core:
FIX: dirac-install - bashrc/cshrc were wrongly created when using versionsDir

*Accounting
CHANGE: Added new simpler and faster bucket insertion mechanism
NEW: Added more info when rebucketing

*WMS
CHANGE: Matcher - refactored to take into account job limits when providing info to directors
NEW: JoAgent - reports SubmitPool parameter if applicable
FIX: Matcher - bad codition if invalid result

[v6r4p15]

*WMS
FIX: gLitePilotDirector - fix the name of the MyProxy server to avoid crasehs of the gLite WMS

*Transformation
FIX: TaskManager - when the file is on many SEs, wrong results were generated

[v6r4p13]

*DMS
FIX: dirac-admin-allow-se - added missing interpreter line

[v6r4p12]

*DMS
CHANGE: RemovalTask - for DataManager shifter change creds after failure of removal with her/his proxy.

*RSS
NEW: Added RssConfiguration class
FIX: ResourceManagementClient  - Fixed wrong method name

[v6r4p11]

*Core
FIX: GGUSTicketsClient - GGUS SOAP URL updated

*DMS
BUGFIX: ReplicaManager - wrong for loop

*RequestManagement
BUGFIX: RequestClient - bug fix in finalizeRequest()

*Transformation
FIX: TaskManager - fix for correctly setting the sites (as list)

[v6r4p10]

*RequestManagement
BUGFIX: RequestContainer - in addSubrequest() function

*Resources
BUGFIX: SRM2Storage - in checksum type evaluation

*ResourceStatusSystem
BUGFIX: InfoGetter - wrong import statement

*WMS
BUGFIX: SandboxMetadataDB - __init__() can not return a value

[v6r4p9]

*DMS
CHANGE: FailoverTransfer - ensure the correct execution order of the subrequests

[v6r4p8]

Bring in fixes from v6r3p17

*Core:
FIX: Don't have the __init__ return True for all DBs
NEW: Added more protection for exceptions thrown in callbacks for the ProcessPool
FIX: Operations will now look in 'Defaults' instead of 'Default'

*DataManagement:
FIX: Put more protection in StrategyHandler for neither channels  not throughput read out of TransferDB
FIX: No JobIDs supplied in getRequestForJobs function for RequestDBMySQL taken into account
FIX: Fix on getRequestStatus
CHANGE: RequestClient proper use of getRequestStatus in finalizeRequest
CHANGE: Refactored RequestDBFile

[v6r4p7]

*WorkloadManagement
FIX: SandboxMetadataDB won't explode DIRAC when there's no access to the DB 
CHANGE: Whenever a DB fails to initialize it raises a catchable exception instead of just returning silently

*DataManagement
CHANGE: Added Lost and Unavailable to the file metadata

[v6r4p6]

Bring fixes from v6r4p6

[v6r4p5]

*Configuration
NEW: Added function to generate Operations CS paths

*Core
FIX: Added proper ProcessPool checks and finalisation

*DataManagement
FIX: don't set Files.Status to Failed for non-existign files, failover transfers won't go
FIX: remove classmethods here and there to unblock requestHolder
CHANGE: RAB, TA: change task timeout: 180 and 600 (was 600 and 900 respectively)
FIX: sorting replication tree by Ancestor, not hopAncestorgit add DataManagementSystem/Agent/TransferAgent.py
NEW: TA: add finalize
CHANGE: TransferAgent: add AcceptableFailedFiles to StrategyHandler to ban FTS channel from scheduling
FIX: if there is no failed files, put an empty dict


*RSS
FIX: RSS is setting Allowed but the StorageElement checks for Active

*Workflows
FIX: Part of WorfklowTask rewritten to fix some issues and allow 'ANY' as site

*Transformation
FIX: Wrong calls to TCA::cleanMetadataCatalogFiles

[v6r4p4]

*Core
FIX: Platform.py - check if Popen.terminate is available (only from 2.6)

[v6r4p3]

*Core
FIX: ProcessPool with watchdog and timeouts - applied in v6r3 first

[v6r4p2]

*StorageManagement
BUGFIX: StorageElement - staging is a Read operation and should be allowed as such

*WMS
BUGFIX: InProcessComputingElement, JobAgent - proper return status code from the job wrapper

*Core
FIX: Platform - manage properly the case of exception in the ldconfig execution

[v6r4p1]

*DMS
FIX: TransferDB.getChannelObservedThroughput - the channelDict was created in a wrong way

*RSS
FIX: ResourceStatus was not returning Allowed by default

[v6r4]

*Core
FIX: dirac-install-db.py: addDatabaseOptionsToCS has added a new keyed argument
NEW: SGETimeLeft.py: Support for SGE backend
FIX: If several extensions are installed, merge ConfigTemplate.cfg
NEW: Service framework - added monitoring of file descriptors open
NEW: Service framework - Reduced handshake timeout to prevent stuck threads
NEW: MySQL class with new high level methods - buildCondition,insertFields,updateFields
     deleteEntries, getFields, getCounters, getDistinctAttributeValues
FIX: ProcessPool - fixes in the locking mechanism with LockRing, stopping workers when the
     parent process is finished     
FIX: Added more locks to the LockRing
NEW: The installation tools are updated to install components by name with the components module specified as an option

*DMS
FIX: TransferDB.py - speed up the Throughput determination
NEW: dirac-dms-add-files: script similar to dirac-dms-remove-files, 
     allows for 1 file specification on the command line, using the usual dirac-dms-add-file options, 
     but also can take a text file in input to upload a bunch of files. Exit code is 0 only if all 
     was fine and is different for every error found. 
NEW: StorageElementProxy- support for data downloading with http protocol from arbitrary storage, 
     needed for the web data download
BUGFIX: FileCatalogCLI - replicate operation does a proper replica registration ( closes #5 )     
FIX: ReplicaManager - __cleanDirectory now working and thus dirac-dms-clean-directory

*WMS
NEW: CPU normalization script to run a quick test in the pilot, used by the JobWrapper
     to report the CPU consumption to the accounting
FIX: StalledJobAgent - StalledTimeHours and FailedTimeHours are read each cycle, refer to the 
     Watchdog heartBeat period (should be renamed); add NormCPUTime to Accounting record
NEW: SiteDirector - support for the operation per VO in multi-VO installations
FIX: StalledJobAgent - get ProcessingType from JDL if defined
BUGFIX: dirac-wms-job-peek - missing printout in the command
NEW: SiteDirector - take into account the number of already waiting pilots when evaluating the number of pilots to submit
FIX: properly report CPU usage when the Watchdog kill the payload.

*RSS
BUGFIX: Result in ClientCache table is a varchar, but the method was getting a datetime
NEW: CacheFeederAgent - VOBOX and SpaceTokenOccupancy commands added (ported from LHCbDIRAC)
CHANGE: RSS components get operational parameters from the Operations handler

*DataManagement
FIX: if there is no failed files, put an empty dict

*Transformation
FIX: Wrong calls to TCA::cleanMetadataCatalogFiles

[v6r3p19]

*WMS
FIX: gLitePilotDirector - fix the name of the MyProxy server to avoid crashes of the gLite WMS

[v6r3p18]

*Resources
BUGFIX: SRM2Storage - in checksum type evaluation

[v6r3p17]

*DataManagement
FIX: Fixes issues #783 and #781. Bugs in ReplicaManager removePhisicalReplica and getFilesFromDirectory
FIX: Return S_ERROR if missing jobid arguments
NEW: Checksum can be verified during FTS and SRM2Storage 

[v6r3p16]

*DataManagement
FIX: better monitoring of FTS channels 
FIX: Handle properly None value for channels and bandwidths

*Core
FIX: Properly calculate the release notes if there are newer releases in the release.notes file

[v6r3p15]

*DataManagement
FIX: if there is no failed files, put an empty dict

*Transformation
FIX: Wrong calls to TCA::cleanMetadataCatalogFiles


[v6r3p14]

* Core

BUGFIX: ProcessPool.py: clean processing and finalisation
BUGFIX: Pfn.py: don't check for 'FileName' in pfnDict

* DMS

NEW: dirac-dms-show-fts-status.py: script showing last hour history for FTS channels
NEW: TransferDBMonitoringHandler.py: new function exporting FST channel queues
BUGFIX: TransferAgent.py,RemovalAgent.py,RegistrationAgent.py - unlinking of temp proxy files, corection of values sent to gMonitor
BUGFIX: StrategyHandler - new config option 'AcceptableFailedFiles' to unblock scheduling for channels if problematic transfers occured for few files
NEW: TransferAgent,RemovalAgent,RegistrationAgent - new confing options for setting timeouts for tasks and ProcessPool finalisation
BUGFIX: ReplicaManager.py - reverse sort of LFNs when deleting files and directories to avoid blocks
NEW: moved StrategyHandler class def to separate file under DMS/private

* TMS

FIX: TransformationCleaningAgent.py: some refactoring, new way of disabling/enabline execution by 'EnableFlag' config option

[v6r3p13]

*Core
FIX: Added proper ProcessPool checks and finalisation

*DataManagement
FIX: don't set Files.Status to Failed for non-existign files, failover transfers won't go
FIX: remove classmethods here and there to unblock requestHolder
CHANGE: RAB, TA: change task timeout: 180 and 600 (was 600 and 900 respectively)
FIX: sorting replication tree by Ancestor, not hopAncestorgit add DataManagementSystem/Agent/TransferAgent.py
NEW: TA: add finalize
CHANGE: TransferAgent: add AcceptableFailedFiles to StrategyHandler to ban FTS channel from scheduling

[v6r3p12]

*Core
FIX: Platform.py - check if Popen.terminate is available (only from 2.6)

[v6r3p11]

*Core
FIX: ProcessPool with watchdog and timeouts

[v6r3p10]

*StorageManagement
BUGFIX: StorageElement - staging is a Read operation and should be allowed as such

*WMS
BUGFIX: InProcessComputingElement, JobAgent - proper return status code from the job wrapper

*Core
FIX: Platform - manage properly the case of exception in the ldconfig execution

[v6r3p9]

*DMS
FIX: TransferDB.getChannelObservedThroughput - the channelDict was created in a wrong way

[v6r3p8]

*Web
CHANGE: return back to the release web2012041601

[v6r3p7]

*Transformation
FIX: TransformationCleaningAgent - protection from deleting requests with jobID 0 

[v6r3p6]

*Core
FIX: dirac-install-db - proper key argument (follow change in InstallTools)
FIX: ProcessPool - release all locks every time WorkignProcess.run is executed, more fixes to come
FIX: dirac-configure - for Multi-Community installations, all vomsdir/vomses files are now created

*WMS
NEW: SiteDirector - add pilot option with CE name to allow matching of SAM jobs.
BUGFIX: dirac-pilot - SGE batch ID was overwriting the CREAM ID
FIX: PilotDirector - protect the CS master if there are at least 3 slaves
NEW: Watchdog - set LocalJobID in the SGE case

[v6r3p5]

*Core:
BUGFIX: ProcessPool - bug making TaskAgents hang after max cycles
BUGFIX: Graphs - proper handling plots with data containing empty string labels
FIX: GateWay - transfers were using an old API
FIX: GateWay - properly calculate the gateway URL
BUGFIX: Utilities/Pfn.py - bug in pfnunparse() when concatenating Path and FileName

*Accounting
NEW: ReportGenerator - make AccountingDB readonly
FIX: DataCache - set daemon the datacache thread
BUGFIX: BasePlotter - proper handling of the Petabyte scale data

*DMS:
BUGFIX: TransferAgent, RegistrationTask - typos 

[v6r3p4]

*DMS:
BUGFIX: TransferAgent - wrong value for failback in TA:execute

[v6r3p3]

*Configuration
BUGFIX: Operations helper - typo

*DMS:
FIX: TransferAgent - change the way of redirecting request to task

[v6r3p2]

*DMS
FIX: FTSRequest - updating metadata for accouting when finalizing FTS requests

*Core
FIX: DIRAC/__init__.py - default version is set to v6r3

[v6r3p1]

*WMS
CHANGE: Use ResourcesStatus and Resources helpers in the InputDataAgent logic

*Configuration
NEW: added getStorageElementOptions in Resources helper

*DMS
FIX: resourceStatus object created in TransferAgent instead of StrategyHandler

[v6r3]

*Core
NEW: Added protections due to the process pool usage in the locking logic

*Resources
FIX: LcgFileCatalogClient - reduce the number of retries: LFC_CONRETRY = 5 to 
     avoid combined catalog to be stuck on a faulty LFC server
     
*RSS
BUGFIX: ResourceStatus - reworked helper to keep DB connections     

*DMS
BUGFIX: ReplicaManager::CatalogBase::_callFileCatalogFcnSingleFile() - wrong argument

*RequestManagement
FIX: TaskAgents - set timeOut for task to 10 min (15 min)
NEW: TaskAgents - fill in Error fields in case of failing operations

*Interfaces
BUGFIX: dirac-wms-select-jobs - wrong use of the Dirac API

[v6r2p9]

*Core
FIX: dirac-configure - make use of getSEsForSite() method to determine LocalSEs

*WMS
NEW: DownloadInputData,InputDataByProtocol - check Files on Tape SEs are on Disk cache 
     before Download or getturl calls from Wrapper
CHANGE: Matcher - add Stalled to "Running" Jobs when JobLimits are applied   
CHANGE: JobDB - allow to specify required platform as Platform JDL parameter,
        the specified platform is taken into account even without /Resources/Computing/OSCompatibility section

*DMS
CHANGE: dirac-admin-allow(ban)-se - removed lhcb-grid email account by default, 
        and added switch to avoid sending email
FIX: TaskAgents - fix for non-existing files
FIX: change verbosity in failoverReplication 
FIX: FileCatalog - remove properly metadata indices 
BUGFIX: FileManagerBase - bugfix in the descendants evaluation logic  
FIX: TransferAgent and TransferTask - update Files.Status to Failed when ReplicaManager.replicateAndRegister 
     will fail completely; when no replica is available at all.

*Core
FIX: dirac-pilot - default lcg bindings version set to 2012-02-20

[v6r2p8]

*DMS:
CHANGE: TransferAgent - fallback to task execution if replication tree is not found

[v6r2p7]

*WMS
BUGFIX: SiteDirector - wrong CS option use: BundleProxy -> HttpProxy
FIX: SiteDirector - use short lines in compressed/encoded files in the executable
     python script

[v6r2p6]

*DataManagement
FIX: Bad logic in StrategyHandler:MinimiseTotalWait

*Core
CHANGE: updated GGUS web portal URL

*RSS
BUGFIX: meta key cannot be reused, it is popped from dictionary

*Framework
FIX: The Gateway service does not have a handler
NEW: ConfingTemplate entry for Gateway
FIX: distribution notes allow for word wrap

*WorkloadManagement
FIX: avoid unnecessary call if no LFN is left in one of the SEs
FIX: When Uploading job outputs, try first Local SEs, if any


[v6r2p5]

*RSS
BUGFIX: several minor bug fixes

*RequestManagement
BUGFIX: RequestDBMySQL - removed unnecessary request type check

*DMS
BUGFIX: FileCatalogClienctCLI - wrong evaluation of the operation in the find command
NEW: FileCatalog - added possibility to remove specified metadata for a given path 
BUGFIX: ReplicaManager - wrong operation order causing failure of UploadLogFile module

*Core
NEW: dirac-install - generate cshrc DIRAC environment setting file for the (t)csh 

*Interfaces
CHANGE: Job - added InputData to each element in the ParametricInputData

*WMS
CHANGE: dirac-jobexec - pass ParametericInputData to the workflow as a semicolon separated string

[v6r2p4]

*WMS
BUGFIX: StalledJobAgent - protection against jobs with no PilotReference in their parameters
BUGFIX: WMSAdministratorHandler - wrong argument type specification for getPilotInfo method

*StorageManagement
BUGFIX: RequestFinalizationAgent - no method existence check when calling RPC method

[v6r2p3]

*WMS
CHANGE: Matcher - fixed the credentials check in requestJob() to simplify it

*ConfigurationSystem
CHANGE: Operations helper - fix that allow no VO to be defined for components that do not need it

*Core
BUGFIX: InstallTools - when applying runsvctrl to a list of components make sure that the config server is treated first and the sysadmin service - last
        
[v6r2p2]

*WMS
BUGFIX: Matcher - restored logic for checking private pilot asking for a given DN for belonging to the same group with JOB_SHARING property.

[v6r2p1]

*RequestManagementSystem
BUGFIX: RequestCleaningAgent - missing import of the "second" interval definition 

[v6r2]

*General
FIX: replaced use of exec() python statement in favor of object method execution

*Accounting
CHANGE: Accounting 'byte' units are in powers of 1000 instead of powers of 1024 (closes #457)

*Core
CHANGE: Pfn.py - pfnparse function rewritten for speed up and mem usage, unit test case added
FIX: DISET Clients are now thread-safe. Same clients used twice in different threads was not 
closing the previous connection
NEW: reduce wait times in DISET protocol machinery to improve performance    
NEW: dirac-fix-mysql-script command to fix the mysql start-up script for the given installation
FIX: TransferClient closes connections properly
FIX: DISET Clients are now thread-safe. Same client used twice in different threads will not close the previous connection
CHANGE: Beautification and reduce wait times to improve performance
NEW: ProcessPool - added functionality to kill all children processes properly when destroying ProcessPool objects
NEW: CS Helper for LocalSite section, with gridEnv method
NEW: Grid module will use Local.gridEnv if nothing passed in the arguments
CHANGE: Add deprecated sections in the CS Operations helper to ease the transition
FIX: dirac-install - execute dirac-fix-mysql-script, if available, to fix the mysql.server startup script
FIX: dirac-distribution - Changed obsoleted tar.list file URL
FIX: typo in dirac-admin-add-host in case of error
CHANGE: dirac-admin-allow(ban)-se - use diracAdmin.sendMail() instead of NotificationClient.sendMail()

*Framework
BUGFIX: UserProfileDB - no more use of "type" variable as it is a reserved keyword 

*RequestManagement:
FIX: RequestDBFile - more consistent treatment of requestDB Path
FIX: RequestMySQL - Execution order is evaluated based on not Done state of subrequests
NEW: RequestCleaningAgent - resetting Assigned requests to Waiting after a configurable period of time

*RSS
CHANGE: RSS Action now inherits from a base class, and Actions are more homogeneous, they all take a uniform set of arguments. The name of modules has been changed from PolType to Action as well.
FIX: CacheFeederAgent - too verbose messages moved to debug instead of info level
BUGFIX: fixed a bug preventing RSS clients to connect to the services     
FIX: Proper services synchronization
FIX: Better handling of exceptions due to timeouts in GOCDBClient   
FIX: RSS.Notification emails are sent again
FIX: Commands have been modified to return S_OK, S_ERROR inside the Result dict. This way, policies get a S_ERROR / S_OK object. CacheFeederAgent has been updated accordingly.
FIX: allow clients, if db connection fails, to reconnect ( or at least try ) to the servers.
CHANGE: access control using CS Authentication options. Default is SiteManager, and get methods are all.
BUGFIX: MySQLMonkey - properly escaped all parameters of the SQL queries, other fixes.
NEW: CleanerAgent renamed to CacheCleanerAgent
NEW: Updated RSS scripts, to set element statuses and / or tokens.
NEW: Added a new script, dirac-rss-synch
BUGFIX: Minor bugfixes spotted on the Web development
FIX: Removed useless decorator from RSS handlers
CHANGE: ResourceStatus helper tool moved to RSS/Client directory, no RSS objects created if the system is InActive
CHANGE: Removed ClientFastDec decorator, using a more verbose alternative.
CHANGE: Removed useless usage of kwargs on helper functions.  
NEW: added getSESitesList method to RSSClient      
FIX: _checkFloat() checks INTEGERS, not datetimes

*DataManagement
CHANGE: refactoring of DMS agents executing requests, allow requests from arbitrary users
NEW: DFC - allow to specify multiple replicas, owner, mode when adding files
CHANGE: DFC - optimization of the directory size evaluation
NEW: Added CREATE TEMPORARY TABLES privilege to FileCatalogDB
CHANGE: DFC - getCatalogCounters() update to show numbers of directories
NEW: lfc_dfc_copy script to migrate data from LFC to DFC
FIX: dirac-dms-user-lfns - fixed the case when the baseDir is specified
FIX: FTS testing scripts were using sys.argv and getting confused if options are passed
NEW: DFC - use DirectoryUsage tables for the storage usage evaluations
NEW: DFC - search by metadata can be limited to a given directory subtree
NEW: DFC - search by both directory and file indexed metadata
BUGFIX: DFC - avoid crash if no directories or files found in metadata query
NEW: DFC FileCatalogHandler - define database location in the configuration
NEW: DFC - new FileCatalogFactory class, possibility to use named DFC services
FIX: FTSMonitor, FTSRequest - fixes in handling replica registration, setting registration requests in FileToCat table for later retry
FIX: Failover registration request in the FTS agents.      
FIX: FTSMonitor - enabled to register new replicas if even the corresponding request were removed from the RequestManagement 
FIX: StorageElement - check if SE has been properly initialized before executing any method     
CHANGE: LFC client getReplica() - make use of the new bulk method lfc.lfc_getreplicasl()
FIX: LFC client - protect against getting None in lfc.lfc_readdirxr( oDirectory, "" )  
FIX: add extra protection in dump method of StorageElement base class
CHANGE: FailoverTransfer - create subrequest per catalog if more than one catalog

*Interface
NEW: Job.py - added method to handle the parametric parameters in the workflow. They are made available to the workflow_commons via the key 'GenericParameters'.
FIX: Dirac.py - fix some type checking things
FIX: Dirac.py - the addFile() method can now register to more than 1 catalog.

*WMS
FIX: removed dependency of the JobSchedulingAgent on RSS. Move the getSiteTier functionality to a new CS Helper.
FIX: WMSAdministratorHandler - Replace StringType by StringTypes in the export methods argument type
FIX: JobAgent - Set explicitly UseServerCertificate to "no" for the job executable
NEW: dirac-pilot - change directory to $OSG_WN_TMP on OSG sites
FIX: SiteDirector passes jobExecDir to pilot, this defaults to "." for CREAM CEs. It can be set in the CS. It will not make use of $TMPDIR in this case.
FIX: Set proper project and release version to the SiteDirector     
NEW: Added "JobDelay" option for the matching, refactored and added CS options to the matcher
FIX: Added installation as an option to the pilots and random MyProxyServer
NEW: Support for parametric jobs with parameters that can be of List type

*Resources
NEW: Added SSH Grid Engine Computing Element
NEW: Added SSH Computing Element
FIX: make sure lfc client will not try to connect for several days

*Transformation
FIX: TransformationDB - in setFileStatusForTransformation() reset ErrorCount to zero if "force" flag and    the new status is "unused"
NEW: TransformationDB - added support for dictionary in metadata for the InputDataQuery mechanism     

[v6r1p13]

*WMS
FIX: JobSchedulingAgent - backported from v6r2 use of Resources helper

[v6r1p12]

*Accounting
FIX: Properly delete cached plots

*Core
FIX: dirac-install - run externals post install after generating the versions dir

[v6r1p11]

*Core
NEW: dirac-install - caches locally the externals and the grid bundle
FIX: dirac-distribution - properly generate releasehistory and releasenotes

[v6r1p10]

*WorloadManagement
FIX: JobAgent - set UseServerCertificate option "no" for the job executable

[v6r1p9]

*Core
FIX: dirac-configure - set the proper /DIRAC/Hostname when defining /LocalInstallation/Host

*DataManagement
FIX: dirac-dms-user-lfns - fixed the case when the baseDir is specified
BUGFIX: dirac-dms-remove-files - fixed crash in case of returned error report in a form of dictionary 

[v6r1p8]

*Web
FIX: restored Run panel in the production monitor

*Resources
FIX: FileCatalog - do not check existence of the catalog client module file

[v6r1p7]

*Web
BUGFIX: fixed scroll bar in the Monitoring plots view

[v6r1p6]

*Core
FIX: TransferClient closes connections properly

[v6r1p5]

*Core
FIX: DISET Clients are now thread-safe. Same clients used twice in different threads was not 
     closing the previous connection
NEW: reduce wait times in DISET protocol machinery to improve performance   

[v6r1p4]

*RequestManagement
BUGFIX: RequestContainer - in isSubRequestDone() treat special case for subrequests with files

*Transformation
BUGFIX: TransformationCleaningAgent - do not clear requests for tasks with no associated jobs

[v6r1p3]

*Framework
NEW: Pass the monitor down to the request RequestHandler
FIX: Define the service location for the monitor
FIX: Close some connections that DISET was leaving open

[v6r1p2]

*WorkloadManagement
BUGFIX: JobSchedulingAgent - use getSiteTiers() with returned direct value and not S_OK

*Transformation
BUGFIX: Uniform use of the TaskManager in the RequestTaskAgent and WorkflowTaskAgent

[v6r1p1]

*RSS
BUGFIX: Alarm_PolType now really send mails instead of crashing silently.

[v6r1]

*RSS
CHANGE: Major refactoring of the RSS system
CHANGE: DB.ResourceStatusDB has been refactored, making it a simple wrapper round ResourceStatusDB.sql with only four methods by table ( insert, update, get & delete )
CHANGE: DB.ResourceStatusDB.sql has been modified to support different statuses per granularity.
CHANGE: DB.ResourceManagementDB has been refactored, making it a simple wrapper round ResourceStatusDB.sql with only four methods by table ( insert, update, get & delete )
CHANGE: Service.ResourceStatusHandler has been refactored, removing all data processing, making it an intermediary between client and DB.
CHANGE: Service.ResourceManagementHandler has been refactored, removing all data processing, making it an intermediary between client and DB.
NEW: Utilities.ResourceStatusBooster makes use of the 'DB primitives' exposed on the client and does some useful data processing, exposing the new functions on the client.
NEW: Utilities.ResourceManagementBooster makes use of the 'DB primitives' exposed on the client and does some useful data processing, exposing the new functions on the client.
CHANGE: Client.ResourceStatusClient has been refactorerd. It connects automatically to DB or to the Service. Exposes DB and booster functions.
CHANGE: Client.ResourceManagementClient has been refactorerd. It connects automatically to DB or to the Service. Exposes DB and booster functions.
CHANGE: Agent.ClientsCacheFeederAgent renamed to CacheFeederAgent. The name was not accurate, as it also feeds Accouting Cache tables.
CHANGE: Agent.InspectorAgent, makes use of automatic API initialization.
CHANGE: Command. refactor and usage of automatic API initialization.
CHANGE: PolicySystem.PEP has reusable client connections, which increase significantly performance.
CHANGE: PolicySystem.PDP has reusable client connections, which increase significantly performance.
NEW: Utilities.Decorators are syntactic sugar for DB, Handler and Clients.
NEW: Utilities.MySQLMonkey is a mixture of laziness and refactoring, in order to generate the SQL statements automatically. Not anymore sqlStatemens hardcoded on the RSS.
NEW: Utilities.Validator are common checks done through RSS modules
CHANGE: Utilities.Synchronizer syncs users and DIRAC sites
CHANGE: cosmetic changes everywhere, added HeadURL and RCSID
CHANGE: Removed all the VOExtension logic on RSS
BUGFIX: ResourceStatusHandler - getStorageElementStatusWeb(), access mode by default is Read
FIX: RSS __init__.py will not crash anymore if no CS info provided
BUGFIX: CS.getSiteTier now behaves correctly when a site is passed as a string

*dirac-setup-site
BUGFIX: fixed typos in the Script class name

*Transformation
FIX: Missing logger in the TaskManager Client (was using agent's one)
NEW: Added UnitTest class for TaskManager Client

*DIRAC API
BUGFIX: Dirac.py. If /LocalSite/FileCatalog is not define the default Catalog was not properly set.
FIX: Dirac.py - fixed __printOutput to properly interpret the first argument: 0:stdout, 1:stderr
NEW: Dirac.py - added getConfigurationValue() method

*Framework
NEW: UsersAndGroups agent to synchronize users from VOMRS server.

*dirac-install
FIX: make Platform.py able to run with python2.3 to be used inside dirac-install
FIX: protection against the old or pro links pointing to non-existent directories
NEW: make use of the HTTP proxies if available
FIX: fixed the logic of creating links to /opt/dirac directories to take into account webRoot subdirs

*WorkloadManagement
FIX: SiteDirector - change getVO() function call to getVOForGroup()

*Core:
FIX: Pfn.py - check the sanity of the pfn and catch the erroneous case

*RequestManagement:
BUGFIX: RequestContainer.isSubrequestDone() - return 0 if Done check fails

*DataManagement
NEW: FileCatalog - possibility to configure multiple FileCatalog services of the same type

[v6r0p4]

*Framework
NEW: Pass the monitor down to the request RequestHandler
FIX: Define the service location for the monitor
FIX: Close some connections that DISET was leaving open

[v6r0p3]

*Framework
FIX: ProxyManager - Registry.groupHasProperties() wasn't returning a result 
CHANGE: Groups without AutoUploadProxy won't receive expiration notifications 
FIX: typo dirac-proxy-info -> dirac-proxy-init in the expiration mail contents
CHANGE: DISET - directly close the connection after a failed handshake

[v6r0p2]

*Framework
FIX: in services logs change ALWAYS log level for query messages to NOTICE

[v6r0p1]

*Core
BUGFIX: List.uniqueElements() preserves the other of the remaining elements

*Framework
CHANGE: By default set authorization rules to authenticated instead of all
FIX: Use all required arguments in read access data for UserProfileDB
FIX: NotificationClient - dropped LHCb-Production setup by default in the __getRPSClient()

[v6r0]

*Framework
NEW: DISET Framework modified client/server protocol, messaging mechanism to be used for optimizers
NEW: move functions in DIRAC.Core.Security.Misc to DIRAC.Core.Security.ProxyInfo
CHANGE: By default log level for agents and services is INFO
CHANGE: Disable the log headers by default before initializing
NEW: dirac-proxy-init modification according to issue #29: 
     -U flag will upload a long lived proxy to the ProxyManager
     If /Registry/DefaultGroup is defined, try to generate a proxy that has that group
     Replaced params.debugMessage by gLogger.verbose. Closes #65
     If AutoUploadProxy = true in the CS, the proxy will automatically be uploaded
CHANGE: Proxy upload by default is one month with dirac-proxy-upload
NEW: Added upload of pilot proxies automatically
NEW: Print info after creating a proxy
NEW: Added setting VOMS extensions automatically
NEW: dirac-proxy-info can also print the information of the uploaded proxies
NEW: dirac-proxy-init will check that the lifetime of the certificate is less than one month and advise to renew it
NEW: dirac-proxy-init will check that the certificate has at least one month of validity
FIX: Never use the host certificate if there is one for dirac-proxy-init
NEW: Proxy manager will send notifications when the uploaded proxies are about to expire (configurable via CS)
NEW: Now the proxyDB also has a knowledge of user names. Queries can use the user name as a query key
FIX: ProxyManager - calculate properly the dates for credentials about to expire
CHANGE: ProxyManager will autoexpire old proxies, also auto purge logs
CHANGE: Rename dirac-proxy-upload to dirac-admin-proxy-upload
NEW: dirac-proxy-init will complain if the user certificate has less than 30 days
CHANGE: SecurityLogging - security log level to verbose
NEW: OracleDB - added Array type 
NEW: MySQL - allow definition of the port number in the configuration
FIX: Utilities/Security - hash VOMS Attributes as string
FIX: Utilities/Security - Generate a chain hash to discover if two chains are equal
NEW: Use chain has to discover if it has already been dumped
FIX: SystemAdministrator - Do not set  a default lcg version
NEW: SystemAdministrator - added Project support for the sysadmin
CHANGE: SysAdmin CLI - will try to connect to the service when setting the host
NEW: SysAdmin CLI - colorization of errors in the cli
NEW: Logger - added showing the thread id in the logger if enabled
     
*Configuration
NEW: added getVOfromProxyGroup() utility
NEW: added getVoForGroup() utility, use it in the code as appropriate
NEW: added Registry and Operations Configuration helpers
NEW: dirac-configuration-shell - a configuration script for CS that behaves like an UNIX shellCHANGE: CSAPI - added more functionality required by updated configuration console
NEW: Added possibility to define LocalSE to any Site using the SiteLocalSEMapping 
     section on the Operations Section     
NEW: introduce Registry/VO section, associate groups to VOs, define SubmitPools per VO
FIX: CE2CSAgent - update the CEType only if there is a relevant info in the BDII  

*ReleaseManagement
NEW: release preparations and installation tools based on installation packages
NEW: dirac-compile-externals will try go get a DIRAC-free environment before compiling
NEW: dirac-disctribution - upload command can be defined via defaults file
NEW: dirac-disctribution - try to find if the version name is a branch or a tag in git and act accordingly
NEW: dirac-disctribution - added keyword substitution when creating a a distribution from git
FIX: Install tools won't write HostDN to the configuration if the Admin username is not set 
FIX: Properly set /DIRAC/Configuration/Servers when installing a CS Master
FIX: install_site.sh - missing option in wget for https download: --no-check-certificate
FIX: dirac-install-agent(service) - If the component being installed already has corresponding 
     CS section, it is not overwritten unless explicitly asked for
NEW: dirac-install functionality enhancement: start using the switches as defined in issue #26;
CHANGE: dirac-install - write the defaults if any under defaults-.cfg so dirac-configure can 
        pick it up
FIX: dirac-install - define DYLD_LIBRARY_PATH ( for Mac installations )     
NEW: dirac-install - put all the goodness under a function so scripts like lhcb-proxy-init can use it easily
FIX: dirac-install - Properly search for the LcgVer
NEW: dirac-install will write down the releases files in -d mode   
CHANGE: use new dirac_install from gothub/integration branch in install_site.sh
NEW: Extensions can request custom external dependencies to be installed via pip when 
     installing DIRAC.
NEW: LCG bundle version can be defined on a per release basis in the releases.cfg 
NEW: dirac-deploy-scripts - when setting the lib path in the deploy scripts. 
     Also search for subpaths of the libdir and include them
NEW: Install tools - plainly separate projects from installations

*Accounting
CHANGE: For the WMSHistory type, send as JobSplitType the JobType
CHANGE: Reduced the size of the max key length to workaround mysql max bytes for index problem
FIX: Modified buckets width of 1week to 1 week + 1 day to fix summer time end week (1 hour more )

*WorkloadManagement
CHANGE: SiteDirector - simplified executable generation
NEW: SiteDirector - few more checks of error conditions   
NEW: SiteDirector - limit the queue max length to the value of MaxQueueLengthOption 
     ( 3 days be default )
BUGFIX: SiteDirector - do not download pilot output if the flag getPilotOutput is not set     
NEW: JobDB will extract the VO when applying DIRAC/VOPolicy from the proper VO
FIX: SSHTorque - retrieve job status by chunks of 100 jobs to avoid too long
NEW: glexecComputingElement - allow glexecComputingElement to "Reschedule" jobs if the Test of
     the glexec fails, instead of defaulting to InProcess. Controlled by
     RescheduleOnError Option of the glexecComputingElement
NEW: SandboxStore - create a different SBPath with the group included     
FIX: JobDB - properly treat Site parameter in the job JDL while rescheduling jobs
NEW: JobSchedulingAgent - set the job Site attribute to the name of a group of sites corresponding 
     to a SE chosen by the data staging procedure 
CHANGE: TimeLeft - call batch system commands with the ( default ) timeout 120 sec
CHANGE: PBSTimeLeft - uses default CPU/WallClock if not present in the output  
FIX: PBSTimeLeft - proper handling of (p)cput parameter in the batch system output, recovery of the
     incomplete batch system output      
NEW: automatically add SubmitPools JDL option of the job owner's VO defines it     
NEW: JobManager - add MaxParametericJobs option to the service configuration
NEW: PilotDirector - each SubmitPool or Middleware can define TargetGrids
NEW: JobAgent - new StopOnApplicationFailure option to make the agent exiting the loop on application failure
NEW: PilotAgentsDB - on demand retrieval of the CREAM pilot output
NEW: Pilot - proper job ID evaluation for the OSG sites
FIX: ComputingElement - fixed proxy renewal logic for generic and private pilots
NEW: JDL - added %j placeholder in the JDL to be replaced by the JobID
BUGFIX: DownloadInputData - bug fixed in the naming of downloaded files
FIX: Matcher - set the group and DN when a request gets to the matcher if the request is not 
     coming from a pilot
FIX: Matcher = take into account JobSharing when checking the owner for the request
CHANGE: PilotDirector, dirac-pilot - interpret -V flag of the pilot as Installation name

*DataManagement
FIX: FileCatalog/DiractoryLevelTree - consistent application of the max directory level using global 
     MAX_LEVELS variable
FIX: FileCatalog - Directory metadata is deleted together with the directory deletion, issue #40    
CHANGE: FileCatalog - the logic of the files query by metadata revisited to increase efficiency 
FIX: LcgFileCatalog - use lfcthr and call lfcthr.init() to allow multithread
     try the import only once and just when LcgFileCatalogClient class is intantiated
NEW: LcgFileCatalogClient - new version of getPathPermissions relying on the lfc_access method to solve the problem
     of multiple user DNs in LFC.     
FIX: StorageElement - get service CS options with getCSOption() method ( closes #97 )
FIX: retrieve FileCatalogs as ordered list, to have a proper default.
CHANGE: FileCatalog - allow up to 15 levels of directories
BUGFIX: FileCatalog - bug fixes in the directory removal methods (closes #98)
BUGFIX: RemovalAgent - TypeError when getting JobID in RemovalAgent
BUGFIX: RemovalAgent - put a limit to be sure the execute method will end after a certain number of iterations
FIX: DownloadInputData - when files have been uploaded with lcg_util, the PFN filename
     might not match the LFN file name
FIX: putting FTSMonitor web page back
NEW: The default file catalog is now determined using /LocalSite/FileCatalog. The old behavior 
     is provided as a fallback solution
NEW: ReplicaManager - can now deal with multiple catalogs. Makes sure the surl used for removal is 
the same as the one used for registration.   
NEW: PoolXMLCatalog - added getTypeByPfn() function to get the type of the given PFN  
NEW: dirac-dms-ban(allow)-se - added possibility to use CheckAccess property of the SE

*StorageManagement
FIX: Stager - updateJobFromStager(): only return S_ERROR if the Status sent is not
recognized or if a state update fails. If the jobs has been removed or
has moved forward to another status, the Stager will get an S_OK and
should forget about the job.
NEW: new option in the StorageElement configuration "CheckAccess"
FIX: Requests older than 1 day, which haven't been staged are retried. Tasks older than "daysOld" 
     number of days are set to Failed. These tasks have already been retried "daysOld" times for staging.
FIX: CacheReplicas and StageRequests records are kept until the pin has expired. This way the 
     StageRequest agent will have proper accounting of the amount of staged data in cache.
NEW: FTSCleaningAgent will allow to fix transient errors in RequestDB. At the moment it's 
     only fixing Requests for which SourceTURL is equal to TargetSURL.
NEW: Stager - added new command dirac-stager-stage-files          
FIX: Update Stager code in v6 to the same point as v5r13p37
FIX: StorageManager - avoid race condition by ensuring that Links=0 in the query while removing replicas

*RequestManagement
FIX: RequestDBFile - get request in chronological order (closes issue #84)
BUGFIX: RequestDBFile - make getRequest return value for getRequest the same as for

*ResourceStatusSystem
NEW: Major code refacoring. First refactoring of RSS's PEP. Actions are now function 
     defined in modules residing in directory "Actions".
NEW: methods to store cached environment on a DB and ge them.
CHANGE: command caller looks on the extension for commands.
CHANGE: RSS use now the CS instead of getting info from Python modules.
BUGFIX: Cleaned RSS scripts, they are still prototypes
CHANGE: PEP actions now reside in separate modules outside PEP module.
NEW: RSS CS module add facilities to extract info from CS.
CHANGE: Updating various RSS tests to make them compatible with
changes in the system.
NEW: CS is used instead of ad-hoc configuration module in most places.
NEW: Adding various helper functions in RSS Utils module. These are
functions used by RSS developers, including mainly myself, and are
totally independant from the rest of DIRAC.
CHANGE: Mostly trivial changes, typos, etc in various files in RSS     
CHANGE: TokenAgent sends e-mails with current status   

*Transformation
CHANGE: allow Target SE specification for jobs, Site parameter is not set in this case
CHANGE: TransformationAgent  - add new file statuses in production monitoring display
CHANGE: TransformationAgent - limit the number of files to be treated in TransformationAgent 
        for replication and removal (default 5000)
BUGFIX: TransformationDB - not removing task when site is not set
BUGFIX: TransformationCleaningAgent - archiving instead of cleaning Removal and Replication 
        transformations 
FIX: TransformationCleaningAgent - kill jobs before deleting them        

*Workflow
NEW: allow modules to define Input and Output parameters that can be
     used instead of the step_commons/workflow_commons (Workflow.py, Step.py, Module.py)

*Various fixes
BUGFIX: Mail.py uses SMTP class rather than inheriting it
FIX: Platform utility will properly discover libc version even for the new Ubuntu
FIX: Removed old sandbox and other obsoleted components<|MERGE_RESOLUTION|>--- conflicted
+++ resolved
@@ -1,4 +1,3 @@
-<<<<<<< HEAD
 [v6r8p11]
 
 NEW: Applied patches from v6r7p27
@@ -122,7 +121,7 @@
 FIX: TaskManager - site in the job definition is taken into account when submitting
 NEW: Transformation - get the allowed plugins from the CS /Operations/Transformations/AllowedPlugins
 FIX: ValidateOutputDataAgent - self not needed for static methods
-=======
+
 [v6r7p29]
 
 *DMS
@@ -134,7 +133,6 @@
 
 *Resources
 FIX: CREAMComputingElement - check globus-url-copy result for errors when retrieving job output
->>>>>>> 69bb71d9
 
 [v6r7p28]
 
