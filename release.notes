--- conflicted
+++ resolved
@@ -1,4 +1,3 @@
-<<<<<<< HEAD
 [v7r2-pre13]
 
 FIX: python 2-3 compatibility fixes
@@ -31,13 +30,12 @@
 
 *tests
 NEW: (#4179) Set up Gitlab CI pipeline using Docker containers
-=======
+
 [v7r1p10]
 
 Fixes from v7r0p32
 
 CHANGE: (#4690) ComponentInstaller uses --cfg option
->>>>>>> 0f2b0a1c
 
 [v7r1p9]
 
