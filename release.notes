<<<<<<< HEAD
[v6r11-pre3]

*Core
FIX: Client - fix in __getattr__() to provide dir() functionality

*Configuration
CHANGE: Resources.getDIRACPlatform() returns a list of compatible DIRAC platforms
NEW: Resources.getDIRACPlatforms() used to access platforms from /Resources/Computing/OSCompatibility
     section

*WMS
NEW: WMS tags to allow jobs require special site/CE/queue properties  
CHANGES: DownloadInputData, InputDataByProtocol, InputDataResolution - allows to get multiple 
         PFNs for the protocol resolution

*DMS
NEW: DataManager to replace ReplicaManager class ( simplification, streamlining )

*Interfaces
CHANGE: Dirac - instantiate SandboxStoreClient and WMSClient when needed, not in the constructor

*Resources
CHANGE: StorageElement - changes to avoid usage PFNs
FIX: XROOTStorage, SRM2Storage - changes in PFN construction 

*RMS
CHANGE: ReqDB - added Foreign Keys to ReqDB tables
NEW: dirac-rms-reset-request command

*SMS
FIX: few minor fixes to avoid pylint warnings
=======
[v6r10p16]

*Framework
NEW: PlottingClient - added curveGraph() function

*Transformation
FIX: TaskManagerAgentBase - add the missing Scheduled state

*WMS
FIX: TaskQueueDB - reduced number of lines in the matching parameters printout

*DMS
FIX: dirac-dms-show-se-status - exit on error in the service call, closes #1840

*Interface
FIX: API.Job - removed special interpretation of obsoleted JDLreqt type parameters

*Resources
FIX: SSHComputingElement - increased timeout in getJobStatusOnHost() ssh call, closes #1830
>>>>>>> a4d9b41a

[v6r10p15]

*DMS
FIX: FTSAgent - added missing monitoring activity
FIX: FileCatalog - do not check directory permissions when creating / directory

*Resources
FIX: SSHTorqueComputingElement - removed obsoleted stuff

[v6r10p14]

*SMS
FIX: RequestPreparationAgent - typo fixed

[v6r10p13]

*SMS
FIX: RequestPreparationAgent - use ReplicaManager to get active replicas

*DMS
FIX: ReplicaManager - getReplicas returns all replicas ( in all statuses ) by default
CHANGE: FC/SecurityManager - give full ACL access to the catalog to groups with admin rights

*WMS
CHANGE: SiteDirector - changes to reduce the load on computing elements
FIX: JobWrapper - do not set Completed status for the case with failed application thread

[v6r10p12]

*WMS
CHANGE: Replace consistently everywhere SAM JobType by Test JobType
FIX: JobWrapper - the outputSandbox should be always uploaded (outsized, in failed job)

*DMS
FIX: RemoveFile - bugfix
FIX: ReplicateAndRegister - fixes in the checksum check, retry failed FTS transfer 
     with RM transfer
NEW: RegisterReplica request operation     

*RMS
FIX: ReqClient - fix in the request state machine
FIX: Request - enhance digest string
NEW: dirac-dms-reset-request command
CHANGE: dirac-rms-show-request - allow selection of a request by job ID

*TS
FIX: TransformationDB - in getTransformationParameters() dropped "Submitted" counter 
     in the output

[v6r10p11]

*Core
FIX: X509Chain - cast life time to int before creating cert

*Accounting
FIX: DataStoreClient - self.__maxRecordsInABundle = 5000 instead of 1000
FIX: JobPolicy - allow access for JOB_MONITOR property

*RMS
FIX: ReqClient - fix the case when a job is Completed but in an unknown minor status

*Resources
BUGFIX: ProxyStorage - use checkArgumentFormat() instead of self.__checkArgumentFormatDict()

[v6r10p10]

*DMS
FIX: Several fixes to make FTS accounting working (FTSAgent/Job, ReplicaManager, File )

[v6r10p9]

*Core
BUGFIX: LineGraph - Ymin was set to a minimal plot value rather than 0.

*DMS
CHANGE: FTSJob(Agent) - get correct information for FTS accounting (registration)

[v6r10p8]

*Core
FIX: InstallTools - admin e-mail default location changed

*Framework
FIX: SystemAdministratorClientCLI - allow "set host localhost"
FIX: BundleDelivery - protect against empty bundle

*WMS
FIX: SiteDirector - Pass siteNames and ceList as None if any is accepted
FIX: WorkloadManagement.ConfigTemplate.SiteDorectory - set Site to Any by default 

*DMS
FIX: FileCatalogCLI - ignore Datasets in ls command for backward compatibility

*Resources
FIX: SSH - some platforms use Password instead of password prompt

[v6r10p7]

*Core
FIX: dirac-install - execute dirac-fix-mysql-script and dirac-external-requirements after sourcing the environment
FIX: InstallTools - set basedir variable in fixMySQLScript()
FIX: InstallTools - define user root@host.domain in installMySQL()

*Framework
BUGFIX: SystemAdministratorCLI - bug fixed in default() call signature

*DMS
FIX: FTSRequest - handle properly FTS server in the old system 
FIX: ReplicaManager - check if file is in FC before removing 
FIX: Request/RemovalTask - handle properly proxies for removing files 
BUGFIX: DatasetManager - in the table description

[v6r10p6]

*Core
FIX: X509Certificate - reenabled fix in getDIRACGroup()

*Configuration
FIX: CSAPI - Group should be taken from the X509 chain and not the certificate

*RMS
CHANGE: ReqClient - if the job does not exist, do not try further finalization

[v6r10p5]

*Core
FIX: X509Certificate - reverted fix in getDIRACGroup()

[v6r10p4]

*Core
NEW: dirac-info - extra printout
CHANGE: PrettyPrint - extra options in printTable()
FIX: X509Certificate - bug fixed in getDIRACGroup()

*Framework
NEW: SystemAdministratorCLI - new showall command to show components across hosts
NEW: ProxyDB - allow to upload proxies without DIRAC group

*RMS
CHANGE: ReqClient - requests from failed jobs update job status to Failed
CHANGE: RequestTask - retry in the request finalize()

[v6r10p3]

*Configuration
CHANGE: Registry - allow to define a default group per user

*WMS
BUGFIX: JobReport - typo in generateForwardDISET()

[v6r10p2]

*TMS
CHANGE: Backward compatibility fixes when setting the Transformation files status

*DMS
BUGFIX: ReplicateAndRegister - bugfix when replicating to multiple destination by ReplicaManager

*WMS
BUGFIX: JobManager - bug fix when deleting no-existing jobs

[v6r10p1]

*RMS
FIX: ReqDB.Operations - Arguments field changed type from BLOB to MEDIUMBLOB

*DMS
FIX: FileCatalog - check for non-exiting directories in removeDirectory()

*TMS
FIX: TransformationDB - removed constraint that was making impossible to derive a production

[v6r10]

*Core
FIX: Several fixes on DB classes(AccountingDB, SystemLoggingDB, UserProfileDB, TransformationDB, 
     JobDB, PilotAgentsDB) after the new movement to the new MySQL implementation with a persistent 
     connection per running thread
NEW: SystemAdministratorCLI - better support for executing remote commands 
FIX: DIRAC.__init__.py - avoid re-definition of platform variable    
NEW: Graphs - added CurveGraph class to draw non-stacked lines with markers
NEW: Graphs - allow graphs with negative Y values
NEW: Graphs - allow to provide errors with the data and display them in the CurveGraph
FIX: InstallTools - fix for creation of the root@'host' user in MySQL 
FIX: dirac-install - create links to permanent directories before module installation
CHANGE: InstallTools - use printTable() utility for table printing
CHANGE: move printTable() utility to Core.Utilities.PrettyPrint
NEW: added installation configuration examples
FIX: dirac-install - fixBuildPath() operates only on files in the directory
FIX: VOMSService - added X-VOMS-CSRF-GUARD to the html header to be compliant with EMI-3 servers

*CS
CHANGE: getVOMSVOForGroup() uses the VOMSName option of the VO definition 
NEW: CE2CSAgent - added ARC CE information lookup

*Framework
FIX: SystemAdministratorIntegrator - use Host option to get the host address in addition to the section name, closes #1628
FIX: dirac-proxy-init - uses getVOMSVOForGroup() when adding VOMS extensions

*DMS
CHANGE: DFC - optimization and bug fixes of the bulk file addition
FIX: TransferAgent - protection against badly defined LFNs in collectFiles()
NEW: DFC - added getDirectoryReplicas() service method support similar to the LFC
CHANGE: DFC - added new option VisibleReplicaStatus which is used in replica getting commands
CHANGE: FileCatalogClientCLI client shows number of replicas in the 2nd column rather than 
        unimplemented number of links
CHANGE: DFC - optimizations for the bulk replica look-up
CHANGE: DFC updated scalability testing tool FC_Scaling_test.py        
NEW: DFC - methods returning replicas provide also SE definitions instead of PFNs to construct PFNs on the client side
NEW: DFC - added getReplicasByMetadata() interface
CHANGE: DFC - optimized getDirectoryReplicas()
CHANGE: FileCatalogClient - treat the reduced output from various service queries restoring LFNs and PFNs on the fly
NEW: DFC - LFNPFNConvention flag can be None, Weak or Strong to facilitate compatibility with LFC data 
CHANGE: FileCatalog - do not return PFNs, construct them on the client side
CHANGE: FileCatalog - simplified FC_Scaling_test.py script
NEW: FileCatalog/DatasetManager class to define and manipulate datasets corresponding to meta queries
NEW: FileCatalogHandler - new interface methods to expose DatasetManager functionality
NEW: FileCatalogClientCLI - new dataset family of commands
FIX: StorageFactory, ReplicaManager - resolve SE alias name recursively
FIX: FTSRequest, ReplicaManager, SRM2Storage - use current proxy owner as user name in accounting reports, closes #1602
BUGFIX: FileCatalogClientCLI - bug fix in do_ls, missing argument to addFile() call, closes #1658
NEW: FileCatalog - added new setMetadataBulk() interface, closes #1358
FIX: FileCatalog - initial argument check strips off leading lfn:, LFN:, /grid, closes #448
NEW: FileCatalog - added new setFileStatus() interface, closes #170, valid and visible file and replica statuses can be defined in respective options.
CHANGE: multiple new FTS system fixes
CHANGE: uniform argument checking with checkArgumentFormat() in multiple modules
CHANGE: FileCatalog - add Trash to the default replica valid statuses
CHANGE: ReplicaManager,FTSRequest,StorageElement - no use of PFN as returned by the FC except for file removal,
        rather constructing it always on the fly
        
*SMS
CHANGE: PinRequestAgent, SENamespaceCatalogCheckAgent - removed
CHANGE: Use StorageManagerClient instead of StorageDB directly        

*WMS
CHANGE: JobPolicy - optimization for bulk job verification
NEW: JobPolicy - added getControlledUsers() to get users which jobs can be accessed for 
     a given operation
CHANGE: JobMonitoringHandler - Avoid doing a selection of all Jobs, first count matching jobs 
        and then use "limit" to select only the required JobIDs.
NEW: JobMonitoringHandler - use JobPolicy to filter jobs in getJobSummaryWeb()
NEW: new Operations option /Services/JobMonitoring/GlobalJobsInfo ( True by default ) to 
     allow or not job info lookup by anybody, used in JobMonitoringHandler       
BUGFIX: SiteDirector - take into account the target queue Platform
BUGFIX: JobDB - bug in __insertNewJDL()    
CHANGE: dirac-admin-show-task-queues - enhanced output  
CHANGE: JobLoggingDB.sql - use trigger to manage the new LoggingInfo structure  
CHANGE: JobWrapper - trying several times to upload a request before declaring the job failed
FIX: JobScheduling executor - fix race condition that causes a job to remain in Staging
NEW: SiteDirector - do not touch sites for which there is no work available
NEW: SiteDirector - allow sites not in mask to take jobs with JobType Test
NEW: SiteDirector - allow 1 hour grace period for pilots in Unknown state before aborting them
CHANGE: Allow usage of non-plural form of the job requirement options ( PilotType, GridCE, BannedSite, 
        SubmitPool ), keep backward compatibility with a plural form
        
*RSS
FIX: DowntimeCommand - take the latest Downtime that fits    
NEW: porting new Policies from integration  
NEW: RSS SpaceToken command querying endpoints/tokens that exist  
        
*Resources
NEW: added SSHOARComputingElement class 
NEW: added XROOTStorage class       
FIX: CREAMComputingElement - extra checks for validity of returned pilot references
        
*TS
CHANGE: TransformationClient(DB,Manager) - set file status for transformation as bulk operation 
CHANGE: TransformationClient - applying state machine when changing transformation status
BUGFIX: TransformationClient(Handler) - few minor fixes
NEW: TransformationDB - backported __deleteTransformationFileTask(s) methods
CHANGE: TransformationDB(Client) - fixes to reestablish the FileCatalog interface
FIX: TransformationAgent - added MissingInFC to consider for Removal transformations
BUGFIX: TransformationAgent - in _getTransformationFiles() variable 'now' was not defined
FIX: TransformationDB.sql - DataFiles primary key is changed to (FileID) from (FileID,LFN) 
CHANGE: TransformationDB(.sql) - schema changes suitable for InnoDB
FIX: TaskManager(AgentBase) - consider only submitted tasks for updating status
CHANGE: TransformationDB(.sql) - added index on LFN in DataFiles table

*RMS
NEW: Migrate to use the new Request Management by all the clients
CHANGE: RequestContainer - Retry failed transfers 10 times and avoid sub-requests to be set Done 
        when the files are failed
CHANGE: Use a unique name for storing the proxy as processes may use the same "random" name and 
        give conflicts
NEW: RequestClient(Handler) - add new method readRequest( requestname)                 

*Workflow
NEW: Porting the LHCb Workflow package to DIRAC to make the use of general purpose modules and
     simplify construction of workflows        

[v6r9p33]

*Accounting
BUGFIX: AccountingDB - wrong indentation

[v6r9p32]

*Accounting
FIX: AccountingDB - use old style grouping if the default grouping is altered, e.g. by Country

[v6r9p31]

*Accounting
CHANGE: AccountingDB - changes to speed up queries: use "values" in GROUP By clause;
        drop duplicate indexes; reorder fields in the UniqueConstraint index of the
        "bucket" tables  

[v6r9p30]

*DMS
CHANGE: FileCatalogFactory - construct CatalogURL from CatalogType by default

*SMS
FIX: dirac-stager-stage-files - changed the order of the arguments

[v6r9p29]

*TS
FIX: TaskManager(AgentBase) - fix for considering only submitted tasks 

[v6r9p28]

*TS
FIX: TransformationDB(ManagerHandler) - several portings from v6r10

[v6r9p27]

*SMS
FIX: StorageManagementDB - in removeUnlinkedReplicas() second look for CacheReplicas 
     for which there is no entry in StageRequests

[v6r9p26]

*Resources
CHANGE: CREAMComputigElement - Make sure that pilots submitted to CREAM get a 
        fresh proxy during their complete lifetime
*Framework
FIX: ProxyDB - process properly any SQLi with DNs/groups with 's in the name

[v6r9p25]

*TS
CHANGE: TransformationClient - changed default timeout values for service calls
FIX: TransformationClient - fixes for processing of derived transformations 

[v6r9p24]

*TS
FIX: TransformationClient - in moveFilesToDerivedTransformation() set file status
     to Moved-<prod>

[v6r9p23]

*Core
BUGFIX: InstallTools - improper configuration prevents a fresh new installation

*WMS
BUGFIX: PilotDirector - Operations Helper non-instantiated

[v6r9p22]

*WMS
FIX: PilotDirector - allow to properly define extensions to be installed by the 
     Pilot differently to those installed at the server
FIX: Watchdog - convert pid to string in ProcessMonitor

*TS
FIX: TransformationDB - splitting files in chunks

*DMS
NEW: dirac-dms-create-removal-request command
CHANGE: update dirac-dms-xxx commands to use the new RMS client,
        strip lines when reading LFNs from a file

[v6r9p21]

*TS
FIX: Transformation(Client,DB,Manager) - restored FileCatalog compliant interface
FIX: TransformationDB - fix in __insertIntoExistingTransformationFiles()

[v6r9p20]

*Core
BUGFIX: ProxyUpload - an on the fly upload does not require a proxy to exist

*DMS
CHANGE: TransferAgent - use compareAdler() for checking checksum
FIX: FailoverTransfer - recording the sourceSE in case of failover transfer request 

*WMS
FIX: ProcessMonitor - some fixes added, printout when <1 s of consumed CPU is found

*Transformation
BUGFIX: TransformationClient - fixed return value in moveFilesToDerivedTransformation()

*RMS
BUGFIX: CleanReqDBAgent - now() -> utcnow() in initialize()

*Resources
FIX: ARCComputingElement - fix the parsing of CE status if no jobs are available

[v6r9p19]

*DMS
FIX: FileCatalog/DirectoryMetadata - inherited metadata is used while selecting directories
     in findDirIDsByMetadata()

[v6r9p18]

*DMS
FIX: FTSSubmitAgent, FTSRequest - fixes the staging mechanism in the FTS transfer submission
NEW: TransferDBMonitoringHandler - added getFilesForChannel(), resetFileChannelStatus()

[v6r9p17]

*Accounting
FIX: DataStoreClient - send accounting records in batches of 1000 records instead of 100

*DMS:
FIX: FailoverTransfer - catalog name from list to string
FIX: FTSSubmitAgent, FTSRequest - handle FTS3 as new protocol and fix bad submission time
FIX: FTSSubmitAgent, FTSRequest - do not submit FTS transfers for staging files

*WMS
FIX: TaskQueueDB - do not check enabled when TQs are requested from Directors
FIX: TaskQueueDB - check for Enabled in the TaskQueues when inserting jobs to print an alert
NEW: TaskQueueDB - each TQ can have at most 5k jobs, if beyond the limit create a new TQ 
     to prevent long matching times when there are way too many jobs in a single TQ

[v6r9p16]

*TS
BUGFIX: typos in TransformationCleaningAgent.py

*DMS
CHANGE: DownloadInputData - check the available disk space in the right input data directory
FIX: DownloadInputData - try to download only Cached replicas 

[v6r9p15]

*Core
FIX: MySQL - do not decrease the retry counter after ping failure

*DMS
CHANGE: FC/DirectoryMetadata - Speed up findFilesByMetadataWeb when many files match
FIX: RemovalTask - fix error string when removing a non existing file (was incompatible 
     with the LHCb BK client). 

*WMS
FIX: JobReport - minor fix ( removed unused imports )
FIX: JobMonitoring(JobStateUpdate)Handler - jobID argument can be either string, int or long

*TS
CHANGE: TransformationClient - change status of Moved files to a deterministic value
FIX: FileReport - minor fix ( inherits object ) 

[v6r9p14]

*DMS
CHANGE: FTSDB - changed schema: removing FTSSite table. From now on FTS sites 
        would be read from CS Resources

[v6r9p13]

FIX: included fixes from v6r8p26 patch release

[v6r9p12]

FIX: included fixes from v6r8p25 patch release

[v6r9p11]

*DMS
BUGFIX: FTSRequest - in __resolveFTSServer() type "=" -> "=="

[v6r9p10]

FIX: included fixes from v6r8p24 patch release

*Core
NEW: StateMachine utility

*DMS
BUGFIX: in RegisterFile operation handler

*Interfaces
FIX: Dirac.py - in splitInputData() consider only Active replicas

[v6r9p9]

*RMS
FIX: RequestDB - added getRequestFileStatus(), getRequestName() methods

[v6r9p8]

*DMS
FIX: RequestDB - get correct digest ( short request description ) of a request

[v6r9p7]

FIX: included fixes from v6r8p23 patch release

*RSS
FIX: SpaceTokenOccupancyPolicy - SpaceToken Policy decision was based on 
     percentage by mistake
     
*RMS
NEW: new scripts dirac-dms-ftsdb-summary, dirac-dms-show-ftsjobs    
FIX: FTSAgent - setting space tokens for newly created FTSJobs 

[v6r9p6]

*DMS
BUGFIX: dirac-admin-add-ftssite - missing import

*RMS
NEW: RequestDB, ReqManagerHandler - added getRequestStatus() method

*TS
FIX: fixes when using new RequestClient with the TransformationCleaningAgent

*WMS
BUGFIX: typo in SandboxStoreHandler transfer_fromClient() method

[v6r9p5]

*DMS
BUGFIX: missing proxy in service env in the FTSManager service. By default service 
        will use DataManager proxy refreshed every 6 hours.

*Resources
NEW: StorageElement - new checkAccess policy: split the self.checkMethods in 
     self.okMethods. okMethods are the methods that do not use the physical SE. 
     The isValid returns S_OK for all those immediately

*RSS
FIX: SpaceTokenOccupancyPolicy - Policy that now takes into account absolute values 
     for the space left
     
*TS
FIX: TransformationCleaningAgent - will look for both old and new RMS     

[v6r9p4]

*Stager
NEW: Stager API: dirac-stager-monitor-file, dirac-stager-monitor-jobs, 
     dirac-stager-monitor-requests, dirac-stager-show-stats

[v6r9p3]

*Transformation
FIX: TransformationCleaning Agent status was set to 'Deleted' instead of 'Cleaned'

[v6r9p2]

*RSS
NEW: Added Component family tables and statuses
FIX: removed old & unused code 
NEW: allow RSS policies match wild cards on CS

*WMS
BUGFIX: FailoverTransfer,JobWrapper - proper propagation of file metadata

[v6r9p1]

*RMS
NEW: FTSAgent - update rwAccessValidStamp,
     update ftsGraphValidStamp,
     new option for staging files before submission,
     better log handling here and there
CHANGE: FTSJob - add staging flag in in submitFTS2
CHANGE: Changes in WMS (FailoverTransfer, JobReport, JobWrapper, SandboxStoreHandler) 
        and TS (FileReport) to follow the new RMS.
NEW: Full CRUD support in RMS.

*RSS
NEW: ResourceManagementDB - new table ErrorReportBuffer
NEW: new ResourceManagementClient methods - insertErrorReportBuffer, selectErrorReportBuffer,
     deleteErrorReportBuffer

[v6r9]

NEW: Refactored Request Management System, related DMS agents and FTS management
     components

[v6r8p28]

*Core
BUGFIX: RequestHandler - the lock Name includes ActionType/Action

*DMS
FIX: dirac-dms-filecatalog-cli - prevent exception in case of missing proxy

[v6r8p27]

*DMS
BUGFIX: dirac-dms-add-file - fixed typo item -> items

[v6r8p26]

*Core
NEW: RequestHandler - added getServiceOption() to properly resolve inherited options 
     in the global service handler initialize method
NEW: FileCatalogHandler, StorageElementHandler - use getServiceOption()

[v6r8p25]

FIX: included fixes from v6r7p40 patch release

*Resources
FIX: SRM2Storage - do not account gfal_ls operations

[v6r8p24]

FIX: included fixes from v6r7p39 patch release

*Core
FIX: SiteSEMapping was returning wrong info

*DMS
FIX: FTSRequest - choose explicitly target FTS point for RAL and CERN
BUGFIX: StrategyHandler - wrong return value in __getRWAccessForSE()

*Resources
CHANGE: SRM2Storage - do not account gfal_ls operations any more

[v6r8p23]

FIX: included fixes from v6r7p37 patch release

*TS
FIX: TransformationDB - allow tasks made with ProbInFC files
FIX: TransformationCleaingAgent,Client - correct setting of transformation 
     status while cleaning

[v6r8p22]

FIX: included fixes from v6r7p36 patch release

[v6r8p21]

*DMS
FIX: FileCatalog/DirectoryMetadata - even if there is no meta Selection 
     the path should be considered when getting Compatible Metadata
FIX: FileCatalog/DirectoryNodeTree - findDir will return S_OK( '' ) if dir not 
     found, always return the same error from DirectoryMetadata in this case.     

*RSS
FIX: DowntimeCommand - use UTC time stamps

*TS
FIX: TransformationAgent - in _getTransformationFiles() get also ProbInFC files in 
     addition to Used 

[v6r8p20]

*Stager
NEW: Stager API: dirac-stager-monitor-file, dirac-stager-monitor-jobs, 
     dirac-stager-monitor-requests, dirac-stager-show-stats

[v6r8p19]

*Transformation
FIX: TransformationCleaning Agent status was set to 'Deleted' instead of 'Cleaned'

[v6r8p18]

*TS
BUGFIX: TransformationAgent - regression in __cleanCache()

[v6r8p17]

FIX: included fixes from v6r7p32 patch release

*WMS
FIX: StalledJobAgent - for accidentally stopped jobs ExecTime can be not set, 
     set it to CPUTime for the accounting purposes in this case

[v6r8p16]

FIX: included fixes from v6r7p31 patch release

*WMS
BUGFIX: TaskQueueDB - fixed a bug in the negative matching conditions SQL construction

*RSS
NEW: improved doc strings of PEP, PDP modules ( part of PolicySystem )
FIX: Minor changes to ensure consistency if ElementInspectorAgent and 
     users interact simultaneously with the same element
CHANGE: removed DatabaseCleanerAgent ( to be uninstalled if already installed )
FIX: SummarizeLogsAgent - the logic of the agent was wrong, the agent has been re-written.
     
[v6r8p15]

*Core
FIX: X509Chain - fix invalid information when doing dirac-proxy-info without CS
     ( in getCredentials() )

*RSS
NEW: PDP, PEP - added support for option "doNotCombineResult" on PDP

[v6r8p14]

*Core
FIX: dirac-deploy-scripts - can now work with the system python

*WMS
NEW: dirac-wms-cpu-normalization - added -R option to modify a given configuration file
FIX: Executor/InputData - Add extra check for LFns in InputData optimizer, closes #1472

*Transformation
CHANGE: TransformationAgent - add possibility to kick a transformation (not skip it if no 
        unused files), by touching a file in workDirectory
BUGFIX: TransformationAgent - bug in __cleanCache() dict modified in a loop        

[v6r8p13]

*Transformation
BUGFIX: TransformationDB - restored import of StringType

[v6r8p12]

NEW: Applied patches from v6r7p29

*WMS
FIX: JobDB - check if SystemConfig is present in the job definition and convert it 
     into Platform

*DMS
FIX: ReplicaManager - do not get metadata of files when getting files in a directory 
     if not strictly necessary

*RSS
NEW: ported from LHCb PublisherHandler for RSS web views

[v6r8p11]

NEW: Applied patches from v6r7p27

*RSS
NEW: SpaceTokenOccupancyPolicy - ported from LHCbDIRAC 
NEW: db._checkTable done on service initialization ( removed dirac-rss-setup script doing it )

*Transformation
FIX: TaskManager - reset oJob for each task in prepareTransformationTasks()
BUGFIX: ValidateOutputDataAgent - typo fixed in getTransformationDirectories()
FIX: TransformationManagerHandler - use CS to get files statuses not to include in 
     processed file fraction calculation for the web monitoring pages

[v6r8p10]

NEW: Applied patches from v6r7p27

[v6r8p9]

*DMS
FIX: TransferAgent,dirac-dms-show-se-status, ResourceStatus,TaskManager - fixes
     needed for DMS components to use RSS status information
NEW: ReplicaManager - allow to get metadata for an LFN+SE as well as PFN+SE     

[v6r8p8]

*RSS
BUGFIX: dirac-rss-setup - added missing return of S_OK() result

[v6r8p7]

NEW: Applied patches from v6r7p24

*DMS
BUGFIX: LcgFileCatalogClient - bug in addFile()

*RSS
BUGFIX: fixed script dirac-rss-set-token, broken in the current release.
NEW: Statistics module - will be used in the future to provide detailed information 
     from the History of the elements 

[v6r8p6]

NEW: Applied patches from v6r7p23

*Transformation
FIX: TaskManager - allow prepareTransformationTasks to proceed if no OutputDataModule is defined
FIX: TransformationDB - remove INDEX(TaskID) from TransformationTasks. It produces a single counter 
     for the whole table instead of one per TransformationID
     
*WMS     
FIX: WMSUtilities - to allow support for EMI UI's for pilot submission we drop support for glite 3.1

[v6r8p5]

NEW: Applied patches from v6r7p22

*RSS
CHANGE: removed old tests and commented out files

*WMS
FIX: PoolXMLCatalog - proper addFile usage

*Transformation
CHANGE: TransformationAgent - clear replica cache when flushing or setting a file in the workdirectory

[v6r8p4]

*Transformation
FIX: The connection to the jobManager is done only at submission time
FIX: Jenkins complaints fixes

*WMS
BUGFIX: JobDB - CPUtime -> CPUTime
FIX: Jenkins complaints fixes

[v6r8p3]

*DMS
BUGFIX: LcgFileCatalogClient

[v6r8p2]

*DMS:
FIX: LcgFileCatalogClient - remove check for opening a session in __init__ as credentials are not yet set 

*Transformation
CHANGE: reuse RPC clients in Transformation System 

[v6r8p1]

*Core
FIX: dirac-deploy-scripts - restored regression w.r.t. support of scripts starting with "d"

*DMS
BUGFIX: LcgFileCatalogClient - two typos fixed

[v6r8]

CHANGE: Several fixes backported from the v7r0 integration branch

*Core
CHANGE: DictCache - uses global LockRing to avoid locks in multiprocessing
FIX: X509Chain - proxy-info showing an error when there's no CS

*DMS
FIX: TransferAgent - inside loop filter out waiting files dictionary
BUGFIX: dirac-admin-allow-se - there was a continue that was skipping the complete loop for 
        ARCHIVE elements
NEW: LcgFileCatalogClient - test return code in startsess lfc calls       

*WMS:
FIX: OptimizerExecutor, InputData, JobScheduling - check that site candidates have all the 
     replicas

*RSS: 
BUGFIX: ResourceStatus, RSSCacheNoThread - ensure that locks are always released

*Transformation
FIX: TaskManager - site in the job definition is taken into account when submitting
NEW: Transformation - get the allowed plugins from the CS /Operations/Transformations/AllowedPlugins
FIX: ValidateOutputDataAgent - self not needed for static methods

[v6r7p40]

*Resources
FIX: StorageElement class was not properly passing the lifetime argument for prestageFile method

[v6r7p39]

*Core
CHANGE: Grid - in executeGridCommand() allow environment script with arguments needed for ARC client

*DMS
FIX: DFC SEManager - DIP Storage can have a list of ports now

*Resources
FIX: ARCComputingElement - few fixes after debugging

[v6r7p38]

*Core
NEW: DISET FileHelper, TransferClient - possibility to switch off check sum

*Resources
NEW: ARCComputingElement - first version
NEW: StorageFactory - possibility to pass extra protocol parameters to storage object
NEW: DIPStorage - added CheckSum configuration option
BUGFIX: SSHComputingElement - use CE name in the pilot reference construction

*WMS
FIX: StalledJobAgent - if ExecTime < CPUTime make it equal to CPUTime

[v6r7p37]

*Framework
BUGFIX: NotificationDB - typos in SQL statement in purgeExpiredNotifications() 

*WMS
NEW: JobCleaningAgent - added scheduling sandbox LFN removal request 
     when deleting jobs
CHANGE: JobWrapper - report only error code as ApplicationError parameter 
        when payload finishes with errors    
NEW: SiteDirector - possibility to specify extensions to be installed in 
     pilots in /Operations/Pilots/Extensions option in order not to install
     all the server side extensions        

*DMS
CHANGE: FileCatalogFactory - use service path as default URL
CHANGE: FileCatalogFactory - use ObjectLoader to import catalog clients

*SMS
BUGFIX: StorageManagementDB, dirac-stager-monitor-jobs - small bug fixes ( sic, Daniela )

*Resources
CHANGE: DIPStorage - added possibility to specify a list of ports for multiple
        service end-points
CHANGE: InProcessComputingElement - demote log message when payload failure 
        to warning, the job will fail anyway
FIX: StalledJobAgent - if pilot reference is not registered, this is not an 
     error of the StalledJobAgent, no log.error() in  this case                
        
*RMS
CHANGE: RequestTask - ensure that tasks are executed with user credentials 
        even with respect to queries to DIRAC services ( useServerCertificate 
        flag set to false )        

[v6r7p36]

*WMS
FIX: CREAMCE, SiteDirector - make sure that the tmp executable is removed
CHANGE: JobWrapper - remove sending mails via Notification Service in case
        of job rescheduling
        
*SMS
FIX: StorageManagementDB - fix a race condition when old tasks are set failed 
     between stage submission and update.        

[v6r7p35]

*Stager
NEW: Stager API: dirac-stager-monitor-file, dirac-stager-monitor-jobs, 
     dirac-stager-monitor-requests, dirac-stager-show-stats

[v6r7p34]

*Transformation
FIX: TransformationCleaning Agent status was set to 'Deleted' instead of 'Cleaned'

[v6r7p33]

*Interfaces
FIX: Job.py - in setExecutable() - prevent changing the log file name string type

*StorageManagement
NEW: StorageManagementDB(Handler) - kill staging requests at the same time as 
     killing related jobs, closes #1510
FIX: StorageManagementDB - demote the level of several log messages       

[v6r7p32]

*DMS
FIX: StorageElementHandler - do not use getDiskSpace utility, use os.statvfs instead
CHANGE: StorageManagementDB - in getStageRequests() make MySQL do an UNIQUE selection 
        and use implicit loop to speed up queries for large results

*Resources
FIX: lsfce remote script - use re.search instead of re.match in submitJob() to cope with
     multipline output

[v6r7p31]

*WMS
FIX: SiteDirector - make possible more than one SiteDirector (with different pilot identity) attached 
     to a CE, ie sgm and pilot roles. Otherwise one is declaring Aborted the pilots from the other.

[v6r7p30]

*Core
CHANGE: X509Chain - added groupProperties field to the getCredentials() report
BUGFIX: InstallTools - in getSetupComponents() typo fixed: agent -> executor

[v6r7p29]

*DMS
CHANGE: FileCatalog - selection metadata is also returned as compatible metadata in the result
        of getCompatibleMetadata() call
NEW: FileCatalog - added path argument to getCompatibleMetadata() call
NEW: FileCatalogClient - added getFileUserMetadata()
BUGFIX: dirac-dms-fts-monitor - exit with code -1 in case of error

*Resources
FIX: CREAMComputingElement - check globus-url-copy result for errors when retrieving job output

[v6r7p28]

*DMS
BUGFIX: FileCatalog/DirectoryMetadata - wrong MySQL syntax 

[v6r7p27]

*Core
FIX: Mail.py - fix of the problem of colons in the mail's body

*Interfaces
NEW: Job API - added setSubmitPools(), setPlatform() sets ... "Platform"

*WMS
FIX: TaskQueueDB - use SystemConfig as Platform for matching ( if Platform is not set explicitly

*Resources
FIX: SSHComputingElement - use ssh host ( and not CE name ) in the pilot reference
BUGFIX: SSHGEComputingElement - forgotten return statement in _getJobOutputFiles()

*Framework
NEW: dirac-sys-sendmail - email's body can be taken from pipe. Command's argument 
     in this case will be interpreted as a destination address     

[v6r7p26]

*DMS
FIX: ReplicaManager - status names Read/Write -> ReadAccess/WriteAccess

[v6r7p25]

*Core
CHANGE: X509Chain - in getCredentials() failure to contact CS is not fatal, 
        can happen when calling dirac-proxy-init -x, for example

[v6r7p24]

*DMS
NEW: FileCatalog - added getFilesByMetadataWeb() to allow pagination in the Web 
     catalog browser
     
*WMS
CHANGE: WMSAdministrator, DiracAdmin - get banned sites list by specifying the status
        to the respective jobDB call     

[v6r7p23]

*Transformation
BUGFIX: TransformationDB - badly formatted error log message

*RMS
CHANGE: RequestDBMySQL - speedup the lookup of requests

*WMS
BUGFIX: dirac-dms-job-delete - in job selection by group

*DMS
FIX: LcgFileCatalogClient - getDirectorySize made compatible with DFC
BUGFIX: LcgFileCatalogClient - proper call of __getClientCertInfo()

[v6r7p22]

*Transformation
CHANGE: InputDataAgent - treats only suitable transformations, e.g. not the extendable ones. 
CHANGE: TransformationAgent - make some methods more public for easy overload

[v6r7p21]

*Core
FIX: Shifter - pass filePath argument when downloading proxy

[v6r7p20]

*DMS
CHANGE: StrategyHandler - move out SourceSE checking to TransferAgent
CHANGE: ReplicaManager, InputDataAgent - get active replicas
FIX: StorageElement, SRM2Storage - support for '*Access' statuses, checking results
     of return structures
     
*RSS
NEW: set configurable email address on the CS to send the RSS emails
NEW: RSSCache without thread in background
FIX: Synchronizer - moved to ResourceManager handler     

[v6r7p19]

*DMS
BUGFIX: ReplicaManager - in putAndRegister() SE.putFile() singleFile argument not used explicitly

[v6r7p18]

*WMS
FIX: StalledJobAgent - do not exit the loop over Completed jobs if accounting sending fails
NEW: dirac-wms-job-delete - allow to specify jobs to delete by job group and/or in a file
FIX: JobManifest - If CPUTime is not set, set it to MaxCPUTime value

[v6r7p17]

*Resources
FIX: SRM2Storage - treat properly "22 SRM_REQUEST_QUEUED" result code

[v6r7p16]

*DMS
FIX: StrategyHandler - do not proceed when the source SE is not valid for read 
BUGFIX: StorageElement - putFile can take an optional sourceSize argument
BUGFIX: ReplicaManager - in removeFile() proper loop on failed replicas

*RSS
FIX: SpaceTokenOccupancyCommand, CacheFeederAgent - add timeout when calling lcg_util commands

*WMS
FIX: JobManifest - take all the SubmitPools defined in the TaskQueueAgent 
NEW: StalledJobAgent - declare jobs stuck in Completed status as Failed

[v6r7p15]

*Core
BUGFIX: SocketInfo - in host identity evaluation

*DMS
BUGFIX: FileCatalogHandler - missing import os

*Transformation
CHANGE: JobManifest - getting allowed job types from operations() section 

[v6r7p14]

*DMS
CHANGE: StorageElementProxy - removed getParameters(), closes #1280
FIX: StorageElementProxy - free the getFile space before the next file
FIX: StorageElement - added getPFNBase() to comply with the interface

*Interfaces
CHANGE: Dirac API - allow lists of LFNs in removeFile() and removeReplica()

*WMS
CHANGE: JobSchedulingAgent(Executor) - allow both BannedSite and BannedSites JDL option

*RSS
FIX: ElementInspectorAgent - should only pick elements with rss token ( rs_svc ).
FIX: TokenAgent - using 4th element instead of the 5th. Added option to set admin email on the CS.

[v6r7p13]

*Core
FIX: Resources - in getStorageElementSiteMapping() return only sites with non-empty list of SEs

*DMS
FIX: StorageElement - restored the dropped logic of using proxy SEs
FIX: FileCatalog - fix the UseProxy /LocalSite/Catalog option

*Transformation
FIX: TransformationDB - use lower() string comparison in extendTransformation()

[v6r7p12]

*WMS
BUGFIX: JobManifest - get AllowedSubmitPools from the /Systems section, not from /Operations

*Core
NEW: Resources helper - added getSites(), getStorageElementSiteMapping()

*DMS
CHANGE: StrategyHandler - use getStorageElementSiteMapping helper function
BUGFIX: ReplicaManager - do not modify the loop dictionary inside the loop

[v6r7p11]

*Core
CHANGE: Subprocess - put the use of watchdog in flagging

[v6r7p10]

*Core
NEW: Logger - added getLevel() method, closes #1292
FIX: Subprocess - returns correct structure in case of timeout, closes #1295, #1294
CHANGE: TimeOutExec - dropped unused utility
FIX: Logger - cleaned unused imports

*RSS
CHANGE: ElementInspectorAgent - do not use mangled name and removed shifterProxy agentOption

[v6r7p9]

*Core
BUGFIX: InstallTools - MySQL Port should be an integer

[v6r7p8]

*Core
FIX: Subprocess - consistent timeout error message

*DMS
NEW: RemovalTask - added bulk removal
FIX: StrategyHandler - check file source CEs
CHANGE: DataIntegrityClient - code beautification
CHANGE: ReplicaManager - do not check file existence if replica information is queried anyway,
        do not fail if file to be removed does not exist already. 

[v6r7p7]

FIX: Several fixes to allow automatic code documentation

*Core
NEW: InstallTools - added mysqlPort and mysqlRootUser

*DMS
CHANGE: ReplicaManager - set possibility to force the deletion of non existing files
CHANGE: StrategyHandler - better handling of checksum check during scheduling 

[v6r7p6]

*Core
FIX: dirac-install - restore signal alarm if downloadable file is not found
FIX: Subprocess - using Manager proxy object to pass results from the working process

*DMS:
CHANGE: StorageElement - removed overwride mode
CHANGE: removed obsoleted dirac-dms-remove-lfn-replica, dirac-dms-remove-lfn
NEW: FTSMonitorAgent - filter out sources with checksum mismatch
FIX: FTSMonitorAgent, TransferAgent - fix the names of the RSS states

*RSS
NEW: ElementInspectorAgent runs with a variable number of threads which are automatically adjusted
NEW: Added policies to force a particular state, can be very convenient to keep something Banned for example.
NEW: policy system upgrade, added finer granularity when setting policies and actions

*WMS
NEW: SiteDirector- allow to define pilot DN/Group in the agent options
CHANGE: JobDescription, JobManifest - take values for job parameter verification from Operations CS section

[v6r7p5]

*Interfaces
BUGFIX: dirac-wms-job-get-output - properly treat the case when output directory is not specified 

[v6r7p4]

*Core
FIX: Subprocess - avoid that watchdog kills the executor process before it returns itself

*Framework
BUGFIX: ProxuManagerClient - wrong time for caching proxies

*RSS
FIX: removed obsoleted methods

*DMS
NEW: FileCatalog - added findFilesByMetadataDetailed - provides detailed metadata for 
     selected files

[v6r7p3]

*DMS
FIX: FTSMonitorAgent - logging less verbose

*Transformation
FIX: TransformationAgent - use the new CS defaults locations
FIX: Proper agent initialization
NEW: TransformationPlaugin - in Broadcast plugin added file groupings by number of files, 
     make the TargetSE always defined, even if the SourceSE list contains it 

*ResourceStatus
FIX: Added the shifter's proxy to several agents

*RMS
FIX: RequestContainer - the execution order was not properly set for the single files 

*Framework:
BUGFIX: ProxyManagerClient - proxy time can not be shorter than what was requested

[v6r7p2]

*Core
FIX: dirac-configure - switch to use CS before checking proxy info

*Framework
NEW: dirac-sys-sendmail new command
NEW: SystemAdmininistratorCLI - added show host, uninstall, revert commands
NEW: SystemAdmininistratorHandler - added more info in getHostInfo()
NEW: SystemAdmininistratorHandler - added revertSoftware() interface

*Transformation
FIX: TransformationCleaningAgent - check the status of returned results

[v6r7p1]

*Core
FIX: Subprocess - finalize the Watchdog closing internal connections after a command execution
CHANGE: add timeout for py(shell,system)Call calls where appropriate
CHANGE: Shifter - use gProxyManager in a way that allows proxy caching

*Framework
NEW: ProxyManagerClient - allow to specify validity and caching time separately
FIX: ProxyDB - replace instead of delete+insert proxy in __storeVOMSProxy

*DMS
NEW: FTSMonitorAgent - made multithreaded for better efficiency
FIX: dirac-dms-add-file - allow LFN: prefix for lfn argument

*WMS
NEW: dirac-wms-job-get-output, dirac-wms-job-status - allow to retrieve output for a job group
FIX: TaskQueueDB - fixed selection SQL in __generateTQMatchSQL()
CHANGE: OptimizerExecutor - reduce diversity of MinorStatuses for failed executors

*Resources
FIX: CREAMComputingElement - remove temporary JDL right after the submission 

[v6r6p21]

*DMS
BUGFIX: TransformationCleaningAgent - use the right signature of cleanMetadataCatalogFiles() call

[v6r6p20]

*DMS
FIX: RegistrationTask - properly escaped error messages
BUGFIX: DirectoryMetadata - use getFileMetadataFields from FileMetadata in addMetadataField()
NEW: When there is a missing source error spotted during FTS transfer, file should be reset 
     and rescheduled again until maxAttempt (set to 100) is reached

*WMS
FIX: JobScheduling - fix the site group logic in case of Tier0

[v6r6p19]

*DMS
BUGFIX: All DMS agents  - set up agent name in the initialization

*Core
NEW: Subprocess - timeout wrapper for subprocess calls
BUGFIX: Time - proper interpreting of 0's instead of None
CHANGE: DISET - use cStringIO for ANY read that's longer than 16k (speed improvement) 
        + Less mem when writing data to the net
FIX: Os.py - protection against failed "df" command execution       
NEW: dirac-info prints lcg bindings versions
CHANGE: PlotBase - made a new style class 
NEW: Subprocess - added debug level log message

*Framework
NEW: SystemAdministratorIntegrator client for collecting info from several hosts
NEW: SystemAdministrator - added getHostInfo()
FIX: dirac-proxy-init - always check for errors in S_OK/ERROR returned structures
CHANGE: Do not accept VOMS proxies when uploading a proxy to the proxy manager

*Configuration
FIX: CE2CSAgent - get a fresh copy of the cs data before attempting to modify it, closes #1151
FIX: Do not create useless backups due to slaves connecting and disconnecting
FIX: Refresher - prevent retrying with 'Insane environment'

*Accounting
NEW: Accounting/Job - added validation of reported values to cope with the weird Yandex case
FIX: DBUtils - take into account invalid values, closes #949

*DMS
FIX: FTSSubmitAgent - file for some reason rejected from submission should stay in 'Waiting' in 
     TransferDB.Channel table
FIX: FTSRequest - fix in the log printout     
CHANGE: dirac-dms-add-file removed, dirac-dms-add-files renamed to dirac-dms-add-file
FIX: FileCatalogCLI - check the result of removeFile call
FIX: LcgFileCatalogClient - get rid of LHCb specific VO evaluation
NEW: New FileCatalogProxy service - a generalization of a deprecated LcgFileCatalog service
FIX: Restored StorageElementProxy functionality
CHANGE: dirac-dms-add-file - added printout
NEW: FileCatalog(Factory), StorageElement(Factory) - UseProxy flag moved to /Operations and /LocalSite sections

*RSS
NEW:  general reimplementation: 
      New DB schema using python definition of tables, having three big blocks: Site, Resource and Node.
      MySQLMonkey functionality almost fully covered by DB module, eventually will disappear.
      Services updated to use new database.
      Clients updated to use new database.
      Synchronizer updated to fill the new database. When helpers will be ready, it will need an update.
      One ElementInspectorAgent, configurable now is hardcoded.
      New Generic StateMachine using OOP.
      Commands and Policies simplified.
      ResourceStatus using internal cache, needs to be tested with real load.
      Fixes for the state machine
      Replaced Bad with Degraded status ( outside RSS ).
      Added "Access" to Read|Write|Check|Remove SE statuses wherever it applies.
      ResourceStatus returns by default "Active" instead of "Allowed" for CS calls.
      Caching parameters are defined in the CS
FIX: dirac-admin-allow/ban-se - allow a SE on Degraded ( Degraded->Active ) and ban a SE on Probing 
     ( Probing -> Banned ). In practice, Active and Degraded are "usable" states anyway.            
      
*WMS
FIX: OptimizerExecutor - failed optimizations will still update the job     
NEW: JobWrapper - added LFNUserPrefix VO specific Operations option used for building user LFNs
CHANGE: JobDB - do not interpret SystemConfig in the WMS/JobDB
CHANGE: JobDB - Use CPUTime JDL only, keep MaxCPUTime for backward compatibility
CHANGE: JobWrapper - use CPUTime job parameter instead of MaxCPUTime
CHANGE: JobAgent - use CEType option instead of CEUniqueID
FIX: JobWrapper - do not attempt to untar directories before having checked if they are tarfiles 
NEW: dirac-wms-job-status - get job statuses for jobs in a given job group
 
*SMS
FIX: StorageManagementDB - when removing unlinked replicas, take into account the case where a
     staging request had been submitted, but failed
      
*Resources    
NEW: glexecCE - add new possible locations of the glexec binary: OSG specific stuff and in last resort 
     looking in the PATH    
NEW: LcgFileCatalogClient - in removeReplica() get the needed PFN inside instead of providing it as an argument     
      
*TS      
CHANGE: Transformation types definition are moved to the Operations CS section

*Interfaces
FIX: Dirac.py - CS option Scratchdir was in LocalSite/LocalSite
FIX: Dirac.py - do not define default catalog, use FileCatalog utility instead

[v6r6p19]

*DMS
BUGFIX: All DMS agents  - set up agent name in the initialization

[v6r6p18]

*Transformation
CHANGE: /DIRAC/VOPolicy/OutputDataModule option moved to <Operations>/Transformations/OutputDataModule

*Resources
FIX: ComputingElement - properly check if the pilot proxy has VOMS before adding it to the payload 
     when updating it

*WMS
BUGFIX: JobSanity - fixed misspelled method call SetParam -> SetParameter

[v6r6p17]

*Transformation
BUGFIX: TransformationAgent - corrected  __getDataReplicasRM()

[v6r6p16]

*DMS
FIX: Agents - proper __init__ implementation with arguments passing to the super class
FIX: LcgFileCatalogClient - in removeReplica() reload PFN in case it has changed

[v6r6p15]

*Framework
BUGFIX: ErrorMessageMonitor - corrected updateFields call 

*DMS:
NEW: FTSMonitorAgent completely rewritten in a multithreaded way

*Transformation
FIX: InputDataAgent - proper instantiation of TransformationClient
CHANGE: Transformation - several log message promoted from info to notice level

[v6r6p14]

*Transformation
FIX: Correct instantiation of agents inside several scripts
CHANGE: TransformationCleaningAgent - added verbosity to logs
CHANGE: TransformationAgent - missingLFC to MissingInFC as it could be the DFC as well
FIX: TransformationAgent - return an entry for all LFNs in __getDataReplicasRM

*DMS
FIX: TransferAgent - fix exception reason in registerFiles()

[v6r6p13]

*DMS
CHANGE: TransferAgent - change RM call from getCatalogueReplicas to getActiveReplicas. 
        Lowering log printouts here and there

[v6r6p12]

*DMS
BUGFIX: RemovalTask - Replacing "'" by "" in error str set as attribute for a subRequest file. 
        Without that request cannot be updated when some nasty error occurs.

[v6r6p11]

*RMS:
BUGFIX: RequestClient - log string formatting

*DMS
BUGFIX: RemovalTask - handling for files not existing in the catalogue

*Transformation
FIX: TransformationManager - ignore files in NotProcessed status to get the % of processed files

*Interfaces
FIX: Fixes due to the recent changes in PromptUser utility

[v6r6p10]

*RMS
FIX: RequestDBMySQL - better escaping of queries 

*WMS
FIX: SiteDirector - get compatible platforms before checking Task Queues for a site

[v6r6p9]

*Core
FIX: Utilities/PromptUser.py - better user prompt

*Accounting
NEW: Add some validation to the job records because of weird data coming from YANDEX.ru

*DMS
BUGFIX: ReplicaManager - typo errStr -> infoStr in __replicate()
FIX: FTSRequest - fixed log message

*WMS
FIX: SiteDirector - use CSGlobals.getVO() call instead of explicit CS option

[v6r6p8]

*Transformation
BUGFIX: TransformationDB - typo in getTransformationFiles(): iterValues -> itervalues

[v6r6p7]

*Resources
FIX: StorageFactory - uncommented line that was preventing the status to be returned 
BUGFIX: CE remote scripts - should return status and not call exit()
BUGFIX: SSHComputingElement - wrong pilot ID reference

[v6r6p6]

*WMS
FIX: TaskQueueDB - in findOrphanJobs() retrieve orphaned jobs as list of ints instead of list of tuples
FIX: OptimizerExecutor - added import of datetime to cope with the old style optimizer parameters

*Transformation
FIX: TransformationAgent - fix finalization entering in an infinite loop
NEW: TransformationCLI - added resetProcessedFile command
FIX: TransformationCleaningAgent - treating the archiving delay 
FIX: TransformationDB - fix in getTransformationFiles() in case of empty file list

[v6r6p5]

*Transformation
FIX: TransformationAgent - type( transClient -> transfClient )
FIX: TransformationAgent - self._logInfo -> self.log.info
FIX: TransformationAgent - skip if no Unused files
FIX: TransformationAgent - Use CS option for replica cache lifetime
CHANGE: TransformationAgent - accept No new Unused files every [6] hours

[v6r6p4]

*DMS
FIX: TransferAgent - protection for files that can not be scheduled
BUGFIX: TransferDB - typo (instIDList - > idList ) fixed

*Transformation
BUGFIX: TransformationAgent - typo ( loginfo -> logInfo )

[v6r6p3]

FIX: merged in patch v6r5p14

*Core
BUGFIX: X509Chain - return the right structure in getCredentials() in case of failure
FIX: dirac-deploy-scripts.py - allow short scripts starting from "d"
FIX: dirac-deploy-scripts.py - added DCOMMANDS_PPID env variable in the script wrapper
FIX: ExecutorReactor - reduced error message dropping redundant Task ID 

*Interfaces
BUGFIX: Dirac.py - allow to pass LFN list to replicateFile()

*DMS
FIX: FileManager - extra check if all files are available in _findFiles()
BUGFIX: FileCatalogClientCLI - bug in DirectoryListing

[v6r6p2]

FIX: merged in patch v6r5p13

*WMS
FIX: SiteDirector - if no community set, look for DIRAC/VirtualOrganization setting

*Framework
FIX: SystemLoggingDB - LogLevel made VARCHAR in the MessageRepository table
FIX: Logging - several log messages are split in fixed and variable parts
FIX: SystemLoggingDB - in insertMessage() do not insert new records in auxiliary tables if they 
     are already there

[v6r6p1]

*Core:
CHANGE: PromptUser - changed log level of the printout to NOTICE
NEW: Base Client constructor arguments are passed to the RPCClient constructor

*DMS:
NEW: FTSRequest - added a prestage mechanism for source files
NEW: FileCatalogClientCLI - added -f switch to the size command to use raw faile tables 
     instead of storage usage tables
NEW: FileCatalog - added orphan directory repair tool
NEW: FIleCatalog - more counters to control the catalog sanity     

*WMS:
FIX: SandboxStoreClient - no more kwargs tricks
FIX: SandboxStoreClient returns sandbox file name in case of upload failure to allow failover
FIX: dirac-pilot - fixed VO_%s_SW_DIR env variable in case of OSG

*TS:
FIX: TransformationManagerHandler - avoid multiple Operations() instantiation in 
     getTransformationSummaryWeb()

[v6r6]

*Core
CHANGE: getDNForUsername helper migrated from Core.Security.CS to Registry helper
NEW: SiteSEMapping - new utilities getSitesGroupedByTierLevel(), getTier1WithAttachedTier2(),
     getTier1WithTier2
CHANGE: The DIRAC.Core.Security.CS is replaced by the Registry helper     
BUGFIX: dirac-install - properly parse += in .cfg files
FIX: Graphs.Utilities - allow two lines input in makeDataFromCVS()
FIX: Graphs - allow Graphs package usage if even matplotlib is not installed
NEW: dirac-compile-externals will retrieve the Externals compilation scripts from it's new location 
     in github (DIRACGrid/Externals)
NEW: Possibility to define a thread-global credentials for DISET connections (for web framework)
NEW: Logger - color output ( configurable )
NEW: dirac-admin-sort-cs-sites - to sort sites in the CS
CHANGE: MessageClient(Factor) - added msgClient attribute to messages
NEW: Core.Security.Properties - added JOB_MONITOR and USER_MANAGER properties

*Configuration
NEW: Registry - added getAllGroups() method

*Framework
NEW: SystemAdministratorClientCLI - possibility to define roothPath and lcgVersion when updating software

*Accounting
NEW: JobPlotter - added Normalized CPU plots to Job accounting
FIX: DBUtils - plots going to greater granularity

*DMS
NEW: FileCatalog - storage usage info stored in all the directories, not only those with files
NEW: FileCatalog - added utility to rebuild storage usage info from scratch
FIX: FileCatalog - addMetadataField() allow generic types, e.g. string
FIX: FileCatalog - path argument is normalized before usage in multiple methods
FIX: FileCatalog - new metadata for files(directories) should not be there before for directories(files)
NEW: FileCatalog - added method for rebuilding DirectoryUsage data from scratch 
NEW: FileCatalog - Use DirectoryUsage mechanism for both logical and physical storage
CHANGE: FileCatalog - forbid removing non-empty directories
BUGFIX: FileCatalogClientCLI - in do_ls() check properly the path existence
FIX: FileCatalogClientCLI - protection against non-existing getCatalogCounters method in the LFC client
FIX: DMS Agents - properly call superclass constructor with loadName argument
FIX: ReplicaManager - in removeFile() non-existent file is marked as failed
FIX: Make several classes pylint compliant: DataIntegrityHandler, DataLoggingHandler,
     FileCatalogHandler, StorageElementHandler, StorageElementProxyHandler, TransferDBMonitoringHandler
FIX: LogUploadAgent - remove the OSError exception in __replicate()
FIX: FileCatalogClientCLI - multiple check of proper command inputs,
     automatic completion of several commands with subcommands,
     automatic completion of file names
CHANGE: FileCatalogClientCLI - reformat the output of size command 
FIX: dirac-admin-ban-se - allow to go over all options read/write/check for each SE      
NEW: StrategyHandler - new implementation to speed up file scheduling + better error reporting
NEW: LcgFileCatalogProxy - moved from from LHCbDirac to DIRAC
FIX: ReplicaManager - removed usage of obsolete "/Resources/StorageElements/BannedTarget" 
CHANGE: removed StorageUsageClient.py
CHANGE: removed obsoleted ProcessingDBAgent.py

*WMS
CHANGE: RunNumber job parameter was removed from all the relevant places ( JDL, JobDB, etc )
NEW: dirac-pilot - add environment setting for SSH and BOINC CEs
NEW: WMSAdministrator - get output for non-grid CEs if not yet in the DB
NEW: JobAgent - job publishes BOINC parameters if any
CHANGE: Get rid of LHCbPlatform everywhere except TaskQueueDB
FIX: SiteDirector - provide list of sites to the Matcher in the initial query
FIX: SiteDirector - present a list of all groups of a community to match TQs
CHANGE: dirac-boinc-pilot dropped
CHANGE: TaskQueueDirector does not depend on /LocalSite section any more
CHANGE: reduced default delays for JobCleaningAgent
CHANGE: limit the number of jobs received by JobCleaningAgent
CHANGE: JobDB - use insertFields instead of _insert
CHANGE: Matcher, TaskQueueDB - switch to use Platform rather than LHCbPlatform retaining LHCbPlatform compatibility
BUGFIX: Matcher - proper reporting pilot site and CE
CHANGE: JobManager - improved job Killing/Deleting logic
CHANGE: dirac-pilot - treat the OSG case when jobs on the same WN all run in the same directory
NEW: JobWrapper - added more status reports on different failures
FIX: PilotStatusAgent - use getPilotProxyFromDIRACGroup() instead of getPilotProxyFromVOMSGroup()
CHANGE: JobMonitoringHandler - add cutDate and condDict parameters to getJobGroup()
NEW: JobMonitoringHandler - check access rights with JobPolicy when accessing job info from the web
NEW: JobManager,JobWrapper - report to accounting jobs in Rescheduled final state if rescheduling is successful
FIX: WMSAdministrator, SiteDirector - store only non-empty pilot output to the PilotDB
NEW: added killPilot() to the WMSAdministrator interface, DiracAdmin and dirac-admin-kill-pilot command
NEW: TimeLeft - renormalize time left using DIRAC Normalization if available
FIX: JobManager - reconnect to the OptimizationMind in background if not yet connected
CHANGE: JobManifest - use Operations helper
NEW: JobCleaningAgent - delete logging records from JobLoggingDB when deleting jobs

*RMS
FIX: RequestDBFile - better exception handling in case no JobID supplied
FIX: RequestManagerHandler - make it pylint compliant
NEW: RequestProxyHandler - is forwarding requests from voboxes to central RequestManager. 
     If central RequestManager is down, requests are dumped into file cache and a separate thread 
     running in background is trying to push them into the central. 
CHANGE: Major revision of the code      
CHANGE: RequestDB - added index on SubRequestID in the Files table
CHANGE: RequestClient - readRequestForJobs updated to the new RequetsClient structure

*RSS
NEW: CS.py - Space Tokens were hardcoded, now are obtained after scanning the StorageElements.

*Resources
FIX: SSHComputingElement - enabled multiple hosts in one queue, more debugging
CHANGE: SSHXXX Computing Elements - define SSH class once in the SSHComputingElement
NEW: SSHComputingElement - added option to define private key location
CHANGE: Get rid of legacy methods in ComputingElement
NEW: enable definition of ChecksumType per SE
NEW: SSHBatch, SSHCondor Computing Elements
NEW: SSHxxx Computing Elements - using remote control scripts to better capture remote command errors
CHANGE: put common functionality into SSHComputingElement base class for all SSHxxx CEs
NEW: added killJob() method tp all the CEs
NEW: FileCatalog - take the catalog information info from /Operations CS section, if defined there, 
     to allow specifications per VO 

*Interfaces
CHANGE: Removed Script.initialize() from the API initialization
CHANGE: Some general API polishing
FIX: Dirac.py - when running in mode="local" any directory in the ISB would not get untarred, 
     contrary to what is done in the JobWrapper

*TS
BUGFIX: TaskManager - bug fixed in treating tasks with input data
FIX: TransformationCleaningAgent - properly call superclass constructor with loadName argument
NEW: TransformationCleaningAgent - added _addExtraDirectories() method to extend the list of
     directories to clean in a subclass if needed
CHANGE: TransformationCleaningAgent - removed usage of StorageUsageClient     
NEW: TransformationAgent is multithreaded now ( implementation moved from LHCbDIRAC )
NEW: added unit tests
NEW: InputDataAgent - possibility to refresh only data registered in the last predefined period of time 
NEW: TransformationAgent(Client) - management of derived transformations and more ported from LHCbDIRAC
BUGFIX: TransformationDB - wrong SQL statement generation in setFileStatusForTransformation()

[v6r5p14]

*Core
NEW: Utilities - added Backports utility

*WMS
FIX: Use /Operations/JobScheduling section consistently, drop /Operations/Matching section
NEW: Allow VO specific share correction plugins from extensions
FIX: Executors - several fixes

[v6r5p13]

*WMS
FIX: Executors - VOPlugin will properly send and receive the params
NEW: Correctors can be defined in an extension
FIX: Correctors - Properly retrieve info from the CS using the ops helper

[v6r5p12]

FIX: merged in patch v6r4p34

[v6r5p11]

FIX: merged in patch v6r4p33

*Core
FIX: MySQL - added offset argument to buildConditions()

[v6r5p10]

FIX: merged in patch v6r4p32

[v6r5p9]

FIX: merged in patch v6r4p30

[v6r5p8]

FIX: merged in patch v6r4p29

[v6r5p7]

FIX: merged in patch v6r4p28

[v6r5p6]

FIX: merged in patch v6r4p27

*Transformation
BUGFIX: TransformationDB - StringType must be imported before it can be used

*RSS
NEW: CS.py - Space Tokens were hardcoded, now are obtained after scanning the StorageElements.

[v6r5p5]

FIX: merged in patch v6r4p26

[v6r5p4]

FIX: merged in patch v6r4p25

[v6r5p3]

*Transformation
FIX: merged in patch v6r4p24

[v6r5p2]

*Web
NEW: includes DIRACWeb tag web2012092101

[v6r5p1]

*Core
BUGFIX: ExecutorMindHandler - return S_OK() in the initializeHandler
FIX: OptimizationMindHandler - if the manifest is not dirty it will not be updated by the Mind

*Configuration
NEW: Resources helper - added getCompatiblePlatform(), getDIRACPlatform() methods

*Resources
FIX: SSHComputingElement - add -q option to ssh command to avoid banners in the output
FIX: BOINCComputingElement - removed debugging printout
FIX: ComputingElement - use Platform CS option which will be converted to LHCbPlatform for legacy compatibility

*DMS
FIX: RequestAgentBase - lowering loglevel from ALWAYS to INFO to avoid flooding SystemLogging

*WMS:
FIX: SiteDirector - provide CE platform parameter when interrogating the TQ
FIX: GridPilotDirector - publish pilot OwnerGroup rather than VOMS role
FIX: WMSUtilities - add new error string into the parsing of the job output retrieval

[v6r5]

NEW: Executor framework

*Core
NEW: MySQL.py - added Test case for Time.dateTime time stamps
NEW: MySQL.py - insertFields and updateFields can get values via Lists or Dicts
NEW: DataIntegrityDB - use the new methods from MySQL and add test cases
NEW: DataIntegrityHandler - check connection to DB and create tables (or update their schema)
NEW: DataLoggingDB - use the new methods from MySQL and add test cases
NEW: DataLoggingHandler - check connection to DB and create tables (or update their schema)
FIX: ProcessPool - killing stuck workers after timeout
CHANGE: DB will throw a RuntimeException instead of a sys.exit in case it can't contact the DB
CHANGE: Several improvements on DISET
CHANGE: Fixed all DOS endings to UNIX
CHANGE: Agents, Services and Executors know how to react to CSSection/Module and react accordingly
NEW: install tools are updated to deal with executors
FIX: dirac-install - add -T/--Timeout option to define timeout for distribution downloads
NEW: dirac-install - added possibility of defining dirac-install's global defaults by command line switch
BUGFIX: avoid PathFinder.getServiceURL and use Client class ( DataLoggingClient,LfcFileCatalogProxyClient ) 
FIX: MySQL - added TIMESTAMPADD and TIMESTAMPDIFF to special values not to be scaped by MySQL
NEW: ObjectLoader utility
CHANGE: dirac-distribution - added global defaults flag and changed the flag to -M or --defaultsURL
FIX: Convert to string before trying to escape value in MySQL
NEW: DISET Services - added PacketTimeout option
NEW: SystemLoggingDB - updated to use the renewed MySQL interface and SQL schema
NEW: Added support for multiple entries in /Registry/DefaultGroup, for multi-VO installations
CHANGE: Component installation procedure updated to cope with components inheriting Modules
CHANGE: InstallTools - use dirac- command in runit run scripts
FIX: X509Chain - avoid a return of error when the group is not valid
FIX: MySQL - reduce verbosity of log messages when high level methods are used
CHANGE: Several DB classes have been updated to use the MySQL buildCondition method
NEW: MySQL - provide support for greater and smaller arguments to all MySQL high level methods
FIX: Service.py - check all return values from all initializers

*Configuration
CHANGE: By default return option and section lists ordered as in the CS
NEW: ConfigurationClient - added function to refresh remote configuration

*Framework
FIX: Registry.findDefaultGroup will never return False
CHANGE: ProxyManager does not accept proxies without explicit group
CHANGE: SystemAdministratorHandler - force refreshing the configuration after new component setup

*RSS
CHANGE: removed code execution from __init__
CHANGE: removed unused methods
NEW: Log all policy results 

*Resources
NEW: updated SSHComputingElement which allows multiple job submission
FIX: SGETimeLeft - better parsing of the batch system commands output
FIX: InProcessComputingElement - when starting a new job discard renewal of the previous proxy
NEW: BOINCComputingElement - new CE client to work with the BOINC desktop grid infrastructure 

*WMS
CHANGE: WMS Optimizers are now executors
CHANGE: SandboxStoreClient can directly access the DB if available
CHANGE: Moved JobDescription and improved into JobManifest
FIX: typo in JobLoggingDB
NEW: JobState/CachedJobState allow access to the Job via DB/JobStateSync Service automatically
BUGFIX: DownloadInputData - when not enough disk space, message was using "buffer" while it should be using "data"
FIX: the sandboxmetadataDB explosion when using the sandboxclient without direct access to the DB
NEW: Added support for reset/reschedule in the OptimizationMind
CHANGE: Whenever a DB is not properly initialized it will raise a catchable RuntimeError exception 
        instead of silently returning
FIX: InputDataResolution - just quick mod for easier extensibility, plus removed some LHCb specific stuff
NEW: allow jobids in a file in dirac-wms-job-get-output
NEW: JobManager - zfill in %n parameter substitution to allow alphabetical sorting
NEW: Directors - added checking of the TaskQueue limits when getting eligible queues
CHANGE: Natcher - refactor to simpify the logic, introduced Limiter class
CHANGE: Treat MaxCPUTime and CPUTime the same way in the JDL to avoid confusion
NEW: SiteDirector - added options PilotScript, MaxPilotsToSubmit, MaxJobsInFillMode
BUGFIX: StalledJobAgent - use cpuNormalization as float, not string 
FIX: Don't kill an executor if a task has been taken out from it
NEW: dirac-boinc-pilot - pilot script to be used on the BOINC volunteer nodes
FIX: SiteDirector - better handling of tokens and filling mode 
NEW: Generic pilot identities are automatically selected by the TQD and the SiteDirector 
     if not explicitly defined in /Pilot/GenericDN and GenericGroup
NEW: Generic pilot groups can have a VO that will be taken into account when selecting generic 
     credentials to submit pilots
NEW: Generic pilots that belong to a VO can only match jobs from that VO
NEW: StalledJobAgent - added rescheduling of jobs stuck in Matched or Rescheduled status
BUGFIX: StalledJobAgent - default startTime and endTime to "now", avoid None value
NEW: JobAgent - stop after N failed matching attempts (nothing to do), use StopAfterFailedMatches option
CHANGE: JobAgent - provide resource description as a dictionary to avoid extra JDL parsing by the Matcher
CHANGE: Matcher - report pilot info once instead of sending it several times from the job
CHANGE: Matcher - set the job site instead of making a separate call to JobStateUpdate
NEW: Matcher - added Matches done and matches OK statistics
NEW: TaskQueue - don't delete fresh task queues. Wait 5 minutes to do so.
CHANGE: Disabled TQs can also be matched, if no jobs are there, a retry will be triggered

*Transformation
FIX: TransformationAgent - a small improvement: now can pick the prods status to handle from the CS, 
     plus few minor corrections (e.g. logger messages)
FIX: TransformationCLI - take into accout possible failures in resetFile command     

*Accounting
NEW: AccountingDB - added retrieving RAW records for internal stuff
FIX: AccountingDB - fixed some logic for readonly cases
CHANGE: Added new simpler and faster bucket insertion mechanism
NEW: Added more info when rebucketing
FIX: Calculate the rebucket ETA using remaining records to be processed instead of the total records to be processed
FIX: Plots with no data still carry the plot name

*DMS
NEW: SRM2Storage - added retry in the gfal calls
NEW: added new FTSCleaningAgent cleaning up TransferDB tables
FIX: DataLoggingClient and DataLoggingDB - tests moved to separate files
CHANGE: request agents cleanup

*RMS
CHANGE: Stop using RequestAgentMixIn in the request agents

[v6r4p34]

*DMS
BUGFIX: FileCatalogCLI - fixed wrong indentation
CHANGE: RegistrationTask - removed some LHCb specific defaults

[v6r4p33]

*DMS
CHANGE: FTSRequest - be more verbose if something is wrong with file

[v6r4p32]

*WMS
FIX: StalledJobAgent - avoid exceptions in the stalled job accounting reporting

*DMS
NEW: FTSMonitorAgent - handling of expired FTS jobs 

*Interfaces
CHANGE: Dirac.py - attempt to retrieve output sandbox also for Completed jobs in retrieveRepositorySandboxes()

[v6r4p30]

*Core
BUGFIX: dirac-admin-bdii-ce-voview - proper check of the result structure

*Interfaces
FIX: Dirac.py, Job.py - allow to pass environment variables with special characters

*DMS
NEW: FileCatalogCLI - possibility to sort output in the ls command

*WMS:
FIX: JobWrapper - interpret environment variables with special characters 

[v6r4p29]

*RMS
BUGFIX: RequestDBMySQL - wrong indentation in __updateSubRequestFiles()

[v6r4p28]

*Interfaces
CHANGE: Dirac.py, DiracAdmin.py - remove explicit timeout on RPC client instantiation

*RSS
FIX: CS.py - fix for updated CS location (backward compatible)

*DMS
BUGFIX: StrategyHandler - bug fixed determineReplicationTree()
FIX: FTSRequest - add checksum string to SURLs file before submitting an FTS job

*WMS
FIX: JobWrapper - protection for double quotes in JobName
CHANGE: SiteDirector - switched some logging messages from verbose to info level

*RMS
NEW: Request(Client,DBMySQL,Manager) - added readRequestsForJobs() method

[v6r4p27]

*DMS
FIX: SRM2Storage - removed hack for EOS (fixed server-side)

*Transformation
CHANGE: TransformationClient - limit to 100 the number of transformations in getTransformations()
NEW: TransformationAgent - define the transformations type to use in the configuration

*Interfaces
FIX: Job.py -  fix for empty environmentDict (setExecutionEnv)

[v6r4p26]

*Transformation
BUGFIX: TransformationClient - fixed calling sequence in rpcClient.getTransformationTasks()
NEW: TransformationClient - added log messages in verbose level.

[v6r4p25]

*DMS
BUGFIX: StrategyHandler - sanity check for wrong replication tree 

[v6r4p24]

*Core
NEW: MySQL - add 'offset' argument to the buildCondition()

*Transformation
FIX: TransformationAgent - randomize the LFNs for removal/replication case when large number of those
CHANGE: TransformationClient(DB,Manager) - get transformation files in smaller chunks to
        improve performance
FIX: TransformationAgent(DB) - do not return redundant LFNs in getTransformationFiles()    

[v6r4p23]

*Web
NEW: includes DIRACWeb tag web2012092101

[v6r4p22]

*DMS
FIX: SRM2Storage - fix the problem with the CERN-EOS storage 

[v6r4p21]

*Core
BUGFIX: SGETimeLeft - take into account dd:hh:mm:ss format of the cpu consumed

[v6r4p20]

*WMS
BUGFIX: PilotDirector, GridPilotDirector - make sure that at least 1 pilot is to be submitted
BUGFIX: GridPilotDirector - bug on how pilots are counted when there is an error in the submit loop.
BUGFIX: dirac-pilot - proper install script installation on OSG sites

[v6r4p19]

*RMS
FIX: RequestDBMySQL - optimized request selection query 

[v6r4p18]

*Configuration
BUGFIX: CE2CSAgent.py - the default value must be set outside the loop

*DMS
NEW: dirac-dms-create-replication-request
BUGFIX: dirac-dms-fts-submit, dirac-dms-fts-monitor - print out error messages

*Resources
BUGFIX: TorqueComputingElement.py, plus add UserName for shared Queues

*WMS
BUGFIX: JobManagerHandler - default value for pStart (to avoid Exception)

[v6r4p17]

*Core
FIX: dirac-configure - setup was not updated in dirac.cfg even with -F option
FIX: RequestHandler - added fix for Missing ConnectionError

*DMS
FIX: dirac-dms-clean-directory - command fails with `KeyError: 'Replicas'`.

*WMS
FIX: SiteDirector - adapt to the new method in the Matcher getMatchingTaskQueue 
FIX: SiteDirector - added all SubmitPools to TQ requests

[v6r4p16]

*Core:
FIX: dirac-install - bashrc/cshrc were wrongly created when using versionsDir

*Accounting
CHANGE: Added new simpler and faster bucket insertion mechanism
NEW: Added more info when rebucketing

*WMS
CHANGE: Matcher - refactored to take into account job limits when providing info to directors
NEW: JoAgent - reports SubmitPool parameter if applicable
FIX: Matcher - bad codition if invalid result

[v6r4p15]

*WMS
FIX: gLitePilotDirector - fix the name of the MyProxy server to avoid crasehs of the gLite WMS

*Transformation
FIX: TaskManager - when the file is on many SEs, wrong results were generated

[v6r4p13]

*DMS
FIX: dirac-admin-allow-se - added missing interpreter line

[v6r4p12]

*DMS
CHANGE: RemovalTask - for DataManager shifter change creds after failure of removal with her/his proxy.

*RSS
NEW: Added RssConfiguration class
FIX: ResourceManagementClient  - Fixed wrong method name

[v6r4p11]

*Core
FIX: GGUSTicketsClient - GGUS SOAP URL updated

*DMS
BUGFIX: ReplicaManager - wrong for loop

*RequestManagement
BUGFIX: RequestClient - bug fix in finalizeRequest()

*Transformation
FIX: TaskManager - fix for correctly setting the sites (as list)

[v6r4p10]

*RequestManagement
BUGFIX: RequestContainer - in addSubrequest() function

*Resources
BUGFIX: SRM2Storage - in checksum type evaluation

*ResourceStatusSystem
BUGFIX: InfoGetter - wrong import statement

*WMS
BUGFIX: SandboxMetadataDB - __init__() can not return a value

[v6r4p9]

*DMS
CHANGE: FailoverTransfer - ensure the correct execution order of the subrequests

[v6r4p8]

Bring in fixes from v6r3p17

*Core:
FIX: Don't have the __init__ return True for all DBs
NEW: Added more protection for exceptions thrown in callbacks for the ProcessPool
FIX: Operations will now look in 'Defaults' instead of 'Default'

*DataManagement:
FIX: Put more protection in StrategyHandler for neither channels  not throughput read out of TransferDB
FIX: No JobIDs supplied in getRequestForJobs function for RequestDBMySQL taken into account
FIX: Fix on getRequestStatus
CHANGE: RequestClient proper use of getRequestStatus in finalizeRequest
CHANGE: Refactored RequestDBFile

[v6r4p7]

*WorkloadManagement
FIX: SandboxMetadataDB won't explode DIRAC when there's no access to the DB 
CHANGE: Whenever a DB fails to initialize it raises a catchable exception instead of just returning silently

*DataManagement
CHANGE: Added Lost and Unavailable to the file metadata

[v6r4p6]

Bring fixes from v6r4p6

[v6r4p5]

*Configuration
NEW: Added function to generate Operations CS paths

*Core
FIX: Added proper ProcessPool checks and finalisation

*DataManagement
FIX: don't set Files.Status to Failed for non-existign files, failover transfers won't go
FIX: remove classmethods here and there to unblock requestHolder
CHANGE: RAB, TA: change task timeout: 180 and 600 (was 600 and 900 respectively)
FIX: sorting replication tree by Ancestor, not hopAncestorgit add DataManagementSystem/Agent/TransferAgent.py
NEW: TA: add finalize
CHANGE: TransferAgent: add AcceptableFailedFiles to StrategyHandler to ban FTS channel from scheduling
FIX: if there is no failed files, put an empty dict


*RSS
FIX: RSS is setting Allowed but the StorageElement checks for Active

*Workflows
FIX: Part of WorfklowTask rewritten to fix some issues and allow 'ANY' as site

*Transformation
FIX: Wrong calls to TCA::cleanMetadataCatalogFiles

[v6r4p4]

*Core
FIX: Platform.py - check if Popen.terminate is available (only from 2.6)

[v6r4p3]

*Core
FIX: ProcessPool with watchdog and timeouts - applied in v6r3 first

[v6r4p2]

*StorageManagement
BUGFIX: StorageElement - staging is a Read operation and should be allowed as such

*WMS
BUGFIX: InProcessComputingElement, JobAgent - proper return status code from the job wrapper

*Core
FIX: Platform - manage properly the case of exception in the ldconfig execution

[v6r4p1]

*DMS
FIX: TransferDB.getChannelObservedThroughput - the channelDict was created in a wrong way

*RSS
FIX: ResourceStatus was not returning Allowed by default

[v6r4]

*Core
FIX: dirac-install-db.py: addDatabaseOptionsToCS has added a new keyed argument
NEW: SGETimeLeft.py: Support for SGE backend
FIX: If several extensions are installed, merge ConfigTemplate.cfg
NEW: Service framework - added monitoring of file descriptors open
NEW: Service framework - Reduced handshake timeout to prevent stuck threads
NEW: MySQL class with new high level methods - buildCondition,insertFields,updateFields
     deleteEntries, getFields, getCounters, getDistinctAttributeValues
FIX: ProcessPool - fixes in the locking mechanism with LockRing, stopping workers when the
     parent process is finished     
FIX: Added more locks to the LockRing
NEW: The installation tools are updated to install components by name with the components module specified as an option

*DMS
FIX: TransferDB.py - speed up the Throughput determination
NEW: dirac-dms-add-files: script similar to dirac-dms-remove-files, 
     allows for 1 file specification on the command line, using the usual dirac-dms-add-file options, 
     but also can take a text file in input to upload a bunch of files. Exit code is 0 only if all 
     was fine and is different for every error found. 
NEW: StorageElementProxy- support for data downloading with http protocol from arbitrary storage, 
     needed for the web data download
BUGFIX: FileCatalogCLI - replicate operation does a proper replica registration ( closes #5 )     
FIX: ReplicaManager - __cleanDirectory now working and thus dirac-dms-clean-directory

*WMS
NEW: CPU normalization script to run a quick test in the pilot, used by the JobWrapper
     to report the CPU consumption to the accounting
FIX: StalledJobAgent - StalledTimeHours and FailedTimeHours are read each cycle, refer to the 
     Watchdog heartBeat period (should be renamed); add NormCPUTime to Accounting record
NEW: SiteDirector - support for the operation per VO in multi-VO installations
FIX: StalledJobAgent - get ProcessingType from JDL if defined
BUGFIX: dirac-wms-job-peek - missing printout in the command
NEW: SiteDirector - take into account the number of already waiting pilots when evaluating the number of pilots to submit
FIX: properly report CPU usage when the Watchdog kill the payload.

*RSS
BUGFIX: Result in ClientCache table is a varchar, but the method was getting a datetime
NEW: CacheFeederAgent - VOBOX and SpaceTokenOccupancy commands added (ported from LHCbDIRAC)
CHANGE: RSS components get operational parameters from the Operations handler

*DataManagement
FIX: if there is no failed files, put an empty dict

*Transformation
FIX: Wrong calls to TCA::cleanMetadataCatalogFiles

[v6r3p19]

*WMS
FIX: gLitePilotDirector - fix the name of the MyProxy server to avoid crashes of the gLite WMS

[v6r3p18]

*Resources
BUGFIX: SRM2Storage - in checksum type evaluation

[v6r3p17]

*DataManagement
FIX: Fixes issues #783 and #781. Bugs in ReplicaManager removePhisicalReplica and getFilesFromDirectory
FIX: Return S_ERROR if missing jobid arguments
NEW: Checksum can be verified during FTS and SRM2Storage 

[v6r3p16]

*DataManagement
FIX: better monitoring of FTS channels 
FIX: Handle properly None value for channels and bandwidths

*Core
FIX: Properly calculate the release notes if there are newer releases in the release.notes file

[v6r3p15]

*DataManagement
FIX: if there is no failed files, put an empty dict

*Transformation
FIX: Wrong calls to TCA::cleanMetadataCatalogFiles


[v6r3p14]

* Core

BUGFIX: ProcessPool.py: clean processing and finalisation
BUGFIX: Pfn.py: don't check for 'FileName' in pfnDict

* DMS

NEW: dirac-dms-show-fts-status.py: script showing last hour history for FTS channels
NEW: TransferDBMonitoringHandler.py: new function exporting FST channel queues
BUGFIX: TransferAgent.py,RemovalAgent.py,RegistrationAgent.py - unlinking of temp proxy files, corection of values sent to gMonitor
BUGFIX: StrategyHandler - new config option 'AcceptableFailedFiles' to unblock scheduling for channels if problematic transfers occured for few files
NEW: TransferAgent,RemovalAgent,RegistrationAgent - new confing options for setting timeouts for tasks and ProcessPool finalisation
BUGFIX: ReplicaManager.py - reverse sort of LFNs when deleting files and directories to avoid blocks
NEW: moved StrategyHandler class def to separate file under DMS/private

* TMS

FIX: TransformationCleaningAgent.py: some refactoring, new way of disabling/enabline execution by 'EnableFlag' config option

[v6r3p13]

*Core
FIX: Added proper ProcessPool checks and finalisation

*DataManagement
FIX: don't set Files.Status to Failed for non-existign files, failover transfers won't go
FIX: remove classmethods here and there to unblock requestHolder
CHANGE: RAB, TA: change task timeout: 180 and 600 (was 600 and 900 respectively)
FIX: sorting replication tree by Ancestor, not hopAncestorgit add DataManagementSystem/Agent/TransferAgent.py
NEW: TA: add finalize
CHANGE: TransferAgent: add AcceptableFailedFiles to StrategyHandler to ban FTS channel from scheduling

[v6r3p12]

*Core
FIX: Platform.py - check if Popen.terminate is available (only from 2.6)

[v6r3p11]

*Core
FIX: ProcessPool with watchdog and timeouts

[v6r3p10]

*StorageManagement
BUGFIX: StorageElement - staging is a Read operation and should be allowed as such

*WMS
BUGFIX: InProcessComputingElement, JobAgent - proper return status code from the job wrapper

*Core
FIX: Platform - manage properly the case of exception in the ldconfig execution

[v6r3p9]

*DMS
FIX: TransferDB.getChannelObservedThroughput - the channelDict was created in a wrong way

[v6r3p8]

*Web
CHANGE: return back to the release web2012041601

[v6r3p7]

*Transformation
FIX: TransformationCleaningAgent - protection from deleting requests with jobID 0 

[v6r3p6]

*Core
FIX: dirac-install-db - proper key argument (follow change in InstallTools)
FIX: ProcessPool - release all locks every time WorkignProcess.run is executed, more fixes to come
FIX: dirac-configure - for Multi-Community installations, all vomsdir/vomses files are now created

*WMS
NEW: SiteDirector - add pilot option with CE name to allow matching of SAM jobs.
BUGFIX: dirac-pilot - SGE batch ID was overwriting the CREAM ID
FIX: PilotDirector - protect the CS master if there are at least 3 slaves
NEW: Watchdog - set LocalJobID in the SGE case

[v6r3p5]

*Core:
BUGFIX: ProcessPool - bug making TaskAgents hang after max cycles
BUGFIX: Graphs - proper handling plots with data containing empty string labels
FIX: GateWay - transfers were using an old API
FIX: GateWay - properly calculate the gateway URL
BUGFIX: Utilities/Pfn.py - bug in pfnunparse() when concatenating Path and FileName

*Accounting
NEW: ReportGenerator - make AccountingDB readonly
FIX: DataCache - set daemon the datacache thread
BUGFIX: BasePlotter - proper handling of the Petabyte scale data

*DMS:
BUGFIX: TransferAgent, RegistrationTask - typos 

[v6r3p4]

*DMS:
BUGFIX: TransferAgent - wrong value for failback in TA:execute

[v6r3p3]

*Configuration
BUGFIX: Operations helper - typo

*DMS:
FIX: TransferAgent - change the way of redirecting request to task

[v6r3p2]

*DMS
FIX: FTSRequest - updating metadata for accouting when finalizing FTS requests

*Core
FIX: DIRAC/__init__.py - default version is set to v6r3

[v6r3p1]

*WMS
CHANGE: Use ResourcesStatus and Resources helpers in the InputDataAgent logic

*Configuration
NEW: added getStorageElementOptions in Resources helper

*DMS
FIX: resourceStatus object created in TransferAgent instead of StrategyHandler

[v6r3]

*Core
NEW: Added protections due to the process pool usage in the locking logic

*Resources
FIX: LcgFileCatalogClient - reduce the number of retries: LFC_CONRETRY = 5 to 
     avoid combined catalog to be stuck on a faulty LFC server
     
*RSS
BUGFIX: ResourceStatus - reworked helper to keep DB connections     

*DMS
BUGFIX: ReplicaManager::CatalogBase::_callFileCatalogFcnSingleFile() - wrong argument

*RequestManagement
FIX: TaskAgents - set timeOut for task to 10 min (15 min)
NEW: TaskAgents - fill in Error fields in case of failing operations

*Interfaces
BUGFIX: dirac-wms-select-jobs - wrong use of the Dirac API

[v6r2p9]

*Core
FIX: dirac-configure - make use of getSEsForSite() method to determine LocalSEs

*WMS
NEW: DownloadInputData,InputDataByProtocol - check Files on Tape SEs are on Disk cache 
     before Download or getturl calls from Wrapper
CHANGE: Matcher - add Stalled to "Running" Jobs when JobLimits are applied   
CHANGE: JobDB - allow to specify required platform as Platform JDL parameter,
        the specified platform is taken into account even without /Resources/Computing/OSCompatibility section

*DMS
CHANGE: dirac-admin-allow(ban)-se - removed lhcb-grid email account by default, 
        and added switch to avoid sending email
FIX: TaskAgents - fix for non-existing files
FIX: change verbosity in failoverReplication 
FIX: FileCatalog - remove properly metadata indices 
BUGFIX: FileManagerBase - bugfix in the descendants evaluation logic  
FIX: TransferAgent and TransferTask - update Files.Status to Failed when ReplicaManager.replicateAndRegister 
     will fail completely; when no replica is available at all.

*Core
FIX: dirac-pilot - default lcg bindings version set to 2012-02-20

[v6r2p8]

*DMS:
CHANGE: TransferAgent - fallback to task execution if replication tree is not found

[v6r2p7]

*WMS
BUGFIX: SiteDirector - wrong CS option use: BundleProxy -> HttpProxy
FIX: SiteDirector - use short lines in compressed/encoded files in the executable
     python script

[v6r2p6]

*DataManagement
FIX: Bad logic in StrategyHandler:MinimiseTotalWait

*Core
CHANGE: updated GGUS web portal URL

*RSS
BUGFIX: meta key cannot be reused, it is popped from dictionary

*Framework
FIX: The Gateway service does not have a handler
NEW: ConfingTemplate entry for Gateway
FIX: distribution notes allow for word wrap

*WorkloadManagement
FIX: avoid unnecessary call if no LFN is left in one of the SEs
FIX: When Uploading job outputs, try first Local SEs, if any


[v6r2p5]

*RSS
BUGFIX: several minor bug fixes

*RequestManagement
BUGFIX: RequestDBMySQL - removed unnecessary request type check

*DMS
BUGFIX: FileCatalogClienctCLI - wrong evaluation of the operation in the find command
NEW: FileCatalog - added possibility to remove specified metadata for a given path 
BUGFIX: ReplicaManager - wrong operation order causing failure of UploadLogFile module

*Core
NEW: dirac-install - generate cshrc DIRAC environment setting file for the (t)csh 

*Interfaces
CHANGE: Job - added InputData to each element in the ParametricInputData

*WMS
CHANGE: dirac-jobexec - pass ParametericInputData to the workflow as a semicolon separated string

[v6r2p4]

*WMS
BUGFIX: StalledJobAgent - protection against jobs with no PilotReference in their parameters
BUGFIX: WMSAdministratorHandler - wrong argument type specification for getPilotInfo method

*StorageManagement
BUGFIX: RequestFinalizationAgent - no method existence check when calling RPC method

[v6r2p3]

*WMS
CHANGE: Matcher - fixed the credentials check in requestJob() to simplify it

*ConfigurationSystem
CHANGE: Operations helper - fix that allow no VO to be defined for components that do not need it

*Core
BUGFIX: InstallTools - when applying runsvctrl to a list of components make sure that the config server is treated first and the sysadmin service - last
        
[v6r2p2]

*WMS
BUGFIX: Matcher - restored logic for checking private pilot asking for a given DN for belonging to the same group with JOB_SHARING property.

[v6r2p1]

*RequestManagementSystem
BUGFIX: RequestCleaningAgent - missing import of the "second" interval definition 

[v6r2]

*General
FIX: replaced use of exec() python statement in favor of object method execution

*Accounting
CHANGE: Accounting 'byte' units are in powers of 1000 instead of powers of 1024 (closes #457)

*Core
CHANGE: Pfn.py - pfnparse function rewritten for speed up and mem usage, unit test case added
FIX: DISET Clients are now thread-safe. Same clients used twice in different threads was not 
closing the previous connection
NEW: reduce wait times in DISET protocol machinery to improve performance    
NEW: dirac-fix-mysql-script command to fix the mysql start-up script for the given installation
FIX: TransferClient closes connections properly
FIX: DISET Clients are now thread-safe. Same client used twice in different threads will not close the previous connection
CHANGE: Beautification and reduce wait times to improve performance
NEW: ProcessPool - added functionality to kill all children processes properly when destroying ProcessPool objects
NEW: CS Helper for LocalSite section, with gridEnv method
NEW: Grid module will use Local.gridEnv if nothing passed in the arguments
CHANGE: Add deprecated sections in the CS Operations helper to ease the transition
FIX: dirac-install - execute dirac-fix-mysql-script, if available, to fix the mysql.server startup script
FIX: dirac-distribution - Changed obsoleted tar.list file URL
FIX: typo in dirac-admin-add-host in case of error
CHANGE: dirac-admin-allow(ban)-se - use diracAdmin.sendMail() instead of NotificationClient.sendMail()

*Framework
BUGFIX: UserProfileDB - no more use of "type" variable as it is a reserved keyword 

*RequestManagement:
FIX: RequestDBFile - more consistent treatment of requestDB Path
FIX: RequestMySQL - Execution order is evaluated based on not Done state of subrequests
NEW: RequestCleaningAgent - resetting Assigned requests to Waiting after a configurable period of time

*RSS
CHANGE: RSS Action now inherits from a base class, and Actions are more homogeneous, they all take a uniform set of arguments. The name of modules has been changed from PolType to Action as well.
FIX: CacheFeederAgent - too verbose messages moved to debug instead of info level
BUGFIX: fixed a bug preventing RSS clients to connect to the services     
FIX: Proper services synchronization
FIX: Better handling of exceptions due to timeouts in GOCDBClient   
FIX: RSS.Notification emails are sent again
FIX: Commands have been modified to return S_OK, S_ERROR inside the Result dict. This way, policies get a S_ERROR / S_OK object. CacheFeederAgent has been updated accordingly.
FIX: allow clients, if db connection fails, to reconnect ( or at least try ) to the servers.
CHANGE: access control using CS Authentication options. Default is SiteManager, and get methods are all.
BUGFIX: MySQLMonkey - properly escaped all parameters of the SQL queries, other fixes.
NEW: CleanerAgent renamed to CacheCleanerAgent
NEW: Updated RSS scripts, to set element statuses and / or tokens.
NEW: Added a new script, dirac-rss-synch
BUGFIX: Minor bugfixes spotted on the Web development
FIX: Removed useless decorator from RSS handlers
CHANGE: ResourceStatus helper tool moved to RSS/Client directory, no RSS objects created if the system is InActive
CHANGE: Removed ClientFastDec decorator, using a more verbose alternative.
CHANGE: Removed useless usage of kwargs on helper functions.  
NEW: added getSESitesList method to RSSClient      
FIX: _checkFloat() checks INTEGERS, not datetimes

*DataManagement
CHANGE: refactoring of DMS agents executing requests, allow requests from arbitrary users
NEW: DFC - allow to specify multiple replicas, owner, mode when adding files
CHANGE: DFC - optimization of the directory size evaluation
NEW: Added CREATE TEMPORARY TABLES privilege to FileCatalogDB
CHANGE: DFC - getCatalogCounters() update to show numbers of directories
NEW: lfc_dfc_copy script to migrate data from LFC to DFC
FIX: dirac-dms-user-lfns - fixed the case when the baseDir is specified
FIX: FTS testing scripts were using sys.argv and getting confused if options are passed
NEW: DFC - use DirectoryUsage tables for the storage usage evaluations
NEW: DFC - search by metadata can be limited to a given directory subtree
NEW: DFC - search by both directory and file indexed metadata
BUGFIX: DFC - avoid crash if no directories or files found in metadata query
NEW: DFC FileCatalogHandler - define database location in the configuration
NEW: DFC - new FileCatalogFactory class, possibility to use named DFC services
FIX: FTSMonitor, FTSRequest - fixes in handling replica registration, setting registration requests in FileToCat table for later retry
FIX: Failover registration request in the FTS agents.      
FIX: FTSMonitor - enabled to register new replicas if even the corresponding request were removed from the RequestManagement 
FIX: StorageElement - check if SE has been properly initialized before executing any method     
CHANGE: LFC client getReplica() - make use of the new bulk method lfc.lfc_getreplicasl()
FIX: LFC client - protect against getting None in lfc.lfc_readdirxr( oDirectory, "" )  
FIX: add extra protection in dump method of StorageElement base class
CHANGE: FailoverTransfer - create subrequest per catalog if more than one catalog

*Interface
NEW: Job.py - added method to handle the parametric parameters in the workflow. They are made available to the workflow_commons via the key 'GenericParameters'.
FIX: Dirac.py - fix some type checking things
FIX: Dirac.py - the addFile() method can now register to more than 1 catalog.

*WMS
FIX: removed dependency of the JobSchedulingAgent on RSS. Move the getSiteTier functionality to a new CS Helper.
FIX: WMSAdministratorHandler - Replace StringType by StringTypes in the export methods argument type
FIX: JobAgent - Set explicitly UseServerCertificate to "no" for the job executable
NEW: dirac-pilot - change directory to $OSG_WN_TMP on OSG sites
FIX: SiteDirector passes jobExecDir to pilot, this defaults to "." for CREAM CEs. It can be set in the CS. It will not make use of $TMPDIR in this case.
FIX: Set proper project and release version to the SiteDirector     
NEW: Added "JobDelay" option for the matching, refactored and added CS options to the matcher
FIX: Added installation as an option to the pilots and random MyProxyServer
NEW: Support for parametric jobs with parameters that can be of List type

*Resources
NEW: Added SSH Grid Engine Computing Element
NEW: Added SSH Computing Element
FIX: make sure lfc client will not try to connect for several days

*Transformation
FIX: TransformationDB - in setFileStatusForTransformation() reset ErrorCount to zero if "force" flag and    the new status is "unused"
NEW: TransformationDB - added support for dictionary in metadata for the InputDataQuery mechanism     

[v6r1p13]

*WMS
FIX: JobSchedulingAgent - backported from v6r2 use of Resources helper

[v6r1p12]

*Accounting
FIX: Properly delete cached plots

*Core
FIX: dirac-install - run externals post install after generating the versions dir

[v6r1p11]

*Core
NEW: dirac-install - caches locally the externals and the grid bundle
FIX: dirac-distribution - properly generate releasehistory and releasenotes

[v6r1p10]

*WorloadManagement
FIX: JobAgent - set UseServerCertificate option "no" for the job executable

[v6r1p9]

*Core
FIX: dirac-configure - set the proper /DIRAC/Hostname when defining /LocalInstallation/Host

*DataManagement
FIX: dirac-dms-user-lfns - fixed the case when the baseDir is specified
BUGFIX: dirac-dms-remove-files - fixed crash in case of returned error report in a form of dictionary 

[v6r1p8]

*Web
FIX: restored Run panel in the production monitor

*Resources
FIX: FileCatalog - do not check existence of the catalog client module file

[v6r1p7]

*Web
BUGFIX: fixed scroll bar in the Monitoring plots view

[v6r1p6]

*Core
FIX: TransferClient closes connections properly

[v6r1p5]

*Core
FIX: DISET Clients are now thread-safe. Same clients used twice in different threads was not 
     closing the previous connection
NEW: reduce wait times in DISET protocol machinery to improve performance   

[v6r1p4]

*RequestManagement
BUGFIX: RequestContainer - in isSubRequestDone() treat special case for subrequests with files

*Transformation
BUGFIX: TransformationCleaningAgent - do not clear requests for tasks with no associated jobs

[v6r1p3]

*Framework
NEW: Pass the monitor down to the request RequestHandler
FIX: Define the service location for the monitor
FIX: Close some connections that DISET was leaving open

[v6r1p2]

*WorkloadManagement
BUGFIX: JobSchedulingAgent - use getSiteTiers() with returned direct value and not S_OK

*Transformation
BUGFIX: Uniform use of the TaskManager in the RequestTaskAgent and WorkflowTaskAgent

[v6r1p1]

*RSS
BUGFIX: Alarm_PolType now really send mails instead of crashing silently.

[v6r1]

*RSS
CHANGE: Major refactoring of the RSS system
CHANGE: DB.ResourceStatusDB has been refactored, making it a simple wrapper round ResourceStatusDB.sql with only four methods by table ( insert, update, get & delete )
CHANGE: DB.ResourceStatusDB.sql has been modified to support different statuses per granularity.
CHANGE: DB.ResourceManagementDB has been refactored, making it a simple wrapper round ResourceStatusDB.sql with only four methods by table ( insert, update, get & delete )
CHANGE: Service.ResourceStatusHandler has been refactored, removing all data processing, making it an intermediary between client and DB.
CHANGE: Service.ResourceManagementHandler has been refactored, removing all data processing, making it an intermediary between client and DB.
NEW: Utilities.ResourceStatusBooster makes use of the 'DB primitives' exposed on the client and does some useful data processing, exposing the new functions on the client.
NEW: Utilities.ResourceManagementBooster makes use of the 'DB primitives' exposed on the client and does some useful data processing, exposing the new functions on the client.
CHANGE: Client.ResourceStatusClient has been refactorerd. It connects automatically to DB or to the Service. Exposes DB and booster functions.
CHANGE: Client.ResourceManagementClient has been refactorerd. It connects automatically to DB or to the Service. Exposes DB and booster functions.
CHANGE: Agent.ClientsCacheFeederAgent renamed to CacheFeederAgent. The name was not accurate, as it also feeds Accouting Cache tables.
CHANGE: Agent.InspectorAgent, makes use of automatic API initialization.
CHANGE: Command. refactor and usage of automatic API initialization.
CHANGE: PolicySystem.PEP has reusable client connections, which increase significantly performance.
CHANGE: PolicySystem.PDP has reusable client connections, which increase significantly performance.
NEW: Utilities.Decorators are syntactic sugar for DB, Handler and Clients.
NEW: Utilities.MySQLMonkey is a mixture of laziness and refactoring, in order to generate the SQL statements automatically. Not anymore sqlStatemens hardcoded on the RSS.
NEW: Utilities.Validator are common checks done through RSS modules
CHANGE: Utilities.Synchronizer syncs users and DIRAC sites
CHANGE: cosmetic changes everywhere, added HeadURL and RCSID
CHANGE: Removed all the VOExtension logic on RSS
BUGFIX: ResourceStatusHandler - getStorageElementStatusWeb(), access mode by default is Read
FIX: RSS __init__.py will not crash anymore if no CS info provided
BUGFIX: CS.getSiteTier now behaves correctly when a site is passed as a string

*dirac-setup-site
BUGFIX: fixed typos in the Script class name

*Transformation
FIX: Missing logger in the TaskManager Client (was using agent's one)
NEW: Added UnitTest class for TaskManager Client

*DIRAC API
BUGFIX: Dirac.py. If /LocalSite/FileCatalog is not define the default Catalog was not properly set.
FIX: Dirac.py - fixed __printOutput to properly interpret the first argument: 0:stdout, 1:stderr
NEW: Dirac.py - added getConfigurationValue() method

*Framework
NEW: UsersAndGroups agent to synchronize users from VOMRS server.

*dirac-install
FIX: make Platform.py able to run with python2.3 to be used inside dirac-install
FIX: protection against the old or pro links pointing to non-existent directories
NEW: make use of the HTTP proxies if available
FIX: fixed the logic of creating links to /opt/dirac directories to take into account webRoot subdirs

*WorkloadManagement
FIX: SiteDirector - change getVO() function call to getVOForGroup()

*Core:
FIX: Pfn.py - check the sanity of the pfn and catch the erroneous case

*RequestManagement:
BUGFIX: RequestContainer.isSubrequestDone() - return 0 if Done check fails

*DataManagement
NEW: FileCatalog - possibility to configure multiple FileCatalog services of the same type

[v6r0p4]

*Framework
NEW: Pass the monitor down to the request RequestHandler
FIX: Define the service location for the monitor
FIX: Close some connections that DISET was leaving open

[v6r0p3]

*Framework
FIX: ProxyManager - Registry.groupHasProperties() wasn't returning a result 
CHANGE: Groups without AutoUploadProxy won't receive expiration notifications 
FIX: typo dirac-proxy-info -> dirac-proxy-init in the expiration mail contents
CHANGE: DISET - directly close the connection after a failed handshake

[v6r0p2]

*Framework
FIX: in services logs change ALWAYS log level for query messages to NOTICE

[v6r0p1]

*Core
BUGFIX: List.uniqueElements() preserves the other of the remaining elements

*Framework
CHANGE: By default set authorization rules to authenticated instead of all
FIX: Use all required arguments in read access data for UserProfileDB
FIX: NotificationClient - dropped LHCb-Production setup by default in the __getRPSClient()

[v6r0]

*Framework
NEW: DISET Framework modified client/server protocol, messaging mechanism to be used for optimizers
NEW: move functions in DIRAC.Core.Security.Misc to DIRAC.Core.Security.ProxyInfo
CHANGE: By default log level for agents and services is INFO
CHANGE: Disable the log headers by default before initializing
NEW: dirac-proxy-init modification according to issue #29: 
     -U flag will upload a long lived proxy to the ProxyManager
     If /Registry/DefaultGroup is defined, try to generate a proxy that has that group
     Replaced params.debugMessage by gLogger.verbose. Closes #65
     If AutoUploadProxy = true in the CS, the proxy will automatically be uploaded
CHANGE: Proxy upload by default is one month with dirac-proxy-upload
NEW: Added upload of pilot proxies automatically
NEW: Print info after creating a proxy
NEW: Added setting VOMS extensions automatically
NEW: dirac-proxy-info can also print the information of the uploaded proxies
NEW: dirac-proxy-init will check that the lifetime of the certificate is less than one month and advise to renew it
NEW: dirac-proxy-init will check that the certificate has at least one month of validity
FIX: Never use the host certificate if there is one for dirac-proxy-init
NEW: Proxy manager will send notifications when the uploaded proxies are about to expire (configurable via CS)
NEW: Now the proxyDB also has a knowledge of user names. Queries can use the user name as a query key
FIX: ProxyManager - calculate properly the dates for credentials about to expire
CHANGE: ProxyManager will autoexpire old proxies, also auto purge logs
CHANGE: Rename dirac-proxy-upload to dirac-admin-proxy-upload
NEW: dirac-proxy-init will complain if the user certificate has less than 30 days
CHANGE: SecurityLogging - security log level to verbose
NEW: OracleDB - added Array type 
NEW: MySQL - allow definition of the port number in the configuration
FIX: Utilities/Security - hash VOMS Attributes as string
FIX: Utilities/Security - Generate a chain hash to discover if two chains are equal
NEW: Use chain has to discover if it has already been dumped
FIX: SystemAdministrator - Do not set  a default lcg version
NEW: SystemAdministrator - added Project support for the sysadmin
CHANGE: SysAdmin CLI - will try to connect to the service when setting the host
NEW: SysAdmin CLI - colorization of errors in the cli
NEW: Logger - added showing the thread id in the logger if enabled
     
*Configuration
NEW: added getVOfromProxyGroup() utility
NEW: added getVoForGroup() utility, use it in the code as appropriate
NEW: added Registry and Operations Configuration helpers
NEW: dirac-configuration-shell - a configuration script for CS that behaves like an UNIX shellCHANGE: CSAPI - added more functionality required by updated configuration console
NEW: Added possibility to define LocalSE to any Site using the SiteLocalSEMapping 
     section on the Operations Section     
NEW: introduce Registry/VO section, associate groups to VOs, define SubmitPools per VO
FIX: CE2CSAgent - update the CEType only if there is a relevant info in the BDII  

*ReleaseManagement
NEW: release preparations and installation tools based on installation packages
NEW: dirac-compile-externals will try go get a DIRAC-free environment before compiling
NEW: dirac-disctribution - upload command can be defined via defaults file
NEW: dirac-disctribution - try to find if the version name is a branch or a tag in git and act accordingly
NEW: dirac-disctribution - added keyword substitution when creating a a distribution from git
FIX: Install tools won't write HostDN to the configuration if the Admin username is not set 
FIX: Properly set /DIRAC/Configuration/Servers when installing a CS Master
FIX: install_site.sh - missing option in wget for https download: --no-check-certificate
FIX: dirac-install-agent(service) - If the component being installed already has corresponding 
     CS section, it is not overwritten unless explicitly asked for
NEW: dirac-install functionality enhancement: start using the switches as defined in issue #26;
CHANGE: dirac-install - write the defaults if any under defaults-.cfg so dirac-configure can 
        pick it up
FIX: dirac-install - define DYLD_LIBRARY_PATH ( for Mac installations )     
NEW: dirac-install - put all the goodness under a function so scripts like lhcb-proxy-init can use it easily
FIX: dirac-install - Properly search for the LcgVer
NEW: dirac-install will write down the releases files in -d mode   
CHANGE: use new dirac_install from gothub/integration branch in install_site.sh
NEW: Extensions can request custom external dependencies to be installed via pip when 
     installing DIRAC.
NEW: LCG bundle version can be defined on a per release basis in the releases.cfg 
NEW: dirac-deploy-scripts - when setting the lib path in the deploy scripts. 
     Also search for subpaths of the libdir and include them
NEW: Install tools - plainly separate projects from installations

*Accounting
CHANGE: For the WMSHistory type, send as JobSplitType the JobType
CHANGE: Reduced the size of the max key length to workaround mysql max bytes for index problem
FIX: Modified buckets width of 1week to 1 week + 1 day to fix summer time end week (1 hour more )

*WorkloadManagement
CHANGE: SiteDirector - simplified executable generation
NEW: SiteDirector - few more checks of error conditions   
NEW: SiteDirector - limit the queue max length to the value of MaxQueueLengthOption 
     ( 3 days be default )
BUGFIX: SiteDirector - do not download pilot output if the flag getPilotOutput is not set     
NEW: JobDB will extract the VO when applying DIRAC/VOPolicy from the proper VO
FIX: SSHTorque - retrieve job status by chunks of 100 jobs to avoid too long
NEW: glexecComputingElement - allow glexecComputingElement to "Reschedule" jobs if the Test of
     the glexec fails, instead of defaulting to InProcess. Controlled by
     RescheduleOnError Option of the glexecComputingElement
NEW: SandboxStore - create a different SBPath with the group included     
FIX: JobDB - properly treat Site parameter in the job JDL while rescheduling jobs
NEW: JobSchedulingAgent - set the job Site attribute to the name of a group of sites corresponding 
     to a SE chosen by the data staging procedure 
CHANGE: TimeLeft - call batch system commands with the ( default ) timeout 120 sec
CHANGE: PBSTimeLeft - uses default CPU/WallClock if not present in the output  
FIX: PBSTimeLeft - proper handling of (p)cput parameter in the batch system output, recovery of the
     incomplete batch system output      
NEW: automatically add SubmitPools JDL option of the job owner's VO defines it     
NEW: JobManager - add MaxParametericJobs option to the service configuration
NEW: PilotDirector - each SubmitPool or Middleware can define TargetGrids
NEW: JobAgent - new StopOnApplicationFailure option to make the agent exiting the loop on application failure
NEW: PilotAgentsDB - on demand retrieval of the CREAM pilot output
NEW: Pilot - proper job ID evaluation for the OSG sites
FIX: ComputingElement - fixed proxy renewal logic for generic and private pilots
NEW: JDL - added %j placeholder in the JDL to be replaced by the JobID
BUGFIX: DownloadInputData - bug fixed in the naming of downloaded files
FIX: Matcher - set the group and DN when a request gets to the matcher if the request is not 
     coming from a pilot
FIX: Matcher = take into account JobSharing when checking the owner for the request
CHANGE: PilotDirector, dirac-pilot - interpret -V flag of the pilot as Installation name

*DataManagement
FIX: FileCatalog/DiractoryLevelTree - consistent application of the max directory level using global 
     MAX_LEVELS variable
FIX: FileCatalog - Directory metadata is deleted together with the directory deletion, issue #40    
CHANGE: FileCatalog - the logic of the files query by metadata revisited to increase efficiency 
FIX: LcgFileCatalog - use lfcthr and call lfcthr.init() to allow multithread
     try the import only once and just when LcgFileCatalogClient class is intantiated
NEW: LcgFileCatalogClient - new version of getPathPermissions relying on the lfc_access method to solve the problem
     of multiple user DNs in LFC.     
FIX: StorageElement - get service CS options with getCSOption() method ( closes #97 )
FIX: retrieve FileCatalogs as ordered list, to have a proper default.
CHANGE: FileCatalog - allow up to 15 levels of directories
BUGFIX: FileCatalog - bug fixes in the directory removal methods (closes #98)
BUGFIX: RemovalAgent - TypeError when getting JobID in RemovalAgent
BUGFIX: RemovalAgent - put a limit to be sure the execute method will end after a certain number of iterations
FIX: DownloadInputData - when files have been uploaded with lcg_util, the PFN filename
     might not match the LFN file name
FIX: putting FTSMonitor web page back
NEW: The default file catalog is now determined using /LocalSite/FileCatalog. The old behavior 
     is provided as a fallback solution
NEW: ReplicaManager - can now deal with multiple catalogs. Makes sure the surl used for removal is 
the same as the one used for registration.   
NEW: PoolXMLCatalog - added getTypeByPfn() function to get the type of the given PFN  
NEW: dirac-dms-ban(allow)-se - added possibility to use CheckAccess property of the SE

*StorageManagement
FIX: Stager - updateJobFromStager(): only return S_ERROR if the Status sent is not
recognized or if a state update fails. If the jobs has been removed or
has moved forward to another status, the Stager will get an S_OK and
should forget about the job.
NEW: new option in the StorageElement configuration "CheckAccess"
FIX: Requests older than 1 day, which haven't been staged are retried. Tasks older than "daysOld" 
     number of days are set to Failed. These tasks have already been retried "daysOld" times for staging.
FIX: CacheReplicas and StageRequests records are kept until the pin has expired. This way the 
     StageRequest agent will have proper accounting of the amount of staged data in cache.
NEW: FTSCleaningAgent will allow to fix transient errors in RequestDB. At the moment it's 
     only fixing Requests for which SourceTURL is equal to TargetSURL.
NEW: Stager - added new command dirac-stager-stage-files          
FIX: Update Stager code in v6 to the same point as v5r13p37
FIX: StorageManager - avoid race condition by ensuring that Links=0 in the query while removing replicas

*RequestManagement
FIX: RequestDBFile - get request in chronological order (closes issue #84)
BUGFIX: RequestDBFile - make getRequest return value for getRequest the same as for

*ResourceStatusSystem
NEW: Major code refacoring. First refactoring of RSS's PEP. Actions are now function 
     defined in modules residing in directory "Actions".
NEW: methods to store cached environment on a DB and ge them.
CHANGE: command caller looks on the extension for commands.
CHANGE: RSS use now the CS instead of getting info from Python modules.
BUGFIX: Cleaned RSS scripts, they are still prototypes
CHANGE: PEP actions now reside in separate modules outside PEP module.
NEW: RSS CS module add facilities to extract info from CS.
CHANGE: Updating various RSS tests to make them compatible with
changes in the system.
NEW: CS is used instead of ad-hoc configuration module in most places.
NEW: Adding various helper functions in RSS Utils module. These are
functions used by RSS developers, including mainly myself, and are
totally independant from the rest of DIRAC.
CHANGE: Mostly trivial changes, typos, etc in various files in RSS     
CHANGE: TokenAgent sends e-mails with current status   

*Transformation
CHANGE: allow Target SE specification for jobs, Site parameter is not set in this case
CHANGE: TransformationAgent  - add new file statuses in production monitoring display
CHANGE: TransformationAgent - limit the number of files to be treated in TransformationAgent 
        for replication and removal (default 5000)
BUGFIX: TransformationDB - not removing task when site is not set
BUGFIX: TransformationCleaningAgent - archiving instead of cleaning Removal and Replication 
        transformations 
FIX: TransformationCleaningAgent - kill jobs before deleting them        

*Workflow
NEW: allow modules to define Input and Output parameters that can be
     used instead of the step_commons/workflow_commons (Workflow.py, Step.py, Module.py)

*Various fixes
BUGFIX: Mail.py uses SMTP class rather than inheriting it
FIX: Platform utility will properly discover libc version even for the new Ubuntu
FIX: Removed old sandbox and other obsoleted components<|MERGE_RESOLUTION|>--- conflicted
+++ resolved
@@ -1,4 +1,3 @@
-<<<<<<< HEAD
 [v6r11-pre3]
 
 *Core
@@ -30,7 +29,7 @@
 
 *SMS
 FIX: few minor fixes to avoid pylint warnings
-=======
+
 [v6r10p16]
 
 *Framework
@@ -50,7 +49,6 @@
 
 *Resources
 FIX: SSHComputingElement - increased timeout in getJobStatusOnHost() ssh call, closes #1830
->>>>>>> a4d9b41a
 
 [v6r10p15]
 
