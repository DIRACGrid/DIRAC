<<<<<<< HEAD
[v6r12-pre3]

*Core
CHANGE: ProcessPool - do not stop working processes by default
NEW: ReturnValue - added returnSingleResult() utility 

*Accounting
NEW: Allow to have more than one DB for accounting

*Framework
FIX: Logger - fix FileBackend implementation

*Resources
NEW: StorageElement - added a cache of already created SE objects
CHANGE: SSHTorqueComputingElement - mv getCEStatus to remote script

*ResourceStatus
NEW: ResourceManagementClient/DB, DowntimeCommand - distinguish Disk and Tape storage 

*DMS: DataManager - add masterCatalogOnly flag in the constructor

*RMS
NEW: Added 'since' and 'until' parameters for getting requests
NEW: Request - added optimize() method to merge similar operations when
     first inserting the request
NEW: ReqClient, RequestDB - added getBulkRequest() interface. RequestExecutingAgent
     can use it controlled by a special flag     
=======
[v6r11p3]

FIX: import gMonitor from it is original location

*Core
FIX: FC.Utilities - treat properly the LFN names starting with /grid ( /gridpp case )

*Configuration
FIX: LocalConfiguration - added exitCode optional argument to showHelp(), closes #1821

*WMS
FIX: StalledJobAgent - extra checks when failing Completed jobs, closes #1944
FIX: JobState - added protection against absent job in getStatus(), closes #1853
>>>>>>> 625840ab

[v6r11p2]

*Core
FIX: dirac-install - skip expectedBytes check if Content-Length not returned by server
FIX: AgentModule - demote message "Cycle had an error:" to warning

*Accounting
FIX: BaseReporter - protect against division by zero

*DMS
CHANGE: FileCatalogClientCLI - quite "-q" option in find command
FIX: DataManager - bug fix in __initializeReplication()
FIX: DataManager - less verbose log message 
FIX: DataManager - report the size of removed files only for successfully removed ones
FIX: File, FTSFile, FTSJob - SQL tables schema change: Size filed INTEGER -> BIGINT

*RMS
FIX: dirac-rms-reset-request, dirac-rms-show-request - fixes
FIX: ForwardDISET - execute with trusted host certificate

*Resources
FIX: SSHComputingElement - SSHOptions are parsed at the wrong place
NEW: ComputingElement - evaluate the number of available cores if relevant

*WMS
NEW: JobMonitoringHander - added export_getOwnerGroup() interface

*TMS
CHANGE: TransformationCleaningAgent - instantiation of clients moved in the initialize()

[v6r11p1]

*RMS
FIX: ReqClient - failures due to banned sites are considered to be recoverable

*DMS
BUGFIX: dirac-dms-replicate-and-register-request - minor bug fixes

*Resources
FIX: InProcessComputingElement - stop proxy renewal thread for a finished payload

[v6r11]

*Core
FIX: Client - fix in __getattr__() to provide dir() functionality
CHANGE: dirac-configure - use Registry helper to get VOMS servers information
BUGFIX: ObjectLoader - extensions must be looked up first for plug-ins
CHANGE: Misc.py - removed obsoleted
NEW: added returnSingleResult() generic utility by moving it from Resources/Utils module 

*Configuration
CHANGE: Resources.getDIRACPlatform() returns a list of compatible DIRAC platforms
NEW: Resources.getDIRACPlatforms() used to access platforms from /Resources/Computing/OSCompatibility
     section
NEW: Registry - added getVOs() and getVOMSServerInfo()     
NEW: CE2CSAgent - added VO management

*Accounting
FIX: AccountingDB, Job - extra checks for invalid values

*WMS
NEW: WMS tags to allow jobs require special site/CE/queue properties  
CHANGES: DownloadInputData, InputDataByProtocol, InputDataResolution - allows to get multiple 
         PFNs for the protocol resolution
NEW: JobDB, JobMonitoringHandler - added traceJobParameters(s)() methods     
CHANGE: TaskQueueDirector - use ObjectLoader to load directors    
CHANGE: dirac-pilot - use Python 2.7 by default, 2014-04-09 LCG bundles

*DMS
NEW: DataManager to replace ReplicaManager class ( simplification, streamlining )
FIX: InputDataByProtocol - fix the case where file is only on tape
FIX: FTSAgent - multiple fixes
BUGFIX: ReplicateAndRegister - do not ask SE with explicit SRM2 protocol

*Interfaces
CHANGE: Dirac - instantiate SandboxStoreClient and WMSClient when needed, not in the constructor
CHANGE: Job - removed setSystemConfig() method
NEW: Job.py - added setTag() interface

*Resources
CHANGE: StorageElement - changes to avoid usage PFNs
FIX: XROOTStorage, SRM2Storage - changes in PFN construction 
NEW: PoolComputingElement - a CE allowing to manage multi-core slots
FIX: SSHTorqueComputingElement - specify the SSHUser user for querying running/waiting jobs 

*RSS
NEW: added commands dirac-rss-query-db and dirac-rss-query-dtcache

*RMS
CHANGE: ReqDB - added Foreign Keys to ReqDB tables
NEW: dirac-rms-reset-request command
FIX: RequestTask - always execute operations with owner proxy

*SMS
FIX: few minor fixes to avoid pylint warnings

[v6r10p23]

*Resoures
CHANGE: SSHComputingElement - allow SSH options to be passed from CS setup of SSH Computing Element
FIX: SSHComputingElement - use SharedArea path as $HOME by default

[v6r10p22]

*CS
CHANGE: Operations helper - if not given, determine the VO from the current proxy 

*Resources
FIX: glexecComputingElement - allows Application Failed with Errors results to show through, 
     rather than be masked by false "glexec CE submission" errors
     
*DMS     
CHANGE: ReplicaManager - in getReplicas() rebuild PFN if 
        <Operations>/DataManagement/UseCatalogPFN option is set to False ( True by default )

[v6r10p21]

*Configuration
FIX: CSGlobals - allow to specify extensions in xxxDIRAC form in the CS

*Interfaces
FIX: Job - removed self.reqParams
FIX: Job - setSubmitPools renamed to setSubmitPool, fixed parameter definition string

*WMS
FIX: JobMonitorigHandler, JobPolicy - allow JobMonitor property to access job information

[v6r10p20]

*DMS
FIX: FTSAgent/Client, ReplicateAndRegister - fixes to properly process failed
     FTS request scheduling

[v6r10p19]

*DMS
FIX: FTSAgent - putRequest when leaving processRequest
FIX: ReplicaManager - bug in getReplicas() in dictionary creation

[v6r10p18]

*DMS
FIX: ReplicateAndRegister - dictionary items incorrectly called in ftsTransfer()

[v6r10p17]

*RMS
FIX: RequestDB.py - typo in a table name
NEW: ReqManagerHandler - added getDistinctValues() to allow selectors in the web page

*DMS
CHANGE: ReplicaManager - bulk PFN lookup in getReplicas()

[v6r10p16]

*Framework
NEW: PlottingClient - added curveGraph() function

*Transformation
FIX: TaskManagerAgentBase - add the missing Scheduled state

*WMS
FIX: TaskQueueDB - reduced number of lines in the matching parameters printout

*DMS
FIX: dirac-dms-show-se-status - exit on error in the service call, closes #1840

*Interface
FIX: API.Job - removed special interpretation of obsoleted JDLreqt type parameters

*Resources
FIX: SSHComputingElement - increased timeout in getJobStatusOnHost() ssh call, closes #1830

[v6r10p15]

*DMS
FIX: FTSAgent - added missing monitoring activity
FIX: FileCatalog - do not check directory permissions when creating / directory

*Resources
FIX: SSHTorqueComputingElement - removed obsoleted stuff

[v6r10p14]

*SMS
FIX: RequestPreparationAgent - typo fixed

[v6r10p13]

*SMS
FIX: RequestPreparationAgent - use ReplicaManager to get active replicas

*DMS
FIX: ReplicaManager - getReplicas returns all replicas ( in all statuses ) by default
CHANGE: FC/SecurityManager - give full ACL access to the catalog to groups with admin rights

*WMS
CHANGE: SiteDirector - changes to reduce the load on computing elements
FIX: JobWrapper - do not set Completed status for the case with failed application thread

[v6r10p12]

*WMS
CHANGE: Replace consistently everywhere SAM JobType by Test JobType
FIX: JobWrapper - the outputSandbox should be always uploaded (outsized, in failed job)

*DMS
FIX: RemoveFile - bugfix
FIX: ReplicateAndRegister - fixes in the checksum check, retry failed FTS transfer 
     with RM transfer
NEW: RegisterReplica request operation     

*RMS
FIX: ReqClient - fix in the request state machine
FIX: Request - enhance digest string
NEW: dirac-dms-reset-request command
CHANGE: dirac-rms-show-request - allow selection of a request by job ID

*TS
FIX: TransformationDB - in getTransformationParameters() dropped "Submitted" counter 
     in the output

[v6r10p11]

*Core
FIX: X509Chain - cast life time to int before creating cert

*Accounting
FIX: DataStoreClient - self.__maxRecordsInABundle = 5000 instead of 1000
FIX: JobPolicy - allow access for JOB_MONITOR property

*RMS
FIX: ReqClient - fix the case when a job is Completed but in an unknown minor status

*Resources
BUGFIX: ProxyStorage - use checkArgumentFormat() instead of self.__checkArgumentFormatDict()

[v6r10p10]

*DMS
FIX: Several fixes to make FTS accounting working (FTSAgent/Job, ReplicaManager, File )

[v6r10p9]

*Core
BUGFIX: LineGraph - Ymin was set to a minimal plot value rather than 0.

*DMS
CHANGE: FTSJob(Agent) - get correct information for FTS accounting (registration)

[v6r10p8]

*Core
FIX: InstallTools - admin e-mail default location changed

*Framework
FIX: SystemAdministratorClientCLI - allow "set host localhost"
FIX: BundleDelivery - protect against empty bundle

*WMS
FIX: SiteDirector - Pass siteNames and ceList as None if any is accepted
FIX: WorkloadManagement.ConfigTemplate.SiteDorectory - set Site to Any by default 

*DMS
FIX: FileCatalogCLI - ignore Datasets in ls command for backward compatibility

*Resources
FIX: SSH - some platforms use Password instead of password prompt

[v6r10p7]

*Core
FIX: dirac-install - execute dirac-fix-mysql-script and dirac-external-requirements after sourcing the environment
FIX: InstallTools - set basedir variable in fixMySQLScript()
FIX: InstallTools - define user root@host.domain in installMySQL()

*Framework
BUGFIX: SystemAdministratorCLI - bug fixed in default() call signature

*DMS
FIX: FTSRequest - handle properly FTS server in the old system 
FIX: ReplicaManager - check if file is in FC before removing 
FIX: Request/RemovalTask - handle properly proxies for removing files 
BUGFIX: DatasetManager - in the table description

[v6r10p6]

*Core
FIX: X509Certificate - reenabled fix in getDIRACGroup()

*Configuration
FIX: CSAPI - Group should be taken from the X509 chain and not the certificate

*RMS
CHANGE: ReqClient - if the job does not exist, do not try further finalization

[v6r10p5]

*Core
FIX: X509Certificate - reverted fix in getDIRACGroup()

[v6r10p4]

*Core
NEW: dirac-info - extra printout
CHANGE: PrettyPrint - extra options in printTable()
FIX: X509Certificate - bug fixed in getDIRACGroup()

*Framework
NEW: SystemAdministratorCLI - new showall command to show components across hosts
NEW: ProxyDB - allow to upload proxies without DIRAC group

*RMS
CHANGE: ReqClient - requests from failed jobs update job status to Failed
CHANGE: RequestTask - retry in the request finalize()

[v6r10p3]

*Configuration
CHANGE: Registry - allow to define a default group per user

*WMS
BUGFIX: JobReport - typo in generateForwardDISET()

[v6r10p2]

*TMS
CHANGE: Backward compatibility fixes when setting the Transformation files status

*DMS
BUGFIX: ReplicateAndRegister - bugfix when replicating to multiple destination by ReplicaManager

*WMS
BUGFIX: JobManager - bug fix when deleting no-existing jobs

[v6r10p1]

*RMS
FIX: ReqDB.Operations - Arguments field changed type from BLOB to MEDIUMBLOB

*DMS
FIX: FileCatalog - check for non-exiting directories in removeDirectory()

*TMS
FIX: TransformationDB - removed constraint that was making impossible to derive a production

[v6r10]

*Core
FIX: Several fixes on DB classes(AccountingDB, SystemLoggingDB, UserProfileDB, TransformationDB, 
     JobDB, PilotAgentsDB) after the new movement to the new MySQL implementation with a persistent 
     connection per running thread
NEW: SystemAdministratorCLI - better support for executing remote commands 
FIX: DIRAC.__init__.py - avoid re-definition of platform variable    
NEW: Graphs - added CurveGraph class to draw non-stacked lines with markers
NEW: Graphs - allow graphs with negative Y values
NEW: Graphs - allow to provide errors with the data and display them in the CurveGraph
FIX: InstallTools - fix for creation of the root@'host' user in MySQL 
FIX: dirac-install - create links to permanent directories before module installation
CHANGE: InstallTools - use printTable() utility for table printing
CHANGE: move printTable() utility to Core.Utilities.PrettyPrint
NEW: added installation configuration examples
FIX: dirac-install - fixBuildPath() operates only on files in the directory
FIX: VOMSService - added X-VOMS-CSRF-GUARD to the html header to be compliant with EMI-3 servers

*CS
CHANGE: getVOMSVOForGroup() uses the VOMSName option of the VO definition 
NEW: CE2CSAgent - added ARC CE information lookup

*Framework
FIX: SystemAdministratorIntegrator - use Host option to get the host address in addition to the section name, closes #1628
FIX: dirac-proxy-init - uses getVOMSVOForGroup() when adding VOMS extensions

*DMS
CHANGE: DFC - optimization and bug fixes of the bulk file addition
FIX: TransferAgent - protection against badly defined LFNs in collectFiles()
NEW: DFC - added getDirectoryReplicas() service method support similar to the LFC
CHANGE: DFC - added new option VisibleReplicaStatus which is used in replica getting commands
CHANGE: FileCatalogClientCLI client shows number of replicas in the 2nd column rather than 
        unimplemented number of links
CHANGE: DFC - optimizations for the bulk replica look-up
CHANGE: DFC updated scalability testing tool FC_Scaling_test.py        
NEW: DFC - methods returning replicas provide also SE definitions instead of PFNs to construct PFNs on the client side
NEW: DFC - added getReplicasByMetadata() interface
CHANGE: DFC - optimized getDirectoryReplicas()
CHANGE: FileCatalogClient - treat the reduced output from various service queries restoring LFNs and PFNs on the fly
NEW: DFC - LFNPFNConvention flag can be None, Weak or Strong to facilitate compatibility with LFC data 
CHANGE: FileCatalog - do not return PFNs, construct them on the client side
CHANGE: FileCatalog - simplified FC_Scaling_test.py script
NEW: FileCatalog/DatasetManager class to define and manipulate datasets corresponding to meta queries
NEW: FileCatalogHandler - new interface methods to expose DatasetManager functionality
NEW: FileCatalogClientCLI - new dataset family of commands
FIX: StorageFactory, ReplicaManager - resolve SE alias name recursively
FIX: FTSRequest, ReplicaManager, SRM2Storage - use current proxy owner as user name in accounting reports, closes #1602
BUGFIX: FileCatalogClientCLI - bug fix in do_ls, missing argument to addFile() call, closes #1658
NEW: FileCatalog - added new setMetadataBulk() interface, closes #1358
FIX: FileCatalog - initial argument check strips off leading lfn:, LFN:, /grid, closes #448
NEW: FileCatalog - added new setFileStatus() interface, closes #170, valid and visible file and replica statuses can be defined in respective options.
CHANGE: multiple new FTS system fixes
CHANGE: uniform argument checking with checkArgumentFormat() in multiple modules
CHANGE: FileCatalog - add Trash to the default replica valid statuses
CHANGE: ReplicaManager,FTSRequest,StorageElement - no use of PFN as returned by the FC except for file removal,
        rather constructing it always on the fly
        
*SMS
CHANGE: PinRequestAgent, SENamespaceCatalogCheckAgent - removed
CHANGE: Use StorageManagerClient instead of StorageDB directly        

*WMS
CHANGE: JobPolicy - optimization for bulk job verification
NEW: JobPolicy - added getControlledUsers() to get users which jobs can be accessed for 
     a given operation
CHANGE: JobMonitoringHandler - Avoid doing a selection of all Jobs, first count matching jobs 
        and then use "limit" to select only the required JobIDs.
NEW: JobMonitoringHandler - use JobPolicy to filter jobs in getJobSummaryWeb()
NEW: new Operations option /Services/JobMonitoring/GlobalJobsInfo ( True by default ) to 
     allow or not job info lookup by anybody, used in JobMonitoringHandler       
BUGFIX: SiteDirector - take into account the target queue Platform
BUGFIX: JobDB - bug in __insertNewJDL()    
CHANGE: dirac-admin-show-task-queues - enhanced output  
CHANGE: JobLoggingDB.sql - use trigger to manage the new LoggingInfo structure  
CHANGE: JobWrapper - trying several times to upload a request before declaring the job failed
FIX: JobScheduling executor - fix race condition that causes a job to remain in Staging
NEW: SiteDirector - do not touch sites for which there is no work available
NEW: SiteDirector - allow sites not in mask to take jobs with JobType Test
NEW: SiteDirector - allow 1 hour grace period for pilots in Unknown state before aborting them
CHANGE: Allow usage of non-plural form of the job requirement options ( PilotType, GridCE, BannedSite, 
        SubmitPool ), keep backward compatibility with a plural form
        
*RSS
FIX: DowntimeCommand - take the latest Downtime that fits    
NEW: porting new Policies from integration  
NEW: RSS SpaceToken command querying endpoints/tokens that exist  
        
*Resources
NEW: added SSHOARComputingElement class 
NEW: added XROOTStorage class       
FIX: CREAMComputingElement - extra checks for validity of returned pilot references
        
*TS
CHANGE: TransformationClient(DB,Manager) - set file status for transformation as bulk operation 
CHANGE: TransformationClient - applying state machine when changing transformation status
BUGFIX: TransformationClient(Handler) - few minor fixes
NEW: TransformationDB - backported __deleteTransformationFileTask(s) methods
CHANGE: TransformationDB(Client) - fixes to reestablish the FileCatalog interface
FIX: TransformationAgent - added MissingInFC to consider for Removal transformations
BUGFIX: TransformationAgent - in _getTransformationFiles() variable 'now' was not defined
FIX: TransformationDB.sql - DataFiles primary key is changed to (FileID) from (FileID,LFN) 
CHANGE: TransformationDB(.sql) - schema changes suitable for InnoDB
FIX: TaskManager(AgentBase) - consider only submitted tasks for updating status
CHANGE: TransformationDB(.sql) - added index on LFN in DataFiles table

*RMS
NEW: Migrate to use the new Request Management by all the clients
CHANGE: RequestContainer - Retry failed transfers 10 times and avoid sub-requests to be set Done 
        when the files are failed
CHANGE: Use a unique name for storing the proxy as processes may use the same "random" name and 
        give conflicts
NEW: RequestClient(Handler) - add new method readRequest( requestname)                 

*Workflow
NEW: Porting the LHCb Workflow package to DIRAC to make the use of general purpose modules and
     simplify construction of workflows        

[v6r9p33]

*Accounting
BUGFIX: AccountingDB - wrong indentation

[v6r9p32]

*Accounting
FIX: AccountingDB - use old style grouping if the default grouping is altered, e.g. by Country

[v6r9p31]

*Accounting
CHANGE: AccountingDB - changes to speed up queries: use "values" in GROUP By clause;
        drop duplicate indexes; reorder fields in the UniqueConstraint index of the
        "bucket" tables  

[v6r9p30]

*DMS
CHANGE: FileCatalogFactory - construct CatalogURL from CatalogType by default

*SMS
FIX: dirac-stager-stage-files - changed the order of the arguments

[v6r9p29]

*TS
FIX: TaskManager(AgentBase) - fix for considering only submitted tasks 

[v6r9p28]

*TS
FIX: TransformationDB(ManagerHandler) - several portings from v6r10

[v6r9p27]

*SMS
FIX: StorageManagementDB - in removeUnlinkedReplicas() second look for CacheReplicas 
     for which there is no entry in StageRequests

[v6r9p26]

*Resources
CHANGE: CREAMComputigElement - Make sure that pilots submitted to CREAM get a 
        fresh proxy during their complete lifetime
*Framework
FIX: ProxyDB - process properly any SQLi with DNs/groups with 's in the name

[v6r9p25]

*TS
CHANGE: TransformationClient - changed default timeout values for service calls
FIX: TransformationClient - fixes for processing of derived transformations 

[v6r9p24]

*TS
FIX: TransformationClient - in moveFilesToDerivedTransformation() set file status
     to Moved-<prod>

[v6r9p23]

*Core
BUGFIX: InstallTools - improper configuration prevents a fresh new installation

*WMS
BUGFIX: PilotDirector - Operations Helper non-instantiated

[v6r9p22]

*WMS
FIX: PilotDirector - allow to properly define extensions to be installed by the 
     Pilot differently to those installed at the server
FIX: Watchdog - convert pid to string in ProcessMonitor

*TS
FIX: TransformationDB - splitting files in chunks

*DMS
NEW: dirac-dms-create-removal-request command
CHANGE: update dirac-dms-xxx commands to use the new RMS client,
        strip lines when reading LFNs from a file

[v6r9p21]

*TS
FIX: Transformation(Client,DB,Manager) - restored FileCatalog compliant interface
FIX: TransformationDB - fix in __insertIntoExistingTransformationFiles()

[v6r9p20]

*Core
BUGFIX: ProxyUpload - an on the fly upload does not require a proxy to exist

*DMS
CHANGE: TransferAgent - use compareAdler() for checking checksum
FIX: FailoverTransfer - recording the sourceSE in case of failover transfer request 

*WMS
FIX: ProcessMonitor - some fixes added, printout when <1 s of consumed CPU is found

*Transformation
BUGFIX: TransformationClient - fixed return value in moveFilesToDerivedTransformation()

*RMS
BUGFIX: CleanReqDBAgent - now() -> utcnow() in initialize()

*Resources
FIX: ARCComputingElement - fix the parsing of CE status if no jobs are available

[v6r9p19]

*DMS
FIX: FileCatalog/DirectoryMetadata - inherited metadata is used while selecting directories
     in findDirIDsByMetadata()

[v6r9p18]

*DMS
FIX: FTSSubmitAgent, FTSRequest - fixes the staging mechanism in the FTS transfer submission
NEW: TransferDBMonitoringHandler - added getFilesForChannel(), resetFileChannelStatus()

[v6r9p17]

*Accounting
FIX: DataStoreClient - send accounting records in batches of 1000 records instead of 100

*DMS:
FIX: FailoverTransfer - catalog name from list to string
FIX: FTSSubmitAgent, FTSRequest - handle FTS3 as new protocol and fix bad submission time
FIX: FTSSubmitAgent, FTSRequest - do not submit FTS transfers for staging files

*WMS
FIX: TaskQueueDB - do not check enabled when TQs are requested from Directors
FIX: TaskQueueDB - check for Enabled in the TaskQueues when inserting jobs to print an alert
NEW: TaskQueueDB - each TQ can have at most 5k jobs, if beyond the limit create a new TQ 
     to prevent long matching times when there are way too many jobs in a single TQ

[v6r9p16]

*TS
BUGFIX: typos in TransformationCleaningAgent.py

*DMS
CHANGE: DownloadInputData - check the available disk space in the right input data directory
FIX: DownloadInputData - try to download only Cached replicas 

[v6r9p15]

*Core
FIX: MySQL - do not decrease the retry counter after ping failure

*DMS
CHANGE: FC/DirectoryMetadata - Speed up findFilesByMetadataWeb when many files match
FIX: RemovalTask - fix error string when removing a non existing file (was incompatible 
     with the LHCb BK client). 

*WMS
FIX: JobReport - minor fix ( removed unused imports )
FIX: JobMonitoring(JobStateUpdate)Handler - jobID argument can be either string, int or long

*TS
CHANGE: TransformationClient - change status of Moved files to a deterministic value
FIX: FileReport - minor fix ( inherits object ) 

[v6r9p14]

*DMS
CHANGE: FTSDB - changed schema: removing FTSSite table. From now on FTS sites 
        would be read from CS Resources

[v6r9p13]

FIX: included fixes from v6r8p26 patch release

[v6r9p12]

FIX: included fixes from v6r8p25 patch release

[v6r9p11]

*DMS
BUGFIX: FTSRequest - in __resolveFTSServer() type "=" -> "=="

[v6r9p10]

FIX: included fixes from v6r8p24 patch release

*Core
NEW: StateMachine utility

*DMS
BUGFIX: in RegisterFile operation handler

*Interfaces
FIX: Dirac.py - in splitInputData() consider only Active replicas

[v6r9p9]

*RMS
FIX: RequestDB - added getRequestFileStatus(), getRequestName() methods

[v6r9p8]

*DMS
FIX: RequestDB - get correct digest ( short request description ) of a request

[v6r9p7]

FIX: included fixes from v6r8p23 patch release

*RSS
FIX: SpaceTokenOccupancyPolicy - SpaceToken Policy decision was based on 
     percentage by mistake
     
*RMS
NEW: new scripts dirac-dms-ftsdb-summary, dirac-dms-show-ftsjobs    
FIX: FTSAgent - setting space tokens for newly created FTSJobs 

[v6r9p6]

*DMS
BUGFIX: dirac-admin-add-ftssite - missing import

*RMS
NEW: RequestDB, ReqManagerHandler - added getRequestStatus() method

*TS
FIX: fixes when using new RequestClient with the TransformationCleaningAgent

*WMS
BUGFIX: typo in SandboxStoreHandler transfer_fromClient() method

[v6r9p5]

*DMS
BUGFIX: missing proxy in service env in the FTSManager service. By default service 
        will use DataManager proxy refreshed every 6 hours.

*Resources
NEW: StorageElement - new checkAccess policy: split the self.checkMethods in 
     self.okMethods. okMethods are the methods that do not use the physical SE. 
     The isValid returns S_OK for all those immediately

*RSS
FIX: SpaceTokenOccupancyPolicy - Policy that now takes into account absolute values 
     for the space left
     
*TS
FIX: TransformationCleaningAgent - will look for both old and new RMS     

[v6r9p4]

*Stager
NEW: Stager API: dirac-stager-monitor-file, dirac-stager-monitor-jobs, 
     dirac-stager-monitor-requests, dirac-stager-show-stats

[v6r9p3]

*Transformation
FIX: TransformationCleaning Agent status was set to 'Deleted' instead of 'Cleaned'

[v6r9p2]

*RSS
NEW: Added Component family tables and statuses
FIX: removed old & unused code 
NEW: allow RSS policies match wild cards on CS

*WMS
BUGFIX: FailoverTransfer,JobWrapper - proper propagation of file metadata

[v6r9p1]

*RMS
NEW: FTSAgent - update rwAccessValidStamp,
     update ftsGraphValidStamp,
     new option for staging files before submission,
     better log handling here and there
CHANGE: FTSJob - add staging flag in in submitFTS2
CHANGE: Changes in WMS (FailoverTransfer, JobReport, JobWrapper, SandboxStoreHandler) 
        and TS (FileReport) to follow the new RMS.
NEW: Full CRUD support in RMS.

*RSS
NEW: ResourceManagementDB - new table ErrorReportBuffer
NEW: new ResourceManagementClient methods - insertErrorReportBuffer, selectErrorReportBuffer,
     deleteErrorReportBuffer

[v6r9]

NEW: Refactored Request Management System, related DMS agents and FTS management
     components

[v6r8p28]

*Core
BUGFIX: RequestHandler - the lock Name includes ActionType/Action

*DMS
FIX: dirac-dms-filecatalog-cli - prevent exception in case of missing proxy

[v6r8p27]

*DMS
BUGFIX: dirac-dms-add-file - fixed typo item -> items

[v6r8p26]

*Core
NEW: RequestHandler - added getServiceOption() to properly resolve inherited options 
     in the global service handler initialize method
NEW: FileCatalogHandler, StorageElementHandler - use getServiceOption()

[v6r8p25]

FIX: included fixes from v6r7p40 patch release

*Resources
FIX: SRM2Storage - do not account gfal_ls operations

[v6r8p24]

FIX: included fixes from v6r7p39 patch release

*Core
FIX: SiteSEMapping was returning wrong info

*DMS
FIX: FTSRequest - choose explicitly target FTS point for RAL and CERN
BUGFIX: StrategyHandler - wrong return value in __getRWAccessForSE()

*Resources
CHANGE: SRM2Storage - do not account gfal_ls operations any more

[v6r8p23]

FIX: included fixes from v6r7p37 patch release

*TS
FIX: TransformationDB - allow tasks made with ProbInFC files
FIX: TransformationCleaingAgent,Client - correct setting of transformation 
     status while cleaning

[v6r8p22]

FIX: included fixes from v6r7p36 patch release

[v6r8p21]

*DMS
FIX: FileCatalog/DirectoryMetadata - even if there is no meta Selection 
     the path should be considered when getting Compatible Metadata
FIX: FileCatalog/DirectoryNodeTree - findDir will return S_OK( '' ) if dir not 
     found, always return the same error from DirectoryMetadata in this case.     

*RSS
FIX: DowntimeCommand - use UTC time stamps

*TS
FIX: TransformationAgent - in _getTransformationFiles() get also ProbInFC files in 
     addition to Used 

[v6r8p20]

*Stager
NEW: Stager API: dirac-stager-monitor-file, dirac-stager-monitor-jobs, 
     dirac-stager-monitor-requests, dirac-stager-show-stats

[v6r8p19]

*Transformation
FIX: TransformationCleaning Agent status was set to 'Deleted' instead of 'Cleaned'

[v6r8p18]

*TS
BUGFIX: TransformationAgent - regression in __cleanCache()

[v6r8p17]

FIX: included fixes from v6r7p32 patch release

*WMS
FIX: StalledJobAgent - for accidentally stopped jobs ExecTime can be not set, 
     set it to CPUTime for the accounting purposes in this case

[v6r8p16]

FIX: included fixes from v6r7p31 patch release

*WMS
BUGFIX: TaskQueueDB - fixed a bug in the negative matching conditions SQL construction

*RSS
NEW: improved doc strings of PEP, PDP modules ( part of PolicySystem )
FIX: Minor changes to ensure consistency if ElementInspectorAgent and 
     users interact simultaneously with the same element
CHANGE: removed DatabaseCleanerAgent ( to be uninstalled if already installed )
FIX: SummarizeLogsAgent - the logic of the agent was wrong, the agent has been re-written.
     
[v6r8p15]

*Core
FIX: X509Chain - fix invalid information when doing dirac-proxy-info without CS
     ( in getCredentials() )

*RSS
NEW: PDP, PEP - added support for option "doNotCombineResult" on PDP

[v6r8p14]

*Core
FIX: dirac-deploy-scripts - can now work with the system python

*WMS
NEW: dirac-wms-cpu-normalization - added -R option to modify a given configuration file
FIX: Executor/InputData - Add extra check for LFns in InputData optimizer, closes #1472

*Transformation
CHANGE: TransformationAgent - add possibility to kick a transformation (not skip it if no 
        unused files), by touching a file in workDirectory
BUGFIX: TransformationAgent - bug in __cleanCache() dict modified in a loop        

[v6r8p13]

*Transformation
BUGFIX: TransformationDB - restored import of StringType

[v6r8p12]

NEW: Applied patches from v6r7p29

*WMS
FIX: JobDB - check if SystemConfig is present in the job definition and convert it 
     into Platform

*DMS
FIX: ReplicaManager - do not get metadata of files when getting files in a directory 
     if not strictly necessary

*RSS
NEW: ported from LHCb PublisherHandler for RSS web views

[v6r8p11]

NEW: Applied patches from v6r7p27

*RSS
NEW: SpaceTokenOccupancyPolicy - ported from LHCbDIRAC 
NEW: db._checkTable done on service initialization ( removed dirac-rss-setup script doing it )

*Transformation
FIX: TaskManager - reset oJob for each task in prepareTransformationTasks()
BUGFIX: ValidateOutputDataAgent - typo fixed in getTransformationDirectories()
FIX: TransformationManagerHandler - use CS to get files statuses not to include in 
     processed file fraction calculation for the web monitoring pages

[v6r8p10]

NEW: Applied patches from v6r7p27

[v6r8p9]

*DMS
FIX: TransferAgent,dirac-dms-show-se-status, ResourceStatus,TaskManager - fixes
     needed for DMS components to use RSS status information
NEW: ReplicaManager - allow to get metadata for an LFN+SE as well as PFN+SE     

[v6r8p8]

*RSS
BUGFIX: dirac-rss-setup - added missing return of S_OK() result

[v6r8p7]

NEW: Applied patches from v6r7p24

*DMS
BUGFIX: LcgFileCatalogClient - bug in addFile()

*RSS
BUGFIX: fixed script dirac-rss-set-token, broken in the current release.
NEW: Statistics module - will be used in the future to provide detailed information 
     from the History of the elements 

[v6r8p6]

NEW: Applied patches from v6r7p23

*Transformation
FIX: TaskManager - allow prepareTransformationTasks to proceed if no OutputDataModule is defined
FIX: TransformationDB - remove INDEX(TaskID) from TransformationTasks. It produces a single counter 
     for the whole table instead of one per TransformationID
     
*WMS     
FIX: WMSUtilities - to allow support for EMI UI's for pilot submission we drop support for glite 3.1

[v6r8p5]

NEW: Applied patches from v6r7p22

*RSS
CHANGE: removed old tests and commented out files

*WMS
FIX: PoolXMLCatalog - proper addFile usage

*Transformation
CHANGE: TransformationAgent - clear replica cache when flushing or setting a file in the workdirectory

[v6r8p4]

*Transformation
FIX: The connection to the jobManager is done only at submission time
FIX: Jenkins complaints fixes

*WMS
BUGFIX: JobDB - CPUtime -> CPUTime
FIX: Jenkins complaints fixes

[v6r8p3]

*DMS
BUGFIX: LcgFileCatalogClient

[v6r8p2]

*DMS:
FIX: LcgFileCatalogClient - remove check for opening a session in __init__ as credentials are not yet set 

*Transformation
CHANGE: reuse RPC clients in Transformation System 

[v6r8p1]

*Core
FIX: dirac-deploy-scripts - restored regression w.r.t. support of scripts starting with "d"

*DMS
BUGFIX: LcgFileCatalogClient - two typos fixed

[v6r8]

CHANGE: Several fixes backported from the v7r0 integration branch

*Core
CHANGE: DictCache - uses global LockRing to avoid locks in multiprocessing
FIX: X509Chain - proxy-info showing an error when there's no CS

*DMS
FIX: TransferAgent - inside loop filter out waiting files dictionary
BUGFIX: dirac-admin-allow-se - there was a continue that was skipping the complete loop for 
        ARCHIVE elements
NEW: LcgFileCatalogClient - test return code in startsess lfc calls       

*WMS:
FIX: OptimizerExecutor, InputData, JobScheduling - check that site candidates have all the 
     replicas

*RSS: 
BUGFIX: ResourceStatus, RSSCacheNoThread - ensure that locks are always released

*Transformation
FIX: TaskManager - site in the job definition is taken into account when submitting
NEW: Transformation - get the allowed plugins from the CS /Operations/Transformations/AllowedPlugins
FIX: ValidateOutputDataAgent - self not needed for static methods

[v6r7p40]

*Resources
FIX: StorageElement class was not properly passing the lifetime argument for prestageFile method

[v6r7p39]

*Core
CHANGE: Grid - in executeGridCommand() allow environment script with arguments needed for ARC client

*DMS
FIX: DFC SEManager - DIP Storage can have a list of ports now

*Resources
FIX: ARCComputingElement - few fixes after debugging

[v6r7p38]

*Core
NEW: DISET FileHelper, TransferClient - possibility to switch off check sum

*Resources
NEW: ARCComputingElement - first version
NEW: StorageFactory - possibility to pass extra protocol parameters to storage object
NEW: DIPStorage - added CheckSum configuration option
BUGFIX: SSHComputingElement - use CE name in the pilot reference construction

*WMS
FIX: StalledJobAgent - if ExecTime < CPUTime make it equal to CPUTime

[v6r7p37]

*Framework
BUGFIX: NotificationDB - typos in SQL statement in purgeExpiredNotifications() 

*WMS
NEW: JobCleaningAgent - added scheduling sandbox LFN removal request 
     when deleting jobs
CHANGE: JobWrapper - report only error code as ApplicationError parameter 
        when payload finishes with errors    
NEW: SiteDirector - possibility to specify extensions to be installed in 
     pilots in /Operations/Pilots/Extensions option in order not to install
     all the server side extensions        

*DMS
CHANGE: FileCatalogFactory - use service path as default URL
CHANGE: FileCatalogFactory - use ObjectLoader to import catalog clients

*SMS
BUGFIX: StorageManagementDB, dirac-stager-monitor-jobs - small bug fixes ( sic, Daniela )

*Resources
CHANGE: DIPStorage - added possibility to specify a list of ports for multiple
        service end-points
CHANGE: InProcessComputingElement - demote log message when payload failure 
        to warning, the job will fail anyway
FIX: StalledJobAgent - if pilot reference is not registered, this is not an 
     error of the StalledJobAgent, no log.error() in  this case                
        
*RMS
CHANGE: RequestTask - ensure that tasks are executed with user credentials 
        even with respect to queries to DIRAC services ( useServerCertificate 
        flag set to false )        

[v6r7p36]

*WMS
FIX: CREAMCE, SiteDirector - make sure that the tmp executable is removed
CHANGE: JobWrapper - remove sending mails via Notification Service in case
        of job rescheduling
        
*SMS
FIX: StorageManagementDB - fix a race condition when old tasks are set failed 
     between stage submission and update.        

[v6r7p35]

*Stager
NEW: Stager API: dirac-stager-monitor-file, dirac-stager-monitor-jobs, 
     dirac-stager-monitor-requests, dirac-stager-show-stats

[v6r7p34]

*Transformation
FIX: TransformationCleaning Agent status was set to 'Deleted' instead of 'Cleaned'

[v6r7p33]

*Interfaces
FIX: Job.py - in setExecutable() - prevent changing the log file name string type

*StorageManagement
NEW: StorageManagementDB(Handler) - kill staging requests at the same time as 
     killing related jobs, closes #1510
FIX: StorageManagementDB - demote the level of several log messages       

[v6r7p32]

*DMS
FIX: StorageElementHandler - do not use getDiskSpace utility, use os.statvfs instead
CHANGE: StorageManagementDB - in getStageRequests() make MySQL do an UNIQUE selection 
        and use implicit loop to speed up queries for large results

*Resources
FIX: lsfce remote script - use re.search instead of re.match in submitJob() to cope with
     multipline output

[v6r7p31]

*WMS
FIX: SiteDirector - make possible more than one SiteDirector (with different pilot identity) attached 
     to a CE, ie sgm and pilot roles. Otherwise one is declaring Aborted the pilots from the other.

[v6r7p30]

*Core
CHANGE: X509Chain - added groupProperties field to the getCredentials() report
BUGFIX: InstallTools - in getSetupComponents() typo fixed: agent -> executor

[v6r7p29]

*DMS
CHANGE: FileCatalog - selection metadata is also returned as compatible metadata in the result
        of getCompatibleMetadata() call
NEW: FileCatalog - added path argument to getCompatibleMetadata() call
NEW: FileCatalogClient - added getFileUserMetadata()
BUGFIX: dirac-dms-fts-monitor - exit with code -1 in case of error

*Resources
FIX: CREAMComputingElement - check globus-url-copy result for errors when retrieving job output

[v6r7p28]

*DMS
BUGFIX: FileCatalog/DirectoryMetadata - wrong MySQL syntax 

[v6r7p27]

*Core
FIX: Mail.py - fix of the problem of colons in the mail's body

*Interfaces
NEW: Job API - added setSubmitPools(), setPlatform() sets ... "Platform"

*WMS
FIX: TaskQueueDB - use SystemConfig as Platform for matching ( if Platform is not set explicitly

*Resources
FIX: SSHComputingElement - use ssh host ( and not CE name ) in the pilot reference
BUGFIX: SSHGEComputingElement - forgotten return statement in _getJobOutputFiles()

*Framework
NEW: dirac-sys-sendmail - email's body can be taken from pipe. Command's argument 
     in this case will be interpreted as a destination address     

[v6r7p26]

*DMS
FIX: ReplicaManager - status names Read/Write -> ReadAccess/WriteAccess

[v6r7p25]

*Core
CHANGE: X509Chain - in getCredentials() failure to contact CS is not fatal, 
        can happen when calling dirac-proxy-init -x, for example

[v6r7p24]

*DMS
NEW: FileCatalog - added getFilesByMetadataWeb() to allow pagination in the Web 
     catalog browser
     
*WMS
CHANGE: WMSAdministrator, DiracAdmin - get banned sites list by specifying the status
        to the respective jobDB call     

[v6r7p23]

*Transformation
BUGFIX: TransformationDB - badly formatted error log message

*RMS
CHANGE: RequestDBMySQL - speedup the lookup of requests

*WMS
BUGFIX: dirac-dms-job-delete - in job selection by group

*DMS
FIX: LcgFileCatalogClient - getDirectorySize made compatible with DFC
BUGFIX: LcgFileCatalogClient - proper call of __getClientCertInfo()

[v6r7p22]

*Transformation
CHANGE: InputDataAgent - treats only suitable transformations, e.g. not the extendable ones. 
CHANGE: TransformationAgent - make some methods more public for easy overload

[v6r7p21]

*Core
FIX: Shifter - pass filePath argument when downloading proxy

[v6r7p20]

*DMS
CHANGE: StrategyHandler - move out SourceSE checking to TransferAgent
CHANGE: ReplicaManager, InputDataAgent - get active replicas
FIX: StorageElement, SRM2Storage - support for 'xxxAccess' statuses, checking results
     of return structures
     
*RSS
NEW: set configurable email address on the CS to send the RSS emails
NEW: RSSCache without thread in background
FIX: Synchronizer - moved to ResourceManager handler     

[v6r7p19]

*DMS
BUGFIX: ReplicaManager - in putAndRegister() SE.putFile() singleFile argument not used explicitly

[v6r7p18]

*WMS
FIX: StalledJobAgent - do not exit the loop over Completed jobs if accounting sending fails
NEW: dirac-wms-job-delete - allow to specify jobs to delete by job group and/or in a file
FIX: JobManifest - If CPUTime is not set, set it to MaxCPUTime value

[v6r7p17]

*Resources
FIX: SRM2Storage - treat properly "22 SRM_REQUEST_QUEUED" result code

[v6r7p16]

*DMS
FIX: StrategyHandler - do not proceed when the source SE is not valid for read 
BUGFIX: StorageElement - putFile can take an optional sourceSize argument
BUGFIX: ReplicaManager - in removeFile() proper loop on failed replicas

*RSS
FIX: SpaceTokenOccupancyCommand, CacheFeederAgent - add timeout when calling lcg_util commands

*WMS
FIX: JobManifest - take all the SubmitPools defined in the TaskQueueAgent 
NEW: StalledJobAgent - declare jobs stuck in Completed status as Failed

[v6r7p15]

*Core
BUGFIX: SocketInfo - in host identity evaluation

*DMS
BUGFIX: FileCatalogHandler - missing import os

*Transformation
CHANGE: JobManifest - getting allowed job types from operations() section 

[v6r7p14]

*DMS
CHANGE: StorageElementProxy - removed getParameters(), closes #1280
FIX: StorageElementProxy - free the getFile space before the next file
FIX: StorageElement - added getPFNBase() to comply with the interface

*Interfaces
CHANGE: Dirac API - allow lists of LFNs in removeFile() and removeReplica()

*WMS
CHANGE: JobSchedulingAgent(Executor) - allow both BannedSite and BannedSites JDL option

*RSS
FIX: ElementInspectorAgent - should only pick elements with rss token ( rs_svc ).
FIX: TokenAgent - using 4th element instead of the 5th. Added option to set admin email on the CS.

[v6r7p13]

*Core
FIX: Resources - in getStorageElementSiteMapping() return only sites with non-empty list of SEs

*DMS
FIX: StorageElement - restored the dropped logic of using proxy SEs
FIX: FileCatalog - fix the UseProxy /LocalSite/Catalog option

*Transformation
FIX: TransformationDB - use lower() string comparison in extendTransformation()

[v6r7p12]

*WMS
BUGFIX: JobManifest - get AllowedSubmitPools from the /Systems section, not from /Operations

*Core
NEW: Resources helper - added getSites(), getStorageElementSiteMapping()

*DMS
CHANGE: StrategyHandler - use getStorageElementSiteMapping helper function
BUGFIX: ReplicaManager - do not modify the loop dictionary inside the loop

[v6r7p11]

*Core
CHANGE: Subprocess - put the use of watchdog in flagging

[v6r7p10]

*Core
NEW: Logger - added getLevel() method, closes #1292
FIX: Subprocess - returns correct structure in case of timeout, closes #1295, #1294
CHANGE: TimeOutExec - dropped unused utility
FIX: Logger - cleaned unused imports

*RSS
CHANGE: ElementInspectorAgent - do not use mangled name and removed shifterProxy agentOption

[v6r7p9]

*Core
BUGFIX: InstallTools - MySQL Port should be an integer

[v6r7p8]

*Core
FIX: Subprocess - consistent timeout error message

*DMS
NEW: RemovalTask - added bulk removal
FIX: StrategyHandler - check file source CEs
CHANGE: DataIntegrityClient - code beautification
CHANGE: ReplicaManager - do not check file existence if replica information is queried anyway,
        do not fail if file to be removed does not exist already. 

[v6r7p7]

FIX: Several fixes to allow automatic code documentation

*Core
NEW: InstallTools - added mysqlPort and mysqlRootUser

*DMS
CHANGE: ReplicaManager - set possibility to force the deletion of non existing files
CHANGE: StrategyHandler - better handling of checksum check during scheduling 

[v6r7p6]

*Core
FIX: dirac-install - restore signal alarm if downloadable file is not found
FIX: Subprocess - using Manager proxy object to pass results from the working process

*DMS:
CHANGE: StorageElement - removed overwride mode
CHANGE: removed obsoleted dirac-dms-remove-lfn-replica, dirac-dms-remove-lfn
NEW: FTSMonitorAgent - filter out sources with checksum mismatch
FIX: FTSMonitorAgent, TransferAgent - fix the names of the RSS states

*RSS
NEW: ElementInspectorAgent runs with a variable number of threads which are automatically adjusted
NEW: Added policies to force a particular state, can be very convenient to keep something Banned for example.
NEW: policy system upgrade, added finer granularity when setting policies and actions

*WMS
NEW: SiteDirector- allow to define pilot DN/Group in the agent options
CHANGE: JobDescription, JobManifest - take values for job parameter verification from Operations CS section

[v6r7p5]

*Interfaces
BUGFIX: dirac-wms-job-get-output - properly treat the case when output directory is not specified 

[v6r7p4]

*Core
FIX: Subprocess - avoid that watchdog kills the executor process before it returns itself

*Framework
BUGFIX: ProxuManagerClient - wrong time for caching proxies

*RSS
FIX: removed obsoleted methods

*DMS
NEW: FileCatalog - added findFilesByMetadataDetailed - provides detailed metadata for 
     selected files

[v6r7p3]

*DMS
FIX: FTSMonitorAgent - logging less verbose

*Transformation
FIX: TransformationAgent - use the new CS defaults locations
FIX: Proper agent initialization
NEW: TransformationPlaugin - in Broadcast plugin added file groupings by number of files, 
     make the TargetSE always defined, even if the SourceSE list contains it 

*ResourceStatus
FIX: Added the shifter's proxy to several agents

*RMS
FIX: RequestContainer - the execution order was not properly set for the single files 

*Framework:
BUGFIX: ProxyManagerClient - proxy time can not be shorter than what was requested

[v6r7p2]

*Core
FIX: dirac-configure - switch to use CS before checking proxy info

*Framework
NEW: dirac-sys-sendmail new command
NEW: SystemAdmininistratorCLI - added show host, uninstall, revert commands
NEW: SystemAdmininistratorHandler - added more info in getHostInfo()
NEW: SystemAdmininistratorHandler - added revertSoftware() interface

*Transformation
FIX: TransformationCleaningAgent - check the status of returned results

[v6r7p1]

*Core
FIX: Subprocess - finalize the Watchdog closing internal connections after a command execution
CHANGE: add timeout for py(shell,system)Call calls where appropriate
CHANGE: Shifter - use gProxyManager in a way that allows proxy caching

*Framework
NEW: ProxyManagerClient - allow to specify validity and caching time separately
FIX: ProxyDB - replace instead of delete+insert proxy in __storeVOMSProxy

*DMS
NEW: FTSMonitorAgent - made multithreaded for better efficiency
FIX: dirac-dms-add-file - allow LFN: prefix for lfn argument

*WMS
NEW: dirac-wms-job-get-output, dirac-wms-job-status - allow to retrieve output for a job group
FIX: TaskQueueDB - fixed selection SQL in __generateTQMatchSQL()
CHANGE: OptimizerExecutor - reduce diversity of MinorStatuses for failed executors

*Resources
FIX: CREAMComputingElement - remove temporary JDL right after the submission 

[v6r6p21]

*DMS
BUGFIX: TransformationCleaningAgent - use the right signature of cleanMetadataCatalogFiles() call

[v6r6p20]

*DMS
FIX: RegistrationTask - properly escaped error messages
BUGFIX: DirectoryMetadata - use getFileMetadataFields from FileMetadata in addMetadataField()
NEW: When there is a missing source error spotted during FTS transfer, file should be reset 
     and rescheduled again until maxAttempt (set to 100) is reached

*WMS
FIX: JobScheduling - fix the site group logic in case of Tier0

[v6r6p19]

*DMS
BUGFIX: All DMS agents  - set up agent name in the initialization

*Core
NEW: Subprocess - timeout wrapper for subprocess calls
BUGFIX: Time - proper interpreting of 0's instead of None
CHANGE: DISET - use cStringIO for ANY read that's longer than 16k (speed improvement) 
        + Less mem when writing data to the net
FIX: Os.py - protection against failed "df" command execution       
NEW: dirac-info prints lcg bindings versions
CHANGE: PlotBase - made a new style class 
NEW: Subprocess - added debug level log message

*Framework
NEW: SystemAdministratorIntegrator client for collecting info from several hosts
NEW: SystemAdministrator - added getHostInfo()
FIX: dirac-proxy-init - always check for errors in S_OK/ERROR returned structures
CHANGE: Do not accept VOMS proxies when uploading a proxy to the proxy manager

*Configuration
FIX: CE2CSAgent - get a fresh copy of the cs data before attempting to modify it, closes #1151
FIX: Do not create useless backups due to slaves connecting and disconnecting
FIX: Refresher - prevent retrying with 'Insane environment'

*Accounting
NEW: Accounting/Job - added validation of reported values to cope with the weird Yandex case
FIX: DBUtils - take into account invalid values, closes #949

*DMS
FIX: FTSSubmitAgent - file for some reason rejected from submission should stay in 'Waiting' in 
     TransferDB.Channel table
FIX: FTSRequest - fix in the log printout     
CHANGE: dirac-dms-add-file removed, dirac-dms-add-files renamed to dirac-dms-add-file
FIX: FileCatalogCLI - check the result of removeFile call
FIX: LcgFileCatalogClient - get rid of LHCb specific VO evaluation
NEW: New FileCatalogProxy service - a generalization of a deprecated LcgFileCatalog service
FIX: Restored StorageElementProxy functionality
CHANGE: dirac-dms-add-file - added printout
NEW: FileCatalog(Factory), StorageElement(Factory) - UseProxy flag moved to /Operations and /LocalSite sections

*RSS
NEW:  general reimplementation: 
      New DB schema using python definition of tables, having three big blocks: Site, Resource and Node.
      MySQLMonkey functionality almost fully covered by DB module, eventually will disappear.
      Services updated to use new database.
      Clients updated to use new database.
      Synchronizer updated to fill the new database. When helpers will be ready, it will need an update.
      One ElementInspectorAgent, configurable now is hardcoded.
      New Generic StateMachine using OOP.
      Commands and Policies simplified.
      ResourceStatus using internal cache, needs to be tested with real load.
      Fixes for the state machine
      Replaced Bad with Degraded status ( outside RSS ).
      Added "Access" to Read|Write|Check|Remove SE statuses wherever it applies.
      ResourceStatus returns by default "Active" instead of "Allowed" for CS calls.
      Caching parameters are defined in the CS
FIX: dirac-admin-allow/ban-se - allow a SE on Degraded ( Degraded->Active ) and ban a SE on Probing 
     ( Probing -> Banned ). In practice, Active and Degraded are "usable" states anyway.            
      
*WMS
FIX: OptimizerExecutor - failed optimizations will still update the job     
NEW: JobWrapper - added LFNUserPrefix VO specific Operations option used for building user LFNs
CHANGE: JobDB - do not interpret SystemConfig in the WMS/JobDB
CHANGE: JobDB - Use CPUTime JDL only, keep MaxCPUTime for backward compatibility
CHANGE: JobWrapper - use CPUTime job parameter instead of MaxCPUTime
CHANGE: JobAgent - use CEType option instead of CEUniqueID
FIX: JobWrapper - do not attempt to untar directories before having checked if they are tarfiles 
NEW: dirac-wms-job-status - get job statuses for jobs in a given job group
 
*SMS
FIX: StorageManagementDB - when removing unlinked replicas, take into account the case where a
     staging request had been submitted, but failed
      
*Resources    
NEW: glexecCE - add new possible locations of the glexec binary: OSG specific stuff and in last resort 
     looking in the PATH    
NEW: LcgFileCatalogClient - in removeReplica() get the needed PFN inside instead of providing it as an argument     
      
*TS      
CHANGE: Transformation types definition are moved to the Operations CS section

*Interfaces
FIX: Dirac.py - CS option Scratchdir was in LocalSite/LocalSite
FIX: Dirac.py - do not define default catalog, use FileCatalog utility instead

[v6r6p19]

*DMS
BUGFIX: All DMS agents  - set up agent name in the initialization

[v6r6p18]

*Transformation
CHANGE: /DIRAC/VOPolicy/OutputDataModule option moved to <Operations>/Transformations/OutputDataModule

*Resources
FIX: ComputingElement - properly check if the pilot proxy has VOMS before adding it to the payload 
     when updating it

*WMS
BUGFIX: JobSanity - fixed misspelled method call SetParam -> SetParameter

[v6r6p17]

*Transformation
BUGFIX: TransformationAgent - corrected  __getDataReplicasRM()

[v6r6p16]

*DMS
FIX: Agents - proper __init__ implementation with arguments passing to the super class
FIX: LcgFileCatalogClient - in removeReplica() reload PFN in case it has changed

[v6r6p15]

*Framework
BUGFIX: ErrorMessageMonitor - corrected updateFields call 

*DMS:
NEW: FTSMonitorAgent completely rewritten in a multithreaded way

*Transformation
FIX: InputDataAgent - proper instantiation of TransformationClient
CHANGE: Transformation - several log message promoted from info to notice level

[v6r6p14]

*Transformation
FIX: Correct instantiation of agents inside several scripts
CHANGE: TransformationCleaningAgent - added verbosity to logs
CHANGE: TransformationAgent - missingLFC to MissingInFC as it could be the DFC as well
FIX: TransformationAgent - return an entry for all LFNs in __getDataReplicasRM

*DMS
FIX: TransferAgent - fix exception reason in registerFiles()

[v6r6p13]

*DMS
CHANGE: TransferAgent - change RM call from getCatalogueReplicas to getActiveReplicas. 
        Lowering log printouts here and there

[v6r6p12]

*DMS
BUGFIX: RemovalTask - Replacing "'" by "" in error str set as attribute for a subRequest file. 
        Without that request cannot be updated when some nasty error occurs.

[v6r6p11]

*RMS:
BUGFIX: RequestClient - log string formatting

*DMS
BUGFIX: RemovalTask - handling for files not existing in the catalogue

*Transformation
FIX: TransformationManager - ignore files in NotProcessed status to get the % of processed files

*Interfaces
FIX: Fixes due to the recent changes in PromptUser utility

[v6r6p10]

*RMS
FIX: RequestDBMySQL - better escaping of queries 

*WMS
FIX: SiteDirector - get compatible platforms before checking Task Queues for a site

[v6r6p9]

*Core
FIX: Utilities/PromptUser.py - better user prompt

*Accounting
NEW: Add some validation to the job records because of weird data coming from YANDEX.ru

*DMS
BUGFIX: ReplicaManager - typo errStr -> infoStr in __replicate()
FIX: FTSRequest - fixed log message

*WMS
FIX: SiteDirector - use CSGlobals.getVO() call instead of explicit CS option

[v6r6p8]

*Transformation
BUGFIX: TransformationDB - typo in getTransformationFiles(): iterValues -> itervalues

[v6r6p7]

*Resources
FIX: StorageFactory - uncommented line that was preventing the status to be returned 
BUGFIX: CE remote scripts - should return status and not call exit()
BUGFIX: SSHComputingElement - wrong pilot ID reference

[v6r6p6]

*WMS
FIX: TaskQueueDB - in findOrphanJobs() retrieve orphaned jobs as list of ints instead of list of tuples
FIX: OptimizerExecutor - added import of datetime to cope with the old style optimizer parameters

*Transformation
FIX: TransformationAgent - fix finalization entering in an infinite loop
NEW: TransformationCLI - added resetProcessedFile command
FIX: TransformationCleaningAgent - treating the archiving delay 
FIX: TransformationDB - fix in getTransformationFiles() in case of empty file list

[v6r6p5]

*Transformation
FIX: TransformationAgent - type( transClient -> transfClient )
FIX: TransformationAgent - self._logInfo -> self.log.info
FIX: TransformationAgent - skip if no Unused files
FIX: TransformationAgent - Use CS option for replica cache lifetime
CHANGE: TransformationAgent - accept No new Unused files every [6] hours

[v6r6p4]

*DMS
FIX: TransferAgent - protection for files that can not be scheduled
BUGFIX: TransferDB - typo (instIDList - > idList ) fixed

*Transformation
BUGFIX: TransformationAgent - typo ( loginfo -> logInfo )

[v6r6p3]

FIX: merged in patch v6r5p14

*Core
BUGFIX: X509Chain - return the right structure in getCredentials() in case of failure
FIX: dirac-deploy-scripts.py - allow short scripts starting from "d"
FIX: dirac-deploy-scripts.py - added DCOMMANDS_PPID env variable in the script wrapper
FIX: ExecutorReactor - reduced error message dropping redundant Task ID 

*Interfaces
BUGFIX: Dirac.py - allow to pass LFN list to replicateFile()

*DMS
FIX: FileManager - extra check if all files are available in _findFiles()
BUGFIX: FileCatalogClientCLI - bug in DirectoryListing

[v6r6p2]

FIX: merged in patch v6r5p13

*WMS
FIX: SiteDirector - if no community set, look for DIRAC/VirtualOrganization setting

*Framework
FIX: SystemLoggingDB - LogLevel made VARCHAR in the MessageRepository table
FIX: Logging - several log messages are split in fixed and variable parts
FIX: SystemLoggingDB - in insertMessage() do not insert new records in auxiliary tables if they 
     are already there

[v6r6p1]

*Core:
CHANGE: PromptUser - changed log level of the printout to NOTICE
NEW: Base Client constructor arguments are passed to the RPCClient constructor

*DMS:
NEW: FTSRequest - added a prestage mechanism for source files
NEW: FileCatalogClientCLI - added -f switch to the size command to use raw faile tables 
     instead of storage usage tables
NEW: FileCatalog - added orphan directory repair tool
NEW: FIleCatalog - more counters to control the catalog sanity     

*WMS:
FIX: SandboxStoreClient - no more kwargs tricks
FIX: SandboxStoreClient returns sandbox file name in case of upload failure to allow failover
FIX: dirac-pilot - fixed VO_%s_SW_DIR env variable in case of OSG

*TS:
FIX: TransformationManagerHandler - avoid multiple Operations() instantiation in 
     getTransformationSummaryWeb()

[v6r6]

*Core
CHANGE: getDNForUsername helper migrated from Core.Security.CS to Registry helper
NEW: SiteSEMapping - new utilities getSitesGroupedByTierLevel(), getTier1WithAttachedTier2(),
     getTier1WithTier2
CHANGE: The DIRAC.Core.Security.CS is replaced by the Registry helper     
BUGFIX: dirac-install - properly parse += in .cfg files
FIX: Graphs.Utilities - allow two lines input in makeDataFromCVS()
FIX: Graphs - allow Graphs package usage if even matplotlib is not installed
NEW: dirac-compile-externals will retrieve the Externals compilation scripts from it's new location 
     in github (DIRACGrid/Externals)
NEW: Possibility to define a thread-global credentials for DISET connections (for web framework)
NEW: Logger - color output ( configurable )
NEW: dirac-admin-sort-cs-sites - to sort sites in the CS
CHANGE: MessageClient(Factor) - added msgClient attribute to messages
NEW: Core.Security.Properties - added JOB_MONITOR and USER_MANAGER properties

*Configuration
NEW: Registry - added getAllGroups() method

*Framework
NEW: SystemAdministratorClientCLI - possibility to define roothPath and lcgVersion when updating software

*Accounting
NEW: JobPlotter - added Normalized CPU plots to Job accounting
FIX: DBUtils - plots going to greater granularity

*DMS
NEW: FileCatalog - storage usage info stored in all the directories, not only those with files
NEW: FileCatalog - added utility to rebuild storage usage info from scratch
FIX: FileCatalog - addMetadataField() allow generic types, e.g. string
FIX: FileCatalog - path argument is normalized before usage in multiple methods
FIX: FileCatalog - new metadata for files(directories) should not be there before for directories(files)
NEW: FileCatalog - added method for rebuilding DirectoryUsage data from scratch 
NEW: FileCatalog - Use DirectoryUsage mechanism for both logical and physical storage
CHANGE: FileCatalog - forbid removing non-empty directories
BUGFIX: FileCatalogClientCLI - in do_ls() check properly the path existence
FIX: FileCatalogClientCLI - protection against non-existing getCatalogCounters method in the LFC client
FIX: DMS Agents - properly call superclass constructor with loadName argument
FIX: ReplicaManager - in removeFile() non-existent file is marked as failed
FIX: Make several classes pylint compliant: DataIntegrityHandler, DataLoggingHandler,
     FileCatalogHandler, StorageElementHandler, StorageElementProxyHandler, TransferDBMonitoringHandler
FIX: LogUploadAgent - remove the OSError exception in __replicate()
FIX: FileCatalogClientCLI - multiple check of proper command inputs,
     automatic completion of several commands with subcommands,
     automatic completion of file names
CHANGE: FileCatalogClientCLI - reformat the output of size command 
FIX: dirac-admin-ban-se - allow to go over all options read/write/check for each SE      
NEW: StrategyHandler - new implementation to speed up file scheduling + better error reporting
NEW: LcgFileCatalogProxy - moved from from LHCbDirac to DIRAC
FIX: ReplicaManager - removed usage of obsolete "/Resources/StorageElements/BannedTarget" 
CHANGE: removed StorageUsageClient.py
CHANGE: removed obsoleted ProcessingDBAgent.py

*WMS
CHANGE: RunNumber job parameter was removed from all the relevant places ( JDL, JobDB, etc )
NEW: dirac-pilot - add environment setting for SSH and BOINC CEs
NEW: WMSAdministrator - get output for non-grid CEs if not yet in the DB
NEW: JobAgent - job publishes BOINC parameters if any
CHANGE: Get rid of LHCbPlatform everywhere except TaskQueueDB
FIX: SiteDirector - provide list of sites to the Matcher in the initial query
FIX: SiteDirector - present a list of all groups of a community to match TQs
CHANGE: dirac-boinc-pilot dropped
CHANGE: TaskQueueDirector does not depend on /LocalSite section any more
CHANGE: reduced default delays for JobCleaningAgent
CHANGE: limit the number of jobs received by JobCleaningAgent
CHANGE: JobDB - use insertFields instead of _insert
CHANGE: Matcher, TaskQueueDB - switch to use Platform rather than LHCbPlatform retaining LHCbPlatform compatibility
BUGFIX: Matcher - proper reporting pilot site and CE
CHANGE: JobManager - improved job Killing/Deleting logic
CHANGE: dirac-pilot - treat the OSG case when jobs on the same WN all run in the same directory
NEW: JobWrapper - added more status reports on different failures
FIX: PilotStatusAgent - use getPilotProxyFromDIRACGroup() instead of getPilotProxyFromVOMSGroup()
CHANGE: JobMonitoringHandler - add cutDate and condDict parameters to getJobGroup()
NEW: JobMonitoringHandler - check access rights with JobPolicy when accessing job info from the web
NEW: JobManager,JobWrapper - report to accounting jobs in Rescheduled final state if rescheduling is successful
FIX: WMSAdministrator, SiteDirector - store only non-empty pilot output to the PilotDB
NEW: added killPilot() to the WMSAdministrator interface, DiracAdmin and dirac-admin-kill-pilot command
NEW: TimeLeft - renormalize time left using DIRAC Normalization if available
FIX: JobManager - reconnect to the OptimizationMind in background if not yet connected
CHANGE: JobManifest - use Operations helper
NEW: JobCleaningAgent - delete logging records from JobLoggingDB when deleting jobs

*RMS
FIX: RequestDBFile - better exception handling in case no JobID supplied
FIX: RequestManagerHandler - make it pylint compliant
NEW: RequestProxyHandler - is forwarding requests from voboxes to central RequestManager. 
     If central RequestManager is down, requests are dumped into file cache and a separate thread 
     running in background is trying to push them into the central. 
CHANGE: Major revision of the code      
CHANGE: RequestDB - added index on SubRequestID in the Files table
CHANGE: RequestClient - readRequestForJobs updated to the new RequetsClient structure

*RSS
NEW: CS.py - Space Tokens were hardcoded, now are obtained after scanning the StorageElements.

*Resources
FIX: SSHComputingElement - enabled multiple hosts in one queue, more debugging
CHANGE: SSHXXX Computing Elements - define SSH class once in the SSHComputingElement
NEW: SSHComputingElement - added option to define private key location
CHANGE: Get rid of legacy methods in ComputingElement
NEW: enable definition of ChecksumType per SE
NEW: SSHBatch, SSHCondor Computing Elements
NEW: SSHxxx Computing Elements - using remote control scripts to better capture remote command errors
CHANGE: put common functionality into SSHComputingElement base class for all SSHxxx CEs
NEW: added killJob() method tp all the CEs
NEW: FileCatalog - take the catalog information info from /Operations CS section, if defined there, 
     to allow specifications per VO 

*Interfaces
CHANGE: Removed Script.initialize() from the API initialization
CHANGE: Some general API polishing
FIX: Dirac.py - when running in mode="local" any directory in the ISB would not get untarred, 
     contrary to what is done in the JobWrapper

*TS
BUGFIX: TaskManager - bug fixed in treating tasks with input data
FIX: TransformationCleaningAgent - properly call superclass constructor with loadName argument
NEW: TransformationCleaningAgent - added _addExtraDirectories() method to extend the list of
     directories to clean in a subclass if needed
CHANGE: TransformationCleaningAgent - removed usage of StorageUsageClient     
NEW: TransformationAgent is multithreaded now ( implementation moved from LHCbDIRAC )
NEW: added unit tests
NEW: InputDataAgent - possibility to refresh only data registered in the last predefined period of time 
NEW: TransformationAgent(Client) - management of derived transformations and more ported from LHCbDIRAC
BUGFIX: TransformationDB - wrong SQL statement generation in setFileStatusForTransformation()

[v6r5p14]

*Core
NEW: Utilities - added Backports utility

*WMS
FIX: Use /Operations/JobScheduling section consistently, drop /Operations/Matching section
NEW: Allow VO specific share correction plugins from extensions
FIX: Executors - several fixes

[v6r5p13]

*WMS
FIX: Executors - VOPlugin will properly send and receive the params
NEW: Correctors can be defined in an extension
FIX: Correctors - Properly retrieve info from the CS using the ops helper

[v6r5p12]

FIX: merged in patch v6r4p34

[v6r5p11]

FIX: merged in patch v6r4p33

*Core
FIX: MySQL - added offset argument to buildConditions()

[v6r5p10]

FIX: merged in patch v6r4p32

[v6r5p9]

FIX: merged in patch v6r4p30

[v6r5p8]

FIX: merged in patch v6r4p29

[v6r5p7]

FIX: merged in patch v6r4p28

[v6r5p6]

FIX: merged in patch v6r4p27

*Transformation
BUGFIX: TransformationDB - StringType must be imported before it can be used

*RSS
NEW: CS.py - Space Tokens were hardcoded, now are obtained after scanning the StorageElements.

[v6r5p5]

FIX: merged in patch v6r4p26

[v6r5p4]

FIX: merged in patch v6r4p25

[v6r5p3]

*Transformation
FIX: merged in patch v6r4p24

[v6r5p2]

*Web
NEW: includes DIRACWeb tag web2012092101

[v6r5p1]

*Core
BUGFIX: ExecutorMindHandler - return S_OK() in the initializeHandler
FIX: OptimizationMindHandler - if the manifest is not dirty it will not be updated by the Mind

*Configuration
NEW: Resources helper - added getCompatiblePlatform(), getDIRACPlatform() methods

*Resources
FIX: SSHComputingElement - add -q option to ssh command to avoid banners in the output
FIX: BOINCComputingElement - removed debugging printout
FIX: ComputingElement - use Platform CS option which will be converted to LHCbPlatform for legacy compatibility

*DMS
FIX: RequestAgentBase - lowering loglevel from ALWAYS to INFO to avoid flooding SystemLogging

*WMS:
FIX: SiteDirector - provide CE platform parameter when interrogating the TQ
FIX: GridPilotDirector - publish pilot OwnerGroup rather than VOMS role
FIX: WMSUtilities - add new error string into the parsing of the job output retrieval

[v6r5]

NEW: Executor framework

*Core
NEW: MySQL.py - added Test case for Time.dateTime time stamps
NEW: MySQL.py - insertFields and updateFields can get values via Lists or Dicts
NEW: DataIntegrityDB - use the new methods from MySQL and add test cases
NEW: DataIntegrityHandler - check connection to DB and create tables (or update their schema)
NEW: DataLoggingDB - use the new methods from MySQL and add test cases
NEW: DataLoggingHandler - check connection to DB and create tables (or update their schema)
FIX: ProcessPool - killing stuck workers after timeout
CHANGE: DB will throw a RuntimeException instead of a sys.exit in case it can't contact the DB
CHANGE: Several improvements on DISET
CHANGE: Fixed all DOS endings to UNIX
CHANGE: Agents, Services and Executors know how to react to CSSection/Module and react accordingly
NEW: install tools are updated to deal with executors
FIX: dirac-install - add -T/--Timeout option to define timeout for distribution downloads
NEW: dirac-install - added possibility of defining dirac-install's global defaults by command line switch
BUGFIX: avoid PathFinder.getServiceURL and use Client class ( DataLoggingClient,LfcFileCatalogProxyClient ) 
FIX: MySQL - added TIMESTAMPADD and TIMESTAMPDIFF to special values not to be scaped by MySQL
NEW: ObjectLoader utility
CHANGE: dirac-distribution - added global defaults flag and changed the flag to -M or --defaultsURL
FIX: Convert to string before trying to escape value in MySQL
NEW: DISET Services - added PacketTimeout option
NEW: SystemLoggingDB - updated to use the renewed MySQL interface and SQL schema
NEW: Added support for multiple entries in /Registry/DefaultGroup, for multi-VO installations
CHANGE: Component installation procedure updated to cope with components inheriting Modules
CHANGE: InstallTools - use dirac- command in runit run scripts
FIX: X509Chain - avoid a return of error when the group is not valid
FIX: MySQL - reduce verbosity of log messages when high level methods are used
CHANGE: Several DB classes have been updated to use the MySQL buildCondition method
NEW: MySQL - provide support for greater and smaller arguments to all MySQL high level methods
FIX: Service.py - check all return values from all initializers

*Configuration
CHANGE: By default return option and section lists ordered as in the CS
NEW: ConfigurationClient - added function to refresh remote configuration

*Framework
FIX: Registry.findDefaultGroup will never return False
CHANGE: ProxyManager does not accept proxies without explicit group
CHANGE: SystemAdministratorHandler - force refreshing the configuration after new component setup

*RSS
CHANGE: removed code execution from __init__
CHANGE: removed unused methods
NEW: Log all policy results 

*Resources
NEW: updated SSHComputingElement which allows multiple job submission
FIX: SGETimeLeft - better parsing of the batch system commands output
FIX: InProcessComputingElement - when starting a new job discard renewal of the previous proxy
NEW: BOINCComputingElement - new CE client to work with the BOINC desktop grid infrastructure 

*WMS
CHANGE: WMS Optimizers are now executors
CHANGE: SandboxStoreClient can directly access the DB if available
CHANGE: Moved JobDescription and improved into JobManifest
FIX: typo in JobLoggingDB
NEW: JobState/CachedJobState allow access to the Job via DB/JobStateSync Service automatically
BUGFIX: DownloadInputData - when not enough disk space, message was using "buffer" while it should be using "data"
FIX: the sandboxmetadataDB explosion when using the sandboxclient without direct access to the DB
NEW: Added support for reset/reschedule in the OptimizationMind
CHANGE: Whenever a DB is not properly initialized it will raise a catchable RuntimeError exception 
        instead of silently returning
FIX: InputDataResolution - just quick mod for easier extensibility, plus removed some LHCb specific stuff
NEW: allow jobids in a file in dirac-wms-job-get-output
NEW: JobManager - zfill in %n parameter substitution to allow alphabetical sorting
NEW: Directors - added checking of the TaskQueue limits when getting eligible queues
CHANGE: Natcher - refactor to simpify the logic, introduced Limiter class
CHANGE: Treat MaxCPUTime and CPUTime the same way in the JDL to avoid confusion
NEW: SiteDirector - added options PilotScript, MaxPilotsToSubmit, MaxJobsInFillMode
BUGFIX: StalledJobAgent - use cpuNormalization as float, not string 
FIX: Don't kill an executor if a task has been taken out from it
NEW: dirac-boinc-pilot - pilot script to be used on the BOINC volunteer nodes
FIX: SiteDirector - better handling of tokens and filling mode 
NEW: Generic pilot identities are automatically selected by the TQD and the SiteDirector 
     if not explicitly defined in /Pilot/GenericDN and GenericGroup
NEW: Generic pilot groups can have a VO that will be taken into account when selecting generic 
     credentials to submit pilots
NEW: Generic pilots that belong to a VO can only match jobs from that VO
NEW: StalledJobAgent - added rescheduling of jobs stuck in Matched or Rescheduled status
BUGFIX: StalledJobAgent - default startTime and endTime to "now", avoid None value
NEW: JobAgent - stop after N failed matching attempts (nothing to do), use StopAfterFailedMatches option
CHANGE: JobAgent - provide resource description as a dictionary to avoid extra JDL parsing by the Matcher
CHANGE: Matcher - report pilot info once instead of sending it several times from the job
CHANGE: Matcher - set the job site instead of making a separate call to JobStateUpdate
NEW: Matcher - added Matches done and matches OK statistics
NEW: TaskQueue - don't delete fresh task queues. Wait 5 minutes to do so.
CHANGE: Disabled TQs can also be matched, if no jobs are there, a retry will be triggered

*Transformation
FIX: TransformationAgent - a small improvement: now can pick the prods status to handle from the CS, 
     plus few minor corrections (e.g. logger messages)
FIX: TransformationCLI - take into accout possible failures in resetFile command     

*Accounting
NEW: AccountingDB - added retrieving RAW records for internal stuff
FIX: AccountingDB - fixed some logic for readonly cases
CHANGE: Added new simpler and faster bucket insertion mechanism
NEW: Added more info when rebucketing
FIX: Calculate the rebucket ETA using remaining records to be processed instead of the total records to be processed
FIX: Plots with no data still carry the plot name

*DMS
NEW: SRM2Storage - added retry in the gfal calls
NEW: added new FTSCleaningAgent cleaning up TransferDB tables
FIX: DataLoggingClient and DataLoggingDB - tests moved to separate files
CHANGE: request agents cleanup

*RMS
CHANGE: Stop using RequestAgentMixIn in the request agents

[v6r4p34]

*DMS
BUGFIX: FileCatalogCLI - fixed wrong indentation
CHANGE: RegistrationTask - removed some LHCb specific defaults

[v6r4p33]

*DMS
CHANGE: FTSRequest - be more verbose if something is wrong with file

[v6r4p32]

*WMS
FIX: StalledJobAgent - avoid exceptions in the stalled job accounting reporting

*DMS
NEW: FTSMonitorAgent - handling of expired FTS jobs 

*Interfaces
CHANGE: Dirac.py - attempt to retrieve output sandbox also for Completed jobs in retrieveRepositorySandboxes()

[v6r4p30]

*Core
BUGFIX: dirac-admin-bdii-ce-voview - proper check of the result structure

*Interfaces
FIX: Dirac.py, Job.py - allow to pass environment variables with special characters

*DMS
NEW: FileCatalogCLI - possibility to sort output in the ls command

*WMS:
FIX: JobWrapper - interpret environment variables with special characters 

[v6r4p29]

*RMS
BUGFIX: RequestDBMySQL - wrong indentation in __updateSubRequestFiles()

[v6r4p28]

*Interfaces
CHANGE: Dirac.py, DiracAdmin.py - remove explicit timeout on RPC client instantiation

*RSS
FIX: CS.py - fix for updated CS location (backward compatible)

*DMS
BUGFIX: StrategyHandler - bug fixed determineReplicationTree()
FIX: FTSRequest - add checksum string to SURLs file before submitting an FTS job

*WMS
FIX: JobWrapper - protection for double quotes in JobName
CHANGE: SiteDirector - switched some logging messages from verbose to info level

*RMS
NEW: Request(Client,DBMySQL,Manager) - added readRequestsForJobs() method

[v6r4p27]

*DMS
FIX: SRM2Storage - removed hack for EOS (fixed server-side)

*Transformation
CHANGE: TransformationClient - limit to 100 the number of transformations in getTransformations()
NEW: TransformationAgent - define the transformations type to use in the configuration

*Interfaces
FIX: Job.py -  fix for empty environmentDict (setExecutionEnv)

[v6r4p26]

*Transformation
BUGFIX: TransformationClient - fixed calling sequence in rpcClient.getTransformationTasks()
NEW: TransformationClient - added log messages in verbose level.

[v6r4p25]

*DMS
BUGFIX: StrategyHandler - sanity check for wrong replication tree 

[v6r4p24]

*Core
NEW: MySQL - add 'offset' argument to the buildCondition()

*Transformation
FIX: TransformationAgent - randomize the LFNs for removal/replication case when large number of those
CHANGE: TransformationClient(DB,Manager) - get transformation files in smaller chunks to
        improve performance
FIX: TransformationAgent(DB) - do not return redundant LFNs in getTransformationFiles()    

[v6r4p23]

*Web
NEW: includes DIRACWeb tag web2012092101

[v6r4p22]

*DMS
FIX: SRM2Storage - fix the problem with the CERN-EOS storage 

[v6r4p21]

*Core
BUGFIX: SGETimeLeft - take into account dd:hh:mm:ss format of the cpu consumed

[v6r4p20]

*WMS
BUGFIX: PilotDirector, GridPilotDirector - make sure that at least 1 pilot is to be submitted
BUGFIX: GridPilotDirector - bug on how pilots are counted when there is an error in the submit loop.
BUGFIX: dirac-pilot - proper install script installation on OSG sites

[v6r4p19]

*RMS
FIX: RequestDBMySQL - optimized request selection query 

[v6r4p18]

*Configuration
BUGFIX: CE2CSAgent.py - the default value must be set outside the loop

*DMS
NEW: dirac-dms-create-replication-request
BUGFIX: dirac-dms-fts-submit, dirac-dms-fts-monitor - print out error messages

*Resources
BUGFIX: TorqueComputingElement.py, plus add UserName for shared Queues

*WMS
BUGFIX: JobManagerHandler - default value for pStart (to avoid Exception)

[v6r4p17]

*Core
FIX: dirac-configure - setup was not updated in dirac.cfg even with -F option
FIX: RequestHandler - added fix for Missing ConnectionError

*DMS
FIX: dirac-dms-clean-directory - command fails with `KeyError: 'Replicas'`.

*WMS
FIX: SiteDirector - adapt to the new method in the Matcher getMatchingTaskQueue 
FIX: SiteDirector - added all SubmitPools to TQ requests

[v6r4p16]

*Core:
FIX: dirac-install - bashrc/cshrc were wrongly created when using versionsDir

*Accounting
CHANGE: Added new simpler and faster bucket insertion mechanism
NEW: Added more info when rebucketing

*WMS
CHANGE: Matcher - refactored to take into account job limits when providing info to directors
NEW: JoAgent - reports SubmitPool parameter if applicable
FIX: Matcher - bad codition if invalid result

[v6r4p15]

*WMS
FIX: gLitePilotDirector - fix the name of the MyProxy server to avoid crasehs of the gLite WMS

*Transformation
FIX: TaskManager - when the file is on many SEs, wrong results were generated

[v6r4p13]

*DMS
FIX: dirac-admin-allow-se - added missing interpreter line

[v6r4p12]

*DMS
CHANGE: RemovalTask - for DataManager shifter change creds after failure of removal with her/his proxy.

*RSS
NEW: Added RssConfiguration class
FIX: ResourceManagementClient  - Fixed wrong method name

[v6r4p11]

*Core
FIX: GGUSTicketsClient - GGUS SOAP URL updated

*DMS
BUGFIX: ReplicaManager - wrong for loop

*RequestManagement
BUGFIX: RequestClient - bug fix in finalizeRequest()

*Transformation
FIX: TaskManager - fix for correctly setting the sites (as list)

[v6r4p10]

*RequestManagement
BUGFIX: RequestContainer - in addSubrequest() function

*Resources
BUGFIX: SRM2Storage - in checksum type evaluation

*ResourceStatusSystem
BUGFIX: InfoGetter - wrong import statement

*WMS
BUGFIX: SandboxMetadataDB - __init__() can not return a value

[v6r4p9]

*DMS
CHANGE: FailoverTransfer - ensure the correct execution order of the subrequests

[v6r4p8]

Bring in fixes from v6r3p17

*Core:
FIX: Don't have the __init__ return True for all DBs
NEW: Added more protection for exceptions thrown in callbacks for the ProcessPool
FIX: Operations will now look in 'Defaults' instead of 'Default'

*DataManagement:
FIX: Put more protection in StrategyHandler for neither channels  not throughput read out of TransferDB
FIX: No JobIDs supplied in getRequestForJobs function for RequestDBMySQL taken into account
FIX: Fix on getRequestStatus
CHANGE: RequestClient proper use of getRequestStatus in finalizeRequest
CHANGE: Refactored RequestDBFile

[v6r4p7]

*WorkloadManagement
FIX: SandboxMetadataDB won't explode DIRAC when there's no access to the DB 
CHANGE: Whenever a DB fails to initialize it raises a catchable exception instead of just returning silently

*DataManagement
CHANGE: Added Lost and Unavailable to the file metadata

[v6r4p6]

Bring fixes from v6r4p6

[v6r4p5]

*Configuration
NEW: Added function to generate Operations CS paths

*Core
FIX: Added proper ProcessPool checks and finalisation

*DataManagement
FIX: don't set Files.Status to Failed for non-existign files, failover transfers won't go
FIX: remove classmethods here and there to unblock requestHolder
CHANGE: RAB, TA: change task timeout: 180 and 600 (was 600 and 900 respectively)
FIX: sorting replication tree by Ancestor, not hopAncestorgit add DataManagementSystem/Agent/TransferAgent.py
NEW: TA: add finalize
CHANGE: TransferAgent: add AcceptableFailedFiles to StrategyHandler to ban FTS channel from scheduling
FIX: if there is no failed files, put an empty dict


*RSS
FIX: RSS is setting Allowed but the StorageElement checks for Active

*Workflows
FIX: Part of WorfklowTask rewritten to fix some issues and allow 'ANY' as site

*Transformation
FIX: Wrong calls to TCA::cleanMetadataCatalogFiles

[v6r4p4]

*Core
FIX: Platform.py - check if Popen.terminate is available (only from 2.6)

[v6r4p3]

*Core
FIX: ProcessPool with watchdog and timeouts - applied in v6r3 first

[v6r4p2]

*StorageManagement
BUGFIX: StorageElement - staging is a Read operation and should be allowed as such

*WMS
BUGFIX: InProcessComputingElement, JobAgent - proper return status code from the job wrapper

*Core
FIX: Platform - manage properly the case of exception in the ldconfig execution

[v6r4p1]

*DMS
FIX: TransferDB.getChannelObservedThroughput - the channelDict was created in a wrong way

*RSS
FIX: ResourceStatus was not returning Allowed by default

[v6r4]

*Core
FIX: dirac-install-db.py: addDatabaseOptionsToCS has added a new keyed argument
NEW: SGETimeLeft.py: Support for SGE backend
FIX: If several extensions are installed, merge ConfigTemplate.cfg
NEW: Service framework - added monitoring of file descriptors open
NEW: Service framework - Reduced handshake timeout to prevent stuck threads
NEW: MySQL class with new high level methods - buildCondition,insertFields,updateFields
     deleteEntries, getFields, getCounters, getDistinctAttributeValues
FIX: ProcessPool - fixes in the locking mechanism with LockRing, stopping workers when the
     parent process is finished     
FIX: Added more locks to the LockRing
NEW: The installation tools are updated to install components by name with the components module specified as an option

*DMS
FIX: TransferDB.py - speed up the Throughput determination
NEW: dirac-dms-add-files: script similar to dirac-dms-remove-files, 
     allows for 1 file specification on the command line, using the usual dirac-dms-add-file options, 
     but also can take a text file in input to upload a bunch of files. Exit code is 0 only if all 
     was fine and is different for every error found. 
NEW: StorageElementProxy- support for data downloading with http protocol from arbitrary storage, 
     needed for the web data download
BUGFIX: FileCatalogCLI - replicate operation does a proper replica registration ( closes #5 )     
FIX: ReplicaManager - __cleanDirectory now working and thus dirac-dms-clean-directory

*WMS
NEW: CPU normalization script to run a quick test in the pilot, used by the JobWrapper
     to report the CPU consumption to the accounting
FIX: StalledJobAgent - StalledTimeHours and FailedTimeHours are read each cycle, refer to the 
     Watchdog heartBeat period (should be renamed); add NormCPUTime to Accounting record
NEW: SiteDirector - support for the operation per VO in multi-VO installations
FIX: StalledJobAgent - get ProcessingType from JDL if defined
BUGFIX: dirac-wms-job-peek - missing printout in the command
NEW: SiteDirector - take into account the number of already waiting pilots when evaluating the number of pilots to submit
FIX: properly report CPU usage when the Watchdog kill the payload.

*RSS
BUGFIX: Result in ClientCache table is a varchar, but the method was getting a datetime
NEW: CacheFeederAgent - VOBOX and SpaceTokenOccupancy commands added (ported from LHCbDIRAC)
CHANGE: RSS components get operational parameters from the Operations handler

*DataManagement
FIX: if there is no failed files, put an empty dict

*Transformation
FIX: Wrong calls to TCA::cleanMetadataCatalogFiles

[v6r3p19]

*WMS
FIX: gLitePilotDirector - fix the name of the MyProxy server to avoid crashes of the gLite WMS

[v6r3p18]

*Resources
BUGFIX: SRM2Storage - in checksum type evaluation

[v6r3p17]

*DataManagement
FIX: Fixes issues #783 and #781. Bugs in ReplicaManager removePhisicalReplica and getFilesFromDirectory
FIX: Return S_ERROR if missing jobid arguments
NEW: Checksum can be verified during FTS and SRM2Storage 

[v6r3p16]

*DataManagement
FIX: better monitoring of FTS channels 
FIX: Handle properly None value for channels and bandwidths

*Core
FIX: Properly calculate the release notes if there are newer releases in the release.notes file

[v6r3p15]

*DataManagement
FIX: if there is no failed files, put an empty dict

*Transformation
FIX: Wrong calls to TCA::cleanMetadataCatalogFiles


[v6r3p14]

* Core

BUGFIX: ProcessPool.py: clean processing and finalisation
BUGFIX: Pfn.py: don't check for 'FileName' in pfnDict

* DMS

NEW: dirac-dms-show-fts-status.py: script showing last hour history for FTS channels
NEW: TransferDBMonitoringHandler.py: new function exporting FST channel queues
BUGFIX: TransferAgent.py,RemovalAgent.py,RegistrationAgent.py - unlinking of temp proxy files, corection of values sent to gMonitor
BUGFIX: StrategyHandler - new config option 'AcceptableFailedFiles' to unblock scheduling for channels if problematic transfers occured for few files
NEW: TransferAgent,RemovalAgent,RegistrationAgent - new confing options for setting timeouts for tasks and ProcessPool finalisation
BUGFIX: ReplicaManager.py - reverse sort of LFNs when deleting files and directories to avoid blocks
NEW: moved StrategyHandler class def to separate file under DMS/private

* TMS

FIX: TransformationCleaningAgent.py: some refactoring, new way of disabling/enabline execution by 'EnableFlag' config option

[v6r3p13]

*Core
FIX: Added proper ProcessPool checks and finalisation

*DataManagement
FIX: don't set Files.Status to Failed for non-existign files, failover transfers won't go
FIX: remove classmethods here and there to unblock requestHolder
CHANGE: RAB, TA: change task timeout: 180 and 600 (was 600 and 900 respectively)
FIX: sorting replication tree by Ancestor, not hopAncestorgit add DataManagementSystem/Agent/TransferAgent.py
NEW: TA: add finalize
CHANGE: TransferAgent: add AcceptableFailedFiles to StrategyHandler to ban FTS channel from scheduling

[v6r3p12]

*Core
FIX: Platform.py - check if Popen.terminate is available (only from 2.6)

[v6r3p11]

*Core
FIX: ProcessPool with watchdog and timeouts

[v6r3p10]

*StorageManagement
BUGFIX: StorageElement - staging is a Read operation and should be allowed as such

*WMS
BUGFIX: InProcessComputingElement, JobAgent - proper return status code from the job wrapper

*Core
FIX: Platform - manage properly the case of exception in the ldconfig execution

[v6r3p9]

*DMS
FIX: TransferDB.getChannelObservedThroughput - the channelDict was created in a wrong way

[v6r3p8]

*Web
CHANGE: return back to the release web2012041601

[v6r3p7]

*Transformation
FIX: TransformationCleaningAgent - protection from deleting requests with jobID 0 

[v6r3p6]

*Core
FIX: dirac-install-db - proper key argument (follow change in InstallTools)
FIX: ProcessPool - release all locks every time WorkignProcess.run is executed, more fixes to come
FIX: dirac-configure - for Multi-Community installations, all vomsdir/vomses files are now created

*WMS
NEW: SiteDirector - add pilot option with CE name to allow matching of SAM jobs.
BUGFIX: dirac-pilot - SGE batch ID was overwriting the CREAM ID
FIX: PilotDirector - protect the CS master if there are at least 3 slaves
NEW: Watchdog - set LocalJobID in the SGE case

[v6r3p5]

*Core:
BUGFIX: ProcessPool - bug making TaskAgents hang after max cycles
BUGFIX: Graphs - proper handling plots with data containing empty string labels
FIX: GateWay - transfers were using an old API
FIX: GateWay - properly calculate the gateway URL
BUGFIX: Utilities/Pfn.py - bug in pfnunparse() when concatenating Path and FileName

*Accounting
NEW: ReportGenerator - make AccountingDB readonly
FIX: DataCache - set daemon the datacache thread
BUGFIX: BasePlotter - proper handling of the Petabyte scale data

*DMS:
BUGFIX: TransferAgent, RegistrationTask - typos 

[v6r3p4]

*DMS:
BUGFIX: TransferAgent - wrong value for failback in TA:execute

[v6r3p3]

*Configuration
BUGFIX: Operations helper - typo

*DMS:
FIX: TransferAgent - change the way of redirecting request to task

[v6r3p2]

*DMS
FIX: FTSRequest - updating metadata for accouting when finalizing FTS requests

*Core
FIX: DIRAC/__init__.py - default version is set to v6r3

[v6r3p1]

*WMS
CHANGE: Use ResourcesStatus and Resources helpers in the InputDataAgent logic

*Configuration
NEW: added getStorageElementOptions in Resources helper

*DMS
FIX: resourceStatus object created in TransferAgent instead of StrategyHandler

[v6r3]

*Core
NEW: Added protections due to the process pool usage in the locking logic

*Resources
FIX: LcgFileCatalogClient - reduce the number of retries: LFC_CONRETRY = 5 to 
     avoid combined catalog to be stuck on a faulty LFC server
     
*RSS
BUGFIX: ResourceStatus - reworked helper to keep DB connections     

*DMS
BUGFIX: ReplicaManager::CatalogBase::_callFileCatalogFcnSingleFile() - wrong argument

*RequestManagement
FIX: TaskAgents - set timeOut for task to 10 min (15 min)
NEW: TaskAgents - fill in Error fields in case of failing operations

*Interfaces
BUGFIX: dirac-wms-select-jobs - wrong use of the Dirac API

[v6r2p9]

*Core
FIX: dirac-configure - make use of getSEsForSite() method to determine LocalSEs

*WMS
NEW: DownloadInputData,InputDataByProtocol - check Files on Tape SEs are on Disk cache 
     before Download or getturl calls from Wrapper
CHANGE: Matcher - add Stalled to "Running" Jobs when JobLimits are applied   
CHANGE: JobDB - allow to specify required platform as Platform JDL parameter,
        the specified platform is taken into account even without /Resources/Computing/OSCompatibility section

*DMS
CHANGE: dirac-admin-allow(ban)-se - removed lhcb-grid email account by default, 
        and added switch to avoid sending email
FIX: TaskAgents - fix for non-existing files
FIX: change verbosity in failoverReplication 
FIX: FileCatalog - remove properly metadata indices 
BUGFIX: FileManagerBase - bugfix in the descendants evaluation logic  
FIX: TransferAgent and TransferTask - update Files.Status to Failed when ReplicaManager.replicateAndRegister 
     will fail completely; when no replica is available at all.

*Core
FIX: dirac-pilot - default lcg bindings version set to 2012-02-20

[v6r2p8]

*DMS:
CHANGE: TransferAgent - fallback to task execution if replication tree is not found

[v6r2p7]

*WMS
BUGFIX: SiteDirector - wrong CS option use: BundleProxy -> HttpProxy
FIX: SiteDirector - use short lines in compressed/encoded files in the executable
     python script

[v6r2p6]

*DataManagement
FIX: Bad logic in StrategyHandler:MinimiseTotalWait

*Core
CHANGE: updated GGUS web portal URL

*RSS
BUGFIX: meta key cannot be reused, it is popped from dictionary

*Framework
FIX: The Gateway service does not have a handler
NEW: ConfingTemplate entry for Gateway
FIX: distribution notes allow for word wrap

*WorkloadManagement
FIX: avoid unnecessary call if no LFN is left in one of the SEs
FIX: When Uploading job outputs, try first Local SEs, if any


[v6r2p5]

*RSS
BUGFIX: several minor bug fixes

*RequestManagement
BUGFIX: RequestDBMySQL - removed unnecessary request type check

*DMS
BUGFIX: FileCatalogClienctCLI - wrong evaluation of the operation in the find command
NEW: FileCatalog - added possibility to remove specified metadata for a given path 
BUGFIX: ReplicaManager - wrong operation order causing failure of UploadLogFile module

*Core
NEW: dirac-install - generate cshrc DIRAC environment setting file for the (t)csh 

*Interfaces
CHANGE: Job - added InputData to each element in the ParametricInputData

*WMS
CHANGE: dirac-jobexec - pass ParametericInputData to the workflow as a semicolon separated string

[v6r2p4]

*WMS
BUGFIX: StalledJobAgent - protection against jobs with no PilotReference in their parameters
BUGFIX: WMSAdministratorHandler - wrong argument type specification for getPilotInfo method

*StorageManagement
BUGFIX: RequestFinalizationAgent - no method existence check when calling RPC method

[v6r2p3]

*WMS
CHANGE: Matcher - fixed the credentials check in requestJob() to simplify it

*ConfigurationSystem
CHANGE: Operations helper - fix that allow no VO to be defined for components that do not need it

*Core
BUGFIX: InstallTools - when applying runsvctrl to a list of components make sure that the config server is treated first and the sysadmin service - last
        
[v6r2p2]

*WMS
BUGFIX: Matcher - restored logic for checking private pilot asking for a given DN for belonging to the same group with JOB_SHARING property.

[v6r2p1]

*RequestManagementSystem
BUGFIX: RequestCleaningAgent - missing import of the "second" interval definition 

[v6r2]

*General
FIX: replaced use of exec() python statement in favor of object method execution

*Accounting
CHANGE: Accounting 'byte' units are in powers of 1000 instead of powers of 1024 (closes #457)

*Core
CHANGE: Pfn.py - pfnparse function rewritten for speed up and mem usage, unit test case added
FIX: DISET Clients are now thread-safe. Same clients used twice in different threads was not 
closing the previous connection
NEW: reduce wait times in DISET protocol machinery to improve performance    
NEW: dirac-fix-mysql-script command to fix the mysql start-up script for the given installation
FIX: TransferClient closes connections properly
FIX: DISET Clients are now thread-safe. Same client used twice in different threads will not close the previous connection
CHANGE: Beautification and reduce wait times to improve performance
NEW: ProcessPool - added functionality to kill all children processes properly when destroying ProcessPool objects
NEW: CS Helper for LocalSite section, with gridEnv method
NEW: Grid module will use Local.gridEnv if nothing passed in the arguments
CHANGE: Add deprecated sections in the CS Operations helper to ease the transition
FIX: dirac-install - execute dirac-fix-mysql-script, if available, to fix the mysql.server startup script
FIX: dirac-distribution - Changed obsoleted tar.list file URL
FIX: typo in dirac-admin-add-host in case of error
CHANGE: dirac-admin-allow(ban)-se - use diracAdmin.sendMail() instead of NotificationClient.sendMail()

*Framework
BUGFIX: UserProfileDB - no more use of "type" variable as it is a reserved keyword 

*RequestManagement:
FIX: RequestDBFile - more consistent treatment of requestDB Path
FIX: RequestMySQL - Execution order is evaluated based on not Done state of subrequests
NEW: RequestCleaningAgent - resetting Assigned requests to Waiting after a configurable period of time

*RSS
CHANGE: RSS Action now inherits from a base class, and Actions are more homogeneous, they all take a uniform set of arguments. The name of modules has been changed from PolType to Action as well.
FIX: CacheFeederAgent - too verbose messages moved to debug instead of info level
BUGFIX: fixed a bug preventing RSS clients to connect to the services     
FIX: Proper services synchronization
FIX: Better handling of exceptions due to timeouts in GOCDBClient   
FIX: RSS.Notification emails are sent again
FIX: Commands have been modified to return S_OK, S_ERROR inside the Result dict. This way, policies get a S_ERROR / S_OK object. CacheFeederAgent has been updated accordingly.
FIX: allow clients, if db connection fails, to reconnect ( or at least try ) to the servers.
CHANGE: access control using CS Authentication options. Default is SiteManager, and get methods are all.
BUGFIX: MySQLMonkey - properly escaped all parameters of the SQL queries, other fixes.
NEW: CleanerAgent renamed to CacheCleanerAgent
NEW: Updated RSS scripts, to set element statuses and / or tokens.
NEW: Added a new script, dirac-rss-synch
BUGFIX: Minor bugfixes spotted on the Web development
FIX: Removed useless decorator from RSS handlers
CHANGE: ResourceStatus helper tool moved to RSS/Client directory, no RSS objects created if the system is InActive
CHANGE: Removed ClientFastDec decorator, using a more verbose alternative.
CHANGE: Removed useless usage of kwargs on helper functions.  
NEW: added getSESitesList method to RSSClient      
FIX: _checkFloat() checks INTEGERS, not datetimes

*DataManagement
CHANGE: refactoring of DMS agents executing requests, allow requests from arbitrary users
NEW: DFC - allow to specify multiple replicas, owner, mode when adding files
CHANGE: DFC - optimization of the directory size evaluation
NEW: Added CREATE TEMPORARY TABLES privilege to FileCatalogDB
CHANGE: DFC - getCatalogCounters() update to show numbers of directories
NEW: lfc_dfc_copy script to migrate data from LFC to DFC
FIX: dirac-dms-user-lfns - fixed the case when the baseDir is specified
FIX: FTS testing scripts were using sys.argv and getting confused if options are passed
NEW: DFC - use DirectoryUsage tables for the storage usage evaluations
NEW: DFC - search by metadata can be limited to a given directory subtree
NEW: DFC - search by both directory and file indexed metadata
BUGFIX: DFC - avoid crash if no directories or files found in metadata query
NEW: DFC FileCatalogHandler - define database location in the configuration
NEW: DFC - new FileCatalogFactory class, possibility to use named DFC services
FIX: FTSMonitor, FTSRequest - fixes in handling replica registration, setting registration requests in FileToCat table for later retry
FIX: Failover registration request in the FTS agents.      
FIX: FTSMonitor - enabled to register new replicas if even the corresponding request were removed from the RequestManagement 
FIX: StorageElement - check if SE has been properly initialized before executing any method     
CHANGE: LFC client getReplica() - make use of the new bulk method lfc.lfc_getreplicasl()
FIX: LFC client - protect against getting None in lfc.lfc_readdirxr( oDirectory, "" )  
FIX: add extra protection in dump method of StorageElement base class
CHANGE: FailoverTransfer - create subrequest per catalog if more than one catalog

*Interface
NEW: Job.py - added method to handle the parametric parameters in the workflow. They are made available to the workflow_commons via the key 'GenericParameters'.
FIX: Dirac.py - fix some type checking things
FIX: Dirac.py - the addFile() method can now register to more than 1 catalog.

*WMS
FIX: removed dependency of the JobSchedulingAgent on RSS. Move the getSiteTier functionality to a new CS Helper.
FIX: WMSAdministratorHandler - Replace StringType by StringTypes in the export methods argument type
FIX: JobAgent - Set explicitly UseServerCertificate to "no" for the job executable
NEW: dirac-pilot - change directory to $OSG_WN_TMP on OSG sites
FIX: SiteDirector passes jobExecDir to pilot, this defaults to "." for CREAM CEs. It can be set in the CS. It will not make use of $TMPDIR in this case.
FIX: Set proper project and release version to the SiteDirector     
NEW: Added "JobDelay" option for the matching, refactored and added CS options to the matcher
FIX: Added installation as an option to the pilots and random MyProxyServer
NEW: Support for parametric jobs with parameters that can be of List type

*Resources
NEW: Added SSH Grid Engine Computing Element
NEW: Added SSH Computing Element
FIX: make sure lfc client will not try to connect for several days

*Transformation
FIX: TransformationDB - in setFileStatusForTransformation() reset ErrorCount to zero if "force" flag and    the new status is "unused"
NEW: TransformationDB - added support for dictionary in metadata for the InputDataQuery mechanism     

[v6r1p13]

*WMS
FIX: JobSchedulingAgent - backported from v6r2 use of Resources helper

[v6r1p12]

*Accounting
FIX: Properly delete cached plots

*Core
FIX: dirac-install - run externals post install after generating the versions dir

[v6r1p11]

*Core
NEW: dirac-install - caches locally the externals and the grid bundle
FIX: dirac-distribution - properly generate releasehistory and releasenotes

[v6r1p10]

*WorloadManagement
FIX: JobAgent - set UseServerCertificate option "no" for the job executable

[v6r1p9]

*Core
FIX: dirac-configure - set the proper /DIRAC/Hostname when defining /LocalInstallation/Host

*DataManagement
FIX: dirac-dms-user-lfns - fixed the case when the baseDir is specified
BUGFIX: dirac-dms-remove-files - fixed crash in case of returned error report in a form of dictionary 

[v6r1p8]

*Web
FIX: restored Run panel in the production monitor

*Resources
FIX: FileCatalog - do not check existence of the catalog client module file

[v6r1p7]

*Web
BUGFIX: fixed scroll bar in the Monitoring plots view

[v6r1p6]

*Core
FIX: TransferClient closes connections properly

[v6r1p5]

*Core
FIX: DISET Clients are now thread-safe. Same clients used twice in different threads was not 
     closing the previous connection
NEW: reduce wait times in DISET protocol machinery to improve performance   

[v6r1p4]

*RequestManagement
BUGFIX: RequestContainer - in isSubRequestDone() treat special case for subrequests with files

*Transformation
BUGFIX: TransformationCleaningAgent - do not clear requests for tasks with no associated jobs

[v6r1p3]

*Framework
NEW: Pass the monitor down to the request RequestHandler
FIX: Define the service location for the monitor
FIX: Close some connections that DISET was leaving open

[v6r1p2]

*WorkloadManagement
BUGFIX: JobSchedulingAgent - use getSiteTiers() with returned direct value and not S_OK

*Transformation
BUGFIX: Uniform use of the TaskManager in the RequestTaskAgent and WorkflowTaskAgent

[v6r1p1]

*RSS
BUGFIX: Alarm_PolType now really send mails instead of crashing silently.

[v6r1]

*RSS
CHANGE: Major refactoring of the RSS system
CHANGE: DB.ResourceStatusDB has been refactored, making it a simple wrapper round ResourceStatusDB.sql with only four methods by table ( insert, update, get & delete )
CHANGE: DB.ResourceStatusDB.sql has been modified to support different statuses per granularity.
CHANGE: DB.ResourceManagementDB has been refactored, making it a simple wrapper round ResourceStatusDB.sql with only four methods by table ( insert, update, get & delete )
CHANGE: Service.ResourceStatusHandler has been refactored, removing all data processing, making it an intermediary between client and DB.
CHANGE: Service.ResourceManagementHandler has been refactored, removing all data processing, making it an intermediary between client and DB.
NEW: Utilities.ResourceStatusBooster makes use of the 'DB primitives' exposed on the client and does some useful data processing, exposing the new functions on the client.
NEW: Utilities.ResourceManagementBooster makes use of the 'DB primitives' exposed on the client and does some useful data processing, exposing the new functions on the client.
CHANGE: Client.ResourceStatusClient has been refactorerd. It connects automatically to DB or to the Service. Exposes DB and booster functions.
CHANGE: Client.ResourceManagementClient has been refactorerd. It connects automatically to DB or to the Service. Exposes DB and booster functions.
CHANGE: Agent.ClientsCacheFeederAgent renamed to CacheFeederAgent. The name was not accurate, as it also feeds Accouting Cache tables.
CHANGE: Agent.InspectorAgent, makes use of automatic API initialization.
CHANGE: Command. refactor and usage of automatic API initialization.
CHANGE: PolicySystem.PEP has reusable client connections, which increase significantly performance.
CHANGE: PolicySystem.PDP has reusable client connections, which increase significantly performance.
NEW: Utilities.Decorators are syntactic sugar for DB, Handler and Clients.
NEW: Utilities.MySQLMonkey is a mixture of laziness and refactoring, in order to generate the SQL statements automatically. Not anymore sqlStatemens hardcoded on the RSS.
NEW: Utilities.Validator are common checks done through RSS modules
CHANGE: Utilities.Synchronizer syncs users and DIRAC sites
CHANGE: cosmetic changes everywhere, added HeadURL and RCSID
CHANGE: Removed all the VOExtension logic on RSS
BUGFIX: ResourceStatusHandler - getStorageElementStatusWeb(), access mode by default is Read
FIX: RSS __init__.py will not crash anymore if no CS info provided
BUGFIX: CS.getSiteTier now behaves correctly when a site is passed as a string

*dirac-setup-site
BUGFIX: fixed typos in the Script class name

*Transformation
FIX: Missing logger in the TaskManager Client (was using agent's one)
NEW: Added UnitTest class for TaskManager Client

*DIRAC API
BUGFIX: Dirac.py. If /LocalSite/FileCatalog is not define the default Catalog was not properly set.
FIX: Dirac.py - fixed __printOutput to properly interpret the first argument: 0:stdout, 1:stderr
NEW: Dirac.py - added getConfigurationValue() method

*Framework
NEW: UsersAndGroups agent to synchronize users from VOMRS server.

*dirac-install
FIX: make Platform.py able to run with python2.3 to be used inside dirac-install
FIX: protection against the old or pro links pointing to non-existent directories
NEW: make use of the HTTP proxies if available
FIX: fixed the logic of creating links to /opt/dirac directories to take into account webRoot subdirs

*WorkloadManagement
FIX: SiteDirector - change getVO() function call to getVOForGroup()

*Core:
FIX: Pfn.py - check the sanity of the pfn and catch the erroneous case

*RequestManagement:
BUGFIX: RequestContainer.isSubrequestDone() - return 0 if Done check fails

*DataManagement
NEW: FileCatalog - possibility to configure multiple FileCatalog services of the same type

[v6r0p4]

*Framework
NEW: Pass the monitor down to the request RequestHandler
FIX: Define the service location for the monitor
FIX: Close some connections that DISET was leaving open

[v6r0p3]

*Framework
FIX: ProxyManager - Registry.groupHasProperties() wasn't returning a result 
CHANGE: Groups without AutoUploadProxy won't receive expiration notifications 
FIX: typo dirac-proxy-info -> dirac-proxy-init in the expiration mail contents
CHANGE: DISET - directly close the connection after a failed handshake

[v6r0p2]

*Framework
FIX: in services logs change ALWAYS log level for query messages to NOTICE

[v6r0p1]

*Core
BUGFIX: List.uniqueElements() preserves the other of the remaining elements

*Framework
CHANGE: By default set authorization rules to authenticated instead of all
FIX: Use all required arguments in read access data for UserProfileDB
FIX: NotificationClient - dropped LHCb-Production setup by default in the __getRPSClient()

[v6r0]

*Framework
NEW: DISET Framework modified client/server protocol, messaging mechanism to be used for optimizers
NEW: move functions in DIRAC.Core.Security.Misc to DIRAC.Core.Security.ProxyInfo
CHANGE: By default log level for agents and services is INFO
CHANGE: Disable the log headers by default before initializing
NEW: dirac-proxy-init modification according to issue #29: 
     -U flag will upload a long lived proxy to the ProxyManager
     If /Registry/DefaultGroup is defined, try to generate a proxy that has that group
     Replaced params.debugMessage by gLogger.verbose. Closes #65
     If AutoUploadProxy = true in the CS, the proxy will automatically be uploaded
CHANGE: Proxy upload by default is one month with dirac-proxy-upload
NEW: Added upload of pilot proxies automatically
NEW: Print info after creating a proxy
NEW: Added setting VOMS extensions automatically
NEW: dirac-proxy-info can also print the information of the uploaded proxies
NEW: dirac-proxy-init will check that the lifetime of the certificate is less than one month and advise to renew it
NEW: dirac-proxy-init will check that the certificate has at least one month of validity
FIX: Never use the host certificate if there is one for dirac-proxy-init
NEW: Proxy manager will send notifications when the uploaded proxies are about to expire (configurable via CS)
NEW: Now the proxyDB also has a knowledge of user names. Queries can use the user name as a query key
FIX: ProxyManager - calculate properly the dates for credentials about to expire
CHANGE: ProxyManager will autoexpire old proxies, also auto purge logs
CHANGE: Rename dirac-proxy-upload to dirac-admin-proxy-upload
NEW: dirac-proxy-init will complain if the user certificate has less than 30 days
CHANGE: SecurityLogging - security log level to verbose
NEW: OracleDB - added Array type 
NEW: MySQL - allow definition of the port number in the configuration
FIX: Utilities/Security - hash VOMS Attributes as string
FIX: Utilities/Security - Generate a chain hash to discover if two chains are equal
NEW: Use chain has to discover if it has already been dumped
FIX: SystemAdministrator - Do not set  a default lcg version
NEW: SystemAdministrator - added Project support for the sysadmin
CHANGE: SysAdmin CLI - will try to connect to the service when setting the host
NEW: SysAdmin CLI - colorization of errors in the cli
NEW: Logger - added showing the thread id in the logger if enabled
     
*Configuration
NEW: added getVOfromProxyGroup() utility
NEW: added getVoForGroup() utility, use it in the code as appropriate
NEW: added Registry and Operations Configuration helpers
NEW: dirac-configuration-shell - a configuration script for CS that behaves like an UNIX shellCHANGE: CSAPI - added more functionality required by updated configuration console
NEW: Added possibility to define LocalSE to any Site using the SiteLocalSEMapping 
     section on the Operations Section     
NEW: introduce Registry/VO section, associate groups to VOs, define SubmitPools per VO
FIX: CE2CSAgent - update the CEType only if there is a relevant info in the BDII  

*ReleaseManagement
NEW: release preparations and installation tools based on installation packages
NEW: dirac-compile-externals will try go get a DIRAC-free environment before compiling
NEW: dirac-disctribution - upload command can be defined via defaults file
NEW: dirac-disctribution - try to find if the version name is a branch or a tag in git and act accordingly
NEW: dirac-disctribution - added keyword substitution when creating a a distribution from git
FIX: Install tools won't write HostDN to the configuration if the Admin username is not set 
FIX: Properly set /DIRAC/Configuration/Servers when installing a CS Master
FIX: install_site.sh - missing option in wget for https download: --no-check-certificate
FIX: dirac-install-agent(service) - If the component being installed already has corresponding 
     CS section, it is not overwritten unless explicitly asked for
NEW: dirac-install functionality enhancement: start using the switches as defined in issue #26;
CHANGE: dirac-install - write the defaults if any under defaults-.cfg so dirac-configure can 
        pick it up
FIX: dirac-install - define DYLD_LIBRARY_PATH ( for Mac installations )     
NEW: dirac-install - put all the goodness under a function so scripts like lhcb-proxy-init can use it easily
FIX: dirac-install - Properly search for the LcgVer
NEW: dirac-install will write down the releases files in -d mode   
CHANGE: use new dirac_install from gothub/integration branch in install_site.sh
NEW: Extensions can request custom external dependencies to be installed via pip when 
     installing DIRAC.
NEW: LCG bundle version can be defined on a per release basis in the releases.cfg 
NEW: dirac-deploy-scripts - when setting the lib path in the deploy scripts. 
     Also search for subpaths of the libdir and include them
NEW: Install tools - plainly separate projects from installations

*Accounting
CHANGE: For the WMSHistory type, send as JobSplitType the JobType
CHANGE: Reduced the size of the max key length to workaround mysql max bytes for index problem
FIX: Modified buckets width of 1week to 1 week + 1 day to fix summer time end week (1 hour more )

*WorkloadManagement
CHANGE: SiteDirector - simplified executable generation
NEW: SiteDirector - few more checks of error conditions   
NEW: SiteDirector - limit the queue max length to the value of MaxQueueLengthOption 
     ( 3 days be default )
BUGFIX: SiteDirector - do not download pilot output if the flag getPilotOutput is not set     
NEW: JobDB will extract the VO when applying DIRAC/VOPolicy from the proper VO
FIX: SSHTorque - retrieve job status by chunks of 100 jobs to avoid too long
NEW: glexecComputingElement - allow glexecComputingElement to "Reschedule" jobs if the Test of
     the glexec fails, instead of defaulting to InProcess. Controlled by
     RescheduleOnError Option of the glexecComputingElement
NEW: SandboxStore - create a different SBPath with the group included     
FIX: JobDB - properly treat Site parameter in the job JDL while rescheduling jobs
NEW: JobSchedulingAgent - set the job Site attribute to the name of a group of sites corresponding 
     to a SE chosen by the data staging procedure 
CHANGE: TimeLeft - call batch system commands with the ( default ) timeout 120 sec
CHANGE: PBSTimeLeft - uses default CPU/WallClock if not present in the output  
FIX: PBSTimeLeft - proper handling of (p)cput parameter in the batch system output, recovery of the
     incomplete batch system output      
NEW: automatically add SubmitPools JDL option of the job owner's VO defines it     
NEW: JobManager - add MaxParametericJobs option to the service configuration
NEW: PilotDirector - each SubmitPool or Middleware can define TargetGrids
NEW: JobAgent - new StopOnApplicationFailure option to make the agent exiting the loop on application failure
NEW: PilotAgentsDB - on demand retrieval of the CREAM pilot output
NEW: Pilot - proper job ID evaluation for the OSG sites
FIX: ComputingElement - fixed proxy renewal logic for generic and private pilots
NEW: JDL - added %j placeholder in the JDL to be replaced by the JobID
BUGFIX: DownloadInputData - bug fixed in the naming of downloaded files
FIX: Matcher - set the group and DN when a request gets to the matcher if the request is not 
     coming from a pilot
FIX: Matcher = take into account JobSharing when checking the owner for the request
CHANGE: PilotDirector, dirac-pilot - interpret -V flag of the pilot as Installation name

*DataManagement
FIX: FileCatalog/DiractoryLevelTree - consistent application of the max directory level using global 
     MAX_LEVELS variable
FIX: FileCatalog - Directory metadata is deleted together with the directory deletion, issue #40    
CHANGE: FileCatalog - the logic of the files query by metadata revisited to increase efficiency 
FIX: LcgFileCatalog - use lfcthr and call lfcthr.init() to allow multithread
     try the import only once and just when LcgFileCatalogClient class is intantiated
NEW: LcgFileCatalogClient - new version of getPathPermissions relying on the lfc_access method to solve the problem
     of multiple user DNs in LFC.     
FIX: StorageElement - get service CS options with getCSOption() method ( closes #97 )
FIX: retrieve FileCatalogs as ordered list, to have a proper default.
CHANGE: FileCatalog - allow up to 15 levels of directories
BUGFIX: FileCatalog - bug fixes in the directory removal methods (closes #98)
BUGFIX: RemovalAgent - TypeError when getting JobID in RemovalAgent
BUGFIX: RemovalAgent - put a limit to be sure the execute method will end after a certain number of iterations
FIX: DownloadInputData - when files have been uploaded with lcg_util, the PFN filename
     might not match the LFN file name
FIX: putting FTSMonitor web page back
NEW: The default file catalog is now determined using /LocalSite/FileCatalog. The old behavior 
     is provided as a fallback solution
NEW: ReplicaManager - can now deal with multiple catalogs. Makes sure the surl used for removal is 
the same as the one used for registration.   
NEW: PoolXMLCatalog - added getTypeByPfn() function to get the type of the given PFN  
NEW: dirac-dms-ban(allow)-se - added possibility to use CheckAccess property of the SE

*StorageManagement
FIX: Stager - updateJobFromStager(): only return S_ERROR if the Status sent is not
recognized or if a state update fails. If the jobs has been removed or
has moved forward to another status, the Stager will get an S_OK and
should forget about the job.
NEW: new option in the StorageElement configuration "CheckAccess"
FIX: Requests older than 1 day, which haven't been staged are retried. Tasks older than "daysOld" 
     number of days are set to Failed. These tasks have already been retried "daysOld" times for staging.
FIX: CacheReplicas and StageRequests records are kept until the pin has expired. This way the 
     StageRequest agent will have proper accounting of the amount of staged data in cache.
NEW: FTSCleaningAgent will allow to fix transient errors in RequestDB. At the moment it's 
     only fixing Requests for which SourceTURL is equal to TargetSURL.
NEW: Stager - added new command dirac-stager-stage-files          
FIX: Update Stager code in v6 to the same point as v5r13p37
FIX: StorageManager - avoid race condition by ensuring that Links=0 in the query while removing replicas

*RequestManagement
FIX: RequestDBFile - get request in chronological order (closes issue #84)
BUGFIX: RequestDBFile - make getRequest return value for getRequest the same as for

*ResourceStatusSystem
NEW: Major code refacoring. First refactoring of RSS's PEP. Actions are now function 
     defined in modules residing in directory "Actions".
NEW: methods to store cached environment on a DB and ge them.
CHANGE: command caller looks on the extension for commands.
CHANGE: RSS use now the CS instead of getting info from Python modules.
BUGFIX: Cleaned RSS scripts, they are still prototypes
CHANGE: PEP actions now reside in separate modules outside PEP module.
NEW: RSS CS module add facilities to extract info from CS.
CHANGE: Updating various RSS tests to make them compatible with
changes in the system.
NEW: CS is used instead of ad-hoc configuration module in most places.
NEW: Adding various helper functions in RSS Utils module. These are
functions used by RSS developers, including mainly myself, and are
totally independant from the rest of DIRAC.
CHANGE: Mostly trivial changes, typos, etc in various files in RSS     
CHANGE: TokenAgent sends e-mails with current status   

*Transformation
CHANGE: allow Target SE specification for jobs, Site parameter is not set in this case
CHANGE: TransformationAgent  - add new file statuses in production monitoring display
CHANGE: TransformationAgent - limit the number of files to be treated in TransformationAgent 
        for replication and removal (default 5000)
BUGFIX: TransformationDB - not removing task when site is not set
BUGFIX: TransformationCleaningAgent - archiving instead of cleaning Removal and Replication 
        transformations 
FIX: TransformationCleaningAgent - kill jobs before deleting them        

*Workflow
NEW: allow modules to define Input and Output parameters that can be
     used instead of the step_commons/workflow_commons (Workflow.py, Step.py, Module.py)

*Various fixes
BUGFIX: Mail.py uses SMTP class rather than inheriting it
FIX: Platform utility will properly discover libc version even for the new Ubuntu
FIX: Removed old sandbox and other obsoleted components<|MERGE_RESOLUTION|>--- conflicted
+++ resolved
@@ -1,4 +1,3 @@
-<<<<<<< HEAD
 [v6r12-pre3]
 
 *Core
@@ -26,7 +25,7 @@
      first inserting the request
 NEW: ReqClient, RequestDB - added getBulkRequest() interface. RequestExecutingAgent
      can use it controlled by a special flag     
-=======
+
 [v6r11p3]
 
 FIX: import gMonitor from it is original location
@@ -40,7 +39,6 @@
 *WMS
 FIX: StalledJobAgent - extra checks when failing Completed jobs, closes #1944
 FIX: JobState - added protection against absent job in getStatus(), closes #1853
->>>>>>> 625840ab
 
 [v6r11p2]
 
