<<<<<<< HEAD
[v6r14p8]

*Core
FIX: XXXTimeLeft - minor fixes plus added the corresponding Test case
FIX: ReturnValues - fixes in the doc strings to comply with the sphinx syntax
FIX: SocketInfoFactory - in __sockConnect() catch exception when creating a
     socket

*Interfaces
FIX: Job.py - fixes in the doc strings to comply with the sphinx syntax

*RSS
NEW: Configurations.py - new possible configuration options for Downtime Policies

*WMS
CHANGE: StatesAccountingAgent - retry once and empty the local messages cache
        in case of failure to avoid large backlog of messages
CHANGE: SiteDirector - do not send SharedArea and ClientPlatform as pilot
        invocation arguments  
CHANGE: Matcher - allow matching by hosts in multi-VO installations              

[v6r14p7]

*Core
CHANGE: XXXTimeLeft utilities revisited - all return real seconds,
        code refactoring - use consistently always the same CPU power 

*WMS
FIX: JobAgent - code refactoring for the timeLeft logic part

*Resources
BUGFIX: ComputingElement - get rid of legacy getResourcesDict() call

[v6r14p6]

*Configuration
FIX: Bdii2CSAgent - refresh configuration from Master before updating
FIX: Bdii2CSAgent - distinguish the CE and the Cluster in the Glue 1.0 schema

*DMS
CHANGE: FTSAgent - make the amount of scheduled requests fetched by the 
        FTSAgent a parameter in the CS 
CHANGE: RMS Operations - check whether the always banned policy is applied for SEs
        to a given access type

*RMS
FIX: RequestClient(DB,Manager) - fix bulk requests, lock the lines when selecting 
     the requests to be assigned, update the LastUpdate time, and expose the 
     assigned flag to the client

*WMS
FIX: JobAgent - when the application finishes with errors but the agent continues 
     to take jobs, the timeLeft was not evaluated
FIX: JobAgent - the initial timeLeft value was always set to 0.0     

[v6r14p5]

*Core
FIX: X509Certificate - protect from VOMS attributes that are not decodable


*Resources
FIX: GFAL2_StorageBase - fixed indentation and a debug log typo

*WMS
BUGFIX: Matcher - only the first job was associated with the given pilot
FIX: pilotTools - 0o22 is only a valid int for recent python interpreters, 
     replaced by 18

[v6r14p4]

*Core
FIX: DictCache - fix the exception in the destructor preventing the final
     cache cleaning

*Framework
FIX: SystemAdministratorClientCLI - corrected info line inviting to update
     the pilot version after the software update

*DMS
FIX: FTSAgent - Add recovery of FTS files that can be left in weird statuses 
     when the agent dies
CHANGE: DataManager - allow to not get URLs of the replicas
CHANGE: FTSJob - keep and reuse the FTS3 Context object

*Storage
CHANGE: StorageManagerClient - don't fail getting metadata for staging if at 
        least one staged replica found

*WMS
FIX: CPUNormalization - protect MJF from 0 logical cores
FIX: JobScheduling - fix printout that was saying "single site" and "multiple sites" 
     in two consecutive lines
NEW: pilotTools,Commands - added CEType argument, e.g. to specify Pool CE usage 
FIX: WatchDog - added checks of function return status, added hmsCPU initialization to 0,
     removed extra printout     
     
*Resources
FIX: GFAL2 plugins - multiple bug fixes     

[v6r14p3]

*Core
BUGFIX: small bug fixed in dirac-install-component, dirac-uninstall-component
BUGFIX: VOMS - remove the temporary file created when issuing getVOMSProxyInfo
FIX: FileHelper - support unicode file names
FIX: DictCache - purges all the entry of the DictCache when deleting the DictCache object 

*Framework
BUGFIX: dirac-populate-component-db - avoid return statement out of scope

*Interfaces
BUGFIX: Dirac - in submitJob() faulty use of os.open

*WMS
FIX: JobWrapper - avoid evaluation of OutputData to ['']
FIX: Matcher - the Matcher object uses a VO dependent Operations helper
CHANGE: JobAgent - stop agent if time left is too small (default 1000 HS06.s)
FIX: CPUNormalization - use correct denominator to get power in MJF

*Resources
FIX: ARCComputingElement - changed implementation of ldap query for getCEStatus



[v6r14p2]

*Core
FIX: Use GSI version 0.6.3 by default
CHANGE: Time - print out the caller information in the timed decorator
CHANGE: dirac-install - set up ARC_PLUGIN_PATH environment variable

*Framework
FIX: dirac-proxy-info - use actimeleft VOMS attribute

*Accounting
CHANGE: Removed SRMSpaceTokenDeployment Accounting type

*RSS
CHANGE: ResourceStatus - re-try few times to update the RSS SE cache before giving up
FIX: XXXCommand, XXXAction - use self.lof instead of gLogger
CHANGE: Added support for all protocols for SEs managed by RSS

*RMS
FIX: Request - produce enhanced digest string
FIX: RequestDB - fix in getDigest() in case of errors while getting request

*Resources
CHANGE: Propagate hideExceptions flag to the ObjectLoader when creating StorageElements
FIX: ARCComputingElement - multiple fixes after experience in production

*WMS
FIX: Pilot commands - fixed an important bug, when using the 
     dirac-wms-cpu-normalization script

[v6r14p1]

The version is buggy when used in pilots

*Core
NEW: dirac-install-component command replacing dirac-install-agent/service/executor
     commands
     
*Resources
NEW: FileStorage - plugin for "file" protocol
FIX: ARCComputingElement - evaluate as int the job exit code

*RSS
FIX: CSHelpers - several fixes and beautifications     

[v6r14]

*Core
NEW: CSGlobals - includes Extensions class to consistently check the returned
     list of extensions with proper names 
NEW: ProxyManagerXXX, ProxyGeneration, X509XXX - support for RFC proxies
NEW: ProxyInfo - VOMS proxy information without using voms commands
NEW: LocalConfiguration - option to print out license information    
FIX: SocketInfo.py - check the CRL lists while handshaking  

Configuration
NEW: ConfigurationClient - added getSectionTree() method

*Framework
NEW: InstalledComponentsDB will now store information about the user who did the 
     installation/uninstallation of components.

*Resources
NEW: ARCComputingElement based on the ARC python API

*RSS
FIX: Improved logging all over the place 

*DMS
NEW: New FileCatalog SecurityManager with access control based on policies,
     VOMSPolicy as one of the policy implementations.
NEW: lfc_dfc_db_copy - script used by LHCb to migrate from the LFC to the DFC with 
     Foreign Keys and Stored Procedures by accessing the databases directly     
NEW: FileManagerPs.py - added _getFileLFNs() to serve info for the Web Portal     
CHANGE: Moving several tests to TestDIRAC

*Interfaces
CHANGE: use jobDescription.xml as a StringIO object to avoid multiple disk
        write operations while massive job submission

*WMS
FIX: Watchdog - review for style and pylint
CHANGE: Review of the Matcher code, extracting Limiter and Matcher as standalone 
        utilities
        

*Transformation
NEW: New ported plugins from LHCb, added unit tests
=======
[v6r13p17]

FIX: changes incorporated from v6r12p52 patch
>>>>>>> 8c66dcb0

[v6r13p16]

FIX: changes incorporated from v6r12p51 patch

[v6r13p15]

Included patches from v6r12p50 release 

[v6r13p14]

*DMS
FIX: ReplicateAndRegister - fix a problem when a file is set Problematic 
     in the FC but indeed doesn't exist at all 

*Resources
CHANGE: StorageFactory - enhance the logic of BaseSE inheritance in the
        SE definition in the CS
        
*WMS
CHANGE: CPUNormalization, dirac-wms-cpu-normalization - reading CPU power 
        from MJF for comparison with the DIRAC evaluation
FIX: SiteDirector - create pilot working directory in the batch system working
     directory and not in "/tmp"                

[v6r13p13]

*DMS
BUGFIX: FileCatalogClient - bug fixed in getDirectoryMetadata()

[v6r13p12]

*Resources
FIX: StorageElement - bug fixed in inValid()
CHANGE: StorageFactory - do not interpret VO parameter as mandatory

[v6r13p11]

*DMS
BUGFIX: RemoveReplica - fix in singleRemoval()
FIX: dirac-dms-user-lfns - increased timeout

[v6r13p10]

CHANGE: Use sublogger to better identify log source in multiple places

*Core
CHANGE: Review / beautify code in TimeLeft and LSFTimeLeft
FIX: LSFTimeLeft - is setting shell variables, not environment variables, 
     therefore added an "export" command to get the relevant variable 
     and extract then the correct normalization

*Accounting
FIX: DataOperationPlotter - add better names to the data operations

*DMS:
FIX: DataManager - add mandatory vo parameter in __SEActive()
CHANGE: dirac-dms-replicate-and-register-request - submit multiple requests
        to avoid too many files in a single FTS request
FIX: FileCatalog - typo in getDirectoryMetadata()
FIX: FileCatalog - pass directory name to getDirectoryMetadata and not file name 
FIX: DataManager - in __SEActive() break LFN list in smaller chunks when
     getting replicas from a catalog        

*WMS
FIX: WMSAdministratorHandler - fix in reporting pilot statistics
FIX: JobScheduling - fix in __getSitesRequired() when calling self.jobLog.info 
CHANGE: pilotCommands - when exiting with error, print out current processes info

[v6r13p9]

*Framework
FIX: SystemLoggingDB - schema change for ClientIPs table to store IPv6 addresses

*DMS
BUGFIX: DMSRequestOperationsBase - bug fix in checkSEsRSS()
FIX: RemoveFile - in __call__(): bug fix; fix in the BannedSE treatment logic

*RMS
BUGFIX: Operation - in catalogList()
BUGFIX: ReqClient - in printOperation()

*Resources
FIX: GFAL2_StorageBase - added Lost, Cached, Unavailable in getSingleFileMetadata() output
BUGFIX: GFAL2_StorageBase - fixed URL construction in put(get)SingleFile() methods

*WMS
FIX: InputDataByProtocol - removed StorageElement object caching

[v6r13p8]

*Framework
FIX: MonitoringUtilities - minor bug fix

*DMS
FIX: DataManager - remove local file when doing two hops transfer

*WMS
FIX: SandboxStoreClient - get the VO info from the delegatedGroup argument to 
     use for the StorageElement instantiation

*TMS
CHANGE: Transformation(Client,DB,Manager) - multiple code clean-up without
        changing the logic

[v6r13p7]

*Core
NEW: X509CRL - class to handle certificate revocation lists

*DMS
FIX: RequestOperations/RemoveFile.py - check target SEs to be online before
     performing the removal operation. 
FIX: SecurityManager, VOMSPolicy - make the vomspolicy compatible with the old client 
     by calling in case of need the old SecurityManager     

*Resources
BUGFIX: Torque, GE - methods must return Message field in case of non-zero return status
FIX: SRM2Storage - when used internaly, listDirectory should return urls and not lfns

*WMS
FIX: ConfigureCPURequirements pilot command - add queue CPU length to the extra local
     configuration
FIX: JobWrapper - load extra local configuration of any     

*RMS
FIX: RequestDB - fix in getRequestSummaryWeb() to suit the Web Portal requirements

*Transformation
FIX: TransformationManagerHandler - fix in getTransformationSummaryWeb() to suit 
     the Web Portal requirements

[v6r13p6]

*Core
FIX: X509Chain - use SHA1 signature encryption in all tha cases

*Resources
FIX: ComputingElement - take CPUTime from its configuration defined in the 
     pilot parameters

*WMS
FIX: SiteDirector - correctly configure jobExecDir and httpProxy Queue parameters

[v6r13p5]

*Resources
BUGFIX: Torque - getCEStatus() must return integer job numbers
FIX: StorageBase - removed checking the VO name inside the LFN 

*WMS
FIX: InputData, JobScheduling - StorageElement needs to know its VO

*DMS
FIX: ReplicateAndRegister - Add checksumType to RMS files when adding 
     checksum value
FIX: DataManager - remove unnecessary access to RSS and use SE.getStatus()     
FIX: DMHelpers - take into account Alias and BaseSE in site-SE relation

*RMS
FIX: Request - bug fixed in optimize() in File reassignment from one
     Operation to another  

*Transformation
FIX: TransformationDB - set derived transformation to Automatic

[v6r13p4]

*Core
FIX: VOMSService - treat properly the case when the VOMS service returns no result
     in attGetUserNickname()

*DMS
FIX: FTSAgent, ReplicateAndRegister - make sure we use source replicas with correct 
     checksum 

*RMS
FIX: Request - minor fix in setting the Request properties, suppressing pylint
     warnings
CHANGE: File, Reques, Operation, RequestDB - remove the use of sqlalchemy on 
        the client side     
     
*Resources
FIX: StorageElement - import FileCatalog class rather than the corresponding module     
FIX: SLURM - proper formatting commands using %j, %T placeholders
FIX: SSHComputingElement - return full job references from getJobStatus() 

*RSS
FIX: DowntimeCommand - checking for downtimes including the time to start in hours

*Workflow
CHANGE: FailoverRequest - assign to properties rather than using setters

*Transformation
FIX: TransformationClient(DB,Utilities) - fixes to make derived transformations work

[v6r13p3]

*DMS
FIX: DataManager - in putAndRegister() specify explicitly registration protocol
     to ensure the file URL available right after the transfer
     
*Resources
FIX: SRM2Storage - use the proper se.getStatus() interface ( not the one of the RSS )     

[v6r13p2]

*Framework
FIX: SystemAdministratorHandler - install WebAppDIRAC extension only in case
     of Web Portal installation
CHANGE: dirac-populate-component-db - check the setup of the hosts to register 
        into the DB only installations from the same setup; check the MySQL installation
        before retrieving the database information      

*DMS
FIX: FTSAgent - fix in parsing the server result
FIX: FTSFile - added Waiting status
FIX: FTSJob - updated regexps for the "missing source" reports from the server;
     more logging message 

*Resources
FIX: SRM2Storage - fix in treating the checksum type 
FIX: StorageElement - removed getTransportURL from read methods

*RMS
FIX: Request - typo in the optimize() method

[v6r13p1]

*Framework
CHANGE: SystemAdminstratorIntegrator - can take a list of hosts to exclude from contacting

*DMS
FIX: DataManager - fix in __getFile() in resolving local SEs
FIX: dirac-dms-user-lfns - sort result, simplify logic

*RMS
FIX: Request - Use DMSHelper to resolve the Failovers SEs
FIX: Operation - treat the case where the SourceSE is None

*WMS
FIX: WMSAdministratorHandler - return per DN dictionary from getPilotStatistics 

[v6r13]

CHANGE: Separating fixed and variable parts of error log messages for multiple systems 
        to allow SystemLogging to work

*Core
FIX: MySQL.py - treat in detailed way datetime functions in __escapeString()
FIX: DictCache.get() returns now None instead of False if no or expired value
NEW: InstallTools - allow to define environment variables to be added to the component
     runit run script
NEW: Changes to make the DISET protocol IP V6 ready
CHANGE: BaseClient - retry service call on another instance in case of failure
CHANGE: InnerRPCClient - retry 3 times in case of exception in the transport layer
CHANGE: SocketInfo - retry 3 times in case of handshaking error
CHANGE: MySQL - possibility to specify charset in the table definition
FIX: dirac-install, dirac-distribution - removed obsoleted defaults     
NEW: Proxy utility module with executeWithUserProxy decorator function

*Configuration
NEW: CSAPI,dirac-admin-add-shifter - function, and script, for adding or modifying a 
     shifter in the CS

*Framework
FIX: NotificationDB - escape fields for sorting in getNotifications()
NEW: Database, Service, Client, commands for tracking the installed DIRAC components

*Interfaces
CHANGE: Dirac - changed method names, keeping backward compatibility
CHANGE: multiple commands updated to use the new Dirac API method names

*DMS
NEW: Native use of the FTS3 services
CHANGE: Removed the use of current DataLogging service
CHANGE: DataManager - changes to manage URLs inside StorageElement objects only
FIX: DataManager - define SEGroup as accessible at a site
CHANGE: DirectoryListing - extracted from FileCatalogClientCLI as an independent utility
CHANGE: MetaQuery - extracted from FileCatalogClientCLI as an independent utility
CHANGE: FileCatalogClientCLI uses external DirectoryListing, MetaQuery utilities
CHANGE: FileCatalog - replace getDirectoryMetadata by getDirectoryUserMetadata
NEW: FileCatalog - added new getDirectoryMetadata() interface to get standard directory metadata
NEW: FileCatalog - possibility to find files by standard metadata
NEW: FileCatalog - possibility to use wildcards in the metadata values for queries
NEW: DMSHelpers class
NEW: dirac-dms-find-lfns command

*WMS
NEW: SiteDirector - support for the MaxRAM queue description parameter
CHANGE: JobScheduling executor uses the job owner proxy to evaluate which files to stage
FIX: DownloadInputData - localFile was not defined properly
FIX: DownloadInputData - could not find cached files (missing [lfn])

*RMS
CHANGE: Removed files from the previous generation RMS
CHANGE: RMS refactored based on SQLAlchemy 
NEW: ReqClient - added options to putRequest(): useFailoverProxy and retryMainServer
CHANGE: DMSRequestOperationsBase - delay execution or cancel request based on SE statuses 
        from RSS/CS
FIX: Fixes to make use of RequestID as a unique identifier. RequestName can be used in
     commands in case of its uniqueness        

*Resources
NEW: Computing - BatchSystem classes introduced to be used both in Local and SSH Computing Elements
CHANGE: Storage - reworked Storage Element/Plugins to encapsulate physical URLs 
NEW: GFAL2_StorageBase.py, GFAL2_SRM2Storage.py, GFAL2_XROOTStorage.py 

*RSS:
NEW: dirac-admin-allow(ban)-se - added RemoveAccess status
CHANGE: TokenAgent - added more info to the mail

*TS
CHANGE: Task Manager plugins

[v6r12p52]

*DMS
NEW: dirac-dms-directory-sync - new command to synchronize the contents of a
     local and remote directories
FIX: DataManager - in removeFile() return successfully if empty input file list     

*TS
NEW: TransformationCLI - getInputDataQuery command returning inputDataQuery 
     of a given transformation

[v6r12p51]

*Core
FIX: dirac-install - fix to work with python version prior to 2.5

*DMS
CHANGE: FileCatalogClientCLI - possibility to set multiple metadata with one command

*Resources
FIX: HTCondorComputingElement - multiple improvements

[v6r12p50]

*Core
FIX: dirac-install - define TERMINFO variable to include local sources as well

*Framework
FIX: SystemAdministratorHandler - show also executors in the log overview

*DMS
FIX: FileCatalogClientCLI - use getPath utility systematically to normalize the
     paths passed by users

*WMS
FIX: PilotStatusAgent - split dynamic and static parts in the log error message

*Resources
NEW: HTCondorCEComputingElement class

[v6r12p49]

*Resources
FIX: GlobusComputingElement - in killJob added -f switch to globus-job-clean command
FIX: ARCComputingElement - create working directory if it does not exist

*DMS
CHANGE: DataManager - added XROOTD to registration protocols

*TMS
FIX: TransformationCLI - doc string

[v6r12p48]

*DMS
FIX: DirectoryTreeBase - fix in changeDirectoryXXX methods to properly interpret input

[v6r12p47]

*DMS
BUGFIX: FileCatalogClientCLI - wrong signature in the removeMetadata() service call

[v6r12p46]

*Core
FIX: GraphData - check for missing keys in parsed_data in initialize()

*WMS
CHANGE: PilotStatusAgent - kill pilots being deleted; do not delete pilots still
        running jobs
  
*RSS
CHANGE: Instantiate RequestManagementDB/Client taking into account possible extensions        

*Resources
FIX: GlobusComputingElement - evaluate WaitingJobs in getCEStatus()
FIX: SRM2Storage - error 16 of exists call is interpreted as existing file
FIX: XROOTStorage - added Lost, Cached, Unavailable in the output of getSingleMetadata()

*WMS
FIX: pilotCommands - removed unnecessary doOSG() function

[v6r12p45]

*Resources
FIX: SRM2Storage - error 22 of exists call is interpreted as existing file
     ( backport from v6r13 )

[v6r12p44]

*WMS
FIX: SiteDirector - consider also pilots in Waiting status when evaluating
     queue slots available

*Resources
NEW: SRM2Storage - makes use of /Resources/StorageElements/SRMBusyFilesExist option
     to set up the mode of interpreting the 22 error code as existing file

[v6r12p43]

*DMS:
FIX: DirectoryTreeBase - avoid double definition of FC_DirectoryUsage table
     in _rebuildDirectoryUsage()

[v6r12p42]

FIX: added fixes from v6r11p34 patch release

[v6r12p41]

*WMS
CHANGE: dirac-wms-job-submit - "-r" switch to enable job repo

[v6r12p40]

*DMS
FIX: DirectoryTreeBase.py - set database engine to InnoDB 

[v6r12p39]

FIX: imported fixes from rel-v6r11

[v6r12p38]

*DMS
CHANGE: DataManager - enhanced real SE name resolution

*RMS
FIX: Request - fixed bug in the optimization of requests with failover operations

*Resources
CHANGE: StorageFactory - allow for BaseSE option in the SE definition

[v6r12p37]

*Core
FIX: InstallTools - force $HOME/.my.cnf to be the only defaults file

[v6r12p36]

*Configuration
FIX: Utilities.py - bug fix getSiteUpdates()

[v6r12p35]

*Core
CHANGE: VOMSService - add URL for the method to get certificates

*DMS
FIX: DataManager - in __replicate() set do not pass file size to the SE if no
     third party transfer
FIX: RemoveFile, ReplicateAndRegister - regular expression for "no replicas"
     common for both DFC and LFC     
     
*WMS
FIX: WMSHistoryCorrector - make explicit error if no data returned from WMSHistory
     accounting query     

[v6r12p34]

*DMS
BUGFIX: FileCatalogWithFkAndPsDB - fix storage usage calculation

[v6r12p33]

*Core
NEW: VOMSService - added method admListCertificates()

*DMS
BUGFIX: dirac-dms-put-and-register-request - missing Operation in the request

*Resources
FIX: sshce - better interpretation of the "ps" command output

[v6r12p32]

*RMS
FIX: ReqManager - in getRequest() possibility to accept None type
     argument for any request 

[v6r12p31]

*WMS
FIX: pilotCommands - import json module only in case it is needed

[v6r12p30]

*Core
FIX: InstallTools - 't' file is deployed for agents installation only
FIX: GOCDBClient - creates unique DowntimeID using the ENDPOINT

*Framework
FIX: SystemAdministratorHandler - use WebAppDIRAC extension, not just WebApp

*DMS:
FIX: FileCatalogComponents.Utilities - do not allow empty LFN names in
     checkArgumentDict()

[v6r12p29]

*CS
CHANGE: CSCLI - use readline to store and resurrect command history

*WMS
FIX: JobWrapper - bug fixed in the failoverTransfer() call
CHANGE: dirac-wms-job-submit - added -f flag to store ids

*DMS
FIX: DataManager - make successful removeReplica if missing replica 
     in one catalog

*RMS
FIX: Operation, Request - limit the length of the error message

[v6r12p28]

*RMS
FIX: Request - do not optimize requests already in the DB 

[v6r12p27]

*Core
CHANGE: InstallTools - install "t" script to gracefully stop agents

*DMS
FIX: FileCatalog - return GUID in DirectoryParameters

*Resource
CHANGE: DFC/LFC clients - added setReplicaProblematic()

[v6r12p26]

*DMS
BUGFIX: FileCatalog - getDirectoryMetadata was wrongly in ro_meta_methods list 

*RMS
FIX: Operation - temporary fix in catalog names evaluation to smooth
     LFC->DFC migration - not to forget to remove afterwards !

*WMS
CHANGE: JobWrapper - added MasterCatalogOnlyFlag configuration option

[v6r12p25]

*DMS
BUGFIX: PutAndRegister, RegitserFile, RegisterReplica, ReplicateAndRegister - do not
        evaluate the catalog list if None

[v6r12p24]

*DMS:
FIX: DataManager - retry RSS call 5 times - to be reviewed

[v6r12p23]

*DMS
FIX: pass a catalog list to the DataManager methods
FIX: FileCatalog - bug fixed in the catalog list evaluation

[v6r12p22]

*DMS
FIX: RegisterFile, PutAndRegister - pass a list of catalogs to the DataManager instead of a comma separated string
FIX: FTSJob - log when a job is not found in FTS
CHANGE: dropped commands dirac-admin-allow(ban)-catalog

*Interfaces
CHANGE: Dirac, JobMonitoringHandler,dirac-wms-job-get-jdl - possibility to retrieve original JDL

*WMS
CHANGE: JobManifest - make MaxInputData a configurable option

[v6r12p21]

*RMS
BUGFIX: File,Operation,RequestDB - bug making that the request would always show 
        the current time for LastUpdate
  
*WMS
FIX: JobAgent - storing on disk retrieved job JDL as required by VMDIRAC
     ( to be reviewed )        

[v6r12p20]

*DMS
FIX: DataManager - more informative log messages, checking return structure
FIX: FileCatalog - make exists() behave like LFC file catalog client by checking
     the unicity of supplied GUID if any
FIX: StorageElementProxyHandler - do not remove the cache directory

*Framework
FIX: SystemAdministratorClient - increase the timeout to 300 for the software update     

*RMS
FIX: Operation.py - set Operation Scheduled if one file is Scheduled
CHANGE: Request - group ReplicateAndRegister operations together for failover 
        requests: it allows to launch all FTS jobs at once

*Resources
FIX: LcgFileCatalogClient - fix longstanding problem in LFC when several files 
     were not available (only one was returned) 

*TS
BUGFIX: TransformationCleaning,ValidateOutputDataAgent - interpret correctly
        the result of getTransformationParameters() call
FIX: TaskManager - fix exception in RequestTaskAgent        

[v6r12p19]

*Core
FIX: Core.py - check return value of getRecursive() call

*DMS
FIX: FileCatalog - directory removal is successful if does not exist
     special treatment of Delete operation

*WMS
FIX: InputDataByProtocol - fix interpretation of return values

[v6r12p18]

*DMS
FIX: FTSStrategy - config option name
FIX: DataManager - removing dirac_directory flag file only of it is there
     in __cleanDirectory()

*RMS
FIX: Operation - MAX_FILES limit set to 10000
FIX: ReqClient - enhanced log messages

*TMS
FIX: TaskManager - enhanced log messages

*RSS
FIX: DowntimeCommand - fixed mix of SRM.NEARLINE and SRM

*WMS
FIX: InputDataByProtocol - fixed return structure

[v6r12p16]

*DMS
FIX: IRODSStorageElement more complete implementation
FIX: FileCatalogHandler(DB) - make removeMetadata bulk method

*Resources
FIX: FileCatalog - make a special option CatalogList (Operations) to specify catalogs used by a given VO

[v6r12p15]

*Core
FIX: ProcessPool - kill the working process in case of the task timeout
FIX: FileHelper - count transfered bytes in DataSourceToNetwork()

*DMS
BUGFIX: FileCatalogCLI - changed interface in changePathXXX() methods
NEW: IRODSStorageElementHandler class
CHANGE: FileCatalog - separate metadata and file catalog methods, 
        apply metadata methods only to Metadata Catalogs 

*Resources
FIX: SSHTorqueComputingElement - check the status of the ssh call for qstat 

*WMS
FIX: WatchdogLinux - fixed typo

[v6r12p14]

*TS
FIX: TaskManagerAgentBase: avoid race conditions when submitting to WMS

*DMS
NEW: FileCatalog - added new components ( directory tree, file manager ) 
     making use of foreign keys and stored procedures
FIX: DataManager returns properly the FileCatalog errors     

[v6r12p13]

*TS
BUGFIX: TransformationAgent - data member not defined

*WMS
FIX: InputData(Resolution,ByProtocol) - possibility to define RemoteProtocol

[v6r12p12]

*WMS
BUGFIX: pilotTools - missing comma

[v6r12p11]

*WMS
FIX: CPUNormalization - dealing with the case when the maxCPUTime is not set in the queue
     definition
FIX: pilotTools - added option pilotCFGFile

[v6r12p10]

*DMS
FIX: StorageElementProxy - BASE_PATH should be a full path

*Resources
FIX: SRM2Storage - return specific error in putFile

*TS
FIX: TransformationAgent - fix to avoid an exception in finalize and double printing 
     when terminating the agent
BUGFIX: TransformationDB - fix return value in setTransformationParameter()

[v6r12p9]

*Core
CHANGE: SiteCEMapping - getSiteForCE can take site argu

ment to avoid confusion

*Interfaces
FIX: Job - provide optional site name in setDestinationCE()

*WMS
FIX: pilotCommands - check properly the presence of extra cfg files
     when starting job agent
FIX: JobAgent - can pick up local cfg file if extraOptions are specified     

[v6r12p8]

*Core
FIX: dirac-configure - correctly deleting useServerCertificate flag
BUGFIX: InstallTools - in fixMySQLScript()

*DMS
BUGFIX: DatasetManager - bug fixes
CHANGE: StorageElementProxy - internal SE object created with the VO of the requester

*TS
FIX: dirac-transformation-xxx commands - do not check the transformation status
CHANGE: Agents - do not use shifter proxy 
FIX: TransformationAgent - correct handling of replica cache for transformations 
     when there were more files in the transformation than accepted to be executed
FIX: TransformationAgent - do not get replicas for the Removal transformations     

*RMS
NEW: new SetFileStatus Operation

[v6r12p7]

*Core
FIX: dirac-configure - always removing the UseServerCertificate flag before leaving
FIX: ProcessPool - one more check for the executing task ending properly 

*Interfaces 
FIX: Dirac.py - use printTable in loggingInfo()

[v6r12p6]

FIX: fixes from v6r11p26 patch release

[v6r12p5]

*Core
FIX: VOMS.py - do not use obsoleted -dont-verify-ac flag with voms-proxy-info

*TS
FIX: TransformationManager - no status checked at level service

[v6r12p4]

FIX: fixes from v6r11p23 patch release

[v6r12p3]

*Configuration
CHANGE: dirac-admin-add-resources - define VOPath/ option when adding new SE 

*Resources
NEW: StorageFactory - modify protocol Path for VO specific value

*DMS
FIX: FileCatalog - check for empty input in checkArgumentFormat utility
FIX: DataManager - protect against FC queries with empty input

[v6r12p2]

*Core
FIX: dirac-install - svn.cern.ch rather than svnweb.cern.ch is now needed for direct 
     HTTP access to files in SVN

*WMS
FIX: dirac-wms-cpu-normalization - when re-configuring, do not try to dump in the 
     diracConfigFilePath

[v6r12p1]

*Configuration
FIX: Core.Utilities.Grid, dirac-admin-add-resources - fix to make a best effort to 
     guess the proper VO specific path of a new SE
*WMS
FIX: dirac-configure, pilotCommands, pilotTools - fixes to use server certificate

[v6r12]

*Core
CHANGE: ProcessPool - do not stop working processes by default
NEW: ReturnValue - added returnSingleResult() utility 
FIX: MySQL - correctly parse BooleanType
FIX: dirac-install - use python 2.7 by default
FIX: dirac-install-xxx commands - complement installation with the component setup
     in runit
NEW: dirac-configure - added --SkipVOMSDownload switch, added --Output switch
     to define output configuration file
CHANGE: ProcessPool - exit from the working process if a task execution timed out  
NEW: ProcessMonitor - added evaluation of the memory consumed by a process and its children   
NEW: InstallTools - added flag to require MySQL installation
FIX: InstallTools - correctly installing DBs extended (with sql to be sourced) 
FIX: InstallTools - run MySQL commands one by one when creating a new database
FIX: InstallTools - fixMySQLScripts() fixes the mysql start script to ognore /etc/my.cnf file
CHANGE: Os.py - the use of "which" is replaced by distutils.spawn.find_executable
NEW: Grid.py - ldapSA replaced by ldapSE, added getBdiiSE(CE)Info() methods
CHANGE: CFG.py - only lines starting with ^\s*# will be treated as comments
CHANGE: Shifter - Agents will now have longer proxies cached to prevent errors 
        for heavy duty agents, closes #2110
NEW: Bdii2CSAgent - reworked to apply also for SEs and use the same utilities for the
     corresponding command line tool
NEW: dirac-admin-add-resources - an interactive tool to add and update sites, CEs, SEs
     to the DIRAC CS   
CHANGE: dirac-proxy-init - added message in case of impossibility to add VOMS extension   
FIX: GOCDBClient - handle correctly the case of multiple elements in the same DT            


*Accounting
NEW: Allow to have more than one DB for accounting
CHANGE: Accounting - use TypeLoader to load plotters

*Framework
FIX: Logger - fix FileBackend implementation

*WMS
NEW: Refactored pilots ( dirac-pilot-2 ) to become modular following RFC #18, 
     added pilotCommands.py, SiteDirector modified accordingly 
CHANGE: InputData(Executor) - use VO specific catalogs      
NEW: JobWrapper, Watchdog - monitor memory consumption by the job ( in a Warning mode )
FIX: SandboxStoreHandler - treat the case of exception while cleaning sandboxes
CHANGE: JobCleaningAgent - the delays of job removals become CS parameters
BUGFIX: JobDB - %j placeholder not replaced after rescheduling
FIX: JobDB - in the SQL schema description reorder tables to allow foreign keys
BUGFIX: JobAgent, Matcher - logical bug in using PilotInfoReported flag
FIX: OptimizerExecutor - when a job fails the optimization chain set the minor status 
     to the optimiser name and the app status to the fail error

*Resources
NEW: StorageElement - added a cache of already created SE objects
CHANGE: SSHTorqueComputingElement - mv getCEStatus to remote script

*ResourceStatus
NEW: ResourceManagementClient/DB, DowntimeCommand - distinguish Disk and Tape storage 
FIX: GODDBClient  - downTimeXMLParsing() can now handle the "service type" parameter properly
CHANGE: dirac-rss-xxx commands use the printTable standard utility
FIX: dirac-dms-ftsdb-summary - bug fix for #2096

*DMS
NEW: DataManager - add masterCatalogOnly flag in the constructor
FIX: DataManager - fix to protect against non valid SE
CHANGE: FC.DirectoryLevelTree - use SELECT ... FOR UPDATE lock in makeDir()
FIX: FileCatalog - fixes in using file and replica status
CHANGE: DataManager - added a new argument to the constructor - vo
CHANGE: DataManager - removed removeCatalogFile() and dirac-dms-remove-catalog-file adjusted
CHANGE: Several components - field/parameter CheckSumType all changed to ChecksumType
CHANGE: PoolXMLCatalog - add the SE by default in the xml dump and use the XML library 
        for dumping the XML
FIX: XROOTStorageElement - fixes to comply with the interface formalism        

*SMS
FIX: StorageManagementDB - small bugfix to avoid SQL errors

*RMS
NEW: Added 'since' and 'until' parameters for getting requests
NEW: Request - added optimize() method to merge similar operations when
     first inserting the request
NEW: ReqClient, RequestDB - added getBulkRequest() interface. RequestExecutingAgent
     can use it controlled by a special flag     
FIX: Operation, Request - set LastUpdate time stamp when reaching final state
FIX: OperationHandlerBase - don't erase the original message when reaching the max attempts      
FIX: removed some deprecated codes
FIX: RequestTask - always set useServerCerificate flag to tru in case of executing inside
     an agent
CHANGE: gRequestValidator removed to avoid object instantiation at import   
NEW: dirac-rms-cancel-request command and related additions to the db and service classes  

*TMS
NEW: WorkflowTaskAgent is now multi-threaded
NEW: Better use of threads in Transformation Agents
CHANGE: TransformationDB - modified such that the body in a transformation can be updated
FIX: TransformationCleaningAgent - removed non-ASCII characters in a comment

[v6r11p34]

*Resources
NEW: GlobusComputingElement class

[v6r11p33]

*Configuration
FIX: Resources - avoid white spaces in OSCompatibility

[v6r11p32]

*Core
CHANGE: BaseClient, SSLSocketFactory, SocketInfo - enable TLSv1 for outgoing 
        connections via suds, possibility to configure SSL connection details
        per host/IP 

[v6r11p31]

*Core
FIX: CFG - bug fixed in loadFromBuffer() resulting in a loss of comments

*Resources
FIX: SSHTorqueComputingElement - check the status of ssh call for qstat

*DMS
FIX: FileCatalog - return LFN name instead of True from exists() call if LFN
     already in the catalog

[v6r11p30]

*DMS
CHANGE: FileCatalogCLI - add new -D flag for find to print only directories

[v6r11p29]

*DMS
FIX: FTS(Agent,Startegy,Gragh) - make use of MaxActiveJobs parameter, bug fixes

*TMS
FIX: Transformation(Agent,Client) - Operations CS parameters can be defined for each plugin: MaxFiles, SortedBy, NoUnusedDelay. Fixes to facilitate work with large numbers of files.

[v6r11p28]

*Core
FIX: InstallTools - check properly the module availability before installation

*WMS
FIX: JobScheduling - protection against missing dict field RescheduleCounter

*TMS
FIX: TransformationCleaningAgent - execute DM operations with the shifter proxy

[v6r11p27]

*Core
BUGFIX: InstallTools - bug fix in installNewPortal()

*WMS
FIX: Watchdog - disallow cputime and wallclock to be negative

*TS
FIX: TransformationAgent - correct handling of replica caches when more than 5000 files


BUGFIX: ModuleBase - bug fix in execute()
BUGFIX: Workflow - bug fix in createStepInstance()

*DMS
BUGFIX: DiractoryTreeBase - bug fix in getDirectoryPhysicalSizeFromUsage()

*Resources
FIX: XROOTStorage - back ported fixes from #2126: putFile would place file in 
     the wrong location on eos

[v6r11p26]

*Framework
FIX: UserProfileDB.py - add PublishAccess field to the UserProfileDB

*RSS
FIX: Synchronizer.py - fix deletion of old resources

*DMS
FIX: DataManager - allow that permissions are OK for part of a list of LFNs ( __verifyWritePermission() )
     (when testing write access to parent directory). Allows removal of replicas 
     even if one cannot be removed
FIX: DataManager - test SE validity before removing replica     
     
*RMS
FIX: RequestTask - fail requests for users who are no longer in the system
FIX: RequestExecutingAgent - fix request timeout computation

[v6r11p25]

*Interfaces
FIX: Job.py - bring back different logfile names if they have not been specified by the user

[v6r11p24]

*DMS
BUGFIX: SEManagerDB - bug fixed in getting connection in __add/__removeSE

[v6r11p23]

*DMS
CHANGE: FTSRequest is left only to support dirac-dms-fts-XXX commands

[v6r11p22]

*DMS
FIX: FTSJob - fixes in the glite-transfer-status command outpu parsing
FIX: TransformationClient - allow single lfn in setFileStatusForTransformation()

*WMS
FIX: StatesMonitoringAgent - install pika on the fly as a temporary solution

[v6r11p21]

*DMS
BUGFIX: dirac-dms-remove-replicas - continue in case of single replica failure
FIX: dirac-rms-xxx scripts - use Script.getPositionalArgs() instead of sys.argv

*Workflow
FIX: Test_Modules.py - fix in mocking functions, less verbose logging

[v6r11p20]

*DMS
BUGFIX: DataManager - in __SEActive() use resolved SE name to deal with aliases
BUGFIX: FileMetadata - multiple bugs in __buildUserMetaQuery()

[v6r11p19]

*DMS
FIX: FTSJob - fix FTS job monitoring a la FTS2

*RMS
CHANGE: ReqClient - added setServer() method
FIX: File,Operation,Request - call the getters to fetch the up-to-date information 
     from the parent

[v6r11p18]

*DMS
FIX: FTSAgent(Job) - fixes for transfers requiring staging (bringOnline) and adaptation 
     to the FTS3 interface

*WMS
FIX: StatesMonitoringAgent - resend the records in case of failure

[v6r11p17]

*DMS
FIX: FileCatalog - in multi-VO case get common catalogs if even VO is not specified

*Resources
FIX: ComputintgElement - bugfix in available() method

*WMS
FIX: SiteDirector - if not pilots registered in the DB, pass empty list to the ce.available()

[v6r11p16]

*RMS
BUGFIX: Request,Operation,File - do not cast to str None values

[v6r11p15]

*DMS
FIX: ReplicateAndRegister - do not create FTSClient if no FTSMode requested
CHANGE: FTSAgent(Job,File) - allow to define the FTS2 submission command;
        added --copy-pin-lifetime only for a tape backend
        parse output of both commands (FTS2, FTS3)
        consider additional state for FTS retry (Canceled)
        
*RMS
FIX: Operation, Request - treat updates specially for Error fields        

*TMS
FIX: TransformationAgent - fixes in preparing json serialization of requests

*WMS
NEW: StateMonitoringAgent - sends WMS history data through MQ messages 

[v6r11p14]

*WMS
CHANGE: JobDB - removed unused tables and methods
CHANGE: removed obsoleted tests

*DMS
FIX: FTSAgent - recover case when a target is not in FTSDB
CHANGE: FTSAgent(Job) - give possibility to specify a pin life time in CS 

*RMS
FIX: Make RMS objects comply with Python Data Model by adding __nonzero__ methods 

[v6r11p13]

*DMS
BUGFIX: SEManager - in SEManagerDB.__addSE() bad _getConnection call, closes #2062

[v6r11p12]

*Resources
CHANGE: ARCComputingElement - accomodate changes in the ARC job reported states

*Configuration
CHANGE: Resources - define a default FTS server in the CS (only for v6r11 and v6r12)

*DMS
FIX: FTSStrategy - allow to use a given channel more than once in a tree 
FIX: FTSAgent - remove request from cache if not found
FIX: FTSAgent - recover deadlock situations when FTS Files had not been correctly 
     updated or were not in the DB

*RMS
FIX: RequestExecutingAgent - fix a race condition (cache was cleared after the request was put)
FIX: RequestValidator - check that the Operation handlers are defined when inserting a request

[v6r11p11]

*Core
FIX: TransportPool - fixed exception due to uninitialized variable
FIX: HTTPDISETSocket - readline() takes optional argument size ( = 0 )

*DMS
FIX: FTSAgent - check the type of the Operation object ( can be None ) and
     some other protections
FIX: FTSClient - avoid duplicates in the file list

*RMS
FIX: ReqClient - modified log message
CHANGE: dirac-dms-fts-monitor - allow multiple comma separated LFNs in the arguments

[v6r11p10]

*RSS
FIX: DowntimeCommand, Test_RSS_Command_GOCDBStatusCommand - correctly interpreting list of downtimes

*RMS
FIX: ReplicateAndRegister - Create a RegisterReplica (not RegisterFile) if ReplicateAndRegister 
     fails to register
FIX: OperationHandlerBase - handle correctly Attempt counters when SEs are banned
FIX: ReplicateAndRegister - use FC checksum in case of mismatch request/PFN
FIX: FTSAgent - in case a file is Submitted but the FTSJob is unknown, resubmit
FIX: FTSAgent - log exceptions and put request to DB in case of exception
FIX: FTSAgent - handle FTS error "Unknown transfer state NOT_USED", due to same file 
     registered twice (to be fixed in RMS, not clear origin)

*WMS
FIX: JobStateUpdateHandler - status not updated while jobLogging is, due to time skew between 
     WN and DB service
FIX: JobStateUpdateHandler - stager callback not getting the correct status Staging 
     (retry for 10 seconds)     

[v6r11p9]

*Core
NEW: AgentModule - set AGENT_WORKDIRECTORY env variable with the workDirectory
NEW: InstallTools - added methods for the new web portal installation

*DMS
FIX: ReplicateAndRegister - apply same error logic for DM replication as for FTS

*Resources:
FIX: SRM2Storage - fix log message level
FIX: SRM2Storage - avoid useless existence checks 

*RMS
FIX: ForwardDISET - a temporary fix for a special LHCb case, to be removed asap
FIX: ReqClient - prettyPrint is even prettier
FIX: RequestTask - always use server certificates when executed within an agent

[v6r11p8]

*TMS
FIX: TransformationDB - fix default value within ON DUPLICATE KEY UPDATE mysql statement

[v6r11p7]

*Framework
BUGFIX: ProxyDB.py - bug in a MySQL table definition

*DMS
FIX: ReplicateAndRegister.py - FTS client is not instantiated in the c'tor as it 
     might not be used, 

*WMS
FIX: JobWrapper - don't delete the sandbox tar file if upload fails
FIX: JobWrapper - fix in setting the failover request

*RMS
FIX: RequestDB - add protections when trying to get a non existing request

[v6r11p6]

*WMS
FIX: InpudDataResolution - fix the case when some files only have a local replica
FIX: DownloadInputData, InputDataByProtocol - fix the return structure of the
     execute() method
     
*Resources
NEW: LocalComputingElement, CondorComputingElement      

[v6r11p5]

FIX: Incorporated changes from v6r10p25 patch

*Framework
NEW: Added getUserProfileNames() interface

*WMS
NEW: WMSAdministrator - added getPilotStatistics() interface
BUGFIX: JobWrapperTemplate - use sendJobAccounting() instead of sendWMSAccounting()
FIX: JobCleaningAgent - skip if no jobs to remove

*DMS
BUGFIX: FileCatalogClientCLI - bug fix in the metaquery construction

*Resources
CHANGE: StorageElement - enable Storage Element proxy configuration by protocol name

*TMS
NEW: TransformationManager - add Scheduled to task state for monitoring

[v6r11p4]

*Framework
NEW: ProxyDB - added primary key to ProxyDB_Log table
CHANGE: ProxyManagerHandler - purge logs once in 6 hours

*DMS
FIX: DataManager - fix in the accounting report for deletion operation
CHANGE: FTSRequest - print FTS GUID when submitting request
FIX: dirac-dms-fts-monitor - fix for using the new FTS structure
FIX: DataLoggingDB - fix type of the StatusTimeOrder field
FIX: DataLoggingDB - take into account empty date argument in addFileRecord()
FIX: ReplicateAndRegister - use active replicas
FIX: FTS related modules - multiple fixes

*WMS
NEW: SiteDirector - pass the list of already registered pilots to the CE.available() query
FIX: JobCleaningAgent - do not attempt job removal if no eligible jobs

*Resources
FIX: LcgFileCatalogClient - if replica already exists while registration, reregister
NEW: CREAM, SSH, ComputingElement - consider only registered pilots to evaluate queue occupancy

[v6r11p3]

FIX: import gMonitor from it is original location

*Core
FIX: FC.Utilities - treat properly the LFN names starting with /grid ( /gridpp case )

*Configuration
FIX: LocalConfiguration - added exitCode optional argument to showHelp(), closes #1821

*WMS
FIX: StalledJobAgent - extra checks when failing Completed jobs, closes #1944
FIX: JobState - added protection against absent job in getStatus(), closes #1853

[v6r11p2]

*Core
FIX: dirac-install - skip expectedBytes check if Content-Length not returned by server
FIX: AgentModule - demote message "Cycle had an error:" to warning

*Accounting
FIX: BaseReporter - protect against division by zero

*DMS
CHANGE: FileCatalogClientCLI - quite "-q" option in find command
FIX: DataManager - bug fix in __initializeReplication()
FIX: DataManager - less verbose log message 
FIX: DataManager - report the size of removed files only for successfully removed ones
FIX: File, FTSFile, FTSJob - SQL tables schema change: Size filed INTEGER -> BIGINT

*RMS
FIX: dirac-rms-reset-request, dirac-rms-show-request - fixes
FIX: ForwardDISET - execute with trusted host certificate

*Resources
FIX: SSHComputingElement - SSHOptions are parsed at the wrong place
NEW: ComputingElement - evaluate the number of available cores if relevant

*WMS
NEW: JobMonitoringHander - added export_getOwnerGroup() interface

*TMS
CHANGE: TransformationCleaningAgent - instantiation of clients moved in the initialize()

[v6r11p1]

*RMS
FIX: ReqClient - failures due to banned sites are considered to be recoverable

*DMS
BUGFIX: dirac-dms-replicate-and-register-request - minor bug fixes

*Resources
FIX: InProcessComputingElement - stop proxy renewal thread for a finished payload

[v6r11]

*Core
FIX: Client - fix in __getattr__() to provide dir() functionality
CHANGE: dirac-configure - use Registry helper to get VOMS servers information
BUGFIX: ObjectLoader - extensions must be looked up first for plug-ins
CHANGE: Misc.py - removed obsoleted
NEW: added returnSingleResult() generic utility by moving it from Resources/Utils module 

*Configuration
CHANGE: Resources.getDIRACPlatform() returns a list of compatible DIRAC platforms
NEW: Resources.getDIRACPlatforms() used to access platforms from /Resources/Computing/OSCompatibility
     section
NEW: Registry - added getVOs() and getVOMSServerInfo()     
NEW: CE2CSAgent - added VO management

*Accounting
FIX: AccountingDB, Job - extra checks for invalid values

*WMS
NEW: WMS tags to allow jobs require special site/CE/queue properties  
CHANGES: DownloadInputData, InputDataByProtocol, InputDataResolution - allows to get multiple 
         PFNs for the protocol resolution
NEW: JobDB, JobMonitoringHandler - added traceJobParameters(s)() methods     
CHANGE: TaskQueueDirector - use ObjectLoader to load directors    
CHANGE: dirac-pilot - use Python 2.7 by default, 2014-04-09 LCG bundles

*DMS
NEW: DataManager to replace ReplicaManager class ( simplification, streamlining )
FIX: InputDataByProtocol - fix the case where file is only on tape
FIX: FTSAgent - multiple fixes
BUGFIX: ReplicateAndRegister - do not ask SE with explicit SRM2 protocol

*Interfaces
CHANGE: Dirac - instantiate SandboxStoreClient and WMSClient when needed, not in the constructor
CHANGE: Job - removed setSystemConfig() method
NEW: Job.py - added setTag() interface

*Resources
CHANGE: StorageElement - changes to avoid usage PFNs
FIX: XROOTStorage, SRM2Storage - changes in PFN construction 
NEW: PoolComputingElement - a CE allowing to manage multi-core slots
FIX: SSHTorqueComputingElement - specify the SSHUser user for querying running/waiting jobs 

*RSS
NEW: added commands dirac-rss-query-db and dirac-rss-query-dtcache

*RMS
CHANGE: ReqDB - added Foreign Keys to ReqDB tables
NEW: dirac-rms-reset-request command
FIX: RequestTask - always execute operations with owner proxy

*SMS
FIX: few minor fixes to avoid pylint warnings

[v6r10p25]

*DMS
CHANGE: FileCatalog - optimized file selection by metadata

[v6r10p24]

*DMS
FIX: FC.FileMetadata - optimized queries for list interception evaluation

[v6r10p23]

*Resoures
CHANGE: SSHComputingElement - allow SSH options to be passed from CS setup of SSH Computing Element
FIX: SSHComputingElement - use SharedArea path as $HOME by default

[v6r10p22]

*CS
CHANGE: Operations helper - if not given, determine the VO from the current proxy 

*Resources
FIX: glexecComputingElement - allows Application Failed with Errors results to show through, 
     rather than be masked by false "glexec CE submission" errors
     
*DMS     
CHANGE: ReplicaManager - in getReplicas() rebuild PFN if 
        <Operations>/DataManagement/UseCatalogPFN option is set to False ( True by default )

[v6r10p21]

*Configuration
FIX: CSGlobals - allow to specify extensions in xxxDIRAC form in the CS

*Interfaces
FIX: Job - removed self.reqParams
FIX: Job - setSubmitPools renamed to setSubmitPool, fixed parameter definition string

*WMS
FIX: JobMonitorigHandler, JobPolicy - allow JobMonitor property to access job information

[v6r10p20]

*DMS
FIX: FTSAgent/Client, ReplicateAndRegister - fixes to properly process failed
     FTS request scheduling

[v6r10p19]

*DMS
FIX: FTSAgent - putRequest when leaving processRequest
FIX: ReplicaManager - bug in getReplicas() in dictionary creation

[v6r10p18]

*DMS
FIX: ReplicateAndRegister - dictionary items incorrectly called in ftsTransfer()

[v6r10p17]

*RMS
FIX: RequestDB.py - typo in a table name
NEW: ReqManagerHandler - added getDistinctValues() to allow selectors in the web page

*DMS
CHANGE: ReplicaManager - bulk PFN lookup in getReplicas()

[v6r10p16]

*Framework
NEW: PlottingClient - added curveGraph() function

*Transformation
FIX: TaskManagerAgentBase - add the missing Scheduled state

*WMS
FIX: TaskQueueDB - reduced number of lines in the matching parameters printout

*DMS
FIX: dirac-dms-show-se-status - exit on error in the service call, closes #1840

*Interface
FIX: API.Job - removed special interpretation of obsoleted JDLreqt type parameters

*Resources
FIX: SSHComputingElement - increased timeout in getJobStatusOnHost() ssh call, closes #1830

[v6r10p15]

*DMS
FIX: FTSAgent - added missing monitoring activity
FIX: FileCatalog - do not check directory permissions when creating / directory

*Resources
FIX: SSHTorqueComputingElement - removed obsoleted stuff

[v6r10p14]

*SMS
FIX: RequestPreparationAgent - typo fixed

[v6r10p13]

*SMS
FIX: RequestPreparationAgent - use ReplicaManager to get active replicas

*DMS
FIX: ReplicaManager - getReplicas returns all replicas ( in all statuses ) by default
CHANGE: FC/SecurityManager - give full ACL access to the catalog to groups with admin rights

*WMS
CHANGE: SiteDirector - changes to reduce the load on computing elements
FIX: JobWrapper - do not set Completed status for the case with failed application thread

[v6r10p12]

*WMS
CHANGE: Replace consistently everywhere SAM JobType by Test JobType
FIX: JobWrapper - the outputSandbox should be always uploaded (outsized, in failed job)

*DMS
FIX: RemoveFile - bugfix
FIX: ReplicateAndRegister - fixes in the checksum check, retry failed FTS transfer 
     with RM transfer
NEW: RegisterReplica request operation     

*RMS
FIX: ReqClient - fix in the request state machine
FIX: Request - enhance digest string
NEW: dirac-dms-reset-request command
CHANGE: dirac-rms-show-request - allow selection of a request by job ID

*TS
FIX: TransformationDB - in getTransformationParameters() dropped "Submitted" counter 
     in the output

[v6r10p11]

*Core
FIX: X509Chain - cast life time to int before creating cert

*Accounting
FIX: DataStoreClient - self.__maxRecordsInABundle = 5000 instead of 1000
FIX: JobPolicy - allow access for JOB_MONITOR property

*RMS
FIX: ReqClient - fix the case when a job is Completed but in an unknown minor status

*Resources
BUGFIX: ProxyStorage - use checkArgumentFormat() instead of self.__checkArgumentFormatDict()

[v6r10p10]

*DMS
FIX: Several fixes to make FTS accounting working (FTSAgent/Job, ReplicaManager, File )

[v6r10p9]

*Core
BUGFIX: LineGraph - Ymin was set to a minimal plot value rather than 0.

*DMS
CHANGE: FTSJob(Agent) - get correct information for FTS accounting (registration)

[v6r10p8]

*Core
FIX: InstallTools - admin e-mail default location changed

*Framework
FIX: SystemAdministratorClientCLI - allow "set host localhost"
FIX: BundleDelivery - protect against empty bundle

*WMS
FIX: SiteDirector - Pass siteNames and ceList as None if any is accepted
FIX: WorkloadManagement.ConfigTemplate.SiteDorectory - set Site to Any by default 

*DMS
FIX: FileCatalogCLI - ignore Datasets in ls command for backward compatibility

*Resources
FIX: SSH - some platforms use Password instead of password prompt

[v6r10p7]

*Core
FIX: dirac-install - execute dirac-fix-mysql-script and dirac-external-requirements after sourcing the environment
FIX: InstallTools - set basedir variable in fixMySQLScript()
FIX: InstallTools - define user root@host.domain in installMySQL()

*Framework
BUGFIX: SystemAdministratorCLI - bug fixed in default() call signature

*DMS
FIX: FTSRequest - handle properly FTS server in the old system 
FIX: ReplicaManager - check if file is in FC before removing 
FIX: Request/RemovalTask - handle properly proxies for removing files 
BUGFIX: DatasetManager - in the table description

[v6r10p6]

*Core
FIX: X509Certificate - reenabled fix in getDIRACGroup()

*Configuration
FIX: CSAPI - Group should be taken from the X509 chain and not the certificate

*RMS
CHANGE: ReqClient - if the job does not exist, do not try further finalization

[v6r10p5]

*Core
FIX: X509Certificate - reverted fix in getDIRACGroup()

[v6r10p4]

*Core
NEW: dirac-info - extra printout
CHANGE: PrettyPrint - extra options in printTable()
FIX: X509Certificate - bug fixed in getDIRACGroup()

*Framework
NEW: SystemAdministratorCLI - new showall command to show components across hosts
NEW: ProxyDB - allow to upload proxies without DIRAC group

*RMS
CHANGE: ReqClient - requests from failed jobs update job status to Failed
CHANGE: RequestTask - retry in the request finalize()

[v6r10p3]

*Configuration
CHANGE: Registry - allow to define a default group per user

*WMS
BUGFIX: JobReport - typo in generateForwardDISET()

[v6r10p2]

*TMS
CHANGE: Backward compatibility fixes when setting the Transformation files status

*DMS
BUGFIX: ReplicateAndRegister - bugfix when replicating to multiple destination by ReplicaManager

*WMS
BUGFIX: JobManager - bug fix when deleting no-existing jobs

[v6r10p1]

*RMS
FIX: ReqDB.Operations - Arguments field changed type from BLOB to MEDIUMBLOB

*DMS
FIX: FileCatalog - check for non-exiting directories in removeDirectory()

*TMS
FIX: TransformationDB - removed constraint that was making impossible to derive a production

[v6r10]

*Core
FIX: Several fixes on DB classes(AccountingDB, SystemLoggingDB, UserProfileDB, TransformationDB, 
     JobDB, PilotAgentsDB) after the new movement to the new MySQL implementation with a persistent 
     connection per running thread
NEW: SystemAdministratorCLI - better support for executing remote commands 
FIX: DIRAC.__init__.py - avoid re-definition of platform variable    
NEW: Graphs - added CurveGraph class to draw non-stacked lines with markers
NEW: Graphs - allow graphs with negative Y values
NEW: Graphs - allow to provide errors with the data and display them in the CurveGraph
FIX: InstallTools - fix for creation of the root@'host' user in MySQL 
FIX: dirac-install - create links to permanent directories before module installation
CHANGE: InstallTools - use printTable() utility for table printing
CHANGE: move printTable() utility to Core.Utilities.PrettyPrint
NEW: added installation configuration examples
FIX: dirac-install - fixBuildPath() operates only on files in the directory
FIX: VOMSService - added X-VOMS-CSRF-GUARD to the html header to be compliant with EMI-3 servers

*CS
CHANGE: getVOMSVOForGroup() uses the VOMSName option of the VO definition 
NEW: CE2CSAgent - added ARC CE information lookup

*Framework
FIX: SystemAdministratorIntegrator - use Host option to get the host address in addition to the section name, closes #1628
FIX: dirac-proxy-init - uses getVOMSVOForGroup() when adding VOMS extensions

*DMS
CHANGE: DFC - optimization and bug fixes of the bulk file addition
FIX: TransferAgent - protection against badly defined LFNs in collectFiles()
NEW: DFC - added getDirectoryReplicas() service method support similar to the LFC
CHANGE: DFC - added new option VisibleReplicaStatus which is used in replica getting commands
CHANGE: FileCatalogClientCLI client shows number of replicas in the 2nd column rather than 
        unimplemented number of links
CHANGE: DFC - optimizations for the bulk replica look-up
CHANGE: DFC updated scalability testing tool FC_Scaling_test.py        
NEW: DFC - methods returning replicas provide also SE definitions instead of PFNs to construct PFNs on the client side
NEW: DFC - added getReplicasByMetadata() interface
CHANGE: DFC - optimized getDirectoryReplicas()
CHANGE: FileCatalogClient - treat the reduced output from various service queries restoring LFNs and PFNs on the fly
NEW: DFC - LFNPFNConvention flag can be None, Weak or Strong to facilitate compatibility with LFC data 
CHANGE: FileCatalog - do not return PFNs, construct them on the client side
CHANGE: FileCatalog - simplified FC_Scaling_test.py script
NEW: FileCatalog/DatasetManager class to define and manipulate datasets corresponding to meta queries
NEW: FileCatalogHandler - new interface methods to expose DatasetManager functionality
NEW: FileCatalogClientCLI - new dataset family of commands
FIX: StorageFactory, ReplicaManager - resolve SE alias name recursively
FIX: FTSRequest, ReplicaManager, SRM2Storage - use current proxy owner as user name in accounting reports, closes #1602
BUGFIX: FileCatalogClientCLI - bug fix in do_ls, missing argument to addFile() call, closes #1658
NEW: FileCatalog - added new setMetadataBulk() interface, closes #1358
FIX: FileCatalog - initial argument check strips off leading lfn:, LFN:, /grid, closes #448
NEW: FileCatalog - added new setFileStatus() interface, closes #170, valid and visible file and replica statuses can be defined in respective options.
CHANGE: multiple new FTS system fixes
CHANGE: uniform argument checking with checkArgumentFormat() in multiple modules
CHANGE: FileCatalog - add Trash to the default replica valid statuses
CHANGE: ReplicaManager,FTSRequest,StorageElement - no use of PFN as returned by the FC except for file removal,
        rather constructing it always on the fly
        
*SMS
CHANGE: PinRequestAgent, SENamespaceCatalogCheckAgent - removed
CHANGE: Use StorageManagerClient instead of StorageDB directly        

*WMS
CHANGE: JobPolicy - optimization for bulk job verification
NEW: JobPolicy - added getControlledUsers() to get users which jobs can be accessed for 
     a given operation
CHANGE: JobMonitoringHandler - Avoid doing a selection of all Jobs, first count matching jobs 
        and then use "limit" to select only the required JobIDs.
NEW: JobMonitoringHandler - use JobPolicy to filter jobs in getJobSummaryWeb()
NEW: new Operations option /Services/JobMonitoring/GlobalJobsInfo ( True by default ) to 
     allow or not job info lookup by anybody, used in JobMonitoringHandler       
BUGFIX: SiteDirector - take into account the target queue Platform
BUGFIX: JobDB - bug in __insertNewJDL()    
CHANGE: dirac-admin-show-task-queues - enhanced output  
CHANGE: JobLoggingDB.sql - use trigger to manage the new LoggingInfo structure  
CHANGE: JobWrapper - trying several times to upload a request before declaring the job failed
FIX: JobScheduling executor - fix race condition that causes a job to remain in Staging
NEW: SiteDirector - do not touch sites for which there is no work available
NEW: SiteDirector - allow sites not in mask to take jobs with JobType Test
NEW: SiteDirector - allow 1 hour grace period for pilots in Unknown state before aborting them
CHANGE: Allow usage of non-plural form of the job requirement options ( PilotType, GridCE, BannedSite, 
        SubmitPool ), keep backward compatibility with a plural form
        
*RSS
FIX: DowntimeCommand - take the latest Downtime that fits    
NEW: porting new Policies from integration  
NEW: RSS SpaceToken command querying endpoints/tokens that exist  
        
*Resources
NEW: added SSHOARComputingElement class 
NEW: added XROOTStorage class       
FIX: CREAMComputingElement - extra checks for validity of returned pilot references
        
*TS
CHANGE: TransformationClient(DB,Manager) - set file status for transformation as bulk operation 
CHANGE: TransformationClient - applying state machine when changing transformation status
BUGFIX: TransformationClient(Handler) - few minor fixes
NEW: TransformationDB - backported __deleteTransformationFileTask(s) methods
CHANGE: TransformationDB(Client) - fixes to reestablish the FileCatalog interface
FIX: TransformationAgent - added MissingInFC to consider for Removal transformations
BUGFIX: TransformationAgent - in _getTransformationFiles() variable 'now' was not defined
FIX: TransformationDB.sql - DataFiles primary key is changed to (FileID) from (FileID,LFN) 
CHANGE: TransformationDB(.sql) - schema changes suitable for InnoDB
FIX: TaskManager(AgentBase) - consider only submitted tasks for updating status
CHANGE: TransformationDB(.sql) - added index on LFN in DataFiles table

*RMS
NEW: Migrate to use the new Request Management by all the clients
CHANGE: RequestContainer - Retry failed transfers 10 times and avoid sub-requests to be set Done 
        when the files are failed
CHANGE: Use a unique name for storing the proxy as processes may use the same "random" name and 
        give conflicts
NEW: RequestClient(Handler) - add new method readRequest( requestname)                 

*Workflow
NEW: Porting the LHCb Workflow package to DIRAC to make the use of general purpose modules and
     simplify construction of workflows        

[v6r9p33]

*Accounting
BUGFIX: AccountingDB - wrong indentation

[v6r9p32]

*Accounting
FIX: AccountingDB - use old style grouping if the default grouping is altered, e.g. by Country

[v6r9p31]

*Accounting
CHANGE: AccountingDB - changes to speed up queries: use "values" in GROUP By clause;
        drop duplicate indexes; reorder fields in the UniqueConstraint index of the
        "bucket" tables  

[v6r9p30]

*DMS
CHANGE: FileCatalogFactory - construct CatalogURL from CatalogType by default

*SMS
FIX: dirac-stager-stage-files - changed the order of the arguments

[v6r9p29]

*TS
FIX: TaskManager(AgentBase) - fix for considering only submitted tasks 

[v6r9p28]

*TS
FIX: TransformationDB(ManagerHandler) - several portings from v6r10

[v6r9p27]

*SMS
FIX: StorageManagementDB - in removeUnlinkedReplicas() second look for CacheReplicas 
     for which there is no entry in StageRequests

[v6r9p26]

*Resources
CHANGE: CREAMComputigElement - Make sure that pilots submitted to CREAM get a 
        fresh proxy during their complete lifetime
*Framework
FIX: ProxyDB - process properly any SQLi with DNs/groups with 's in the name

[v6r9p25]

*TS
CHANGE: TransformationClient - changed default timeout values for service calls
FIX: TransformationClient - fixes for processing of derived transformations 

[v6r9p24]

*TS
FIX: TransformationClient - in moveFilesToDerivedTransformation() set file status
     to Moved-<prod>

[v6r9p23]

*Core
BUGFIX: InstallTools - improper configuration prevents a fresh new installation

*WMS
BUGFIX: PilotDirector - Operations Helper non-instantiated

[v6r9p22]

*WMS
FIX: PilotDirector - allow to properly define extensions to be installed by the 
     Pilot differently to those installed at the server
FIX: Watchdog - convert pid to string in ProcessMonitor

*TS
FIX: TransformationDB - splitting files in chunks

*DMS
NEW: dirac-dms-create-removal-request command
CHANGE: update dirac-dms-xxx commands to use the new RMS client,
        strip lines when reading LFNs from a file

[v6r9p21]

*TS
FIX: Transformation(Client,DB,Manager) - restored FileCatalog compliant interface
FIX: TransformationDB - fix in __insertIntoExistingTransformationFiles()

[v6r9p20]

*Core
BUGFIX: ProxyUpload - an on the fly upload does not require a proxy to exist

*DMS
CHANGE: TransferAgent - use compareAdler() for checking checksum
FIX: FailoverTransfer - recording the sourceSE in case of failover transfer request 

*WMS
FIX: ProcessMonitor - some fixes added, printout when <1 s of consumed CPU is found

*Transformation
BUGFIX: TransformationClient - fixed return value in moveFilesToDerivedTransformation()

*RMS
BUGFIX: CleanReqDBAgent - now() -> utcnow() in initialize()

*Resources
FIX: ARCComputingElement - fix the parsing of CE status if no jobs are available

[v6r9p19]

*DMS
FIX: FileCatalog/DirectoryMetadata - inherited metadata is used while selecting directories
     in findDirIDsByMetadata()

[v6r9p18]

*DMS
FIX: FTSSubmitAgent, FTSRequest - fixes the staging mechanism in the FTS transfer submission
NEW: TransferDBMonitoringHandler - added getFilesForChannel(), resetFileChannelStatus()

[v6r9p17]

*Accounting
FIX: DataStoreClient - send accounting records in batches of 1000 records instead of 100

*DMS:
FIX: FailoverTransfer - catalog name from list to string
FIX: FTSSubmitAgent, FTSRequest - handle FTS3 as new protocol and fix bad submission time
FIX: FTSSubmitAgent, FTSRequest - do not submit FTS transfers for staging files

*WMS
FIX: TaskQueueDB - do not check enabled when TQs are requested from Directors
FIX: TaskQueueDB - check for Enabled in the TaskQueues when inserting jobs to print an alert
NEW: TaskQueueDB - each TQ can have at most 5k jobs, if beyond the limit create a new TQ 
     to prevent long matching times when there are way too many jobs in a single TQ

[v6r9p16]

*TS
BUGFIX: typos in TransformationCleaningAgent.py

*DMS
CHANGE: DownloadInputData - check the available disk space in the right input data directory
FIX: DownloadInputData - try to download only Cached replicas 

[v6r9p15]

*Core
FIX: MySQL - do not decrease the retry counter after ping failure

*DMS
CHANGE: FC/DirectoryMetadata - Speed up findFilesByMetadataWeb when many files match
FIX: RemovalTask - fix error string when removing a non existing file (was incompatible 
     with the LHCb BK client). 

*WMS
FIX: JobReport - minor fix ( removed unused imports )
FIX: JobMonitoring(JobStateUpdate)Handler - jobID argument can be either string, int or long

*TS
CHANGE: TransformationClient - change status of Moved files to a deterministic value
FIX: FileReport - minor fix ( inherits object ) 

[v6r9p14]

*DMS
CHANGE: FTSDB - changed schema: removing FTSSite table. From now on FTS sites 
        would be read from CS Resources

[v6r9p13]

FIX: included fixes from v6r8p26 patch release

[v6r9p12]

FIX: included fixes from v6r8p25 patch release

[v6r9p11]

*DMS
BUGFIX: FTSRequest - in __resolveFTSServer() type "=" -> "=="

[v6r9p10]

FIX: included fixes from v6r8p24 patch release

*Core
NEW: StateMachine utility

*DMS
BUGFIX: in RegisterFile operation handler

*Interfaces
FIX: Dirac.py - in splitInputData() consider only Active replicas

[v6r9p9]

*RMS
FIX: RequestDB - added getRequestFileStatus(), getRequestName() methods

[v6r9p8]

*DMS
FIX: RequestDB - get correct digest ( short request description ) of a request

[v6r9p7]

FIX: included fixes from v6r8p23 patch release

*RSS
FIX: SpaceTokenOccupancyPolicy - SpaceToken Policy decision was based on 
     percentage by mistake
     
*RMS
NEW: new scripts dirac-dms-ftsdb-summary, dirac-dms-show-ftsjobs    
FIX: FTSAgent - setting space tokens for newly created FTSJobs 

[v6r9p6]

*DMS
BUGFIX: dirac-admin-add-ftssite - missing import

*RMS
NEW: RequestDB, ReqManagerHandler - added getRequestStatus() method

*TS
FIX: fixes when using new RequestClient with the TransformationCleaningAgent

*WMS
BUGFIX: typo in SandboxStoreHandler transfer_fromClient() method

[v6r9p5]

*DMS
BUGFIX: missing proxy in service env in the FTSManager service. By default service 
        will use DataManager proxy refreshed every 6 hours.

*Resources
NEW: StorageElement - new checkAccess policy: split the self.checkMethods in 
     self.okMethods. okMethods are the methods that do not use the physical SE. 
     The isValid returns S_OK for all those immediately

*RSS
FIX: SpaceTokenOccupancyPolicy - Policy that now takes into account absolute values 
     for the space left
     
*TS
FIX: TransformationCleaningAgent - will look for both old and new RMS     

[v6r9p4]

*Stager
NEW: Stager API: dirac-stager-monitor-file, dirac-stager-monitor-jobs, 
     dirac-stager-monitor-requests, dirac-stager-show-stats

[v6r9p3]

*Transformation
FIX: TransformationCleaning Agent status was set to 'Deleted' instead of 'Cleaned'

[v6r9p2]

*RSS
NEW: Added Component family tables and statuses
FIX: removed old & unused code 
NEW: allow RSS policies match wild cards on CS

*WMS
BUGFIX: FailoverTransfer,JobWrapper - proper propagation of file metadata

[v6r9p1]

*RMS
NEW: FTSAgent - update rwAccessValidStamp,
     update ftsGraphValidStamp,
     new option for staging files before submission,
     better log handling here and there
CHANGE: FTSJob - add staging flag in in submitFTS2
CHANGE: Changes in WMS (FailoverTransfer, JobReport, JobWrapper, SandboxStoreHandler) 
        and TS (FileReport) to follow the new RMS.
NEW: Full CRUD support in RMS.

*RSS
NEW: ResourceManagementDB - new table ErrorReportBuffer
NEW: new ResourceManagementClient methods - insertErrorReportBuffer, selectErrorReportBuffer,
     deleteErrorReportBuffer

[v6r9]

NEW: Refactored Request Management System, related DMS agents and FTS management
     components

[v6r8p28]

*Core
BUGFIX: RequestHandler - the lock Name includes ActionType/Action

*DMS
FIX: dirac-dms-filecatalog-cli - prevent exception in case of missing proxy

[v6r8p27]

*DMS
BUGFIX: dirac-dms-add-file - fixed typo item -> items

[v6r8p26]

*Core
NEW: RequestHandler - added getServiceOption() to properly resolve inherited options 
     in the global service handler initialize method
NEW: FileCatalogHandler, StorageElementHandler - use getServiceOption()

[v6r8p25]

FIX: included fixes from v6r7p40 patch release

*Resources
FIX: SRM2Storage - do not account gfal_ls operations

[v6r8p24]

FIX: included fixes from v6r7p39 patch release

*Core
FIX: SiteSEMapping was returning wrong info

*DMS
FIX: FTSRequest - choose explicitly target FTS point for RAL and CERN
BUGFIX: StrategyHandler - wrong return value in __getRWAccessForSE()

*Resources
CHANGE: SRM2Storage - do not account gfal_ls operations any more

[v6r8p23]

FIX: included fixes from v6r7p37 patch release

*TS
FIX: TransformationDB - allow tasks made with ProbInFC files
FIX: TransformationCleaingAgent,Client - correct setting of transformation 
     status while cleaning

[v6r8p22]

FIX: included fixes from v6r7p36 patch release

[v6r8p21]

*DMS
FIX: FileCatalog/DirectoryMetadata - even if there is no meta Selection 
     the path should be considered when getting Compatible Metadata
FIX: FileCatalog/DirectoryNodeTree - findDir will return S_OK( '' ) if dir not 
     found, always return the same error from DirectoryMetadata in this case.     

*RSS
FIX: DowntimeCommand - use UTC time stamps

*TS
FIX: TransformationAgent - in _getTransformationFiles() get also ProbInFC files in 
     addition to Used 

[v6r8p20]

*Stager
NEW: Stager API: dirac-stager-monitor-file, dirac-stager-monitor-jobs, 
     dirac-stager-monitor-requests, dirac-stager-show-stats

[v6r8p19]

*Transformation
FIX: TransformationCleaning Agent status was set to 'Deleted' instead of 'Cleaned'

[v6r8p18]

*TS
BUGFIX: TransformationAgent - regression in __cleanCache()

[v6r8p17]

FIX: included fixes from v6r7p32 patch release

*WMS
FIX: StalledJobAgent - for accidentally stopped jobs ExecTime can be not set, 
     set it to CPUTime for the accounting purposes in this case

[v6r8p16]

FIX: included fixes from v6r7p31 patch release

*WMS
BUGFIX: TaskQueueDB - fixed a bug in the negative matching conditions SQL construction

*RSS
NEW: improved doc strings of PEP, PDP modules ( part of PolicySystem )
FIX: Minor changes to ensure consistency if ElementInspectorAgent and 
     users interact simultaneously with the same element
CHANGE: removed DatabaseCleanerAgent ( to be uninstalled if already installed )
FIX: SummarizeLogsAgent - the logic of the agent was wrong, the agent has been re-written.
     
[v6r8p15]

*Core
FIX: X509Chain - fix invalid information when doing dirac-proxy-info without CS
     ( in getCredentials() )

*RSS
NEW: PDP, PEP - added support for option "doNotCombineResult" on PDP

[v6r8p14]

*Core
FIX: dirac-deploy-scripts - can now work with the system python

*WMS
NEW: dirac-wms-cpu-normalization - added -R option to modify a given configuration file
FIX: Executor/InputData - Add extra check for LFns in InputData optimizer, closes #1472

*Transformation
CHANGE: TransformationAgent - add possibility to kick a transformation (not skip it if no 
        unused files), by touching a file in workDirectory
BUGFIX: TransformationAgent - bug in __cleanCache() dict modified in a loop        

[v6r8p13]

*Transformation
BUGFIX: TransformationDB - restored import of StringType

[v6r8p12]

NEW: Applied patches from v6r7p29

*WMS
FIX: JobDB - check if SystemConfig is present in the job definition and convert it 
     into Platform

*DMS
FIX: ReplicaManager - do not get metadata of files when getting files in a directory 
     if not strictly necessary

*RSS
NEW: ported from LHCb PublisherHandler for RSS web views

[v6r8p11]

NEW: Applied patches from v6r7p27

*RSS
NEW: SpaceTokenOccupancyPolicy - ported from LHCbDIRAC 
NEW: db._checkTable done on service initialization ( removed dirac-rss-setup script doing it )

*Transformation
FIX: TaskManager - reset oJob for each task in prepareTransformationTasks()
BUGFIX: ValidateOutputDataAgent - typo fixed in getTransformationDirectories()
FIX: TransformationManagerHandler - use CS to get files statuses not to include in 
     processed file fraction calculation for the web monitoring pages

[v6r8p10]

NEW: Applied patches from v6r7p27

[v6r8p9]

*DMS
FIX: TransferAgent,dirac-dms-show-se-status, ResourceStatus,TaskManager - fixes
     needed for DMS components to use RSS status information
NEW: ReplicaManager - allow to get metadata for an LFN+SE as well as PFN+SE     

[v6r8p8]

*RSS
BUGFIX: dirac-rss-setup - added missing return of S_OK() result

[v6r8p7]

NEW: Applied patches from v6r7p24

*DMS
BUGFIX: LcgFileCatalogClient - bug in addFile()

*RSS
BUGFIX: fixed script dirac-rss-set-token, broken in the current release.
NEW: Statistics module - will be used in the future to provide detailed information 
     from the History of the elements 

[v6r8p6]

NEW: Applied patches from v6r7p23

*Transformation
FIX: TaskManager - allow prepareTransformationTasks to proceed if no OutputDataModule is defined
FIX: TransformationDB - remove INDEX(TaskID) from TransformationTasks. It produces a single counter 
     for the whole table instead of one per TransformationID
     
*WMS     
FIX: WMSUtilities - to allow support for EMI UI's for pilot submission we drop support for glite 3.1

[v6r8p5]

NEW: Applied patches from v6r7p22

*RSS
CHANGE: removed old tests and commented out files

*WMS
FIX: PoolXMLCatalog - proper addFile usage

*Transformation
CHANGE: TransformationAgent - clear replica cache when flushing or setting a file in the workdirectory

[v6r8p4]

*Transformation
FIX: The connection to the jobManager is done only at submission time
FIX: Jenkins complaints fixes

*WMS
BUGFIX: JobDB - CPUtime -> CPUTime
FIX: Jenkins complaints fixes

[v6r8p3]

*DMS
BUGFIX: LcgFileCatalogClient

[v6r8p2]

*DMS:
FIX: LcgFileCatalogClient - remove check for opening a session in __init__ as credentials are not yet set 

*Transformation
CHANGE: reuse RPC clients in Transformation System 

[v6r8p1]

*Core
FIX: dirac-deploy-scripts - restored regression w.r.t. support of scripts starting with "d"

*DMS
BUGFIX: LcgFileCatalogClient - two typos fixed

[v6r8]

CHANGE: Several fixes backported from the v7r0 integration branch

*Core
CHANGE: DictCache - uses global LockRing to avoid locks in multiprocessing
FIX: X509Chain - proxy-info showing an error when there's no CS

*DMS
FIX: TransferAgent - inside loop filter out waiting files dictionary
BUGFIX: dirac-admin-allow-se - there was a continue that was skipping the complete loop for 
        ARCHIVE elements
NEW: LcgFileCatalogClient - test return code in startsess lfc calls       

*WMS:
FIX: OptimizerExecutor, InputData, JobScheduling - check that site candidates have all the 
     replicas

*RSS: 
BUGFIX: ResourceStatus, RSSCacheNoThread - ensure that locks are always released

*Transformation
FIX: TaskManager - site in the job definition is taken into account when submitting
NEW: Transformation - get the allowed plugins from the CS /Operations/Transformations/AllowedPlugins
FIX: ValidateOutputDataAgent - self not needed for static methods

[v6r7p40]

*Resources
FIX: StorageElement class was not properly passing the lifetime argument for prestageFile method

[v6r7p39]

*Core
CHANGE: Grid - in executeGridCommand() allow environment script with arguments needed for ARC client

*DMS
FIX: DFC SEManager - DIP Storage can have a list of ports now

*Resources
FIX: ARCComputingElement - few fixes after debugging

[v6r7p38]

*Core
NEW: DISET FileHelper, TransferClient - possibility to switch off check sum

*Resources
NEW: ARCComputingElement - first version
NEW: StorageFactory - possibility to pass extra protocol parameters to storage object
NEW: DIPStorage - added CheckSum configuration option
BUGFIX: SSHComputingElement - use CE name in the pilot reference construction

*WMS
FIX: StalledJobAgent - if ExecTime < CPUTime make it equal to CPUTime

[v6r7p37]

*Framework
BUGFIX: NotificationDB - typos in SQL statement in purgeExpiredNotifications() 

*WMS
NEW: JobCleaningAgent - added scheduling sandbox LFN removal request 
     when deleting jobs
CHANGE: JobWrapper - report only error code as ApplicationError parameter 
        when payload finishes with errors    
NEW: SiteDirector - possibility to specify extensions to be installed in 
     pilots in /Operations/Pilots/Extensions option in order not to install
     all the server side extensions        

*DMS
CHANGE: FileCatalogFactory - use service path as default URL
CHANGE: FileCatalogFactory - use ObjectLoader to import catalog clients

*SMS
BUGFIX: StorageManagementDB, dirac-stager-monitor-jobs - small bug fixes ( sic, Daniela )

*Resources
CHANGE: DIPStorage - added possibility to specify a list of ports for multiple
        service end-points
CHANGE: InProcessComputingElement - demote log message when payload failure 
        to warning, the job will fail anyway
FIX: StalledJobAgent - if pilot reference is not registered, this is not an 
     error of the StalledJobAgent, no log.error() in  this case                
        
*RMS
CHANGE: RequestTask - ensure that tasks are executed with user credentials 
        even with respect to queries to DIRAC services ( useServerCertificate 
        flag set to false )        

[v6r7p36]

*WMS
FIX: CREAMCE, SiteDirector - make sure that the tmp executable is removed
CHANGE: JobWrapper - remove sending mails via Notification Service in case
        of job rescheduling
        
*SMS
FIX: StorageManagementDB - fix a race condition when old tasks are set failed 
     between stage submission and update.        

[v6r7p35]

*Stager
NEW: Stager API: dirac-stager-monitor-file, dirac-stager-monitor-jobs, 
     dirac-stager-monitor-requests, dirac-stager-show-stats

[v6r7p34]

*Transformation
FIX: TransformationCleaning Agent status was set to 'Deleted' instead of 'Cleaned'

[v6r7p33]

*Interfaces
FIX: Job.py - in setExecutable() - prevent changing the log file name string type

*StorageManagement
NEW: StorageManagementDB(Handler) - kill staging requests at the same time as 
     killing related jobs, closes #1510
FIX: StorageManagementDB - demote the level of several log messages       

[v6r7p32]

*DMS
FIX: StorageElementHandler - do not use getDiskSpace utility, use os.statvfs instead
CHANGE: StorageManagementDB - in getStageRequests() make MySQL do an UNIQUE selection 
        and use implicit loop to speed up queries for large results

*Resources
FIX: lsfce remote script - use re.search instead of re.match in submitJob() to cope with
     multipline output

[v6r7p31]

*WMS
FIX: SiteDirector - make possible more than one SiteDirector (with different pilot identity) attached 
     to a CE, ie sgm and pilot roles. Otherwise one is declaring Aborted the pilots from the other.

[v6r7p30]

*Core
CHANGE: X509Chain - added groupProperties field to the getCredentials() report
BUGFIX: InstallTools - in getSetupComponents() typo fixed: agent -> executor

[v6r7p29]

*DMS
CHANGE: FileCatalog - selection metadata is also returned as compatible metadata in the result
        of getCompatibleMetadata() call
NEW: FileCatalog - added path argument to getCompatibleMetadata() call
NEW: FileCatalogClient - added getFileUserMetadata()
BUGFIX: dirac-dms-fts-monitor - exit with code -1 in case of error

*Resources
FIX: CREAMComputingElement - check globus-url-copy result for errors when retrieving job output

[v6r7p28]

*DMS
BUGFIX: FileCatalog/DirectoryMetadata - wrong MySQL syntax 

[v6r7p27]

*Core
FIX: Mail.py - fix of the problem of colons in the mail's body

*Interfaces
NEW: Job API - added setSubmitPools(), setPlatform() sets ... "Platform"

*WMS
FIX: TaskQueueDB - use SystemConfig as Platform for matching ( if Platform is not set explicitly

*Resources
FIX: SSHComputingElement - use ssh host ( and not CE name ) in the pilot reference
BUGFIX: SSHGEComputingElement - forgotten return statement in _getJobOutputFiles()

*Framework
NEW: dirac-sys-sendmail - email's body can be taken from pipe. Command's argument 
     in this case will be interpreted as a destination address     

[v6r7p26]

*DMS
FIX: ReplicaManager - status names Read/Write -> ReadAccess/WriteAccess

[v6r7p25]

*Core
CHANGE: X509Chain - in getCredentials() failure to contact CS is not fatal, 
        can happen when calling dirac-proxy-init -x, for example

[v6r7p24]

*DMS
NEW: FileCatalog - added getFilesByMetadataWeb() to allow pagination in the Web 
     catalog browser
     
*WMS
CHANGE: WMSAdministrator, DiracAdmin - get banned sites list by specifying the status
        to the respective jobDB call     

[v6r7p23]

*Transformation
BUGFIX: TransformationDB - badly formatted error log message

*RMS
CHANGE: RequestDBMySQL - speedup the lookup of requests

*WMS
BUGFIX: dirac-dms-job-delete - in job selection by group

*DMS
FIX: LcgFileCatalogClient - getDirectorySize made compatible with DFC
BUGFIX: LcgFileCatalogClient - proper call of __getClientCertInfo()

[v6r7p22]

*Transformation
CHANGE: InputDataAgent - treats only suitable transformations, e.g. not the extendable ones. 
CHANGE: TransformationAgent - make some methods more public for easy overload

[v6r7p21]

*Core
FIX: Shifter - pass filePath argument when downloading proxy

[v6r7p20]

*DMS
CHANGE: StrategyHandler - move out SourceSE checking to TransferAgent
CHANGE: ReplicaManager, InputDataAgent - get active replicas
FIX: StorageElement, SRM2Storage - support for 'xxxAccess' statuses, checking results
     of return structures
     
*RSS
NEW: set configurable email address on the CS to send the RSS emails
NEW: RSSCache without thread in background
FIX: Synchronizer - moved to ResourceManager handler     

[v6r7p19]

*DMS
BUGFIX: ReplicaManager - in putAndRegister() SE.putFile() singleFile argument not used explicitly

[v6r7p18]

*WMS
FIX: StalledJobAgent - do not exit the loop over Completed jobs if accounting sending fails
NEW: dirac-wms-job-delete - allow to specify jobs to delete by job group and/or in a file
FIX: JobManifest - If CPUTime is not set, set it to MaxCPUTime value

[v6r7p17]

*Resources
FIX: SRM2Storage - treat properly "22 SRM_REQUEST_QUEUED" result code

[v6r7p16]

*DMS
FIX: StrategyHandler - do not proceed when the source SE is not valid for read 
BUGFIX: StorageElement - putFile can take an optional sourceSize argument
BUGFIX: ReplicaManager - in removeFile() proper loop on failed replicas

*RSS
FIX: SpaceTokenOccupancyCommand, CacheFeederAgent - add timeout when calling lcg_util commands

*WMS
FIX: JobManifest - take all the SubmitPools defined in the TaskQueueAgent 
NEW: StalledJobAgent - declare jobs stuck in Completed status as Failed

[v6r7p15]

*Core
BUGFIX: SocketInfo - in host identity evaluation

*DMS
BUGFIX: FileCatalogHandler - missing import os

*Transformation
CHANGE: JobManifest - getting allowed job types from operations() section 

[v6r7p14]

*DMS
CHANGE: StorageElementProxy - removed getParameters(), closes #1280
FIX: StorageElementProxy - free the getFile space before the next file
FIX: StorageElement - added getPFNBase() to comply with the interface

*Interfaces
CHANGE: Dirac API - allow lists of LFNs in removeFile() and removeReplica()

*WMS
CHANGE: JobSchedulingAgent(Executor) - allow both BannedSite and BannedSites JDL option

*RSS
FIX: ElementInspectorAgent - should only pick elements with rss token ( rs_svc ).
FIX: TokenAgent - using 4th element instead of the 5th. Added option to set admin email on the CS.

[v6r7p13]

*Core
FIX: Resources - in getStorageElementSiteMapping() return only sites with non-empty list of SEs

*DMS
FIX: StorageElement - restored the dropped logic of using proxy SEs
FIX: FileCatalog - fix the UseProxy /LocalSite/Catalog option

*Transformation
FIX: TransformationDB - use lower() string comparison in extendTransformation()

[v6r7p12]

*WMS
BUGFIX: JobManifest - get AllowedSubmitPools from the /Systems section, not from /Operations

*Core
NEW: Resources helper - added getSites(), getStorageElementSiteMapping()

*DMS
CHANGE: StrategyHandler - use getStorageElementSiteMapping helper function
BUGFIX: ReplicaManager - do not modify the loop dictionary inside the loop

[v6r7p11]

*Core
CHANGE: Subprocess - put the use of watchdog in flagging

[v6r7p10]

*Core
NEW: Logger - added getLevel() method, closes #1292
FIX: Subprocess - returns correct structure in case of timeout, closes #1295, #1294
CHANGE: TimeOutExec - dropped unused utility
FIX: Logger - cleaned unused imports

*RSS
CHANGE: ElementInspectorAgent - do not use mangled name and removed shifterProxy agentOption

[v6r7p9]

*Core
BUGFIX: InstallTools - MySQL Port should be an integer

[v6r7p8]

*Core
FIX: Subprocess - consistent timeout error message

*DMS
NEW: RemovalTask - added bulk removal
FIX: StrategyHandler - check file source CEs
CHANGE: DataIntegrityClient - code beautification
CHANGE: ReplicaManager - do not check file existence if replica information is queried anyway,
        do not fail if file to be removed does not exist already. 

[v6r7p7]

FIX: Several fixes to allow automatic code documentation

*Core
NEW: InstallTools - added mysqlPort and mysqlRootUser

*DMS
CHANGE: ReplicaManager - set possibility to force the deletion of non existing files
CHANGE: StrategyHandler - better handling of checksum check during scheduling 

[v6r7p6]

*Core
FIX: dirac-install - restore signal alarm if downloadable file is not found
FIX: Subprocess - using Manager proxy object to pass results from the working process

*DMS:
CHANGE: StorageElement - removed overwride mode
CHANGE: removed obsoleted dirac-dms-remove-lfn-replica, dirac-dms-remove-lfn
NEW: FTSMonitorAgent - filter out sources with checksum mismatch
FIX: FTSMonitorAgent, TransferAgent - fix the names of the RSS states

*RSS
NEW: ElementInspectorAgent runs with a variable number of threads which are automatically adjusted
NEW: Added policies to force a particular state, can be very convenient to keep something Banned for example.
NEW: policy system upgrade, added finer granularity when setting policies and actions

*WMS
NEW: SiteDirector- allow to define pilot DN/Group in the agent options
CHANGE: JobDescription, JobManifest - take values for job parameter verification from Operations CS section

[v6r7p5]

*Interfaces
BUGFIX: dirac-wms-job-get-output - properly treat the case when output directory is not specified 

[v6r7p4]

*Core
FIX: Subprocess - avoid that watchdog kills the executor process before it returns itself

*Framework
BUGFIX: ProxuManagerClient - wrong time for caching proxies

*RSS
FIX: removed obsoleted methods

*DMS
NEW: FileCatalog - added findFilesByMetadataDetailed - provides detailed metadata for 
     selected files

[v6r7p3]

*DMS
FIX: FTSMonitorAgent - logging less verbose

*Transformation
FIX: TransformationAgent - use the new CS defaults locations
FIX: Proper agent initialization
NEW: TransformationPlaugin - in Broadcast plugin added file groupings by number of files, 
     make the TargetSE always defined, even if the SourceSE list contains it 

*ResourceStatus
FIX: Added the shifter's proxy to several agents

*RMS
FIX: RequestContainer - the execution order was not properly set for the single files 

*Framework:
BUGFIX: ProxyManagerClient - proxy time can not be shorter than what was requested

[v6r7p2]

*Core
FIX: dirac-configure - switch to use CS before checking proxy info

*Framework
NEW: dirac-sys-sendmail new command
NEW: SystemAdmininistratorCLI - added show host, uninstall, revert commands
NEW: SystemAdmininistratorHandler - added more info in getHostInfo()
NEW: SystemAdmininistratorHandler - added revertSoftware() interface

*Transformation
FIX: TransformationCleaningAgent - check the status of returned results

[v6r7p1]

*Core
FIX: Subprocess - finalize the Watchdog closing internal connections after a command execution
CHANGE: add timeout for py(shell,system)Call calls where appropriate
CHANGE: Shifter - use gProxyManager in a way that allows proxy caching

*Framework
NEW: ProxyManagerClient - allow to specify validity and caching time separately
FIX: ProxyDB - replace instead of delete+insert proxy in __storeVOMSProxy

*DMS
NEW: FTSMonitorAgent - made multithreaded for better efficiency
FIX: dirac-dms-add-file - allow LFN: prefix for lfn argument

*WMS
NEW: dirac-wms-job-get-output, dirac-wms-job-status - allow to retrieve output for a job group
FIX: TaskQueueDB - fixed selection SQL in __generateTQMatchSQL()
CHANGE: OptimizerExecutor - reduce diversity of MinorStatuses for failed executors

*Resources
FIX: CREAMComputingElement - remove temporary JDL right after the submission 

[v6r6p21]

*DMS
BUGFIX: TransformationCleaningAgent - use the right signature of cleanMetadataCatalogFiles() call

[v6r6p20]

*DMS
FIX: RegistrationTask - properly escaped error messages
BUGFIX: DirectoryMetadata - use getFileMetadataFields from FileMetadata in addMetadataField()
NEW: When there is a missing source error spotted during FTS transfer, file should be reset 
     and rescheduled again until maxAttempt (set to 100) is reached

*WMS
FIX: JobScheduling - fix the site group logic in case of Tier0

[v6r6p19]

*DMS
BUGFIX: All DMS agents  - set up agent name in the initialization

*Core
NEW: Subprocess - timeout wrapper for subprocess calls
BUGFIX: Time - proper interpreting of 0's instead of None
CHANGE: DISET - use cStringIO for ANY read that's longer than 16k (speed improvement) 
        + Less mem when writing data to the net
FIX: Os.py - protection against failed "df" command execution       
NEW: dirac-info prints lcg bindings versions
CHANGE: PlotBase - made a new style class 
NEW: Subprocess - added debug level log message

*Framework
NEW: SystemAdministratorIntegrator client for collecting info from several hosts
NEW: SystemAdministrator - added getHostInfo()
FIX: dirac-proxy-init - always check for errors in S_OK/ERROR returned structures
CHANGE: Do not accept VOMS proxies when uploading a proxy to the proxy manager

*Configuration
FIX: CE2CSAgent - get a fresh copy of the cs data before attempting to modify it, closes #1151
FIX: Do not create useless backups due to slaves connecting and disconnecting
FIX: Refresher - prevent retrying with 'Insane environment'

*Accounting
NEW: Accounting/Job - added validation of reported values to cope with the weird Yandex case
FIX: DBUtils - take into account invalid values, closes #949

*DMS
FIX: FTSSubmitAgent - file for some reason rejected from submission should stay in 'Waiting' in 
     TransferDB.Channel table
FIX: FTSRequest - fix in the log printout     
CHANGE: dirac-dms-add-file removed, dirac-dms-add-files renamed to dirac-dms-add-file
FIX: FileCatalogCLI - check the result of removeFile call
FIX: LcgFileCatalogClient - get rid of LHCb specific VO evaluation
NEW: New FileCatalogProxy service - a generalization of a deprecated LcgFileCatalog service
FIX: Restored StorageElementProxy functionality
CHANGE: dirac-dms-add-file - added printout
NEW: FileCatalog(Factory), StorageElement(Factory) - UseProxy flag moved to /Operations and /LocalSite sections

*RSS
NEW:  general reimplementation: 
      New DB schema using python definition of tables, having three big blocks: Site, Resource and Node.
      MySQLMonkey functionality almost fully covered by DB module, eventually will disappear.
      Services updated to use new database.
      Clients updated to use new database.
      Synchronizer updated to fill the new database. When helpers will be ready, it will need an update.
      One ElementInspectorAgent, configurable now is hardcoded.
      New Generic StateMachine using OOP.
      Commands and Policies simplified.
      ResourceStatus using internal cache, needs to be tested with real load.
      Fixes for the state machine
      Replaced Bad with Degraded status ( outside RSS ).
      Added "Access" to Read|Write|Check|Remove SE statuses wherever it applies.
      ResourceStatus returns by default "Active" instead of "Allowed" for CS calls.
      Caching parameters are defined in the CS
FIX: dirac-admin-allow/ban-se - allow a SE on Degraded ( Degraded->Active ) and ban a SE on Probing 
     ( Probing -> Banned ). In practice, Active and Degraded are "usable" states anyway.            
      
*WMS
FIX: OptimizerExecutor - failed optimizations will still update the job     
NEW: JobWrapper - added LFNUserPrefix VO specific Operations option used for building user LFNs
CHANGE: JobDB - do not interpret SystemConfig in the WMS/JobDB
CHANGE: JobDB - Use CPUTime JDL only, keep MaxCPUTime for backward compatibility
CHANGE: JobWrapper - use CPUTime job parameter instead of MaxCPUTime
CHANGE: JobAgent - use CEType option instead of CEUniqueID
FIX: JobWrapper - do not attempt to untar directories before having checked if they are tarfiles 
NEW: dirac-wms-job-status - get job statuses for jobs in a given job group
 
*SMS
FIX: StorageManagementDB - when removing unlinked replicas, take into account the case where a
     staging request had been submitted, but failed
      
*Resources    
NEW: glexecCE - add new possible locations of the glexec binary: OSG specific stuff and in last resort 
     looking in the PATH    
NEW: LcgFileCatalogClient - in removeReplica() get the needed PFN inside instead of providing it as an argument     
      
*TS      
CHANGE: Transformation types definition are moved to the Operations CS section

*Interfaces
FIX: Dirac.py - CS option Scratchdir was in LocalSite/LocalSite
FIX: Dirac.py - do not define default catalog, use FileCatalog utility instead

[v6r6p19]

*DMS
BUGFIX: All DMS agents  - set up agent name in the initialization

[v6r6p18]

*Transformation
CHANGE: /DIRAC/VOPolicy/OutputDataModule option moved to <Operations>/Transformations/OutputDataModule

*Resources
FIX: ComputingElement - properly check if the pilot proxy has VOMS before adding it to the payload 
     when updating it

*WMS
BUGFIX: JobSanity - fixed misspelled method call SetParam -> SetParameter

[v6r6p17]

*Transformation
BUGFIX: TransformationAgent - corrected  __getDataReplicasRM()

[v6r6p16]

*DMS
FIX: Agents - proper __init__ implementation with arguments passing to the super class
FIX: LcgFileCatalogClient - in removeReplica() reload PFN in case it has changed

[v6r6p15]

*Framework
BUGFIX: ErrorMessageMonitor - corrected updateFields call 

*DMS:
NEW: FTSMonitorAgent completely rewritten in a multithreaded way

*Transformation
FIX: InputDataAgent - proper instantiation of TransformationClient
CHANGE: Transformation - several log message promoted from info to notice level

[v6r6p14]

*Transformation
FIX: Correct instantiation of agents inside several scripts
CHANGE: TransformationCleaningAgent - added verbosity to logs
CHANGE: TransformationAgent - missingLFC to MissingInFC as it could be the DFC as well
FIX: TransformationAgent - return an entry for all LFNs in __getDataReplicasRM

*DMS
FIX: TransferAgent - fix exception reason in registerFiles()

[v6r6p13]

*DMS
CHANGE: TransferAgent - change RM call from getCatalogueReplicas to getActiveReplicas. 
        Lowering log printouts here and there

[v6r6p12]

*DMS
BUGFIX: RemovalTask - Replacing "'" by "" in error str set as attribute for a subRequest file. 
        Without that request cannot be updated when some nasty error occurs.

[v6r6p11]

*RMS:
BUGFIX: RequestClient - log string formatting

*DMS
BUGFIX: RemovalTask - handling for files not existing in the catalogue

*Transformation
FIX: TransformationManager - ignore files in NotProcessed status to get the % of processed files

*Interfaces
FIX: Fixes due to the recent changes in PromptUser utility

[v6r6p10]

*RMS
FIX: RequestDBMySQL - better escaping of queries 

*WMS
FIX: SiteDirector - get compatible platforms before checking Task Queues for a site

[v6r6p9]

*Core
FIX: Utilities/PromptUser.py - better user prompt

*Accounting
NEW: Add some validation to the job records because of weird data coming from YANDEX.ru

*DMS
BUGFIX: ReplicaManager - typo errStr -> infoStr in __replicate()
FIX: FTSRequest - fixed log message

*WMS
FIX: SiteDirector - use CSGlobals.getVO() call instead of explicit CS option

[v6r6p8]

*Transformation
BUGFIX: TransformationDB - typo in getTransformationFiles(): iterValues -> itervalues

[v6r6p7]

*Resources
FIX: StorageFactory - uncommented line that was preventing the status to be returned 
BUGFIX: CE remote scripts - should return status and not call exit()
BUGFIX: SSHComputingElement - wrong pilot ID reference

[v6r6p6]

*WMS
FIX: TaskQueueDB - in findOrphanJobs() retrieve orphaned jobs as list of ints instead of list of tuples
FIX: OptimizerExecutor - added import of datetime to cope with the old style optimizer parameters

*Transformation
FIX: TransformationAgent - fix finalization entering in an infinite loop
NEW: TransformationCLI - added resetProcessedFile command
FIX: TransformationCleaningAgent - treating the archiving delay 
FIX: TransformationDB - fix in getTransformationFiles() in case of empty file list

[v6r6p5]

*Transformation
FIX: TransformationAgent - type( transClient -> transfClient )
FIX: TransformationAgent - self._logInfo -> self.log.info
FIX: TransformationAgent - skip if no Unused files
FIX: TransformationAgent - Use CS option for replica cache lifetime
CHANGE: TransformationAgent - accept No new Unused files every [6] hours

[v6r6p4]

*DMS
FIX: TransferAgent - protection for files that can not be scheduled
BUGFIX: TransferDB - typo (instIDList - > idList ) fixed

*Transformation
BUGFIX: TransformationAgent - typo ( loginfo -> logInfo )

[v6r6p3]

FIX: merged in patch v6r5p14

*Core
BUGFIX: X509Chain - return the right structure in getCredentials() in case of failure
FIX: dirac-deploy-scripts.py - allow short scripts starting from "d"
FIX: dirac-deploy-scripts.py - added DCOMMANDS_PPID env variable in the script wrapper
FIX: ExecutorReactor - reduced error message dropping redundant Task ID 

*Interfaces
BUGFIX: Dirac.py - allow to pass LFN list to replicateFile()

*DMS
FIX: FileManager - extra check if all files are available in _findFiles()
BUGFIX: FileCatalogClientCLI - bug in DirectoryListing

[v6r6p2]

FIX: merged in patch v6r5p13

*WMS
FIX: SiteDirector - if no community set, look for DIRAC/VirtualOrganization setting

*Framework
FIX: SystemLoggingDB - LogLevel made VARCHAR in the MessageRepository table
FIX: Logging - several log messages are split in fixed and variable parts
FIX: SystemLoggingDB - in insertMessage() do not insert new records in auxiliary tables if they 
     are already there

[v6r6p1]

*Core:
CHANGE: PromptUser - changed log level of the printout to NOTICE
NEW: Base Client constructor arguments are passed to the RPCClient constructor

*DMS:
NEW: FTSRequest - added a prestage mechanism for source files
NEW: FileCatalogClientCLI - added -f switch to the size command to use raw faile tables 
     instead of storage usage tables
NEW: FileCatalog - added orphan directory repair tool
NEW: FIleCatalog - more counters to control the catalog sanity     

*WMS:
FIX: SandboxStoreClient - no more kwargs tricks
FIX: SandboxStoreClient returns sandbox file name in case of upload failure to allow failover
FIX: dirac-pilot - fixed VO_%s_SW_DIR env variable in case of OSG

*TS:
FIX: TransformationManagerHandler - avoid multiple Operations() instantiation in 
     getTransformationSummaryWeb()

[v6r6]

*Core
CHANGE: getDNForUsername helper migrated from Core.Security.CS to Registry helper
NEW: SiteSEMapping - new utilities getSitesGroupedByTierLevel(), getTier1WithAttachedTier2(),
     getTier1WithTier2
CHANGE: The DIRAC.Core.Security.CS is replaced by the Registry helper     
BUGFIX: dirac-install - properly parse += in .cfg files
FIX: Graphs.Utilities - allow two lines input in makeDataFromCVS()
FIX: Graphs - allow Graphs package usage if even matplotlib is not installed
NEW: dirac-compile-externals will retrieve the Externals compilation scripts from it's new location 
     in github (DIRACGrid/Externals)
NEW: Possibility to define a thread-global credentials for DISET connections (for web framework)
NEW: Logger - color output ( configurable )
NEW: dirac-admin-sort-cs-sites - to sort sites in the CS
CHANGE: MessageClient(Factor) - added msgClient attribute to messages
NEW: Core.Security.Properties - added JOB_MONITOR and USER_MANAGER properties

*Configuration
NEW: Registry - added getAllGroups() method

*Framework
NEW: SystemAdministratorClientCLI - possibility to define roothPath and lcgVersion when updating software

*Accounting
NEW: JobPlotter - added Normalized CPU plots to Job accounting
FIX: DBUtils - plots going to greater granularity

*DMS
NEW: FileCatalog - storage usage info stored in all the directories, not only those with files
NEW: FileCatalog - added utility to rebuild storage usage info from scratch
FIX: FileCatalog - addMetadataField() allow generic types, e.g. string
FIX: FileCatalog - path argument is normalized before usage in multiple methods
FIX: FileCatalog - new metadata for files(directories) should not be there before for directories(files)
NEW: FileCatalog - added method for rebuilding DirectoryUsage data from scratch 
NEW: FileCatalog - Use DirectoryUsage mechanism for both logical and physical storage
CHANGE: FileCatalog - forbid removing non-empty directories
BUGFIX: FileCatalogClientCLI - in do_ls() check properly the path existence
FIX: FileCatalogClientCLI - protection against non-existing getCatalogCounters method in the LFC client
FIX: DMS Agents - properly call superclass constructor with loadName argument
FIX: ReplicaManager - in removeFile() non-existent file is marked as failed
FIX: Make several classes pylint compliant: DataIntegrityHandler, DataLoggingHandler,
     FileCatalogHandler, StorageElementHandler, StorageElementProxyHandler, TransferDBMonitoringHandler
FIX: LogUploadAgent - remove the OSError exception in __replicate()
FIX: FileCatalogClientCLI - multiple check of proper command inputs,
     automatic completion of several commands with subcommands,
     automatic completion of file names
CHANGE: FileCatalogClientCLI - reformat the output of size command 
FIX: dirac-admin-ban-se - allow to go over all options read/write/check for each SE      
NEW: StrategyHandler - new implementation to speed up file scheduling + better error reporting
NEW: LcgFileCatalogProxy - moved from from LHCbDirac to DIRAC
FIX: ReplicaManager - removed usage of obsolete "/Resources/StorageElements/BannedTarget" 
CHANGE: removed StorageUsageClient.py
CHANGE: removed obsoleted ProcessingDBAgent.py

*WMS
CHANGE: RunNumber job parameter was removed from all the relevant places ( JDL, JobDB, etc )
NEW: dirac-pilot - add environment setting for SSH and BOINC CEs
NEW: WMSAdministrator - get output for non-grid CEs if not yet in the DB
NEW: JobAgent - job publishes BOINC parameters if any
CHANGE: Get rid of LHCbPlatform everywhere except TaskQueueDB
FIX: SiteDirector - provide list of sites to the Matcher in the initial query
FIX: SiteDirector - present a list of all groups of a community to match TQs
CHANGE: dirac-boinc-pilot dropped
CHANGE: TaskQueueDirector does not depend on /LocalSite section any more
CHANGE: reduced default delays for JobCleaningAgent
CHANGE: limit the number of jobs received by JobCleaningAgent
CHANGE: JobDB - use insertFields instead of _insert
CHANGE: Matcher, TaskQueueDB - switch to use Platform rather than LHCbPlatform retaining LHCbPlatform compatibility
BUGFIX: Matcher - proper reporting pilot site and CE
CHANGE: JobManager - improved job Killing/Deleting logic
CHANGE: dirac-pilot - treat the OSG case when jobs on the same WN all run in the same directory
NEW: JobWrapper - added more status reports on different failures
FIX: PilotStatusAgent - use getPilotProxyFromDIRACGroup() instead of getPilotProxyFromVOMSGroup()
CHANGE: JobMonitoringHandler - add cutDate and condDict parameters to getJobGroup()
NEW: JobMonitoringHandler - check access rights with JobPolicy when accessing job info from the web
NEW: JobManager,JobWrapper - report to accounting jobs in Rescheduled final state if rescheduling is successful
FIX: WMSAdministrator, SiteDirector - store only non-empty pilot output to the PilotDB
NEW: added killPilot() to the WMSAdministrator interface, DiracAdmin and dirac-admin-kill-pilot command
NEW: TimeLeft - renormalize time left using DIRAC Normalization if available
FIX: JobManager - reconnect to the OptimizationMind in background if not yet connected
CHANGE: JobManifest - use Operations helper
NEW: JobCleaningAgent - delete logging records from JobLoggingDB when deleting jobs

*RMS
FIX: RequestDBFile - better exception handling in case no JobID supplied
FIX: RequestManagerHandler - make it pylint compliant
NEW: RequestProxyHandler - is forwarding requests from voboxes to central RequestManager. 
     If central RequestManager is down, requests are dumped into file cache and a separate thread 
     running in background is trying to push them into the central. 
CHANGE: Major revision of the code      
CHANGE: RequestDB - added index on SubRequestID in the Files table
CHANGE: RequestClient - readRequestForJobs updated to the new RequetsClient structure

*RSS
NEW: CS.py - Space Tokens were hardcoded, now are obtained after scanning the StorageElements.

*Resources
FIX: SSHComputingElement - enabled multiple hosts in one queue, more debugging
CHANGE: SSHXXX Computing Elements - define SSH class once in the SSHComputingElement
NEW: SSHComputingElement - added option to define private key location
CHANGE: Get rid of legacy methods in ComputingElement
NEW: enable definition of ChecksumType per SE
NEW: SSHBatch, SSHCondor Computing Elements
NEW: SSHxxx Computing Elements - using remote control scripts to better capture remote command errors
CHANGE: put common functionality into SSHComputingElement base class for all SSHxxx CEs
NEW: added killJob() method tp all the CEs
NEW: FileCatalog - take the catalog information info from /Operations CS section, if defined there, 
     to allow specifications per VO 

*Interfaces
CHANGE: Removed Script.initialize() from the API initialization
CHANGE: Some general API polishing
FIX: Dirac.py - when running in mode="local" any directory in the ISB would not get untarred, 
     contrary to what is done in the JobWrapper

*TS
BUGFIX: TaskManager - bug fixed in treating tasks with input data
FIX: TransformationCleaningAgent - properly call superclass constructor with loadName argument
NEW: TransformationCleaningAgent - added _addExtraDirectories() method to extend the list of
     directories to clean in a subclass if needed
CHANGE: TransformationCleaningAgent - removed usage of StorageUsageClient     
NEW: TransformationAgent is multithreaded now ( implementation moved from LHCbDIRAC )
NEW: added unit tests
NEW: InputDataAgent - possibility to refresh only data registered in the last predefined period of time 
NEW: TransformationAgent(Client) - management of derived transformations and more ported from LHCbDIRAC
BUGFIX: TransformationDB - wrong SQL statement generation in setFileStatusForTransformation()

[v6r5p14]

*Core
NEW: Utilities - added Backports utility

*WMS
FIX: Use /Operations/JobScheduling section consistently, drop /Operations/Matching section
NEW: Allow VO specific share correction plugins from extensions
FIX: Executors - several fixes

[v6r5p13]

*WMS
FIX: Executors - VOPlugin will properly send and receive the params
NEW: Correctors can be defined in an extension
FIX: Correctors - Properly retrieve info from the CS using the ops helper

[v6r5p12]

FIX: merged in patch v6r4p34

[v6r5p11]

FIX: merged in patch v6r4p33

*Core
FIX: MySQL - added offset argument to buildConditions()

[v6r5p10]

FIX: merged in patch v6r4p32

[v6r5p9]

FIX: merged in patch v6r4p30

[v6r5p8]

FIX: merged in patch v6r4p29

[v6r5p7]

FIX: merged in patch v6r4p28

[v6r5p6]

FIX: merged in patch v6r4p27

*Transformation
BUGFIX: TransformationDB - StringType must be imported before it can be used

*RSS
NEW: CS.py - Space Tokens were hardcoded, now are obtained after scanning the StorageElements.

[v6r5p5]

FIX: merged in patch v6r4p26

[v6r5p4]

FIX: merged in patch v6r4p25

[v6r5p3]

*Transformation
FIX: merged in patch v6r4p24

[v6r5p2]

*Web
NEW: includes DIRACWeb tag web2012092101

[v6r5p1]

*Core
BUGFIX: ExecutorMindHandler - return S_OK() in the initializeHandler
FIX: OptimizationMindHandler - if the manifest is not dirty it will not be updated by the Mind

*Configuration
NEW: Resources helper - added getCompatiblePlatform(), getDIRACPlatform() methods

*Resources
FIX: SSHComputingElement - add -q option to ssh command to avoid banners in the output
FIX: BOINCComputingElement - removed debugging printout
FIX: ComputingElement - use Platform CS option which will be converted to LHCbPlatform for legacy compatibility

*DMS
FIX: RequestAgentBase - lowering loglevel from ALWAYS to INFO to avoid flooding SystemLogging

*WMS:
FIX: SiteDirector - provide CE platform parameter when interrogating the TQ
FIX: GridPilotDirector - publish pilot OwnerGroup rather than VOMS role
FIX: WMSUtilities - add new error string into the parsing of the job output retrieval

[v6r5]

NEW: Executor framework

*Core
NEW: MySQL.py - added Test case for Time.dateTime time stamps
NEW: MySQL.py - insertFields and updateFields can get values via Lists or Dicts
NEW: DataIntegrityDB - use the new methods from MySQL and add test cases
NEW: DataIntegrityHandler - check connection to DB and create tables (or update their schema)
NEW: DataLoggingDB - use the new methods from MySQL and add test cases
NEW: DataLoggingHandler - check connection to DB and create tables (or update their schema)
FIX: ProcessPool - killing stuck workers after timeout
CHANGE: DB will throw a RuntimeException instead of a sys.exit in case it can't contact the DB
CHANGE: Several improvements on DISET
CHANGE: Fixed all DOS endings to UNIX
CHANGE: Agents, Services and Executors know how to react to CSSection/Module and react accordingly
NEW: install tools are updated to deal with executors
FIX: dirac-install - add -T/--Timeout option to define timeout for distribution downloads
NEW: dirac-install - added possibility of defining dirac-install's global defaults by command line switch
BUGFIX: avoid PathFinder.getServiceURL and use Client class ( DataLoggingClient,LfcFileCatalogProxyClient ) 
FIX: MySQL - added TIMESTAMPADD and TIMESTAMPDIFF to special values not to be scaped by MySQL
NEW: ObjectLoader utility
CHANGE: dirac-distribution - added global defaults flag and changed the flag to -M or --defaultsURL
FIX: Convert to string before trying to escape value in MySQL
NEW: DISET Services - added PacketTimeout option
NEW: SystemLoggingDB - updated to use the renewed MySQL interface and SQL schema
NEW: Added support for multiple entries in /Registry/DefaultGroup, for multi-VO installations
CHANGE: Component installation procedure updated to cope with components inheriting Modules
CHANGE: InstallTools - use dirac- command in runit run scripts
FIX: X509Chain - avoid a return of error when the group is not valid
FIX: MySQL - reduce verbosity of log messages when high level methods are used
CHANGE: Several DB classes have been updated to use the MySQL buildCondition method
NEW: MySQL - provide support for greater and smaller arguments to all MySQL high level methods
FIX: Service.py - check all return values from all initializers

*Configuration
CHANGE: By default return option and section lists ordered as in the CS
NEW: ConfigurationClient - added function to refresh remote configuration

*Framework
FIX: Registry.findDefaultGroup will never return False
CHANGE: ProxyManager does not accept proxies without explicit group
CHANGE: SystemAdministratorHandler - force refreshing the configuration after new component setup

*RSS
CHANGE: removed code execution from __init__
CHANGE: removed unused methods
NEW: Log all policy results 

*Resources
NEW: updated SSHComputingElement which allows multiple job submission
FIX: SGETimeLeft - better parsing of the batch system commands output
FIX: InProcessComputingElement - when starting a new job discard renewal of the previous proxy
NEW: BOINCComputingElement - new CE client to work with the BOINC desktop grid infrastructure 

*WMS
CHANGE: WMS Optimizers are now executors
CHANGE: SandboxStoreClient can directly access the DB if available
CHANGE: Moved JobDescription and improved into JobManifest
FIX: typo in JobLoggingDB
NEW: JobState/CachedJobState allow access to the Job via DB/JobStateSync Service automatically
BUGFIX: DownloadInputData - when not enough disk space, message was using "buffer" while it should be using "data"
FIX: the sandboxmetadataDB explosion when using the sandboxclient without direct access to the DB
NEW: Added support for reset/reschedule in the OptimizationMind
CHANGE: Whenever a DB is not properly initialized it will raise a catchable RuntimeError exception 
        instead of silently returning
FIX: InputDataResolution - just quick mod for easier extensibility, plus removed some LHCb specific stuff
NEW: allow jobids in a file in dirac-wms-job-get-output
NEW: JobManager - zfill in %n parameter substitution to allow alphabetical sorting
NEW: Directors - added checking of the TaskQueue limits when getting eligible queues
CHANGE: Natcher - refactor to simpify the logic, introduced Limiter class
CHANGE: Treat MaxCPUTime and CPUTime the same way in the JDL to avoid confusion
NEW: SiteDirector - added options PilotScript, MaxPilotsToSubmit, MaxJobsInFillMode
BUGFIX: StalledJobAgent - use cpuNormalization as float, not string 
FIX: Don't kill an executor if a task has been taken out from it
NEW: dirac-boinc-pilot - pilot script to be used on the BOINC volunteer nodes
FIX: SiteDirector - better handling of tokens and filling mode 
NEW: Generic pilot identities are automatically selected by the TQD and the SiteDirector 
     if not explicitly defined in /Pilot/GenericDN and GenericGroup
NEW: Generic pilot groups can have a VO that will be taken into account when selecting generic 
     credentials to submit pilots
NEW: Generic pilots that belong to a VO can only match jobs from that VO
NEW: StalledJobAgent - added rescheduling of jobs stuck in Matched or Rescheduled status
BUGFIX: StalledJobAgent - default startTime and endTime to "now", avoid None value
NEW: JobAgent - stop after N failed matching attempts (nothing to do), use StopAfterFailedMatches option
CHANGE: JobAgent - provide resource description as a dictionary to avoid extra JDL parsing by the Matcher
CHANGE: Matcher - report pilot info once instead of sending it several times from the job
CHANGE: Matcher - set the job site instead of making a separate call to JobStateUpdate
NEW: Matcher - added Matches done and matches OK statistics
NEW: TaskQueue - don't delete fresh task queues. Wait 5 minutes to do so.
CHANGE: Disabled TQs can also be matched, if no jobs are there, a retry will be triggered

*Transformation
FIX: TransformationAgent - a small improvement: now can pick the prods status to handle from the CS, 
     plus few minor corrections (e.g. logger messages)
FIX: TransformationCLI - take into accout possible failures in resetFile command     

*Accounting
NEW: AccountingDB - added retrieving RAW records for internal stuff
FIX: AccountingDB - fixed some logic for readonly cases
CHANGE: Added new simpler and faster bucket insertion mechanism
NEW: Added more info when rebucketing
FIX: Calculate the rebucket ETA using remaining records to be processed instead of the total records to be processed
FIX: Plots with no data still carry the plot name

*DMS
NEW: SRM2Storage - added retry in the gfal calls
NEW: added new FTSCleaningAgent cleaning up TransferDB tables
FIX: DataLoggingClient and DataLoggingDB - tests moved to separate files
CHANGE: request agents cleanup

*RMS
CHANGE: Stop using RequestAgentMixIn in the request agents

[v6r4p34]

*DMS
BUGFIX: FileCatalogCLI - fixed wrong indentation
CHANGE: RegistrationTask - removed some LHCb specific defaults

[v6r4p33]

*DMS
CHANGE: FTSRequest - be more verbose if something is wrong with file

[v6r4p32]

*WMS
FIX: StalledJobAgent - avoid exceptions in the stalled job accounting reporting

*DMS
NEW: FTSMonitorAgent - handling of expired FTS jobs 

*Interfaces
CHANGE: Dirac.py - attempt to retrieve output sandbox also for Completed jobs in retrieveRepositorySandboxes()

[v6r4p30]

*Core
BUGFIX: dirac-admin-bdii-ce-voview - proper check of the result structure

*Interfaces
FIX: Dirac.py, Job.py - allow to pass environment variables with special characters

*DMS
NEW: FileCatalogCLI - possibility to sort output in the ls command

*WMS:
FIX: JobWrapper - interpret environment variables with special characters 

[v6r4p29]

*RMS
BUGFIX: RequestDBMySQL - wrong indentation in __updateSubRequestFiles()

[v6r4p28]

*Interfaces
CHANGE: Dirac.py, DiracAdmin.py - remove explicit timeout on RPC client instantiation

*RSS
FIX: CS.py - fix for updated CS location (backward compatible)

*DMS
BUGFIX: StrategyHandler - bug fixed determineReplicationTree()
FIX: FTSRequest - add checksum string to SURLs file before submitting an FTS job

*WMS
FIX: JobWrapper - protection for double quotes in JobName
CHANGE: SiteDirector - switched some logging messages from verbose to info level

*RMS
NEW: Request(Client,DBMySQL,Manager) - added readRequestsForJobs() method

[v6r4p27]

*DMS
FIX: SRM2Storage - removed hack for EOS (fixed server-side)

*Transformation
CHANGE: TransformationClient - limit to 100 the number of transformations in getTransformations()
NEW: TransformationAgent - define the transformations type to use in the configuration

*Interfaces
FIX: Job.py -  fix for empty environmentDict (setExecutionEnv)

[v6r4p26]

*Transformation
BUGFIX: TransformationClient - fixed calling sequence in rpcClient.getTransformationTasks()
NEW: TransformationClient - added log messages in verbose level.

[v6r4p25]

*DMS
BUGFIX: StrategyHandler - sanity check for wrong replication tree 

[v6r4p24]

*Core
NEW: MySQL - add 'offset' argument to the buildCondition()

*Transformation
FIX: TransformationAgent - randomize the LFNs for removal/replication case when large number of those
CHANGE: TransformationClient(DB,Manager) - get transformation files in smaller chunks to
        improve performance
FIX: TransformationAgent(DB) - do not return redundant LFNs in getTransformationFiles()    

[v6r4p23]

*Web
NEW: includes DIRACWeb tag web2012092101

[v6r4p22]

*DMS
FIX: SRM2Storage - fix the problem with the CERN-EOS storage 

[v6r4p21]

*Core
BUGFIX: SGETimeLeft - take into account dd:hh:mm:ss format of the cpu consumed

[v6r4p20]

*WMS
BUGFIX: PilotDirector, GridPilotDirector - make sure that at least 1 pilot is to be submitted
BUGFIX: GridPilotDirector - bug on how pilots are counted when there is an error in the submit loop.
BUGFIX: dirac-pilot - proper install script installation on OSG sites

[v6r4p19]

*RMS
FIX: RequestDBMySQL - optimized request selection query 

[v6r4p18]

*Configuration
BUGFIX: CE2CSAgent.py - the default value must be set outside the loop

*DMS
NEW: dirac-dms-create-replication-request
BUGFIX: dirac-dms-fts-submit, dirac-dms-fts-monitor - print out error messages

*Resources
BUGFIX: TorqueComputingElement.py, plus add UserName for shared Queues

*WMS
BUGFIX: JobManagerHandler - default value for pStart (to avoid Exception)

[v6r4p17]

*Core
FIX: dirac-configure - setup was not updated in dirac.cfg even with -F option
FIX: RequestHandler - added fix for Missing ConnectionError

*DMS
FIX: dirac-dms-clean-directory - command fails with `KeyError: 'Replicas'`.

*WMS
FIX: SiteDirector - adapt to the new method in the Matcher getMatchingTaskQueue 
FIX: SiteDirector - added all SubmitPools to TQ requests

[v6r4p16]

*Core:
FIX: dirac-install - bashrc/cshrc were wrongly created when using versionsDir

*Accounting
CHANGE: Added new simpler and faster bucket insertion mechanism
NEW: Added more info when rebucketing

*WMS
CHANGE: Matcher - refactored to take into account job limits when providing info to directors
NEW: JoAgent - reports SubmitPool parameter if applicable
FIX: Matcher - bad codition if invalid result

[v6r4p15]

*WMS
FIX: gLitePilotDirector - fix the name of the MyProxy server to avoid crasehs of the gLite WMS

*Transformation
FIX: TaskManager - when the file is on many SEs, wrong results were generated

[v6r4p13]

*DMS
FIX: dirac-admin-allow-se - added missing interpreter line

[v6r4p12]

*DMS
CHANGE: RemovalTask - for DataManager shifter change creds after failure of removal with her/his proxy.

*RSS
NEW: Added RssConfiguration class
FIX: ResourceManagementClient  - Fixed wrong method name

[v6r4p11]

*Core
FIX: GGUSTicketsClient - GGUS SOAP URL updated

*DMS
BUGFIX: ReplicaManager - wrong for loop

*RequestManagement
BUGFIX: RequestClient - bug fix in finalizeRequest()

*Transformation
FIX: TaskManager - fix for correctly setting the sites (as list)

[v6r4p10]

*RequestManagement
BUGFIX: RequestContainer - in addSubrequest() function

*Resources
BUGFIX: SRM2Storage - in checksum type evaluation

*ResourceStatusSystem
BUGFIX: InfoGetter - wrong import statement

*WMS
BUGFIX: SandboxMetadataDB - __init__() can not return a value

[v6r4p9]

*DMS
CHANGE: FailoverTransfer - ensure the correct execution order of the subrequests

[v6r4p8]

Bring in fixes from v6r3p17

*Core:
FIX: Don't have the __init__ return True for all DBs
NEW: Added more protection for exceptions thrown in callbacks for the ProcessPool
FIX: Operations will now look in 'Defaults' instead of 'Default'

*DataManagement:
FIX: Put more protection in StrategyHandler for neither channels  not throughput read out of TransferDB
FIX: No JobIDs supplied in getRequestForJobs function for RequestDBMySQL taken into account
FIX: Fix on getRequestStatus
CHANGE: RequestClient proper use of getRequestStatus in finalizeRequest
CHANGE: Refactored RequestDBFile

[v6r4p7]

*WorkloadManagement
FIX: SandboxMetadataDB won't explode DIRAC when there's no access to the DB 
CHANGE: Whenever a DB fails to initialize it raises a catchable exception instead of just returning silently

*DataManagement
CHANGE: Added Lost and Unavailable to the file metadata

[v6r4p6]

Bring fixes from v6r4p6

[v6r4p5]

*Configuration
NEW: Added function to generate Operations CS paths

*Core
FIX: Added proper ProcessPool checks and finalisation

*DataManagement
FIX: don't set Files.Status to Failed for non-existign files, failover transfers won't go
FIX: remove classmethods here and there to unblock requestHolder
CHANGE: RAB, TA: change task timeout: 180 and 600 (was 600 and 900 respectively)
FIX: sorting replication tree by Ancestor, not hopAncestorgit add DataManagementSystem/Agent/TransferAgent.py
NEW: TA: add finalize
CHANGE: TransferAgent: add AcceptableFailedFiles to StrategyHandler to ban FTS channel from scheduling
FIX: if there is no failed files, put an empty dict


*RSS
FIX: RSS is setting Allowed but the StorageElement checks for Active

*Workflows
FIX: Part of WorfklowTask rewritten to fix some issues and allow 'ANY' as site

*Transformation
FIX: Wrong calls to TCA::cleanMetadataCatalogFiles

[v6r4p4]

*Core
FIX: Platform.py - check if Popen.terminate is available (only from 2.6)

[v6r4p3]

*Core
FIX: ProcessPool with watchdog and timeouts - applied in v6r3 first

[v6r4p2]

*StorageManagement
BUGFIX: StorageElement - staging is a Read operation and should be allowed as such

*WMS
BUGFIX: InProcessComputingElement, JobAgent - proper return status code from the job wrapper

*Core
FIX: Platform - manage properly the case of exception in the ldconfig execution

[v6r4p1]

*DMS
FIX: TransferDB.getChannelObservedThroughput - the channelDict was created in a wrong way

*RSS
FIX: ResourceStatus was not returning Allowed by default

[v6r4]

*Core
FIX: dirac-install-db.py: addDatabaseOptionsToCS has added a new keyed argument
NEW: SGETimeLeft.py: Support for SGE backend
FIX: If several extensions are installed, merge ConfigTemplate.cfg
NEW: Service framework - added monitoring of file descriptors open
NEW: Service framework - Reduced handshake timeout to prevent stuck threads
NEW: MySQL class with new high level methods - buildCondition,insertFields,updateFields
     deleteEntries, getFields, getCounters, getDistinctAttributeValues
FIX: ProcessPool - fixes in the locking mechanism with LockRing, stopping workers when the
     parent process is finished     
FIX: Added more locks to the LockRing
NEW: The installation tools are updated to install components by name with the components module specified as an option

*DMS
FIX: TransferDB.py - speed up the Throughput determination
NEW: dirac-dms-add-files: script similar to dirac-dms-remove-files, 
     allows for 1 file specification on the command line, using the usual dirac-dms-add-file options, 
     but also can take a text file in input to upload a bunch of files. Exit code is 0 only if all 
     was fine and is different for every error found. 
NEW: StorageElementProxy- support for data downloading with http protocol from arbitrary storage, 
     needed for the web data download
BUGFIX: FileCatalogCLI - replicate operation does a proper replica registration ( closes #5 )     
FIX: ReplicaManager - __cleanDirectory now working and thus dirac-dms-clean-directory

*WMS
NEW: CPU normalization script to run a quick test in the pilot, used by the JobWrapper
     to report the CPU consumption to the accounting
FIX: StalledJobAgent - StalledTimeHours and FailedTimeHours are read each cycle, refer to the 
     Watchdog heartBeat period (should be renamed); add NormCPUTime to Accounting record
NEW: SiteDirector - support for the operation per VO in multi-VO installations
FIX: StalledJobAgent - get ProcessingType from JDL if defined
BUGFIX: dirac-wms-job-peek - missing printout in the command
NEW: SiteDirector - take into account the number of already waiting pilots when evaluating the number of pilots to submit
FIX: properly report CPU usage when the Watchdog kill the payload.

*RSS
BUGFIX: Result in ClientCache table is a varchar, but the method was getting a datetime
NEW: CacheFeederAgent - VOBOX and SpaceTokenOccupancy commands added (ported from LHCbDIRAC)
CHANGE: RSS components get operational parameters from the Operations handler

*DataManagement
FIX: if there is no failed files, put an empty dict

*Transformation
FIX: Wrong calls to TCA::cleanMetadataCatalogFiles

[v6r3p19]

*WMS
FIX: gLitePilotDirector - fix the name of the MyProxy server to avoid crashes of the gLite WMS

[v6r3p18]

*Resources
BUGFIX: SRM2Storage - in checksum type evaluation

[v6r3p17]

*DataManagement
FIX: Fixes issues #783 and #781. Bugs in ReplicaManager removePhisicalReplica and getFilesFromDirectory
FIX: Return S_ERROR if missing jobid arguments
NEW: Checksum can be verified during FTS and SRM2Storage 

[v6r3p16]

*DataManagement
FIX: better monitoring of FTS channels 
FIX: Handle properly None value for channels and bandwidths

*Core
FIX: Properly calculate the release notes if there are newer releases in the release.notes file

[v6r3p15]

*DataManagement
FIX: if there is no failed files, put an empty dict

*Transformation
FIX: Wrong calls to TCA::cleanMetadataCatalogFiles


[v6r3p14]

* Core

BUGFIX: ProcessPool.py: clean processing and finalisation
BUGFIX: Pfn.py: don't check for 'FileName' in pfnDict

* DMS

NEW: dirac-dms-show-fts-status.py: script showing last hour history for FTS channels
NEW: TransferDBMonitoringHandler.py: new function exporting FST channel queues
BUGFIX: TransferAgent.py,RemovalAgent.py,RegistrationAgent.py - unlinking of temp proxy files, corection of values sent to gMonitor
BUGFIX: StrategyHandler - new config option 'AcceptableFailedFiles' to unblock scheduling for channels if problematic transfers occured for few files
NEW: TransferAgent,RemovalAgent,RegistrationAgent - new confing options for setting timeouts for tasks and ProcessPool finalisation
BUGFIX: ReplicaManager.py - reverse sort of LFNs when deleting files and directories to avoid blocks
NEW: moved StrategyHandler class def to separate file under DMS/private

* TMS

FIX: TransformationCleaningAgent.py: some refactoring, new way of disabling/enabline execution by 'EnableFlag' config option

[v6r3p13]

*Core
FIX: Added proper ProcessPool checks and finalisation

*DataManagement
FIX: don't set Files.Status to Failed for non-existign files, failover transfers won't go
FIX: remove classmethods here and there to unblock requestHolder
CHANGE: RAB, TA: change task timeout: 180 and 600 (was 600 and 900 respectively)
FIX: sorting replication tree by Ancestor, not hopAncestorgit add DataManagementSystem/Agent/TransferAgent.py
NEW: TA: add finalize
CHANGE: TransferAgent: add AcceptableFailedFiles to StrategyHandler to ban FTS channel from scheduling

[v6r3p12]

*Core
FIX: Platform.py - check if Popen.terminate is available (only from 2.6)

[v6r3p11]

*Core
FIX: ProcessPool with watchdog and timeouts

[v6r3p10]

*StorageManagement
BUGFIX: StorageElement - staging is a Read operation and should be allowed as such

*WMS
BUGFIX: InProcessComputingElement, JobAgent - proper return status code from the job wrapper

*Core
FIX: Platform - manage properly the case of exception in the ldconfig execution

[v6r3p9]

*DMS
FIX: TransferDB.getChannelObservedThroughput - the channelDict was created in a wrong way

[v6r3p8]

*Web
CHANGE: return back to the release web2012041601

[v6r3p7]

*Transformation
FIX: TransformationCleaningAgent - protection from deleting requests with jobID 0 

[v6r3p6]

*Core
FIX: dirac-install-db - proper key argument (follow change in InstallTools)
FIX: ProcessPool - release all locks every time WorkignProcess.run is executed, more fixes to come
FIX: dirac-configure - for Multi-Community installations, all vomsdir/vomses files are now created

*WMS
NEW: SiteDirector - add pilot option with CE name to allow matching of SAM jobs.
BUGFIX: dirac-pilot - SGE batch ID was overwriting the CREAM ID
FIX: PilotDirector - protect the CS master if there are at least 3 slaves
NEW: Watchdog - set LocalJobID in the SGE case

[v6r3p5]

*Core:
BUGFIX: ProcessPool - bug making TaskAgents hang after max cycles
BUGFIX: Graphs - proper handling plots with data containing empty string labels
FIX: GateWay - transfers were using an old API
FIX: GateWay - properly calculate the gateway URL
BUGFIX: Utilities/Pfn.py - bug in pfnunparse() when concatenating Path and FileName

*Accounting
NEW: ReportGenerator - make AccountingDB readonly
FIX: DataCache - set daemon the datacache thread
BUGFIX: BasePlotter - proper handling of the Petabyte scale data

*DMS:
BUGFIX: TransferAgent, RegistrationTask - typos 

[v6r3p4]

*DMS:
BUGFIX: TransferAgent - wrong value for failback in TA:execute

[v6r3p3]

*Configuration
BUGFIX: Operations helper - typo

*DMS:
FIX: TransferAgent - change the way of redirecting request to task

[v6r3p2]

*DMS
FIX: FTSRequest - updating metadata for accouting when finalizing FTS requests

*Core
FIX: DIRAC/__init__.py - default version is set to v6r3

[v6r3p1]

*WMS
CHANGE: Use ResourcesStatus and Resources helpers in the InputDataAgent logic

*Configuration
NEW: added getStorageElementOptions in Resources helper

*DMS
FIX: resourceStatus object created in TransferAgent instead of StrategyHandler

[v6r3]

*Core
NEW: Added protections due to the process pool usage in the locking logic

*Resources
FIX: LcgFileCatalogClient - reduce the number of retries: LFC_CONRETRY = 5 to 
     avoid combined catalog to be stuck on a faulty LFC server
     
*RSS
BUGFIX: ResourceStatus - reworked helper to keep DB connections     

*DMS
BUGFIX: ReplicaManager::CatalogBase::_callFileCatalogFcnSingleFile() - wrong argument

*RequestManagement
FIX: TaskAgents - set timeOut for task to 10 min (15 min)
NEW: TaskAgents - fill in Error fields in case of failing operations

*Interfaces
BUGFIX: dirac-wms-select-jobs - wrong use of the Dirac API

[v6r2p9]

*Core
FIX: dirac-configure - make use of getSEsForSite() method to determine LocalSEs

*WMS
NEW: DownloadInputData,InputDataByProtocol - check Files on Tape SEs are on Disk cache 
     before Download or getturl calls from Wrapper
CHANGE: Matcher - add Stalled to "Running" Jobs when JobLimits are applied   
CHANGE: JobDB - allow to specify required platform as Platform JDL parameter,
        the specified platform is taken into account even without /Resources/Computing/OSCompatibility section

*DMS
CHANGE: dirac-admin-allow(ban)-se - removed lhcb-grid email account by default, 
        and added switch to avoid sending email
FIX: TaskAgents - fix for non-existing files
FIX: change verbosity in failoverReplication 
FIX: FileCatalog - remove properly metadata indices 
BUGFIX: FileManagerBase - bugfix in the descendants evaluation logic  
FIX: TransferAgent and TransferTask - update Files.Status to Failed when ReplicaManager.replicateAndRegister 
     will fail completely; when no replica is available at all.

*Core
FIX: dirac-pilot - default lcg bindings version set to 2012-02-20

[v6r2p8]

*DMS:
CHANGE: TransferAgent - fallback to task execution if replication tree is not found

[v6r2p7]

*WMS
BUGFIX: SiteDirector - wrong CS option use: BundleProxy -> HttpProxy
FIX: SiteDirector - use short lines in compressed/encoded files in the executable
     python script

[v6r2p6]

*DataManagement
FIX: Bad logic in StrategyHandler:MinimiseTotalWait

*Core
CHANGE: updated GGUS web portal URL

*RSS
BUGFIX: meta key cannot be reused, it is popped from dictionary

*Framework
FIX: The Gateway service does not have a handler
NEW: ConfingTemplate entry for Gateway
FIX: distribution notes allow for word wrap

*WorkloadManagement
FIX: avoid unnecessary call if no LFN is left in one of the SEs
FIX: When Uploading job outputs, try first Local SEs, if any


[v6r2p5]

*RSS
BUGFIX: several minor bug fixes

*RequestManagement
BUGFIX: RequestDBMySQL - removed unnecessary request type check

*DMS
BUGFIX: FileCatalogClienctCLI - wrong evaluation of the operation in the find command
NEW: FileCatalog - added possibility to remove specified metadata for a given path 
BUGFIX: ReplicaManager - wrong operation order causing failure of UploadLogFile module

*Core
NEW: dirac-install - generate cshrc DIRAC environment setting file for the (t)csh 

*Interfaces
CHANGE: Job - added InputData to each element in the ParametricInputData

*WMS
CHANGE: dirac-jobexec - pass ParametericInputData to the workflow as a semicolon separated string

[v6r2p4]

*WMS
BUGFIX: StalledJobAgent - protection against jobs with no PilotReference in their parameters
BUGFIX: WMSAdministratorHandler - wrong argument type specification for getPilotInfo method

*StorageManagement
BUGFIX: RequestFinalizationAgent - no method existence check when calling RPC method

[v6r2p3]

*WMS
CHANGE: Matcher - fixed the credentials check in requestJob() to simplify it

*ConfigurationSystem
CHANGE: Operations helper - fix that allow no VO to be defined for components that do not need it

*Core
BUGFIX: InstallTools - when applying runsvctrl to a list of components make sure that the config server is treated first and the sysadmin service - last
        
[v6r2p2]

*WMS
BUGFIX: Matcher - restored logic for checking private pilot asking for a given DN for belonging to the same group with JOB_SHARING property.

[v6r2p1]

*RequestManagementSystem
BUGFIX: RequestCleaningAgent - missing import of the "second" interval definition 

[v6r2]

*General
FIX: replaced use of exec() python statement in favor of object method execution

*Accounting
CHANGE: Accounting 'byte' units are in powers of 1000 instead of powers of 1024 (closes #457)

*Core
CHANGE: Pfn.py - pfnparse function rewritten for speed up and mem usage, unit test case added
FIX: DISET Clients are now thread-safe. Same clients used twice in different threads was not 
closing the previous connection
NEW: reduce wait times in DISET protocol machinery to improve performance    
NEW: dirac-fix-mysql-script command to fix the mysql start-up script for the given installation
FIX: TransferClient closes connections properly
FIX: DISET Clients are now thread-safe. Same client used twice in different threads will not close the previous connection
CHANGE: Beautification and reduce wait times to improve performance
NEW: ProcessPool - added functionality to kill all children processes properly when destroying ProcessPool objects
NEW: CS Helper for LocalSite section, with gridEnv method
NEW: Grid module will use Local.gridEnv if nothing passed in the arguments
CHANGE: Add deprecated sections in the CS Operations helper to ease the transition
FIX: dirac-install - execute dirac-fix-mysql-script, if available, to fix the mysql.server startup script
FIX: dirac-distribution - Changed obsoleted tar.list file URL
FIX: typo in dirac-admin-add-host in case of error
CHANGE: dirac-admin-allow(ban)-se - use diracAdmin.sendMail() instead of NotificationClient.sendMail()

*Framework
BUGFIX: UserProfileDB - no more use of "type" variable as it is a reserved keyword 

*RequestManagement:
FIX: RequestDBFile - more consistent treatment of requestDB Path
FIX: RequestMySQL - Execution order is evaluated based on not Done state of subrequests
NEW: RequestCleaningAgent - resetting Assigned requests to Waiting after a configurable period of time

*RSS
CHANGE: RSS Action now inherits from a base class, and Actions are more homogeneous, they all take a uniform set of arguments. The name of modules has been changed from PolType to Action as well.
FIX: CacheFeederAgent - too verbose messages moved to debug instead of info level
BUGFIX: fixed a bug preventing RSS clients to connect to the services     
FIX: Proper services synchronization
FIX: Better handling of exceptions due to timeouts in GOCDBClient   
FIX: RSS.Notification emails are sent again
FIX: Commands have been modified to return S_OK, S_ERROR inside the Result dict. This way, policies get a S_ERROR / S_OK object. CacheFeederAgent has been updated accordingly.
FIX: allow clients, if db connection fails, to reconnect ( or at least try ) to the servers.
CHANGE: access control using CS Authentication options. Default is SiteManager, and get methods are all.
BUGFIX: MySQLMonkey - properly escaped all parameters of the SQL queries, other fixes.
NEW: CleanerAgent renamed to CacheCleanerAgent
NEW: Updated RSS scripts, to set element statuses and / or tokens.
NEW: Added a new script, dirac-rss-synch
BUGFIX: Minor bugfixes spotted on the Web development
FIX: Removed useless decorator from RSS handlers
CHANGE: ResourceStatus helper tool moved to RSS/Client directory, no RSS objects created if the system is InActive
CHANGE: Removed ClientFastDec decorator, using a more verbose alternative.
CHANGE: Removed useless usage of kwargs on helper functions.  
NEW: added getSESitesList method to RSSClient      
FIX: _checkFloat() checks INTEGERS, not datetimes

*DataManagement
CHANGE: refactoring of DMS agents executing requests, allow requests from arbitrary users
NEW: DFC - allow to specify multiple replicas, owner, mode when adding files
CHANGE: DFC - optimization of the directory size evaluation
NEW: Added CREATE TEMPORARY TABLES privilege to FileCatalogDB
CHANGE: DFC - getCatalogCounters() update to show numbers of directories
NEW: lfc_dfc_copy script to migrate data from LFC to DFC
FIX: dirac-dms-user-lfns - fixed the case when the baseDir is specified
FIX: FTS testing scripts were using sys.argv and getting confused if options are passed
NEW: DFC - use DirectoryUsage tables for the storage usage evaluations
NEW: DFC - search by metadata can be limited to a given directory subtree
NEW: DFC - search by both directory and file indexed metadata
BUGFIX: DFC - avoid crash if no directories or files found in metadata query
NEW: DFC FileCatalogHandler - define database location in the configuration
NEW: DFC - new FileCatalogFactory class, possibility to use named DFC services
FIX: FTSMonitor, FTSRequest - fixes in handling replica registration, setting registration requests in FileToCat table for later retry
FIX: Failover registration request in the FTS agents.      
FIX: FTSMonitor - enabled to register new replicas if even the corresponding request were removed from the RequestManagement 
FIX: StorageElement - check if SE has been properly initialized before executing any method     
CHANGE: LFC client getReplica() - make use of the new bulk method lfc.lfc_getreplicasl()
FIX: LFC client - protect against getting None in lfc.lfc_readdirxr( oDirectory, "" )  
FIX: add extra protection in dump method of StorageElement base class
CHANGE: FailoverTransfer - create subrequest per catalog if more than one catalog

*Interface
NEW: Job.py - added method to handle the parametric parameters in the workflow. They are made available to the workflow_commons via the key 'GenericParameters'.
FIX: Dirac.py - fix some type checking things
FIX: Dirac.py - the addFile() method can now register to more than 1 catalog.

*WMS
FIX: removed dependency of the JobSchedulingAgent on RSS. Move the getSiteTier functionality to a new CS Helper.
FIX: WMSAdministratorHandler - Replace StringType by StringTypes in the export methods argument type
FIX: JobAgent - Set explicitly UseServerCertificate to "no" for the job executable
NEW: dirac-pilot - change directory to $OSG_WN_TMP on OSG sites
FIX: SiteDirector passes jobExecDir to pilot, this defaults to "." for CREAM CEs. It can be set in the CS. It will not make use of $TMPDIR in this case.
FIX: Set proper project and release version to the SiteDirector     
NEW: Added "JobDelay" option for the matching, refactored and added CS options to the matcher
FIX: Added installation as an option to the pilots and random MyProxyServer
NEW: Support for parametric jobs with parameters that can be of List type

*Resources
NEW: Added SSH Grid Engine Computing Element
NEW: Added SSH Computing Element
FIX: make sure lfc client will not try to connect for several days

*Transformation
FIX: TransformationDB - in setFileStatusForTransformation() reset ErrorCount to zero if "force" flag and    the new status is "unused"
NEW: TransformationDB - added support for dictionary in metadata for the InputDataQuery mechanism     

[v6r1p13]

*WMS
FIX: JobSchedulingAgent - backported from v6r2 use of Resources helper

[v6r1p12]

*Accounting
FIX: Properly delete cached plots

*Core
FIX: dirac-install - run externals post install after generating the versions dir

[v6r1p11]

*Core
NEW: dirac-install - caches locally the externals and the grid bundle
FIX: dirac-distribution - properly generate releasehistory and releasenotes

[v6r1p10]

*WorloadManagement
FIX: JobAgent - set UseServerCertificate option "no" for the job executable

[v6r1p9]

*Core
FIX: dirac-configure - set the proper /DIRAC/Hostname when defining /LocalInstallation/Host

*DataManagement
FIX: dirac-dms-user-lfns - fixed the case when the baseDir is specified
BUGFIX: dirac-dms-remove-files - fixed crash in case of returned error report in a form of dictionary 

[v6r1p8]

*Web
FIX: restored Run panel in the production monitor

*Resources
FIX: FileCatalog - do not check existence of the catalog client module file

[v6r1p7]

*Web
BUGFIX: fixed scroll bar in the Monitoring plots view

[v6r1p6]

*Core
FIX: TransferClient closes connections properly

[v6r1p5]

*Core
FIX: DISET Clients are now thread-safe. Same clients used twice in different threads was not 
     closing the previous connection
NEW: reduce wait times in DISET protocol machinery to improve performance   

[v6r1p4]

*RequestManagement
BUGFIX: RequestContainer - in isSubRequestDone() treat special case for subrequests with files

*Transformation
BUGFIX: TransformationCleaningAgent - do not clear requests for tasks with no associated jobs

[v6r1p3]

*Framework
NEW: Pass the monitor down to the request RequestHandler
FIX: Define the service location for the monitor
FIX: Close some connections that DISET was leaving open

[v6r1p2]

*WorkloadManagement
BUGFIX: JobSchedulingAgent - use getSiteTiers() with returned direct value and not S_OK

*Transformation
BUGFIX: Uniform use of the TaskManager in the RequestTaskAgent and WorkflowTaskAgent

[v6r1p1]

*RSS
BUGFIX: Alarm_PolType now really send mails instead of crashing silently.

[v6r1]

*RSS
CHANGE: Major refactoring of the RSS system
CHANGE: DB.ResourceStatusDB has been refactored, making it a simple wrapper round ResourceStatusDB.sql with only four methods by table ( insert, update, get & delete )
CHANGE: DB.ResourceStatusDB.sql has been modified to support different statuses per granularity.
CHANGE: DB.ResourceManagementDB has been refactored, making it a simple wrapper round ResourceStatusDB.sql with only four methods by table ( insert, update, get & delete )
CHANGE: Service.ResourceStatusHandler has been refactored, removing all data processing, making it an intermediary between client and DB.
CHANGE: Service.ResourceManagementHandler has been refactored, removing all data processing, making it an intermediary between client and DB.
NEW: Utilities.ResourceStatusBooster makes use of the 'DB primitives' exposed on the client and does some useful data processing, exposing the new functions on the client.
NEW: Utilities.ResourceManagementBooster makes use of the 'DB primitives' exposed on the client and does some useful data processing, exposing the new functions on the client.
CHANGE: Client.ResourceStatusClient has been refactorerd. It connects automatically to DB or to the Service. Exposes DB and booster functions.
CHANGE: Client.ResourceManagementClient has been refactorerd. It connects automatically to DB or to the Service. Exposes DB and booster functions.
CHANGE: Agent.ClientsCacheFeederAgent renamed to CacheFeederAgent. The name was not accurate, as it also feeds Accouting Cache tables.
CHANGE: Agent.InspectorAgent, makes use of automatic API initialization.
CHANGE: Command. refactor and usage of automatic API initialization.
CHANGE: PolicySystem.PEP has reusable client connections, which increase significantly performance.
CHANGE: PolicySystem.PDP has reusable client connections, which increase significantly performance.
NEW: Utilities.Decorators are syntactic sugar for DB, Handler and Clients.
NEW: Utilities.MySQLMonkey is a mixture of laziness and refactoring, in order to generate the SQL statements automatically. Not anymore sqlStatemens hardcoded on the RSS.
NEW: Utilities.Validator are common checks done through RSS modules
CHANGE: Utilities.Synchronizer syncs users and DIRAC sites
CHANGE: cosmetic changes everywhere, added HeadURL and RCSID
CHANGE: Removed all the VOExtension logic on RSS
BUGFIX: ResourceStatusHandler - getStorageElementStatusWeb(), access mode by default is Read
FIX: RSS __init__.py will not crash anymore if no CS info provided
BUGFIX: CS.getSiteTier now behaves correctly when a site is passed as a string

*dirac-setup-site
BUGFIX: fixed typos in the Script class name

*Transformation
FIX: Missing logger in the TaskManager Client (was using agent's one)
NEW: Added UnitTest class for TaskManager Client

*DIRAC API
BUGFIX: Dirac.py. If /LocalSite/FileCatalog is not define the default Catalog was not properly set.
FIX: Dirac.py - fixed __printOutput to properly interpret the first argument: 0:stdout, 1:stderr
NEW: Dirac.py - added getConfigurationValue() method

*Framework
NEW: UsersAndGroups agent to synchronize users from VOMRS server.

*dirac-install
FIX: make Platform.py able to run with python2.3 to be used inside dirac-install
FIX: protection against the old or pro links pointing to non-existent directories
NEW: make use of the HTTP proxies if available
FIX: fixed the logic of creating links to /opt/dirac directories to take into account webRoot subdirs

*WorkloadManagement
FIX: SiteDirector - change getVO() function call to getVOForGroup()

*Core:
FIX: Pfn.py - check the sanity of the pfn and catch the erroneous case

*RequestManagement:
BUGFIX: RequestContainer.isSubrequestDone() - return 0 if Done check fails

*DataManagement
NEW: FileCatalog - possibility to configure multiple FileCatalog services of the same type

[v6r0p4]

*Framework
NEW: Pass the monitor down to the request RequestHandler
FIX: Define the service location for the monitor
FIX: Close some connections that DISET was leaving open

[v6r0p3]

*Framework
FIX: ProxyManager - Registry.groupHasProperties() wasn't returning a result 
CHANGE: Groups without AutoUploadProxy won't receive expiration notifications 
FIX: typo dirac-proxy-info -> dirac-proxy-init in the expiration mail contents
CHANGE: DISET - directly close the connection after a failed handshake

[v6r0p2]

*Framework
FIX: in services logs change ALWAYS log level for query messages to NOTICE

[v6r0p1]

*Core
BUGFIX: List.uniqueElements() preserves the other of the remaining elements

*Framework
CHANGE: By default set authorization rules to authenticated instead of all
FIX: Use all required arguments in read access data for UserProfileDB
FIX: NotificationClient - dropped LHCb-Production setup by default in the __getRPSClient()

[v6r0]

*Framework
NEW: DISET Framework modified client/server protocol, messaging mechanism to be used for optimizers
NEW: move functions in DIRAC.Core.Security.Misc to DIRAC.Core.Security.ProxyInfo
CHANGE: By default log level for agents and services is INFO
CHANGE: Disable the log headers by default before initializing
NEW: dirac-proxy-init modification according to issue #29: 
     -U flag will upload a long lived proxy to the ProxyManager
     If /Registry/DefaultGroup is defined, try to generate a proxy that has that group
     Replaced params.debugMessage by gLogger.verbose. Closes #65
     If AutoUploadProxy = true in the CS, the proxy will automatically be uploaded
CHANGE: Proxy upload by default is one month with dirac-proxy-upload
NEW: Added upload of pilot proxies automatically
NEW: Print info after creating a proxy
NEW: Added setting VOMS extensions automatically
NEW: dirac-proxy-info can also print the information of the uploaded proxies
NEW: dirac-proxy-init will check that the lifetime of the certificate is less than one month and advise to renew it
NEW: dirac-proxy-init will check that the certificate has at least one month of validity
FIX: Never use the host certificate if there is one for dirac-proxy-init
NEW: Proxy manager will send notifications when the uploaded proxies are about to expire (configurable via CS)
NEW: Now the proxyDB also has a knowledge of user names. Queries can use the user name as a query key
FIX: ProxyManager - calculate properly the dates for credentials about to expire
CHANGE: ProxyManager will autoexpire old proxies, also auto purge logs
CHANGE: Rename dirac-proxy-upload to dirac-admin-proxy-upload
NEW: dirac-proxy-init will complain if the user certificate has less than 30 days
CHANGE: SecurityLogging - security log level to verbose
NEW: OracleDB - added Array type 
NEW: MySQL - allow definition of the port number in the configuration
FIX: Utilities/Security - hash VOMS Attributes as string
FIX: Utilities/Security - Generate a chain hash to discover if two chains are equal
NEW: Use chain has to discover if it has already been dumped
FIX: SystemAdministrator - Do not set  a default lcg version
NEW: SystemAdministrator - added Project support for the sysadmin
CHANGE: SysAdmin CLI - will try to connect to the service when setting the host
NEW: SysAdmin CLI - colorization of errors in the cli
NEW: Logger - added showing the thread id in the logger if enabled
     
*Configuration
NEW: added getVOfromProxyGroup() utility
NEW: added getVoForGroup() utility, use it in the code as appropriate
NEW: added Registry and Operations Configuration helpers
NEW: dirac-configuration-shell - a configuration script for CS that behaves like an UNIX shellCHANGE: CSAPI - added more functionality required by updated configuration console
NEW: Added possibility to define LocalSE to any Site using the SiteLocalSEMapping 
     section on the Operations Section     
NEW: introduce Registry/VO section, associate groups to VOs, define SubmitPools per VO
FIX: CE2CSAgent - update the CEType only if there is a relevant info in the BDII  

*ReleaseManagement
NEW: release preparations and installation tools based on installation packages
NEW: dirac-compile-externals will try go get a DIRAC-free environment before compiling
NEW: dirac-disctribution - upload command can be defined via defaults file
NEW: dirac-disctribution - try to find if the version name is a branch or a tag in git and act accordingly
NEW: dirac-disctribution - added keyword substitution when creating a a distribution from git
FIX: Install tools won't write HostDN to the configuration if the Admin username is not set 
FIX: Properly set /DIRAC/Configuration/Servers when installing a CS Master
FIX: install_site.sh - missing option in wget for https download: --no-check-certificate
FIX: dirac-install-agent(service) - If the component being installed already has corresponding 
     CS section, it is not overwritten unless explicitly asked for
NEW: dirac-install functionality enhancement: start using the switches as defined in issue #26;
CHANGE: dirac-install - write the defaults if any under defaults-.cfg so dirac-configure can 
        pick it up
FIX: dirac-install - define DYLD_LIBRARY_PATH ( for Mac installations )     
NEW: dirac-install - put all the goodness under a function so scripts like lhcb-proxy-init can use it easily
FIX: dirac-install - Properly search for the LcgVer
NEW: dirac-install will write down the releases files in -d mode   
CHANGE: use new dirac_install from gothub/integration branch in install_site.sh
NEW: Extensions can request custom external dependencies to be installed via pip when 
     installing DIRAC.
NEW: LCG bundle version can be defined on a per release basis in the releases.cfg 
NEW: dirac-deploy-scripts - when setting the lib path in the deploy scripts. 
     Also search for subpaths of the libdir and include them
NEW: Install tools - plainly separate projects from installations

*Accounting
CHANGE: For the WMSHistory type, send as JobSplitType the JobType
CHANGE: Reduced the size of the max key length to workaround mysql max bytes for index problem
FIX: Modified buckets width of 1week to 1 week + 1 day to fix summer time end week (1 hour more )

*WorkloadManagement
CHANGE: SiteDirector - simplified executable generation
NEW: SiteDirector - few more checks of error conditions   
NEW: SiteDirector - limit the queue max length to the value of MaxQueueLengthOption 
     ( 3 days be default )
BUGFIX: SiteDirector - do not download pilot output if the flag getPilotOutput is not set     
NEW: JobDB will extract the VO when applying DIRAC/VOPolicy from the proper VO
FIX: SSHTorque - retrieve job status by chunks of 100 jobs to avoid too long
NEW: glexecComputingElement - allow glexecComputingElement to "Reschedule" jobs if the Test of
     the glexec fails, instead of defaulting to InProcess. Controlled by
     RescheduleOnError Option of the glexecComputingElement
NEW: SandboxStore - create a different SBPath with the group included     
FIX: JobDB - properly treat Site parameter in the job JDL while rescheduling jobs
NEW: JobSchedulingAgent - set the job Site attribute to the name of a group of sites corresponding 
     to a SE chosen by the data staging procedure 
CHANGE: TimeLeft - call batch system commands with the ( default ) timeout 120 sec
CHANGE: PBSTimeLeft - uses default CPU/WallClock if not present in the output  
FIX: PBSTimeLeft - proper handling of (p)cput parameter in the batch system output, recovery of the
     incomplete batch system output      
NEW: automatically add SubmitPools JDL option of the job owner's VO defines it     
NEW: JobManager - add MaxParametericJobs option to the service configuration
NEW: PilotDirector - each SubmitPool or Middleware can define TargetGrids
NEW: JobAgent - new StopOnApplicationFailure option to make the agent exiting the loop on application failure
NEW: PilotAgentsDB - on demand retrieval of the CREAM pilot output
NEW: Pilot - proper job ID evaluation for the OSG sites
FIX: ComputingElement - fixed proxy renewal logic for generic and private pilots
NEW: JDL - added %j placeholder in the JDL to be replaced by the JobID
BUGFIX: DownloadInputData - bug fixed in the naming of downloaded files
FIX: Matcher - set the group and DN when a request gets to the matcher if the request is not 
     coming from a pilot
FIX: Matcher = take into account JobSharing when checking the owner for the request
CHANGE: PilotDirector, dirac-pilot - interpret -V flag of the pilot as Installation name

*DataManagement
FIX: FileCatalog/DiractoryLevelTree - consistent application of the max directory level using global 
     MAX_LEVELS variable
FIX: FileCatalog - Directory metadata is deleted together with the directory deletion, issue #40    
CHANGE: FileCatalog - the logic of the files query by metadata revisited to increase efficiency 
FIX: LcgFileCatalog - use lfcthr and call lfcthr.init() to allow multithread
     try the import only once and just when LcgFileCatalogClient class is intantiated
NEW: LcgFileCatalogClient - new version of getPathPermissions relying on the lfc_access method to solve the problem
     of multiple user DNs in LFC.     
FIX: StorageElement - get service CS options with getCSOption() method ( closes #97 )
FIX: retrieve FileCatalogs as ordered list, to have a proper default.
CHANGE: FileCatalog - allow up to 15 levels of directories
BUGFIX: FileCatalog - bug fixes in the directory removal methods (closes #98)
BUGFIX: RemovalAgent - TypeError when getting JobID in RemovalAgent
BUGFIX: RemovalAgent - put a limit to be sure the execute method will end after a certain number of iterations
FIX: DownloadInputData - when files have been uploaded with lcg_util, the PFN filename
     might not match the LFN file name
FIX: putting FTSMonitor web page back
NEW: The default file catalog is now determined using /LocalSite/FileCatalog. The old behavior 
     is provided as a fallback solution
NEW: ReplicaManager - can now deal with multiple catalogs. Makes sure the surl used for removal is 
the same as the one used for registration.   
NEW: PoolXMLCatalog - added getTypeByPfn() function to get the type of the given PFN  
NEW: dirac-dms-ban(allow)-se - added possibility to use CheckAccess property of the SE

*StorageManagement
FIX: Stager - updateJobFromStager(): only return S_ERROR if the Status sent is not
recognized or if a state update fails. If the jobs has been removed or
has moved forward to another status, the Stager will get an S_OK and
should forget about the job.
NEW: new option in the StorageElement configuration "CheckAccess"
FIX: Requests older than 1 day, which haven't been staged are retried. Tasks older than "daysOld" 
     number of days are set to Failed. These tasks have already been retried "daysOld" times for staging.
FIX: CacheReplicas and StageRequests records are kept until the pin has expired. This way the 
     StageRequest agent will have proper accounting of the amount of staged data in cache.
NEW: FTSCleaningAgent will allow to fix transient errors in RequestDB. At the moment it's 
     only fixing Requests for which SourceTURL is equal to TargetSURL.
NEW: Stager - added new command dirac-stager-stage-files          
FIX: Update Stager code in v6 to the same point as v5r13p37
FIX: StorageManager - avoid race condition by ensuring that Links=0 in the query while removing replicas

*RequestManagement
FIX: RequestDBFile - get request in chronological order (closes issue #84)
BUGFIX: RequestDBFile - make getRequest return value for getRequest the same as for

*ResourceStatusSystem
NEW: Major code refacoring. First refactoring of RSS's PEP. Actions are now function 
     defined in modules residing in directory "Actions".
NEW: methods to store cached environment on a DB and ge them.
CHANGE: command caller looks on the extension for commands.
CHANGE: RSS use now the CS instead of getting info from Python modules.
BUGFIX: Cleaned RSS scripts, they are still prototypes
CHANGE: PEP actions now reside in separate modules outside PEP module.
NEW: RSS CS module add facilities to extract info from CS.
CHANGE: Updating various RSS tests to make them compatible with
changes in the system.
NEW: CS is used instead of ad-hoc configuration module in most places.
NEW: Adding various helper functions in RSS Utils module. These are
functions used by RSS developers, including mainly myself, and are
totally independant from the rest of DIRAC.
CHANGE: Mostly trivial changes, typos, etc in various files in RSS     
CHANGE: TokenAgent sends e-mails with current status   

*Transformation
CHANGE: allow Target SE specification for jobs, Site parameter is not set in this case
CHANGE: TransformationAgent  - add new file statuses in production monitoring display
CHANGE: TransformationAgent - limit the number of files to be treated in TransformationAgent 
        for replication and removal (default 5000)
BUGFIX: TransformationDB - not removing task when site is not set
BUGFIX: TransformationCleaningAgent - archiving instead of cleaning Removal and Replication 
        transformations 
FIX: TransformationCleaningAgent - kill jobs before deleting them        

*Workflow
NEW: allow modules to define Input and Output parameters that can be
     used instead of the step_commons/workflow_commons (Workflow.py, Step.py, Module.py)

*Various fixes
BUGFIX: Mail.py uses SMTP class rather than inheriting it
FIX: Platform utility will properly discover libc version even for the new Ubuntu
FIX: Removed old sandbox and other obsoleted components<|MERGE_RESOLUTION|>--- conflicted
+++ resolved
@@ -1,4 +1,3 @@
-<<<<<<< HEAD
 [v6r14p8]
 
 *Core
@@ -212,11 +211,10 @@
 
 *Transformation
 NEW: New ported plugins from LHCb, added unit tests
-=======
+
 [v6r13p17]
 
 FIX: changes incorporated from v6r12p52 patch
->>>>>>> 8c66dcb0
 
 [v6r13p16]
 
