<<<<<<< HEAD
[v6r11-pre17]

*Core
FIX: Client - fix in __getattr__() to provide dir() functionality
CHANGE: dirac-configure - use Registry helper to get VOMS servers information
BUGFIX: ObjectLoader - extensions must be looked up first for plug-ins
CHANGE: Misc.py - removed obsoleted

*Configuration
CHANGE: Resources.getDIRACPlatform() returns a list of compatible DIRAC platforms
NEW: Resources.getDIRACPlatforms() used to access platforms from /Resources/Computing/OSCompatibility
     section
NEW: Registry - added getVOs() and getVOMSServerInfo()     
NEW: CE2CSAgent - added VO management

*Accounting
FIX: AccountingDB, Job - extra checks for invalid values

*WMS
NEW: WMS tags to allow jobs require special site/CE/queue properties  
CHANGES: DownloadInputData, InputDataByProtocol, InputDataResolution - allows to get multiple 
         PFNs for the protocol resolution
NEW: JobDB, JobMonitoringHandler - added traceJobParameters(s)() methods     
CHANGE: TaskQueueDirector - use ObjectLoader to load directors    
CHANGE: dirac-pilot - use Python 2.7 by default

*DMS
NEW: DataManager to replace ReplicaManager class ( simplification, streamlining )
FIX: InputDataByProtocol - fix the case where file is only on tape
FIX: FTSAgent - multiple fixes

*Interfaces
CHANGE: Dirac - instantiate SandboxStoreClient and WMSClient when needed, not in the constructor
CHANGE: Job - removed setSystemConfig() method
NEW: Job.py - added setTag() interface

*Resources
CHANGE: StorageElement - changes to avoid usage PFNs
FIX: XROOTStorage, SRM2Storage - changes in PFN construction 
NEW: PoolComputingElement - a CE allowing to manage multi-core slots
FIX: SSHTorqueComputingElement - specify the remote user for running/waiting jobs 
     with BatchUser option

*RSS
NEW: added commands dirac-rss-query-db and dirac-rss-query-dtcache

*RMS
CHANGE: ReqDB - added Foreign Keys to ReqDB tables
NEW: dirac-rms-reset-request command

*SMS
FIX: few minor fixes to avoid pylint warnings
=======
[v6r10p23]

*Resoures
CHANGE: SSHComputingElement - allow SSH options to be passed from CS setup of SSH Computing Element
>>>>>>> a48e1203

[v6r10p22]

*CS
CHANGE: Operations helper - if not given, determine the VO from the current proxy 

*Resources
FIX: glexecComputingElement - allows Application Failed with Errors results to show through, 
     rather than be masked by false "glexec CE submission" errors
     
*DMS     
CHANGE: ReplicaManager - in getReplicas() rebuild PFN if 
        <Operations>/DataManagement/UseCatalogPFN option is set to False ( True by default )

[v6r10p21]

*Configuration
FIX: CSGlobals - allow to specify extensions in xxxDIRAC form in the CS

*Interfaces
FIX: Job - removed self.reqParams
FIX: Job - setSubmitPools renamed to setSubmitPool, fixed parameter definition string

*WMS
FIX: JobMonitorigHandler, JobPolicy - allow JobMonitor property to access job information

[v6r10p20]

*DMS
FIX: FTSAgent/Client, ReplicateAndRegister - fixes to properly process failed
     FTS request scheduling

[v6r10p19]

*DMS
FIX: FTSAgent - putRequest when leaving processRequest
FIX: ReplicaManager - bug in getReplicas() in dictionary creation

[v6r10p18]

*DMS
FIX: ReplicateAndRegister - dictionary items incorrectly called in ftsTransfer()

[v6r10p17]

*RMS
FIX: RequestDB.py - typo in a table name
NEW: ReqManagerHandler - added getDistinctValues() to allow selectors in the web page

*DMS
CHANGE: ReplicaManager - bulk PFN lookup in getReplicas()

[v6r10p16]

*Framework
NEW: PlottingClient - added curveGraph() function

*Transformation
FIX: TaskManagerAgentBase - add the missing Scheduled state

*WMS
FIX: TaskQueueDB - reduced number of lines in the matching parameters printout

*DMS
FIX: dirac-dms-show-se-status - exit on error in the service call, closes #1840

*Interface
FIX: API.Job - removed special interpretation of obsoleted JDLreqt type parameters

*Resources
FIX: SSHComputingElement - increased timeout in getJobStatusOnHost() ssh call, closes #1830

[v6r10p15]

*DMS
FIX: FTSAgent - added missing monitoring activity
FIX: FileCatalog - do not check directory permissions when creating / directory

*Resources
FIX: SSHTorqueComputingElement - removed obsoleted stuff

[v6r10p14]

*SMS
FIX: RequestPreparationAgent - typo fixed

[v6r10p13]

*SMS
FIX: RequestPreparationAgent - use ReplicaManager to get active replicas

*DMS
FIX: ReplicaManager - getReplicas returns all replicas ( in all statuses ) by default
CHANGE: FC/SecurityManager - give full ACL access to the catalog to groups with admin rights

*WMS
CHANGE: SiteDirector - changes to reduce the load on computing elements
FIX: JobWrapper - do not set Completed status for the case with failed application thread

[v6r10p12]

*WMS
CHANGE: Replace consistently everywhere SAM JobType by Test JobType
FIX: JobWrapper - the outputSandbox should be always uploaded (outsized, in failed job)

*DMS
FIX: RemoveFile - bugfix
FIX: ReplicateAndRegister - fixes in the checksum check, retry failed FTS transfer 
     with RM transfer
NEW: RegisterReplica request operation     

*RMS
FIX: ReqClient - fix in the request state machine
FIX: Request - enhance digest string
NEW: dirac-dms-reset-request command
CHANGE: dirac-rms-show-request - allow selection of a request by job ID

*TS
FIX: TransformationDB - in getTransformationParameters() dropped "Submitted" counter 
     in the output

[v6r10p11]

*Core
FIX: X509Chain - cast life time to int before creating cert

*Accounting
FIX: DataStoreClient - self.__maxRecordsInABundle = 5000 instead of 1000
FIX: JobPolicy - allow access for JOB_MONITOR property

*RMS
FIX: ReqClient - fix the case when a job is Completed but in an unknown minor status

*Resources
BUGFIX: ProxyStorage - use checkArgumentFormat() instead of self.__checkArgumentFormatDict()

[v6r10p10]

*DMS
FIX: Several fixes to make FTS accounting working (FTSAgent/Job, ReplicaManager, File )

[v6r10p9]

*Core
BUGFIX: LineGraph - Ymin was set to a minimal plot value rather than 0.

*DMS
CHANGE: FTSJob(Agent) - get correct information for FTS accounting (registration)

[v6r10p8]

*Core
FIX: InstallTools - admin e-mail default location changed

*Framework
FIX: SystemAdministratorClientCLI - allow "set host localhost"
FIX: BundleDelivery - protect against empty bundle

*WMS
FIX: SiteDirector - Pass siteNames and ceList as None if any is accepted
FIX: WorkloadManagement.ConfigTemplate.SiteDorectory - set Site to Any by default 

*DMS
FIX: FileCatalogCLI - ignore Datasets in ls command for backward compatibility

*Resources
FIX: SSH - some platforms use Password instead of password prompt

[v6r10p7]

*Core
FIX: dirac-install - execute dirac-fix-mysql-script and dirac-external-requirements after sourcing the environment
FIX: InstallTools - set basedir variable in fixMySQLScript()
FIX: InstallTools - define user root@host.domain in installMySQL()

*Framework
BUGFIX: SystemAdministratorCLI - bug fixed in default() call signature

*DMS
FIX: FTSRequest - handle properly FTS server in the old system 
FIX: ReplicaManager - check if file is in FC before removing 
FIX: Request/RemovalTask - handle properly proxies for removing files 
BUGFIX: DatasetManager - in the table description

[v6r10p6]

*Core
FIX: X509Certificate - reenabled fix in getDIRACGroup()

*Configuration
FIX: CSAPI - Group should be taken from the X509 chain and not the certificate

*RMS
CHANGE: ReqClient - if the job does not exist, do not try further finalization

[v6r10p5]

*Core
FIX: X509Certificate - reverted fix in getDIRACGroup()

[v6r10p4]

*Core
NEW: dirac-info - extra printout
CHANGE: PrettyPrint - extra options in printTable()
FIX: X509Certificate - bug fixed in getDIRACGroup()

*Framework
NEW: SystemAdministratorCLI - new showall command to show components across hosts
NEW: ProxyDB - allow to upload proxies without DIRAC group

*RMS
CHANGE: ReqClient - requests from failed jobs update job status to Failed
CHANGE: RequestTask - retry in the request finalize()

[v6r10p3]

*Configuration
CHANGE: Registry - allow to define a default group per user

*WMS
BUGFIX: JobReport - typo in generateForwardDISET()

[v6r10p2]

*TMS
CHANGE: Backward compatibility fixes when setting the Transformation files status

*DMS
BUGFIX: ReplicateAndRegister - bugfix when replicating to multiple destination by ReplicaManager

*WMS
BUGFIX: JobManager - bug fix when deleting no-existing jobs

[v6r10p1]

*RMS
FIX: ReqDB.Operations - Arguments field changed type from BLOB to MEDIUMBLOB

*DMS
FIX: FileCatalog - check for non-exiting directories in removeDirectory()

*TMS
FIX: TransformationDB - removed constraint that was making impossible to derive a production

[v6r10]

*Core
FIX: Several fixes on DB classes(AccountingDB, SystemLoggingDB, UserProfileDB, TransformationDB, 
     JobDB, PilotAgentsDB) after the new movement to the new MySQL implementation with a persistent 
     connection per running thread
NEW: SystemAdministratorCLI - better support for executing remote commands 
FIX: DIRAC.__init__.py - avoid re-definition of platform variable    
NEW: Graphs - added CurveGraph class to draw non-stacked lines with markers
NEW: Graphs - allow graphs with negative Y values
NEW: Graphs - allow to provide errors with the data and display them in the CurveGraph
FIX: InstallTools - fix for creation of the root@'host' user in MySQL 
FIX: dirac-install - create links to permanent directories before module installation
CHANGE: InstallTools - use printTable() utility for table printing
CHANGE: move printTable() utility to Core.Utilities.PrettyPrint
NEW: added installation configuration examples
FIX: dirac-install - fixBuildPath() operates only on files in the directory
FIX: VOMSService - added X-VOMS-CSRF-GUARD to the html header to be compliant with EMI-3 servers

*CS
CHANGE: getVOMSVOForGroup() uses the VOMSName option of the VO definition 
NEW: CE2CSAgent - added ARC CE information lookup

*Framework
FIX: SystemAdministratorIntegrator - use Host option to get the host address in addition to the section name, closes #1628
FIX: dirac-proxy-init - uses getVOMSVOForGroup() when adding VOMS extensions

*DMS
CHANGE: DFC - optimization and bug fixes of the bulk file addition
FIX: TransferAgent - protection against badly defined LFNs in collectFiles()
NEW: DFC - added getDirectoryReplicas() service method support similar to the LFC
CHANGE: DFC - added new option VisibleReplicaStatus which is used in replica getting commands
CHANGE: FileCatalogClientCLI client shows number of replicas in the 2nd column rather than 
        unimplemented number of links
CHANGE: DFC - optimizations for the bulk replica look-up
CHANGE: DFC updated scalability testing tool FC_Scaling_test.py        
NEW: DFC - methods returning replicas provide also SE definitions instead of PFNs to construct PFNs on the client side
NEW: DFC - added getReplicasByMetadata() interface
CHANGE: DFC - optimized getDirectoryReplicas()
CHANGE: FileCatalogClient - treat the reduced output from various service queries restoring LFNs and PFNs on the fly
NEW: DFC - LFNPFNConvention flag can be None, Weak or Strong to facilitate compatibility with LFC data 
CHANGE: FileCatalog - do not return PFNs, construct them on the client side
CHANGE: FileCatalog - simplified FC_Scaling_test.py script
NEW: FileCatalog/DatasetManager class to define and manipulate datasets corresponding to meta queries
NEW: FileCatalogHandler - new interface methods to expose DatasetManager functionality
NEW: FileCatalogClientCLI - new dataset family of commands
FIX: StorageFactory, ReplicaManager - resolve SE alias name recursively
FIX: FTSRequest, ReplicaManager, SRM2Storage - use current proxy owner as user name in accounting reports, closes #1602
BUGFIX: FileCatalogClientCLI - bug fix in do_ls, missing argument to addFile() call, closes #1658
NEW: FileCatalog - added new setMetadataBulk() interface, closes #1358
FIX: FileCatalog - initial argument check strips off leading lfn:, LFN:, /grid, closes #448
NEW: FileCatalog - added new setFileStatus() interface, closes #170, valid and visible file and replica statuses can be defined in respective options.
CHANGE: multiple new FTS system fixes
CHANGE: uniform argument checking with checkArgumentFormat() in multiple modules
CHANGE: FileCatalog - add Trash to the default replica valid statuses
CHANGE: ReplicaManager,FTSRequest,StorageElement - no use of PFN as returned by the FC except for file removal,
        rather constructing it always on the fly
        
*SMS
CHANGE: PinRequestAgent, SENamespaceCatalogCheckAgent - removed
CHANGE: Use StorageManagerClient instead of StorageDB directly        

*WMS
CHANGE: JobPolicy - optimization for bulk job verification
NEW: JobPolicy - added getControlledUsers() to get users which jobs can be accessed for 
     a given operation
CHANGE: JobMonitoringHandler - Avoid doing a selection of all Jobs, first count matching jobs 
        and then use "limit" to select only the required JobIDs.
NEW: JobMonitoringHandler - use JobPolicy to filter jobs in getJobSummaryWeb()
NEW: new Operations option /Services/JobMonitoring/GlobalJobsInfo ( True by default ) to 
     allow or not job info lookup by anybody, used in JobMonitoringHandler       
BUGFIX: SiteDirector - take into account the target queue Platform
BUGFIX: JobDB - bug in __insertNewJDL()    
CHANGE: dirac-admin-show-task-queues - enhanced output  
CHANGE: JobLoggingDB.sql - use trigger to manage the new LoggingInfo structure  
CHANGE: JobWrapper - trying several times to upload a request before declaring the job failed
FIX: JobScheduling executor - fix race condition that causes a job to remain in Staging
NEW: SiteDirector - do not touch sites for which there is no work available
NEW: SiteDirector - allow sites not in mask to take jobs with JobType Test
NEW: SiteDirector - allow 1 hour grace period for pilots in Unknown state before aborting them
CHANGE: Allow usage of non-plural form of the job requirement options ( PilotType, GridCE, BannedSite, 
        SubmitPool ), keep backward compatibility with a plural form
        
*RSS
FIX: DowntimeCommand - take the latest Downtime that fits    
NEW: porting new Policies from integration  
NEW: RSS SpaceToken command querying endpoints/tokens that exist  
        
*Resources
NEW: added SSHOARComputingElement class 
NEW: added XROOTStorage class       
FIX: CREAMComputingElement - extra checks for validity of returned pilot references
        
*TS
CHANGE: TransformationClient(DB,Manager) - set file status for transformation as bulk operation 
CHANGE: TransformationClient - applying state machine when changing transformation status
BUGFIX: TransformationClient(Handler) - few minor fixes
NEW: TransformationDB - backported __deleteTransformationFileTask(s) methods
CHANGE: TransformationDB(Client) - fixes to reestablish the FileCatalog interface
FIX: TransformationAgent - added MissingInFC to consider for Removal transformations
BUGFIX: TransformationAgent - in _getTransformationFiles() variable 'now' was not defined
FIX: TransformationDB.sql - DataFiles primary key is changed to (FileID) from (FileID,LFN) 
CHANGE: TransformationDB(.sql) - schema changes suitable for InnoDB
FIX: TaskManager(AgentBase) - consider only submitted tasks for updating status
CHANGE: TransformationDB(.sql) - added index on LFN in DataFiles table

*RMS
NEW: Migrate to use the new Request Management by all the clients
CHANGE: RequestContainer - Retry failed transfers 10 times and avoid sub-requests to be set Done 
        when the files are failed
CHANGE: Use a unique name for storing the proxy as processes may use the same "random" name and 
        give conflicts
NEW: RequestClient(Handler) - add new method readRequest( requestname)                 

*Workflow
NEW: Porting the LHCb Workflow package to DIRAC to make the use of general purpose modules and
     simplify construction of workflows        

[v6r9p33]

*Accounting
BUGFIX: AccountingDB - wrong indentation

[v6r9p32]

*Accounting
FIX: AccountingDB - use old style grouping if the default grouping is altered, e.g. by Country

[v6r9p31]

*Accounting
CHANGE: AccountingDB - changes to speed up queries: use "values" in GROUP By clause;
        drop duplicate indexes; reorder fields in the UniqueConstraint index of the
        "bucket" tables  

[v6r9p30]

*DMS
CHANGE: FileCatalogFactory - construct CatalogURL from CatalogType by default

*SMS
FIX: dirac-stager-stage-files - changed the order of the arguments

[v6r9p29]

*TS
FIX: TaskManager(AgentBase) - fix for considering only submitted tasks 

[v6r9p28]

*TS
FIX: TransformationDB(ManagerHandler) - several portings from v6r10

[v6r9p27]

*SMS
FIX: StorageManagementDB - in removeUnlinkedReplicas() second look for CacheReplicas 
     for which there is no entry in StageRequests

[v6r9p26]

*Resources
CHANGE: CREAMComputigElement - Make sure that pilots submitted to CREAM get a 
        fresh proxy during their complete lifetime
*Framework
FIX: ProxyDB - process properly any SQLi with DNs/groups with 's in the name

[v6r9p25]

*TS
CHANGE: TransformationClient - changed default timeout values for service calls
FIX: TransformationClient - fixes for processing of derived transformations 

[v6r9p24]

*TS
FIX: TransformationClient - in moveFilesToDerivedTransformation() set file status
     to Moved-<prod>

[v6r9p23]

*Core
BUGFIX: InstallTools - improper configuration prevents a fresh new installation

*WMS
BUGFIX: PilotDirector - Operations Helper non-instantiated

[v6r9p22]

*WMS
FIX: PilotDirector - allow to properly define extensions to be installed by the 
     Pilot differently to those installed at the server
FIX: Watchdog - convert pid to string in ProcessMonitor

*TS
FIX: TransformationDB - splitting files in chunks

*DMS
NEW: dirac-dms-create-removal-request command
CHANGE: update dirac-dms-xxx commands to use the new RMS client,
        strip lines when reading LFNs from a file

[v6r9p21]

*TS
FIX: Transformation(Client,DB,Manager) - restored FileCatalog compliant interface
FIX: TransformationDB - fix in __insertIntoExistingTransformationFiles()

[v6r9p20]

*Core
BUGFIX: ProxyUpload - an on the fly upload does not require a proxy to exist

*DMS
CHANGE: TransferAgent - use compareAdler() for checking checksum
FIX: FailoverTransfer - recording the sourceSE in case of failover transfer request 

*WMS
FIX: ProcessMonitor - some fixes added, printout when <1 s of consumed CPU is found

*Transformation
BUGFIX: TransformationClient - fixed return value in moveFilesToDerivedTransformation()

*RMS
BUGFIX: CleanReqDBAgent - now() -> utcnow() in initialize()

*Resources
FIX: ARCComputingElement - fix the parsing of CE status if no jobs are available

[v6r9p19]

*DMS
FIX: FileCatalog/DirectoryMetadata - inherited metadata is used while selecting directories
     in findDirIDsByMetadata()

[v6r9p18]

*DMS
FIX: FTSSubmitAgent, FTSRequest - fixes the staging mechanism in the FTS transfer submission
NEW: TransferDBMonitoringHandler - added getFilesForChannel(), resetFileChannelStatus()

[v6r9p17]

*Accounting
FIX: DataStoreClient - send accounting records in batches of 1000 records instead of 100

*DMS:
FIX: FailoverTransfer - catalog name from list to string
FIX: FTSSubmitAgent, FTSRequest - handle FTS3 as new protocol and fix bad submission time
FIX: FTSSubmitAgent, FTSRequest - do not submit FTS transfers for staging files

*WMS
FIX: TaskQueueDB - do not check enabled when TQs are requested from Directors
FIX: TaskQueueDB - check for Enabled in the TaskQueues when inserting jobs to print an alert
NEW: TaskQueueDB - each TQ can have at most 5k jobs, if beyond the limit create a new TQ 
     to prevent long matching times when there are way too many jobs in a single TQ

[v6r9p16]

*TS
BUGFIX: typos in TransformationCleaningAgent.py

*DMS
CHANGE: DownloadInputData - check the available disk space in the right input data directory
FIX: DownloadInputData - try to download only Cached replicas 

[v6r9p15]

*Core
FIX: MySQL - do not decrease the retry counter after ping failure

*DMS
CHANGE: FC/DirectoryMetadata - Speed up findFilesByMetadataWeb when many files match
FIX: RemovalTask - fix error string when removing a non existing file (was incompatible 
     with the LHCb BK client). 

*WMS
FIX: JobReport - minor fix ( removed unused imports )
FIX: JobMonitoring(JobStateUpdate)Handler - jobID argument can be either string, int or long

*TS
CHANGE: TransformationClient - change status of Moved files to a deterministic value
FIX: FileReport - minor fix ( inherits object ) 

[v6r9p14]

*DMS
CHANGE: FTSDB - changed schema: removing FTSSite table. From now on FTS sites 
        would be read from CS Resources

[v6r9p13]

FIX: included fixes from v6r8p26 patch release

[v6r9p12]

FIX: included fixes from v6r8p25 patch release

[v6r9p11]

*DMS
BUGFIX: FTSRequest - in __resolveFTSServer() type "=" -> "=="

[v6r9p10]

FIX: included fixes from v6r8p24 patch release

*Core
NEW: StateMachine utility

*DMS
BUGFIX: in RegisterFile operation handler

*Interfaces
FIX: Dirac.py - in splitInputData() consider only Active replicas

[v6r9p9]

*RMS
FIX: RequestDB - added getRequestFileStatus(), getRequestName() methods

[v6r9p8]

*DMS
FIX: RequestDB - get correct digest ( short request description ) of a request

[v6r9p7]

FIX: included fixes from v6r8p23 patch release

*RSS
FIX: SpaceTokenOccupancyPolicy - SpaceToken Policy decision was based on 
     percentage by mistake
     
*RMS
NEW: new scripts dirac-dms-ftsdb-summary, dirac-dms-show-ftsjobs    
FIX: FTSAgent - setting space tokens for newly created FTSJobs 

[v6r9p6]

*DMS
BUGFIX: dirac-admin-add-ftssite - missing import

*RMS
NEW: RequestDB, ReqManagerHandler - added getRequestStatus() method

*TS
FIX: fixes when using new RequestClient with the TransformationCleaningAgent

*WMS
BUGFIX: typo in SandboxStoreHandler transfer_fromClient() method

[v6r9p5]

*DMS
BUGFIX: missing proxy in service env in the FTSManager service. By default service 
        will use DataManager proxy refreshed every 6 hours.

*Resources
NEW: StorageElement - new checkAccess policy: split the self.checkMethods in 
     self.okMethods. okMethods are the methods that do not use the physical SE. 
     The isValid returns S_OK for all those immediately

*RSS
FIX: SpaceTokenOccupancyPolicy - Policy that now takes into account absolute values 
     for the space left
     
*TS
FIX: TransformationCleaningAgent - will look for both old and new RMS     

[v6r9p4]

*Stager
NEW: Stager API: dirac-stager-monitor-file, dirac-stager-monitor-jobs, 
     dirac-stager-monitor-requests, dirac-stager-show-stats

[v6r9p3]

*Transformation
FIX: TransformationCleaning Agent status was set to 'Deleted' instead of 'Cleaned'

[v6r9p2]

*RSS
NEW: Added Component family tables and statuses
FIX: removed old & unused code 
NEW: allow RSS policies match wild cards on CS

*WMS
BUGFIX: FailoverTransfer,JobWrapper - proper propagation of file metadata

[v6r9p1]

*RMS
NEW: FTSAgent - update rwAccessValidStamp,
     update ftsGraphValidStamp,
     new option for staging files before submission,
     better log handling here and there
CHANGE: FTSJob - add staging flag in in submitFTS2
CHANGE: Changes in WMS (FailoverTransfer, JobReport, JobWrapper, SandboxStoreHandler) 
        and TS (FileReport) to follow the new RMS.
NEW: Full CRUD support in RMS.

*RSS
NEW: ResourceManagementDB - new table ErrorReportBuffer
NEW: new ResourceManagementClient methods - insertErrorReportBuffer, selectErrorReportBuffer,
     deleteErrorReportBuffer

[v6r9]

NEW: Refactored Request Management System, related DMS agents and FTS management
     components

[v6r8p28]

*Core
BUGFIX: RequestHandler - the lock Name includes ActionType/Action

*DMS
FIX: dirac-dms-filecatalog-cli - prevent exception in case of missing proxy

[v6r8p27]

*DMS
BUGFIX: dirac-dms-add-file - fixed typo item -> items

[v6r8p26]

*Core
NEW: RequestHandler - added getServiceOption() to properly resolve inherited options 
     in the global service handler initialize method
NEW: FileCatalogHandler, StorageElementHandler - use getServiceOption()

[v6r8p25]

FIX: included fixes from v6r7p40 patch release

*Resources
FIX: SRM2Storage - do not account gfal_ls operations

[v6r8p24]

FIX: included fixes from v6r7p39 patch release

*Core
FIX: SiteSEMapping was returning wrong info

*DMS
FIX: FTSRequest - choose explicitly target FTS point for RAL and CERN
BUGFIX: StrategyHandler - wrong return value in __getRWAccessForSE()

*Resources
CHANGE: SRM2Storage - do not account gfal_ls operations any more

[v6r8p23]

FIX: included fixes from v6r7p37 patch release

*TS
FIX: TransformationDB - allow tasks made with ProbInFC files
FIX: TransformationCleaingAgent,Client - correct setting of transformation 
     status while cleaning

[v6r8p22]

FIX: included fixes from v6r7p36 patch release

[v6r8p21]

*DMS
FIX: FileCatalog/DirectoryMetadata - even if there is no meta Selection 
     the path should be considered when getting Compatible Metadata
FIX: FileCatalog/DirectoryNodeTree - findDir will return S_OK( '' ) if dir not 
     found, always return the same error from DirectoryMetadata in this case.     

*RSS
FIX: DowntimeCommand - use UTC time stamps

*TS
FIX: TransformationAgent - in _getTransformationFiles() get also ProbInFC files in 
     addition to Used 

[v6r8p20]

*Stager
NEW: Stager API: dirac-stager-monitor-file, dirac-stager-monitor-jobs, 
     dirac-stager-monitor-requests, dirac-stager-show-stats

[v6r8p19]

*Transformation
FIX: TransformationCleaning Agent status was set to 'Deleted' instead of 'Cleaned'

[v6r8p18]

*TS
BUGFIX: TransformationAgent - regression in __cleanCache()

[v6r8p17]

FIX: included fixes from v6r7p32 patch release

*WMS
FIX: StalledJobAgent - for accidentally stopped jobs ExecTime can be not set, 
     set it to CPUTime for the accounting purposes in this case

[v6r8p16]

FIX: included fixes from v6r7p31 patch release

*WMS
BUGFIX: TaskQueueDB - fixed a bug in the negative matching conditions SQL construction

*RSS
NEW: improved doc strings of PEP, PDP modules ( part of PolicySystem )
FIX: Minor changes to ensure consistency if ElementInspectorAgent and 
     users interact simultaneously with the same element
CHANGE: removed DatabaseCleanerAgent ( to be uninstalled if already installed )
FIX: SummarizeLogsAgent - the logic of the agent was wrong, the agent has been re-written.
     
[v6r8p15]

*Core
FIX: X509Chain - fix invalid information when doing dirac-proxy-info without CS
     ( in getCredentials() )

*RSS
NEW: PDP, PEP - added support for option "doNotCombineResult" on PDP

[v6r8p14]

*Core
FIX: dirac-deploy-scripts - can now work with the system python

*WMS
NEW: dirac-wms-cpu-normalization - added -R option to modify a given configuration file
FIX: Executor/InputData - Add extra check for LFns in InputData optimizer, closes #1472

*Transformation
CHANGE: TransformationAgent - add possibility to kick a transformation (not skip it if no 
        unused files), by touching a file in workDirectory
BUGFIX: TransformationAgent - bug in __cleanCache() dict modified in a loop        

[v6r8p13]

*Transformation
BUGFIX: TransformationDB - restored import of StringType

[v6r8p12]

NEW: Applied patches from v6r7p29

*WMS
FIX: JobDB - check if SystemConfig is present in the job definition and convert it 
     into Platform

*DMS
FIX: ReplicaManager - do not get metadata of files when getting files in a directory 
     if not strictly necessary

*RSS
NEW: ported from LHCb PublisherHandler for RSS web views

[v6r8p11]

NEW: Applied patches from v6r7p27

*RSS
NEW: SpaceTokenOccupancyPolicy - ported from LHCbDIRAC 
NEW: db._checkTable done on service initialization ( removed dirac-rss-setup script doing it )

*Transformation
FIX: TaskManager - reset oJob for each task in prepareTransformationTasks()
BUGFIX: ValidateOutputDataAgent - typo fixed in getTransformationDirectories()
FIX: TransformationManagerHandler - use CS to get files statuses not to include in 
     processed file fraction calculation for the web monitoring pages

[v6r8p10]

NEW: Applied patches from v6r7p27

[v6r8p9]

*DMS
FIX: TransferAgent,dirac-dms-show-se-status, ResourceStatus,TaskManager - fixes
     needed for DMS components to use RSS status information
NEW: ReplicaManager - allow to get metadata for an LFN+SE as well as PFN+SE     

[v6r8p8]

*RSS
BUGFIX: dirac-rss-setup - added missing return of S_OK() result

[v6r8p7]

NEW: Applied patches from v6r7p24

*DMS
BUGFIX: LcgFileCatalogClient - bug in addFile()

*RSS
BUGFIX: fixed script dirac-rss-set-token, broken in the current release.
NEW: Statistics module - will be used in the future to provide detailed information 
     from the History of the elements 

[v6r8p6]

NEW: Applied patches from v6r7p23

*Transformation
FIX: TaskManager - allow prepareTransformationTasks to proceed if no OutputDataModule is defined
FIX: TransformationDB - remove INDEX(TaskID) from TransformationTasks. It produces a single counter 
     for the whole table instead of one per TransformationID
     
*WMS     
FIX: WMSUtilities - to allow support for EMI UI's for pilot submission we drop support for glite 3.1

[v6r8p5]

NEW: Applied patches from v6r7p22

*RSS
CHANGE: removed old tests and commented out files

*WMS
FIX: PoolXMLCatalog - proper addFile usage

*Transformation
CHANGE: TransformationAgent - clear replica cache when flushing or setting a file in the workdirectory

[v6r8p4]

*Transformation
FIX: The connection to the jobManager is done only at submission time
FIX: Jenkins complaints fixes

*WMS
BUGFIX: JobDB - CPUtime -> CPUTime
FIX: Jenkins complaints fixes

[v6r8p3]

*DMS
BUGFIX: LcgFileCatalogClient

[v6r8p2]

*DMS:
FIX: LcgFileCatalogClient - remove check for opening a session in __init__ as credentials are not yet set 

*Transformation
CHANGE: reuse RPC clients in Transformation System 

[v6r8p1]

*Core
FIX: dirac-deploy-scripts - restored regression w.r.t. support of scripts starting with "d"

*DMS
BUGFIX: LcgFileCatalogClient - two typos fixed

[v6r8]

CHANGE: Several fixes backported from the v7r0 integration branch

*Core
CHANGE: DictCache - uses global LockRing to avoid locks in multiprocessing
FIX: X509Chain - proxy-info showing an error when there's no CS

*DMS
FIX: TransferAgent - inside loop filter out waiting files dictionary
BUGFIX: dirac-admin-allow-se - there was a continue that was skipping the complete loop for 
        ARCHIVE elements
NEW: LcgFileCatalogClient - test return code in startsess lfc calls       

*WMS:
FIX: OptimizerExecutor, InputData, JobScheduling - check that site candidates have all the 
     replicas

*RSS: 
BUGFIX: ResourceStatus, RSSCacheNoThread - ensure that locks are always released

*Transformation
FIX: TaskManager - site in the job definition is taken into account when submitting
NEW: Transformation - get the allowed plugins from the CS /Operations/Transformations/AllowedPlugins
FIX: ValidateOutputDataAgent - self not needed for static methods

[v6r7p40]

*Resources
FIX: StorageElement class was not properly passing the lifetime argument for prestageFile method

[v6r7p39]

*Core
CHANGE: Grid - in executeGridCommand() allow environment script with arguments needed for ARC client

*DMS
FIX: DFC SEManager - DIP Storage can have a list of ports now

*Resources
FIX: ARCComputingElement - few fixes after debugging

[v6r7p38]

*Core
NEW: DISET FileHelper, TransferClient - possibility to switch off check sum

*Resources
NEW: ARCComputingElement - first version
NEW: StorageFactory - possibility to pass extra protocol parameters to storage object
NEW: DIPStorage - added CheckSum configuration option
BUGFIX: SSHComputingElement - use CE name in the pilot reference construction

*WMS
FIX: StalledJobAgent - if ExecTime < CPUTime make it equal to CPUTime

[v6r7p37]

*Framework
BUGFIX: NotificationDB - typos in SQL statement in purgeExpiredNotifications() 

*WMS
NEW: JobCleaningAgent - added scheduling sandbox LFN removal request 
     when deleting jobs
CHANGE: JobWrapper - report only error code as ApplicationError parameter 
        when payload finishes with errors    
NEW: SiteDirector - possibility to specify extensions to be installed in 
     pilots in /Operations/Pilots/Extensions option in order not to install
     all the server side extensions        

*DMS
CHANGE: FileCatalogFactory - use service path as default URL
CHANGE: FileCatalogFactory - use ObjectLoader to import catalog clients

*SMS
BUGFIX: StorageManagementDB, dirac-stager-monitor-jobs - small bug fixes ( sic, Daniela )

*Resources
CHANGE: DIPStorage - added possibility to specify a list of ports for multiple
        service end-points
CHANGE: InProcessComputingElement - demote log message when payload failure 
        to warning, the job will fail anyway
FIX: StalledJobAgent - if pilot reference is not registered, this is not an 
     error of the StalledJobAgent, no log.error() in  this case                
        
*RMS
CHANGE: RequestTask - ensure that tasks are executed with user credentials 
        even with respect to queries to DIRAC services ( useServerCertificate 
        flag set to false )        

[v6r7p36]

*WMS
FIX: CREAMCE, SiteDirector - make sure that the tmp executable is removed
CHANGE: JobWrapper - remove sending mails via Notification Service in case
        of job rescheduling
        
*SMS
FIX: StorageManagementDB - fix a race condition when old tasks are set failed 
     between stage submission and update.        

[v6r7p35]

*Stager
NEW: Stager API: dirac-stager-monitor-file, dirac-stager-monitor-jobs, 
     dirac-stager-monitor-requests, dirac-stager-show-stats

[v6r7p34]

*Transformation
FIX: TransformationCleaning Agent status was set to 'Deleted' instead of 'Cleaned'

[v6r7p33]

*Interfaces
FIX: Job.py - in setExecutable() - prevent changing the log file name string type

*StorageManagement
NEW: StorageManagementDB(Handler) - kill staging requests at the same time as 
     killing related jobs, closes #1510
FIX: StorageManagementDB - demote the level of several log messages       

[v6r7p32]

*DMS
FIX: StorageElementHandler - do not use getDiskSpace utility, use os.statvfs instead
CHANGE: StorageManagementDB - in getStageRequests() make MySQL do an UNIQUE selection 
        and use implicit loop to speed up queries for large results

*Resources
FIX: lsfce remote script - use re.search instead of re.match in submitJob() to cope with
     multipline output

[v6r7p31]

*WMS
FIX: SiteDirector - make possible more than one SiteDirector (with different pilot identity) attached 
     to a CE, ie sgm and pilot roles. Otherwise one is declaring Aborted the pilots from the other.

[v6r7p30]

*Core
CHANGE: X509Chain - added groupProperties field to the getCredentials() report
BUGFIX: InstallTools - in getSetupComponents() typo fixed: agent -> executor

[v6r7p29]

*DMS
CHANGE: FileCatalog - selection metadata is also returned as compatible metadata in the result
        of getCompatibleMetadata() call
NEW: FileCatalog - added path argument to getCompatibleMetadata() call
NEW: FileCatalogClient - added getFileUserMetadata()
BUGFIX: dirac-dms-fts-monitor - exit with code -1 in case of error

*Resources
FIX: CREAMComputingElement - check globus-url-copy result for errors when retrieving job output

[v6r7p28]

*DMS
BUGFIX: FileCatalog/DirectoryMetadata - wrong MySQL syntax 

[v6r7p27]

*Core
FIX: Mail.py - fix of the problem of colons in the mail's body

*Interfaces
NEW: Job API - added setSubmitPools(), setPlatform() sets ... "Platform"

*WMS
FIX: TaskQueueDB - use SystemConfig as Platform for matching ( if Platform is not set explicitly

*Resources
FIX: SSHComputingElement - use ssh host ( and not CE name ) in the pilot reference
BUGFIX: SSHGEComputingElement - forgotten return statement in _getJobOutputFiles()

*Framework
NEW: dirac-sys-sendmail - email's body can be taken from pipe. Command's argument 
     in this case will be interpreted as a destination address     

[v6r7p26]

*DMS
FIX: ReplicaManager - status names Read/Write -> ReadAccess/WriteAccess

[v6r7p25]

*Core
CHANGE: X509Chain - in getCredentials() failure to contact CS is not fatal, 
        can happen when calling dirac-proxy-init -x, for example

[v6r7p24]

*DMS
NEW: FileCatalog - added getFilesByMetadataWeb() to allow pagination in the Web 
     catalog browser
     
*WMS
CHANGE: WMSAdministrator, DiracAdmin - get banned sites list by specifying the status
        to the respective jobDB call     

[v6r7p23]

*Transformation
BUGFIX: TransformationDB - badly formatted error log message

*RMS
CHANGE: RequestDBMySQL - speedup the lookup of requests

*WMS
BUGFIX: dirac-dms-job-delete - in job selection by group

*DMS
FIX: LcgFileCatalogClient - getDirectorySize made compatible with DFC
BUGFIX: LcgFileCatalogClient - proper call of __getClientCertInfo()

[v6r7p22]

*Transformation
CHANGE: InputDataAgent - treats only suitable transformations, e.g. not the extendable ones. 
CHANGE: TransformationAgent - make some methods more public for easy overload

[v6r7p21]

*Core
FIX: Shifter - pass filePath argument when downloading proxy

[v6r7p20]

*DMS
CHANGE: StrategyHandler - move out SourceSE checking to TransferAgent
CHANGE: ReplicaManager, InputDataAgent - get active replicas
FIX: StorageElement, SRM2Storage - support for 'xxxAccess' statuses, checking results
     of return structures
     
*RSS
NEW: set configurable email address on the CS to send the RSS emails
NEW: RSSCache without thread in background
FIX: Synchronizer - moved to ResourceManager handler     

[v6r7p19]

*DMS
BUGFIX: ReplicaManager - in putAndRegister() SE.putFile() singleFile argument not used explicitly

[v6r7p18]

*WMS
FIX: StalledJobAgent - do not exit the loop over Completed jobs if accounting sending fails
NEW: dirac-wms-job-delete - allow to specify jobs to delete by job group and/or in a file
FIX: JobManifest - If CPUTime is not set, set it to MaxCPUTime value

[v6r7p17]

*Resources
FIX: SRM2Storage - treat properly "22 SRM_REQUEST_QUEUED" result code

[v6r7p16]

*DMS
FIX: StrategyHandler - do not proceed when the source SE is not valid for read 
BUGFIX: StorageElement - putFile can take an optional sourceSize argument
BUGFIX: ReplicaManager - in removeFile() proper loop on failed replicas

*RSS
FIX: SpaceTokenOccupancyCommand, CacheFeederAgent - add timeout when calling lcg_util commands

*WMS
FIX: JobManifest - take all the SubmitPools defined in the TaskQueueAgent 
NEW: StalledJobAgent - declare jobs stuck in Completed status as Failed

[v6r7p15]

*Core
BUGFIX: SocketInfo - in host identity evaluation

*DMS
BUGFIX: FileCatalogHandler - missing import os

*Transformation
CHANGE: JobManifest - getting allowed job types from operations() section 

[v6r7p14]

*DMS
CHANGE: StorageElementProxy - removed getParameters(), closes #1280
FIX: StorageElementProxy - free the getFile space before the next file
FIX: StorageElement - added getPFNBase() to comply with the interface

*Interfaces
CHANGE: Dirac API - allow lists of LFNs in removeFile() and removeReplica()

*WMS
CHANGE: JobSchedulingAgent(Executor) - allow both BannedSite and BannedSites JDL option

*RSS
FIX: ElementInspectorAgent - should only pick elements with rss token ( rs_svc ).
FIX: TokenAgent - using 4th element instead of the 5th. Added option to set admin email on the CS.

[v6r7p13]

*Core
FIX: Resources - in getStorageElementSiteMapping() return only sites with non-empty list of SEs

*DMS
FIX: StorageElement - restored the dropped logic of using proxy SEs
FIX: FileCatalog - fix the UseProxy /LocalSite/Catalog option

*Transformation
FIX: TransformationDB - use lower() string comparison in extendTransformation()

[v6r7p12]

*WMS
BUGFIX: JobManifest - get AllowedSubmitPools from the /Systems section, not from /Operations

*Core
NEW: Resources helper - added getSites(), getStorageElementSiteMapping()

*DMS
CHANGE: StrategyHandler - use getStorageElementSiteMapping helper function
BUGFIX: ReplicaManager - do not modify the loop dictionary inside the loop

[v6r7p11]

*Core
CHANGE: Subprocess - put the use of watchdog in flagging

[v6r7p10]

*Core
NEW: Logger - added getLevel() method, closes #1292
FIX: Subprocess - returns correct structure in case of timeout, closes #1295, #1294
CHANGE: TimeOutExec - dropped unused utility
FIX: Logger - cleaned unused imports

*RSS
CHANGE: ElementInspectorAgent - do not use mangled name and removed shifterProxy agentOption

[v6r7p9]

*Core
BUGFIX: InstallTools - MySQL Port should be an integer

[v6r7p8]

*Core
FIX: Subprocess - consistent timeout error message

*DMS
NEW: RemovalTask - added bulk removal
FIX: StrategyHandler - check file source CEs
CHANGE: DataIntegrityClient - code beautification
CHANGE: ReplicaManager - do not check file existence if replica information is queried anyway,
        do not fail if file to be removed does not exist already. 

[v6r7p7]

FIX: Several fixes to allow automatic code documentation

*Core
NEW: InstallTools - added mysqlPort and mysqlRootUser

*DMS
CHANGE: ReplicaManager - set possibility to force the deletion of non existing files
CHANGE: StrategyHandler - better handling of checksum check during scheduling 

[v6r7p6]

*Core
FIX: dirac-install - restore signal alarm if downloadable file is not found
FIX: Subprocess - using Manager proxy object to pass results from the working process

*DMS:
CHANGE: StorageElement - removed overwride mode
CHANGE: removed obsoleted dirac-dms-remove-lfn-replica, dirac-dms-remove-lfn
NEW: FTSMonitorAgent - filter out sources with checksum mismatch
FIX: FTSMonitorAgent, TransferAgent - fix the names of the RSS states

*RSS
NEW: ElementInspectorAgent runs with a variable number of threads which are automatically adjusted
NEW: Added policies to force a particular state, can be very convenient to keep something Banned for example.
NEW: policy system upgrade, added finer granularity when setting policies and actions

*WMS
NEW: SiteDirector- allow to define pilot DN/Group in the agent options
CHANGE: JobDescription, JobManifest - take values for job parameter verification from Operations CS section

[v6r7p5]

*Interfaces
BUGFIX: dirac-wms-job-get-output - properly treat the case when output directory is not specified 

[v6r7p4]

*Core
FIX: Subprocess - avoid that watchdog kills the executor process before it returns itself

*Framework
BUGFIX: ProxuManagerClient - wrong time for caching proxies

*RSS
FIX: removed obsoleted methods

*DMS
NEW: FileCatalog - added findFilesByMetadataDetailed - provides detailed metadata for 
     selected files

[v6r7p3]

*DMS
FIX: FTSMonitorAgent - logging less verbose

*Transformation
FIX: TransformationAgent - use the new CS defaults locations
FIX: Proper agent initialization
NEW: TransformationPlaugin - in Broadcast plugin added file groupings by number of files, 
     make the TargetSE always defined, even if the SourceSE list contains it 

*ResourceStatus
FIX: Added the shifter's proxy to several agents

*RMS
FIX: RequestContainer - the execution order was not properly set for the single files 

*Framework:
BUGFIX: ProxyManagerClient - proxy time can not be shorter than what was requested

[v6r7p2]

*Core
FIX: dirac-configure - switch to use CS before checking proxy info

*Framework
NEW: dirac-sys-sendmail new command
NEW: SystemAdmininistratorCLI - added show host, uninstall, revert commands
NEW: SystemAdmininistratorHandler - added more info in getHostInfo()
NEW: SystemAdmininistratorHandler - added revertSoftware() interface

*Transformation
FIX: TransformationCleaningAgent - check the status of returned results

[v6r7p1]

*Core
FIX: Subprocess - finalize the Watchdog closing internal connections after a command execution
CHANGE: add timeout for py(shell,system)Call calls where appropriate
CHANGE: Shifter - use gProxyManager in a way that allows proxy caching

*Framework
NEW: ProxyManagerClient - allow to specify validity and caching time separately
FIX: ProxyDB - replace instead of delete+insert proxy in __storeVOMSProxy

*DMS
NEW: FTSMonitorAgent - made multithreaded for better efficiency
FIX: dirac-dms-add-file - allow LFN: prefix for lfn argument

*WMS
NEW: dirac-wms-job-get-output, dirac-wms-job-status - allow to retrieve output for a job group
FIX: TaskQueueDB - fixed selection SQL in __generateTQMatchSQL()
CHANGE: OptimizerExecutor - reduce diversity of MinorStatuses for failed executors

*Resources
FIX: CREAMComputingElement - remove temporary JDL right after the submission 

[v6r6p21]

*DMS
BUGFIX: TransformationCleaningAgent - use the right signature of cleanMetadataCatalogFiles() call

[v6r6p20]

*DMS
FIX: RegistrationTask - properly escaped error messages
BUGFIX: DirectoryMetadata - use getFileMetadataFields from FileMetadata in addMetadataField()
NEW: When there is a missing source error spotted during FTS transfer, file should be reset 
     and rescheduled again until maxAttempt (set to 100) is reached

*WMS
FIX: JobScheduling - fix the site group logic in case of Tier0

[v6r6p19]

*DMS
BUGFIX: All DMS agents  - set up agent name in the initialization

*Core
NEW: Subprocess - timeout wrapper for subprocess calls
BUGFIX: Time - proper interpreting of 0's instead of None
CHANGE: DISET - use cStringIO for ANY read that's longer than 16k (speed improvement) 
        + Less mem when writing data to the net
FIX: Os.py - protection against failed "df" command execution       
NEW: dirac-info prints lcg bindings versions
CHANGE: PlotBase - made a new style class 
NEW: Subprocess - added debug level log message

*Framework
NEW: SystemAdministratorIntegrator client for collecting info from several hosts
NEW: SystemAdministrator - added getHostInfo()
FIX: dirac-proxy-init - always check for errors in S_OK/ERROR returned structures
CHANGE: Do not accept VOMS proxies when uploading a proxy to the proxy manager

*Configuration
FIX: CE2CSAgent - get a fresh copy of the cs data before attempting to modify it, closes #1151
FIX: Do not create useless backups due to slaves connecting and disconnecting
FIX: Refresher - prevent retrying with 'Insane environment'

*Accounting
NEW: Accounting/Job - added validation of reported values to cope with the weird Yandex case
FIX: DBUtils - take into account invalid values, closes #949

*DMS
FIX: FTSSubmitAgent - file for some reason rejected from submission should stay in 'Waiting' in 
     TransferDB.Channel table
FIX: FTSRequest - fix in the log printout     
CHANGE: dirac-dms-add-file removed, dirac-dms-add-files renamed to dirac-dms-add-file
FIX: FileCatalogCLI - check the result of removeFile call
FIX: LcgFileCatalogClient - get rid of LHCb specific VO evaluation
NEW: New FileCatalogProxy service - a generalization of a deprecated LcgFileCatalog service
FIX: Restored StorageElementProxy functionality
CHANGE: dirac-dms-add-file - added printout
NEW: FileCatalog(Factory), StorageElement(Factory) - UseProxy flag moved to /Operations and /LocalSite sections

*RSS
NEW:  general reimplementation: 
      New DB schema using python definition of tables, having three big blocks: Site, Resource and Node.
      MySQLMonkey functionality almost fully covered by DB module, eventually will disappear.
      Services updated to use new database.
      Clients updated to use new database.
      Synchronizer updated to fill the new database. When helpers will be ready, it will need an update.
      One ElementInspectorAgent, configurable now is hardcoded.
      New Generic StateMachine using OOP.
      Commands and Policies simplified.
      ResourceStatus using internal cache, needs to be tested with real load.
      Fixes for the state machine
      Replaced Bad with Degraded status ( outside RSS ).
      Added "Access" to Read|Write|Check|Remove SE statuses wherever it applies.
      ResourceStatus returns by default "Active" instead of "Allowed" for CS calls.
      Caching parameters are defined in the CS
FIX: dirac-admin-allow/ban-se - allow a SE on Degraded ( Degraded->Active ) and ban a SE on Probing 
     ( Probing -> Banned ). In practice, Active and Degraded are "usable" states anyway.            
      
*WMS
FIX: OptimizerExecutor - failed optimizations will still update the job     
NEW: JobWrapper - added LFNUserPrefix VO specific Operations option used for building user LFNs
CHANGE: JobDB - do not interpret SystemConfig in the WMS/JobDB
CHANGE: JobDB - Use CPUTime JDL only, keep MaxCPUTime for backward compatibility
CHANGE: JobWrapper - use CPUTime job parameter instead of MaxCPUTime
CHANGE: JobAgent - use CEType option instead of CEUniqueID
FIX: JobWrapper - do not attempt to untar directories before having checked if they are tarfiles 
NEW: dirac-wms-job-status - get job statuses for jobs in a given job group
 
*SMS
FIX: StorageManagementDB - when removing unlinked replicas, take into account the case where a
     staging request had been submitted, but failed
      
*Resources    
NEW: glexecCE - add new possible locations of the glexec binary: OSG specific stuff and in last resort 
     looking in the PATH    
NEW: LcgFileCatalogClient - in removeReplica() get the needed PFN inside instead of providing it as an argument     
      
*TS      
CHANGE: Transformation types definition are moved to the Operations CS section

*Interfaces
FIX: Dirac.py - CS option Scratchdir was in LocalSite/LocalSite
FIX: Dirac.py - do not define default catalog, use FileCatalog utility instead

[v6r6p19]

*DMS
BUGFIX: All DMS agents  - set up agent name in the initialization

[v6r6p18]

*Transformation
CHANGE: /DIRAC/VOPolicy/OutputDataModule option moved to <Operations>/Transformations/OutputDataModule

*Resources
FIX: ComputingElement - properly check if the pilot proxy has VOMS before adding it to the payload 
     when updating it

*WMS
BUGFIX: JobSanity - fixed misspelled method call SetParam -> SetParameter

[v6r6p17]

*Transformation
BUGFIX: TransformationAgent - corrected  __getDataReplicasRM()

[v6r6p16]

*DMS
FIX: Agents - proper __init__ implementation with arguments passing to the super class
FIX: LcgFileCatalogClient - in removeReplica() reload PFN in case it has changed

[v6r6p15]

*Framework
BUGFIX: ErrorMessageMonitor - corrected updateFields call 

*DMS:
NEW: FTSMonitorAgent completely rewritten in a multithreaded way

*Transformation
FIX: InputDataAgent - proper instantiation of TransformationClient
CHANGE: Transformation - several log message promoted from info to notice level

[v6r6p14]

*Transformation
FIX: Correct instantiation of agents inside several scripts
CHANGE: TransformationCleaningAgent - added verbosity to logs
CHANGE: TransformationAgent - missingLFC to MissingInFC as it could be the DFC as well
FIX: TransformationAgent - return an entry for all LFNs in __getDataReplicasRM

*DMS
FIX: TransferAgent - fix exception reason in registerFiles()

[v6r6p13]

*DMS
CHANGE: TransferAgent - change RM call from getCatalogueReplicas to getActiveReplicas. 
        Lowering log printouts here and there

[v6r6p12]

*DMS
BUGFIX: RemovalTask - Replacing "'" by "" in error str set as attribute for a subRequest file. 
        Without that request cannot be updated when some nasty error occurs.

[v6r6p11]

*RMS:
BUGFIX: RequestClient - log string formatting

*DMS
BUGFIX: RemovalTask - handling for files not existing in the catalogue

*Transformation
FIX: TransformationManager - ignore files in NotProcessed status to get the % of processed files

*Interfaces
FIX: Fixes due to the recent changes in PromptUser utility

[v6r6p10]

*RMS
FIX: RequestDBMySQL - better escaping of queries 

*WMS
FIX: SiteDirector - get compatible platforms before checking Task Queues for a site

[v6r6p9]

*Core
FIX: Utilities/PromptUser.py - better user prompt

*Accounting
NEW: Add some validation to the job records because of weird data coming from YANDEX.ru

*DMS
BUGFIX: ReplicaManager - typo errStr -> infoStr in __replicate()
FIX: FTSRequest - fixed log message

*WMS
FIX: SiteDirector - use CSGlobals.getVO() call instead of explicit CS option

[v6r6p8]

*Transformation
BUGFIX: TransformationDB - typo in getTransformationFiles(): iterValues -> itervalues

[v6r6p7]

*Resources
FIX: StorageFactory - uncommented line that was preventing the status to be returned 
BUGFIX: CE remote scripts - should return status and not call exit()
BUGFIX: SSHComputingElement - wrong pilot ID reference

[v6r6p6]

*WMS
FIX: TaskQueueDB - in findOrphanJobs() retrieve orphaned jobs as list of ints instead of list of tuples
FIX: OptimizerExecutor - added import of datetime to cope with the old style optimizer parameters

*Transformation
FIX: TransformationAgent - fix finalization entering in an infinite loop
NEW: TransformationCLI - added resetProcessedFile command
FIX: TransformationCleaningAgent - treating the archiving delay 
FIX: TransformationDB - fix in getTransformationFiles() in case of empty file list

[v6r6p5]

*Transformation
FIX: TransformationAgent - type( transClient -> transfClient )
FIX: TransformationAgent - self._logInfo -> self.log.info
FIX: TransformationAgent - skip if no Unused files
FIX: TransformationAgent - Use CS option for replica cache lifetime
CHANGE: TransformationAgent - accept No new Unused files every [6] hours

[v6r6p4]

*DMS
FIX: TransferAgent - protection for files that can not be scheduled
BUGFIX: TransferDB - typo (instIDList - > idList ) fixed

*Transformation
BUGFIX: TransformationAgent - typo ( loginfo -> logInfo )

[v6r6p3]

FIX: merged in patch v6r5p14

*Core
BUGFIX: X509Chain - return the right structure in getCredentials() in case of failure
FIX: dirac-deploy-scripts.py - allow short scripts starting from "d"
FIX: dirac-deploy-scripts.py - added DCOMMANDS_PPID env variable in the script wrapper
FIX: ExecutorReactor - reduced error message dropping redundant Task ID 

*Interfaces
BUGFIX: Dirac.py - allow to pass LFN list to replicateFile()

*DMS
FIX: FileManager - extra check if all files are available in _findFiles()
BUGFIX: FileCatalogClientCLI - bug in DirectoryListing

[v6r6p2]

FIX: merged in patch v6r5p13

*WMS
FIX: SiteDirector - if no community set, look for DIRAC/VirtualOrganization setting

*Framework
FIX: SystemLoggingDB - LogLevel made VARCHAR in the MessageRepository table
FIX: Logging - several log messages are split in fixed and variable parts
FIX: SystemLoggingDB - in insertMessage() do not insert new records in auxiliary tables if they 
     are already there

[v6r6p1]

*Core:
CHANGE: PromptUser - changed log level of the printout to NOTICE
NEW: Base Client constructor arguments are passed to the RPCClient constructor

*DMS:
NEW: FTSRequest - added a prestage mechanism for source files
NEW: FileCatalogClientCLI - added -f switch to the size command to use raw faile tables 
     instead of storage usage tables
NEW: FileCatalog - added orphan directory repair tool
NEW: FIleCatalog - more counters to control the catalog sanity     

*WMS:
FIX: SandboxStoreClient - no more kwargs tricks
FIX: SandboxStoreClient returns sandbox file name in case of upload failure to allow failover
FIX: dirac-pilot - fixed VO_%s_SW_DIR env variable in case of OSG

*TS:
FIX: TransformationManagerHandler - avoid multiple Operations() instantiation in 
     getTransformationSummaryWeb()

[v6r6]

*Core
CHANGE: getDNForUsername helper migrated from Core.Security.CS to Registry helper
NEW: SiteSEMapping - new utilities getSitesGroupedByTierLevel(), getTier1WithAttachedTier2(),
     getTier1WithTier2
CHANGE: The DIRAC.Core.Security.CS is replaced by the Registry helper     
BUGFIX: dirac-install - properly parse += in .cfg files
FIX: Graphs.Utilities - allow two lines input in makeDataFromCVS()
FIX: Graphs - allow Graphs package usage if even matplotlib is not installed
NEW: dirac-compile-externals will retrieve the Externals compilation scripts from it's new location 
     in github (DIRACGrid/Externals)
NEW: Possibility to define a thread-global credentials for DISET connections (for web framework)
NEW: Logger - color output ( configurable )
NEW: dirac-admin-sort-cs-sites - to sort sites in the CS
CHANGE: MessageClient(Factor) - added msgClient attribute to messages
NEW: Core.Security.Properties - added JOB_MONITOR and USER_MANAGER properties

*Configuration
NEW: Registry - added getAllGroups() method

*Framework
NEW: SystemAdministratorClientCLI - possibility to define roothPath and lcgVersion when updating software

*Accounting
NEW: JobPlotter - added Normalized CPU plots to Job accounting
FIX: DBUtils - plots going to greater granularity

*DMS
NEW: FileCatalog - storage usage info stored in all the directories, not only those with files
NEW: FileCatalog - added utility to rebuild storage usage info from scratch
FIX: FileCatalog - addMetadataField() allow generic types, e.g. string
FIX: FileCatalog - path argument is normalized before usage in multiple methods
FIX: FileCatalog - new metadata for files(directories) should not be there before for directories(files)
NEW: FileCatalog - added method for rebuilding DirectoryUsage data from scratch 
NEW: FileCatalog - Use DirectoryUsage mechanism for both logical and physical storage
CHANGE: FileCatalog - forbid removing non-empty directories
BUGFIX: FileCatalogClientCLI - in do_ls() check properly the path existence
FIX: FileCatalogClientCLI - protection against non-existing getCatalogCounters method in the LFC client
FIX: DMS Agents - properly call superclass constructor with loadName argument
FIX: ReplicaManager - in removeFile() non-existent file is marked as failed
FIX: Make several classes pylint compliant: DataIntegrityHandler, DataLoggingHandler,
     FileCatalogHandler, StorageElementHandler, StorageElementProxyHandler, TransferDBMonitoringHandler
FIX: LogUploadAgent - remove the OSError exception in __replicate()
FIX: FileCatalogClientCLI - multiple check of proper command inputs,
     automatic completion of several commands with subcommands,
     automatic completion of file names
CHANGE: FileCatalogClientCLI - reformat the output of size command 
FIX: dirac-admin-ban-se - allow to go over all options read/write/check for each SE      
NEW: StrategyHandler - new implementation to speed up file scheduling + better error reporting
NEW: LcgFileCatalogProxy - moved from from LHCbDirac to DIRAC
FIX: ReplicaManager - removed usage of obsolete "/Resources/StorageElements/BannedTarget" 
CHANGE: removed StorageUsageClient.py
CHANGE: removed obsoleted ProcessingDBAgent.py

*WMS
CHANGE: RunNumber job parameter was removed from all the relevant places ( JDL, JobDB, etc )
NEW: dirac-pilot - add environment setting for SSH and BOINC CEs
NEW: WMSAdministrator - get output for non-grid CEs if not yet in the DB
NEW: JobAgent - job publishes BOINC parameters if any
CHANGE: Get rid of LHCbPlatform everywhere except TaskQueueDB
FIX: SiteDirector - provide list of sites to the Matcher in the initial query
FIX: SiteDirector - present a list of all groups of a community to match TQs
CHANGE: dirac-boinc-pilot dropped
CHANGE: TaskQueueDirector does not depend on /LocalSite section any more
CHANGE: reduced default delays for JobCleaningAgent
CHANGE: limit the number of jobs received by JobCleaningAgent
CHANGE: JobDB - use insertFields instead of _insert
CHANGE: Matcher, TaskQueueDB - switch to use Platform rather than LHCbPlatform retaining LHCbPlatform compatibility
BUGFIX: Matcher - proper reporting pilot site and CE
CHANGE: JobManager - improved job Killing/Deleting logic
CHANGE: dirac-pilot - treat the OSG case when jobs on the same WN all run in the same directory
NEW: JobWrapper - added more status reports on different failures
FIX: PilotStatusAgent - use getPilotProxyFromDIRACGroup() instead of getPilotProxyFromVOMSGroup()
CHANGE: JobMonitoringHandler - add cutDate and condDict parameters to getJobGroup()
NEW: JobMonitoringHandler - check access rights with JobPolicy when accessing job info from the web
NEW: JobManager,JobWrapper - report to accounting jobs in Rescheduled final state if rescheduling is successful
FIX: WMSAdministrator, SiteDirector - store only non-empty pilot output to the PilotDB
NEW: added killPilot() to the WMSAdministrator interface, DiracAdmin and dirac-admin-kill-pilot command
NEW: TimeLeft - renormalize time left using DIRAC Normalization if available
FIX: JobManager - reconnect to the OptimizationMind in background if not yet connected
CHANGE: JobManifest - use Operations helper
NEW: JobCleaningAgent - delete logging records from JobLoggingDB when deleting jobs

*RMS
FIX: RequestDBFile - better exception handling in case no JobID supplied
FIX: RequestManagerHandler - make it pylint compliant
NEW: RequestProxyHandler - is forwarding requests from voboxes to central RequestManager. 
     If central RequestManager is down, requests are dumped into file cache and a separate thread 
     running in background is trying to push them into the central. 
CHANGE: Major revision of the code      
CHANGE: RequestDB - added index on SubRequestID in the Files table
CHANGE: RequestClient - readRequestForJobs updated to the new RequetsClient structure

*RSS
NEW: CS.py - Space Tokens were hardcoded, now are obtained after scanning the StorageElements.

*Resources
FIX: SSHComputingElement - enabled multiple hosts in one queue, more debugging
CHANGE: SSHXXX Computing Elements - define SSH class once in the SSHComputingElement
NEW: SSHComputingElement - added option to define private key location
CHANGE: Get rid of legacy methods in ComputingElement
NEW: enable definition of ChecksumType per SE
NEW: SSHBatch, SSHCondor Computing Elements
NEW: SSHxxx Computing Elements - using remote control scripts to better capture remote command errors
CHANGE: put common functionality into SSHComputingElement base class for all SSHxxx CEs
NEW: added killJob() method tp all the CEs
NEW: FileCatalog - take the catalog information info from /Operations CS section, if defined there, 
     to allow specifications per VO 

*Interfaces
CHANGE: Removed Script.initialize() from the API initialization
CHANGE: Some general API polishing
FIX: Dirac.py - when running in mode="local" any directory in the ISB would not get untarred, 
     contrary to what is done in the JobWrapper

*TS
BUGFIX: TaskManager - bug fixed in treating tasks with input data
FIX: TransformationCleaningAgent - properly call superclass constructor with loadName argument
NEW: TransformationCleaningAgent - added _addExtraDirectories() method to extend the list of
     directories to clean in a subclass if needed
CHANGE: TransformationCleaningAgent - removed usage of StorageUsageClient     
NEW: TransformationAgent is multithreaded now ( implementation moved from LHCbDIRAC )
NEW: added unit tests
NEW: InputDataAgent - possibility to refresh only data registered in the last predefined period of time 
NEW: TransformationAgent(Client) - management of derived transformations and more ported from LHCbDIRAC
BUGFIX: TransformationDB - wrong SQL statement generation in setFileStatusForTransformation()

[v6r5p14]

*Core
NEW: Utilities - added Backports utility

*WMS
FIX: Use /Operations/JobScheduling section consistently, drop /Operations/Matching section
NEW: Allow VO specific share correction plugins from extensions
FIX: Executors - several fixes

[v6r5p13]

*WMS
FIX: Executors - VOPlugin will properly send and receive the params
NEW: Correctors can be defined in an extension
FIX: Correctors - Properly retrieve info from the CS using the ops helper

[v6r5p12]

FIX: merged in patch v6r4p34

[v6r5p11]

FIX: merged in patch v6r4p33

*Core
FIX: MySQL - added offset argument to buildConditions()

[v6r5p10]

FIX: merged in patch v6r4p32

[v6r5p9]

FIX: merged in patch v6r4p30

[v6r5p8]

FIX: merged in patch v6r4p29

[v6r5p7]

FIX: merged in patch v6r4p28

[v6r5p6]

FIX: merged in patch v6r4p27

*Transformation
BUGFIX: TransformationDB - StringType must be imported before it can be used

*RSS
NEW: CS.py - Space Tokens were hardcoded, now are obtained after scanning the StorageElements.

[v6r5p5]

FIX: merged in patch v6r4p26

[v6r5p4]

FIX: merged in patch v6r4p25

[v6r5p3]

*Transformation
FIX: merged in patch v6r4p24

[v6r5p2]

*Web
NEW: includes DIRACWeb tag web2012092101

[v6r5p1]

*Core
BUGFIX: ExecutorMindHandler - return S_OK() in the initializeHandler
FIX: OptimizationMindHandler - if the manifest is not dirty it will not be updated by the Mind

*Configuration
NEW: Resources helper - added getCompatiblePlatform(), getDIRACPlatform() methods

*Resources
FIX: SSHComputingElement - add -q option to ssh command to avoid banners in the output
FIX: BOINCComputingElement - removed debugging printout
FIX: ComputingElement - use Platform CS option which will be converted to LHCbPlatform for legacy compatibility

*DMS
FIX: RequestAgentBase - lowering loglevel from ALWAYS to INFO to avoid flooding SystemLogging

*WMS:
FIX: SiteDirector - provide CE platform parameter when interrogating the TQ
FIX: GridPilotDirector - publish pilot OwnerGroup rather than VOMS role
FIX: WMSUtilities - add new error string into the parsing of the job output retrieval

[v6r5]

NEW: Executor framework

*Core
NEW: MySQL.py - added Test case for Time.dateTime time stamps
NEW: MySQL.py - insertFields and updateFields can get values via Lists or Dicts
NEW: DataIntegrityDB - use the new methods from MySQL and add test cases
NEW: DataIntegrityHandler - check connection to DB and create tables (or update their schema)
NEW: DataLoggingDB - use the new methods from MySQL and add test cases
NEW: DataLoggingHandler - check connection to DB and create tables (or update their schema)
FIX: ProcessPool - killing stuck workers after timeout
CHANGE: DB will throw a RuntimeException instead of a sys.exit in case it can't contact the DB
CHANGE: Several improvements on DISET
CHANGE: Fixed all DOS endings to UNIX
CHANGE: Agents, Services and Executors know how to react to CSSection/Module and react accordingly
NEW: install tools are updated to deal with executors
FIX: dirac-install - add -T/--Timeout option to define timeout for distribution downloads
NEW: dirac-install - added possibility of defining dirac-install's global defaults by command line switch
BUGFIX: avoid PathFinder.getServiceURL and use Client class ( DataLoggingClient,LfcFileCatalogProxyClient ) 
FIX: MySQL - added TIMESTAMPADD and TIMESTAMPDIFF to special values not to be scaped by MySQL
NEW: ObjectLoader utility
CHANGE: dirac-distribution - added global defaults flag and changed the flag to -M or --defaultsURL
FIX: Convert to string before trying to escape value in MySQL
NEW: DISET Services - added PacketTimeout option
NEW: SystemLoggingDB - updated to use the renewed MySQL interface and SQL schema
NEW: Added support for multiple entries in /Registry/DefaultGroup, for multi-VO installations
CHANGE: Component installation procedure updated to cope with components inheriting Modules
CHANGE: InstallTools - use dirac- command in runit run scripts
FIX: X509Chain - avoid a return of error when the group is not valid
FIX: MySQL - reduce verbosity of log messages when high level methods are used
CHANGE: Several DB classes have been updated to use the MySQL buildCondition method
NEW: MySQL - provide support for greater and smaller arguments to all MySQL high level methods
FIX: Service.py - check all return values from all initializers

*Configuration
CHANGE: By default return option and section lists ordered as in the CS
NEW: ConfigurationClient - added function to refresh remote configuration

*Framework
FIX: Registry.findDefaultGroup will never return False
CHANGE: ProxyManager does not accept proxies without explicit group
CHANGE: SystemAdministratorHandler - force refreshing the configuration after new component setup

*RSS
CHANGE: removed code execution from __init__
CHANGE: removed unused methods
NEW: Log all policy results 

*Resources
NEW: updated SSHComputingElement which allows multiple job submission
FIX: SGETimeLeft - better parsing of the batch system commands output
FIX: InProcessComputingElement - when starting a new job discard renewal of the previous proxy
NEW: BOINCComputingElement - new CE client to work with the BOINC desktop grid infrastructure 

*WMS
CHANGE: WMS Optimizers are now executors
CHANGE: SandboxStoreClient can directly access the DB if available
CHANGE: Moved JobDescription and improved into JobManifest
FIX: typo in JobLoggingDB
NEW: JobState/CachedJobState allow access to the Job via DB/JobStateSync Service automatically
BUGFIX: DownloadInputData - when not enough disk space, message was using "buffer" while it should be using "data"
FIX: the sandboxmetadataDB explosion when using the sandboxclient without direct access to the DB
NEW: Added support for reset/reschedule in the OptimizationMind
CHANGE: Whenever a DB is not properly initialized it will raise a catchable RuntimeError exception 
        instead of silently returning
FIX: InputDataResolution - just quick mod for easier extensibility, plus removed some LHCb specific stuff
NEW: allow jobids in a file in dirac-wms-job-get-output
NEW: JobManager - zfill in %n parameter substitution to allow alphabetical sorting
NEW: Directors - added checking of the TaskQueue limits when getting eligible queues
CHANGE: Natcher - refactor to simpify the logic, introduced Limiter class
CHANGE: Treat MaxCPUTime and CPUTime the same way in the JDL to avoid confusion
NEW: SiteDirector - added options PilotScript, MaxPilotsToSubmit, MaxJobsInFillMode
BUGFIX: StalledJobAgent - use cpuNormalization as float, not string 
FIX: Don't kill an executor if a task has been taken out from it
NEW: dirac-boinc-pilot - pilot script to be used on the BOINC volunteer nodes
FIX: SiteDirector - better handling of tokens and filling mode 
NEW: Generic pilot identities are automatically selected by the TQD and the SiteDirector 
     if not explicitly defined in /Pilot/GenericDN and GenericGroup
NEW: Generic pilot groups can have a VO that will be taken into account when selecting generic 
     credentials to submit pilots
NEW: Generic pilots that belong to a VO can only match jobs from that VO
NEW: StalledJobAgent - added rescheduling of jobs stuck in Matched or Rescheduled status
BUGFIX: StalledJobAgent - default startTime and endTime to "now", avoid None value
NEW: JobAgent - stop after N failed matching attempts (nothing to do), use StopAfterFailedMatches option
CHANGE: JobAgent - provide resource description as a dictionary to avoid extra JDL parsing by the Matcher
CHANGE: Matcher - report pilot info once instead of sending it several times from the job
CHANGE: Matcher - set the job site instead of making a separate call to JobStateUpdate
NEW: Matcher - added Matches done and matches OK statistics
NEW: TaskQueue - don't delete fresh task queues. Wait 5 minutes to do so.
CHANGE: Disabled TQs can also be matched, if no jobs are there, a retry will be triggered

*Transformation
FIX: TransformationAgent - a small improvement: now can pick the prods status to handle from the CS, 
     plus few minor corrections (e.g. logger messages)
FIX: TransformationCLI - take into accout possible failures in resetFile command     

*Accounting
NEW: AccountingDB - added retrieving RAW records for internal stuff
FIX: AccountingDB - fixed some logic for readonly cases
CHANGE: Added new simpler and faster bucket insertion mechanism
NEW: Added more info when rebucketing
FIX: Calculate the rebucket ETA using remaining records to be processed instead of the total records to be processed
FIX: Plots with no data still carry the plot name

*DMS
NEW: SRM2Storage - added retry in the gfal calls
NEW: added new FTSCleaningAgent cleaning up TransferDB tables
FIX: DataLoggingClient and DataLoggingDB - tests moved to separate files
CHANGE: request agents cleanup

*RMS
CHANGE: Stop using RequestAgentMixIn in the request agents

[v6r4p34]

*DMS
BUGFIX: FileCatalogCLI - fixed wrong indentation
CHANGE: RegistrationTask - removed some LHCb specific defaults

[v6r4p33]

*DMS
CHANGE: FTSRequest - be more verbose if something is wrong with file

[v6r4p32]

*WMS
FIX: StalledJobAgent - avoid exceptions in the stalled job accounting reporting

*DMS
NEW: FTSMonitorAgent - handling of expired FTS jobs 

*Interfaces
CHANGE: Dirac.py - attempt to retrieve output sandbox also for Completed jobs in retrieveRepositorySandboxes()

[v6r4p30]

*Core
BUGFIX: dirac-admin-bdii-ce-voview - proper check of the result structure

*Interfaces
FIX: Dirac.py, Job.py - allow to pass environment variables with special characters

*DMS
NEW: FileCatalogCLI - possibility to sort output in the ls command

*WMS:
FIX: JobWrapper - interpret environment variables with special characters 

[v6r4p29]

*RMS
BUGFIX: RequestDBMySQL - wrong indentation in __updateSubRequestFiles()

[v6r4p28]

*Interfaces
CHANGE: Dirac.py, DiracAdmin.py - remove explicit timeout on RPC client instantiation

*RSS
FIX: CS.py - fix for updated CS location (backward compatible)

*DMS
BUGFIX: StrategyHandler - bug fixed determineReplicationTree()
FIX: FTSRequest - add checksum string to SURLs file before submitting an FTS job

*WMS
FIX: JobWrapper - protection for double quotes in JobName
CHANGE: SiteDirector - switched some logging messages from verbose to info level

*RMS
NEW: Request(Client,DBMySQL,Manager) - added readRequestsForJobs() method

[v6r4p27]

*DMS
FIX: SRM2Storage - removed hack for EOS (fixed server-side)

*Transformation
CHANGE: TransformationClient - limit to 100 the number of transformations in getTransformations()
NEW: TransformationAgent - define the transformations type to use in the configuration

*Interfaces
FIX: Job.py -  fix for empty environmentDict (setExecutionEnv)

[v6r4p26]

*Transformation
BUGFIX: TransformationClient - fixed calling sequence in rpcClient.getTransformationTasks()
NEW: TransformationClient - added log messages in verbose level.

[v6r4p25]

*DMS
BUGFIX: StrategyHandler - sanity check for wrong replication tree 

[v6r4p24]

*Core
NEW: MySQL - add 'offset' argument to the buildCondition()

*Transformation
FIX: TransformationAgent - randomize the LFNs for removal/replication case when large number of those
CHANGE: TransformationClient(DB,Manager) - get transformation files in smaller chunks to
        improve performance
FIX: TransformationAgent(DB) - do not return redundant LFNs in getTransformationFiles()    

[v6r4p23]

*Web
NEW: includes DIRACWeb tag web2012092101

[v6r4p22]

*DMS
FIX: SRM2Storage - fix the problem with the CERN-EOS storage 

[v6r4p21]

*Core
BUGFIX: SGETimeLeft - take into account dd:hh:mm:ss format of the cpu consumed

[v6r4p20]

*WMS
BUGFIX: PilotDirector, GridPilotDirector - make sure that at least 1 pilot is to be submitted
BUGFIX: GridPilotDirector - bug on how pilots are counted when there is an error in the submit loop.
BUGFIX: dirac-pilot - proper install script installation on OSG sites

[v6r4p19]

*RMS
FIX: RequestDBMySQL - optimized request selection query 

[v6r4p18]

*Configuration
BUGFIX: CE2CSAgent.py - the default value must be set outside the loop

*DMS
NEW: dirac-dms-create-replication-request
BUGFIX: dirac-dms-fts-submit, dirac-dms-fts-monitor - print out error messages

*Resources
BUGFIX: TorqueComputingElement.py, plus add UserName for shared Queues

*WMS
BUGFIX: JobManagerHandler - default value for pStart (to avoid Exception)

[v6r4p17]

*Core
FIX: dirac-configure - setup was not updated in dirac.cfg even with -F option
FIX: RequestHandler - added fix for Missing ConnectionError

*DMS
FIX: dirac-dms-clean-directory - command fails with `KeyError: 'Replicas'`.

*WMS
FIX: SiteDirector - adapt to the new method in the Matcher getMatchingTaskQueue 
FIX: SiteDirector - added all SubmitPools to TQ requests

[v6r4p16]

*Core:
FIX: dirac-install - bashrc/cshrc were wrongly created when using versionsDir

*Accounting
CHANGE: Added new simpler and faster bucket insertion mechanism
NEW: Added more info when rebucketing

*WMS
CHANGE: Matcher - refactored to take into account job limits when providing info to directors
NEW: JoAgent - reports SubmitPool parameter if applicable
FIX: Matcher - bad codition if invalid result

[v6r4p15]

*WMS
FIX: gLitePilotDirector - fix the name of the MyProxy server to avoid crasehs of the gLite WMS

*Transformation
FIX: TaskManager - when the file is on many SEs, wrong results were generated

[v6r4p13]

*DMS
FIX: dirac-admin-allow-se - added missing interpreter line

[v6r4p12]

*DMS
CHANGE: RemovalTask - for DataManager shifter change creds after failure of removal with her/his proxy.

*RSS
NEW: Added RssConfiguration class
FIX: ResourceManagementClient  - Fixed wrong method name

[v6r4p11]

*Core
FIX: GGUSTicketsClient - GGUS SOAP URL updated

*DMS
BUGFIX: ReplicaManager - wrong for loop

*RequestManagement
BUGFIX: RequestClient - bug fix in finalizeRequest()

*Transformation
FIX: TaskManager - fix for correctly setting the sites (as list)

[v6r4p10]

*RequestManagement
BUGFIX: RequestContainer - in addSubrequest() function

*Resources
BUGFIX: SRM2Storage - in checksum type evaluation

*ResourceStatusSystem
BUGFIX: InfoGetter - wrong import statement

*WMS
BUGFIX: SandboxMetadataDB - __init__() can not return a value

[v6r4p9]

*DMS
CHANGE: FailoverTransfer - ensure the correct execution order of the subrequests

[v6r4p8]

Bring in fixes from v6r3p17

*Core:
FIX: Don't have the __init__ return True for all DBs
NEW: Added more protection for exceptions thrown in callbacks for the ProcessPool
FIX: Operations will now look in 'Defaults' instead of 'Default'

*DataManagement:
FIX: Put more protection in StrategyHandler for neither channels  not throughput read out of TransferDB
FIX: No JobIDs supplied in getRequestForJobs function for RequestDBMySQL taken into account
FIX: Fix on getRequestStatus
CHANGE: RequestClient proper use of getRequestStatus in finalizeRequest
CHANGE: Refactored RequestDBFile

[v6r4p7]

*WorkloadManagement
FIX: SandboxMetadataDB won't explode DIRAC when there's no access to the DB 
CHANGE: Whenever a DB fails to initialize it raises a catchable exception instead of just returning silently

*DataManagement
CHANGE: Added Lost and Unavailable to the file metadata

[v6r4p6]

Bring fixes from v6r4p6

[v6r4p5]

*Configuration
NEW: Added function to generate Operations CS paths

*Core
FIX: Added proper ProcessPool checks and finalisation

*DataManagement
FIX: don't set Files.Status to Failed for non-existign files, failover transfers won't go
FIX: remove classmethods here and there to unblock requestHolder
CHANGE: RAB, TA: change task timeout: 180 and 600 (was 600 and 900 respectively)
FIX: sorting replication tree by Ancestor, not hopAncestorgit add DataManagementSystem/Agent/TransferAgent.py
NEW: TA: add finalize
CHANGE: TransferAgent: add AcceptableFailedFiles to StrategyHandler to ban FTS channel from scheduling
FIX: if there is no failed files, put an empty dict


*RSS
FIX: RSS is setting Allowed but the StorageElement checks for Active

*Workflows
FIX: Part of WorfklowTask rewritten to fix some issues and allow 'ANY' as site

*Transformation
FIX: Wrong calls to TCA::cleanMetadataCatalogFiles

[v6r4p4]

*Core
FIX: Platform.py - check if Popen.terminate is available (only from 2.6)

[v6r4p3]

*Core
FIX: ProcessPool with watchdog and timeouts - applied in v6r3 first

[v6r4p2]

*StorageManagement
BUGFIX: StorageElement - staging is a Read operation and should be allowed as such

*WMS
BUGFIX: InProcessComputingElement, JobAgent - proper return status code from the job wrapper

*Core
FIX: Platform - manage properly the case of exception in the ldconfig execution

[v6r4p1]

*DMS
FIX: TransferDB.getChannelObservedThroughput - the channelDict was created in a wrong way

*RSS
FIX: ResourceStatus was not returning Allowed by default

[v6r4]

*Core
FIX: dirac-install-db.py: addDatabaseOptionsToCS has added a new keyed argument
NEW: SGETimeLeft.py: Support for SGE backend
FIX: If several extensions are installed, merge ConfigTemplate.cfg
NEW: Service framework - added monitoring of file descriptors open
NEW: Service framework - Reduced handshake timeout to prevent stuck threads
NEW: MySQL class with new high level methods - buildCondition,insertFields,updateFields
     deleteEntries, getFields, getCounters, getDistinctAttributeValues
FIX: ProcessPool - fixes in the locking mechanism with LockRing, stopping workers when the
     parent process is finished     
FIX: Added more locks to the LockRing
NEW: The installation tools are updated to install components by name with the components module specified as an option

*DMS
FIX: TransferDB.py - speed up the Throughput determination
NEW: dirac-dms-add-files: script similar to dirac-dms-remove-files, 
     allows for 1 file specification on the command line, using the usual dirac-dms-add-file options, 
     but also can take a text file in input to upload a bunch of files. Exit code is 0 only if all 
     was fine and is different for every error found. 
NEW: StorageElementProxy- support for data downloading with http protocol from arbitrary storage, 
     needed for the web data download
BUGFIX: FileCatalogCLI - replicate operation does a proper replica registration ( closes #5 )     
FIX: ReplicaManager - __cleanDirectory now working and thus dirac-dms-clean-directory

*WMS
NEW: CPU normalization script to run a quick test in the pilot, used by the JobWrapper
     to report the CPU consumption to the accounting
FIX: StalledJobAgent - StalledTimeHours and FailedTimeHours are read each cycle, refer to the 
     Watchdog heartBeat period (should be renamed); add NormCPUTime to Accounting record
NEW: SiteDirector - support for the operation per VO in multi-VO installations
FIX: StalledJobAgent - get ProcessingType from JDL if defined
BUGFIX: dirac-wms-job-peek - missing printout in the command
NEW: SiteDirector - take into account the number of already waiting pilots when evaluating the number of pilots to submit
FIX: properly report CPU usage when the Watchdog kill the payload.

*RSS
BUGFIX: Result in ClientCache table is a varchar, but the method was getting a datetime
NEW: CacheFeederAgent - VOBOX and SpaceTokenOccupancy commands added (ported from LHCbDIRAC)
CHANGE: RSS components get operational parameters from the Operations handler

*DataManagement
FIX: if there is no failed files, put an empty dict

*Transformation
FIX: Wrong calls to TCA::cleanMetadataCatalogFiles

[v6r3p19]

*WMS
FIX: gLitePilotDirector - fix the name of the MyProxy server to avoid crashes of the gLite WMS

[v6r3p18]

*Resources
BUGFIX: SRM2Storage - in checksum type evaluation

[v6r3p17]

*DataManagement
FIX: Fixes issues #783 and #781. Bugs in ReplicaManager removePhisicalReplica and getFilesFromDirectory
FIX: Return S_ERROR if missing jobid arguments
NEW: Checksum can be verified during FTS and SRM2Storage 

[v6r3p16]

*DataManagement
FIX: better monitoring of FTS channels 
FIX: Handle properly None value for channels and bandwidths

*Core
FIX: Properly calculate the release notes if there are newer releases in the release.notes file

[v6r3p15]

*DataManagement
FIX: if there is no failed files, put an empty dict

*Transformation
FIX: Wrong calls to TCA::cleanMetadataCatalogFiles


[v6r3p14]

* Core

BUGFIX: ProcessPool.py: clean processing and finalisation
BUGFIX: Pfn.py: don't check for 'FileName' in pfnDict

* DMS

NEW: dirac-dms-show-fts-status.py: script showing last hour history for FTS channels
NEW: TransferDBMonitoringHandler.py: new function exporting FST channel queues
BUGFIX: TransferAgent.py,RemovalAgent.py,RegistrationAgent.py - unlinking of temp proxy files, corection of values sent to gMonitor
BUGFIX: StrategyHandler - new config option 'AcceptableFailedFiles' to unblock scheduling for channels if problematic transfers occured for few files
NEW: TransferAgent,RemovalAgent,RegistrationAgent - new confing options for setting timeouts for tasks and ProcessPool finalisation
BUGFIX: ReplicaManager.py - reverse sort of LFNs when deleting files and directories to avoid blocks
NEW: moved StrategyHandler class def to separate file under DMS/private

* TMS

FIX: TransformationCleaningAgent.py: some refactoring, new way of disabling/enabline execution by 'EnableFlag' config option

[v6r3p13]

*Core
FIX: Added proper ProcessPool checks and finalisation

*DataManagement
FIX: don't set Files.Status to Failed for non-existign files, failover transfers won't go
FIX: remove classmethods here and there to unblock requestHolder
CHANGE: RAB, TA: change task timeout: 180 and 600 (was 600 and 900 respectively)
FIX: sorting replication tree by Ancestor, not hopAncestorgit add DataManagementSystem/Agent/TransferAgent.py
NEW: TA: add finalize
CHANGE: TransferAgent: add AcceptableFailedFiles to StrategyHandler to ban FTS channel from scheduling

[v6r3p12]

*Core
FIX: Platform.py - check if Popen.terminate is available (only from 2.6)

[v6r3p11]

*Core
FIX: ProcessPool with watchdog and timeouts

[v6r3p10]

*StorageManagement
BUGFIX: StorageElement - staging is a Read operation and should be allowed as such

*WMS
BUGFIX: InProcessComputingElement, JobAgent - proper return status code from the job wrapper

*Core
FIX: Platform - manage properly the case of exception in the ldconfig execution

[v6r3p9]

*DMS
FIX: TransferDB.getChannelObservedThroughput - the channelDict was created in a wrong way

[v6r3p8]

*Web
CHANGE: return back to the release web2012041601

[v6r3p7]

*Transformation
FIX: TransformationCleaningAgent - protection from deleting requests with jobID 0 

[v6r3p6]

*Core
FIX: dirac-install-db - proper key argument (follow change in InstallTools)
FIX: ProcessPool - release all locks every time WorkignProcess.run is executed, more fixes to come
FIX: dirac-configure - for Multi-Community installations, all vomsdir/vomses files are now created

*WMS
NEW: SiteDirector - add pilot option with CE name to allow matching of SAM jobs.
BUGFIX: dirac-pilot - SGE batch ID was overwriting the CREAM ID
FIX: PilotDirector - protect the CS master if there are at least 3 slaves
NEW: Watchdog - set LocalJobID in the SGE case

[v6r3p5]

*Core:
BUGFIX: ProcessPool - bug making TaskAgents hang after max cycles
BUGFIX: Graphs - proper handling plots with data containing empty string labels
FIX: GateWay - transfers were using an old API
FIX: GateWay - properly calculate the gateway URL
BUGFIX: Utilities/Pfn.py - bug in pfnunparse() when concatenating Path and FileName

*Accounting
NEW: ReportGenerator - make AccountingDB readonly
FIX: DataCache - set daemon the datacache thread
BUGFIX: BasePlotter - proper handling of the Petabyte scale data

*DMS:
BUGFIX: TransferAgent, RegistrationTask - typos 

[v6r3p4]

*DMS:
BUGFIX: TransferAgent - wrong value for failback in TA:execute

[v6r3p3]

*Configuration
BUGFIX: Operations helper - typo

*DMS:
FIX: TransferAgent - change the way of redirecting request to task

[v6r3p2]

*DMS
FIX: FTSRequest - updating metadata for accouting when finalizing FTS requests

*Core
FIX: DIRAC/__init__.py - default version is set to v6r3

[v6r3p1]

*WMS
CHANGE: Use ResourcesStatus and Resources helpers in the InputDataAgent logic

*Configuration
NEW: added getStorageElementOptions in Resources helper

*DMS
FIX: resourceStatus object created in TransferAgent instead of StrategyHandler

[v6r3]

*Core
NEW: Added protections due to the process pool usage in the locking logic

*Resources
FIX: LcgFileCatalogClient - reduce the number of retries: LFC_CONRETRY = 5 to 
     avoid combined catalog to be stuck on a faulty LFC server
     
*RSS
BUGFIX: ResourceStatus - reworked helper to keep DB connections     

*DMS
BUGFIX: ReplicaManager::CatalogBase::_callFileCatalogFcnSingleFile() - wrong argument

*RequestManagement
FIX: TaskAgents - set timeOut for task to 10 min (15 min)
NEW: TaskAgents - fill in Error fields in case of failing operations

*Interfaces
BUGFIX: dirac-wms-select-jobs - wrong use of the Dirac API

[v6r2p9]

*Core
FIX: dirac-configure - make use of getSEsForSite() method to determine LocalSEs

*WMS
NEW: DownloadInputData,InputDataByProtocol - check Files on Tape SEs are on Disk cache 
     before Download or getturl calls from Wrapper
CHANGE: Matcher - add Stalled to "Running" Jobs when JobLimits are applied   
CHANGE: JobDB - allow to specify required platform as Platform JDL parameter,
        the specified platform is taken into account even without /Resources/Computing/OSCompatibility section

*DMS
CHANGE: dirac-admin-allow(ban)-se - removed lhcb-grid email account by default, 
        and added switch to avoid sending email
FIX: TaskAgents - fix for non-existing files
FIX: change verbosity in failoverReplication 
FIX: FileCatalog - remove properly metadata indices 
BUGFIX: FileManagerBase - bugfix in the descendants evaluation logic  
FIX: TransferAgent and TransferTask - update Files.Status to Failed when ReplicaManager.replicateAndRegister 
     will fail completely; when no replica is available at all.

*Core
FIX: dirac-pilot - default lcg bindings version set to 2012-02-20

[v6r2p8]

*DMS:
CHANGE: TransferAgent - fallback to task execution if replication tree is not found

[v6r2p7]

*WMS
BUGFIX: SiteDirector - wrong CS option use: BundleProxy -> HttpProxy
FIX: SiteDirector - use short lines in compressed/encoded files in the executable
     python script

[v6r2p6]

*DataManagement
FIX: Bad logic in StrategyHandler:MinimiseTotalWait

*Core
CHANGE: updated GGUS web portal URL

*RSS
BUGFIX: meta key cannot be reused, it is popped from dictionary

*Framework
FIX: The Gateway service does not have a handler
NEW: ConfingTemplate entry for Gateway
FIX: distribution notes allow for word wrap

*WorkloadManagement
FIX: avoid unnecessary call if no LFN is left in one of the SEs
FIX: When Uploading job outputs, try first Local SEs, if any


[v6r2p5]

*RSS
BUGFIX: several minor bug fixes

*RequestManagement
BUGFIX: RequestDBMySQL - removed unnecessary request type check

*DMS
BUGFIX: FileCatalogClienctCLI - wrong evaluation of the operation in the find command
NEW: FileCatalog - added possibility to remove specified metadata for a given path 
BUGFIX: ReplicaManager - wrong operation order causing failure of UploadLogFile module

*Core
NEW: dirac-install - generate cshrc DIRAC environment setting file for the (t)csh 

*Interfaces
CHANGE: Job - added InputData to each element in the ParametricInputData

*WMS
CHANGE: dirac-jobexec - pass ParametericInputData to the workflow as a semicolon separated string

[v6r2p4]

*WMS
BUGFIX: StalledJobAgent - protection against jobs with no PilotReference in their parameters
BUGFIX: WMSAdministratorHandler - wrong argument type specification for getPilotInfo method

*StorageManagement
BUGFIX: RequestFinalizationAgent - no method existence check when calling RPC method

[v6r2p3]

*WMS
CHANGE: Matcher - fixed the credentials check in requestJob() to simplify it

*ConfigurationSystem
CHANGE: Operations helper - fix that allow no VO to be defined for components that do not need it

*Core
BUGFIX: InstallTools - when applying runsvctrl to a list of components make sure that the config server is treated first and the sysadmin service - last
        
[v6r2p2]

*WMS
BUGFIX: Matcher - restored logic for checking private pilot asking for a given DN for belonging to the same group with JOB_SHARING property.

[v6r2p1]

*RequestManagementSystem
BUGFIX: RequestCleaningAgent - missing import of the "second" interval definition 

[v6r2]

*General
FIX: replaced use of exec() python statement in favor of object method execution

*Accounting
CHANGE: Accounting 'byte' units are in powers of 1000 instead of powers of 1024 (closes #457)

*Core
CHANGE: Pfn.py - pfnparse function rewritten for speed up and mem usage, unit test case added
FIX: DISET Clients are now thread-safe. Same clients used twice in different threads was not 
closing the previous connection
NEW: reduce wait times in DISET protocol machinery to improve performance    
NEW: dirac-fix-mysql-script command to fix the mysql start-up script for the given installation
FIX: TransferClient closes connections properly
FIX: DISET Clients are now thread-safe. Same client used twice in different threads will not close the previous connection
CHANGE: Beautification and reduce wait times to improve performance
NEW: ProcessPool - added functionality to kill all children processes properly when destroying ProcessPool objects
NEW: CS Helper for LocalSite section, with gridEnv method
NEW: Grid module will use Local.gridEnv if nothing passed in the arguments
CHANGE: Add deprecated sections in the CS Operations helper to ease the transition
FIX: dirac-install - execute dirac-fix-mysql-script, if available, to fix the mysql.server startup script
FIX: dirac-distribution - Changed obsoleted tar.list file URL
FIX: typo in dirac-admin-add-host in case of error
CHANGE: dirac-admin-allow(ban)-se - use diracAdmin.sendMail() instead of NotificationClient.sendMail()

*Framework
BUGFIX: UserProfileDB - no more use of "type" variable as it is a reserved keyword 

*RequestManagement:
FIX: RequestDBFile - more consistent treatment of requestDB Path
FIX: RequestMySQL - Execution order is evaluated based on not Done state of subrequests
NEW: RequestCleaningAgent - resetting Assigned requests to Waiting after a configurable period of time

*RSS
CHANGE: RSS Action now inherits from a base class, and Actions are more homogeneous, they all take a uniform set of arguments. The name of modules has been changed from PolType to Action as well.
FIX: CacheFeederAgent - too verbose messages moved to debug instead of info level
BUGFIX: fixed a bug preventing RSS clients to connect to the services     
FIX: Proper services synchronization
FIX: Better handling of exceptions due to timeouts in GOCDBClient   
FIX: RSS.Notification emails are sent again
FIX: Commands have been modified to return S_OK, S_ERROR inside the Result dict. This way, policies get a S_ERROR / S_OK object. CacheFeederAgent has been updated accordingly.
FIX: allow clients, if db connection fails, to reconnect ( or at least try ) to the servers.
CHANGE: access control using CS Authentication options. Default is SiteManager, and get methods are all.
BUGFIX: MySQLMonkey - properly escaped all parameters of the SQL queries, other fixes.
NEW: CleanerAgent renamed to CacheCleanerAgent
NEW: Updated RSS scripts, to set element statuses and / or tokens.
NEW: Added a new script, dirac-rss-synch
BUGFIX: Minor bugfixes spotted on the Web development
FIX: Removed useless decorator from RSS handlers
CHANGE: ResourceStatus helper tool moved to RSS/Client directory, no RSS objects created if the system is InActive
CHANGE: Removed ClientFastDec decorator, using a more verbose alternative.
CHANGE: Removed useless usage of kwargs on helper functions.  
NEW: added getSESitesList method to RSSClient      
FIX: _checkFloat() checks INTEGERS, not datetimes

*DataManagement
CHANGE: refactoring of DMS agents executing requests, allow requests from arbitrary users
NEW: DFC - allow to specify multiple replicas, owner, mode when adding files
CHANGE: DFC - optimization of the directory size evaluation
NEW: Added CREATE TEMPORARY TABLES privilege to FileCatalogDB
CHANGE: DFC - getCatalogCounters() update to show numbers of directories
NEW: lfc_dfc_copy script to migrate data from LFC to DFC
FIX: dirac-dms-user-lfns - fixed the case when the baseDir is specified
FIX: FTS testing scripts were using sys.argv and getting confused if options are passed
NEW: DFC - use DirectoryUsage tables for the storage usage evaluations
NEW: DFC - search by metadata can be limited to a given directory subtree
NEW: DFC - search by both directory and file indexed metadata
BUGFIX: DFC - avoid crash if no directories or files found in metadata query
NEW: DFC FileCatalogHandler - define database location in the configuration
NEW: DFC - new FileCatalogFactory class, possibility to use named DFC services
FIX: FTSMonitor, FTSRequest - fixes in handling replica registration, setting registration requests in FileToCat table for later retry
FIX: Failover registration request in the FTS agents.      
FIX: FTSMonitor - enabled to register new replicas if even the corresponding request were removed from the RequestManagement 
FIX: StorageElement - check if SE has been properly initialized before executing any method     
CHANGE: LFC client getReplica() - make use of the new bulk method lfc.lfc_getreplicasl()
FIX: LFC client - protect against getting None in lfc.lfc_readdirxr( oDirectory, "" )  
FIX: add extra protection in dump method of StorageElement base class
CHANGE: FailoverTransfer - create subrequest per catalog if more than one catalog

*Interface
NEW: Job.py - added method to handle the parametric parameters in the workflow. They are made available to the workflow_commons via the key 'GenericParameters'.
FIX: Dirac.py - fix some type checking things
FIX: Dirac.py - the addFile() method can now register to more than 1 catalog.

*WMS
FIX: removed dependency of the JobSchedulingAgent on RSS. Move the getSiteTier functionality to a new CS Helper.
FIX: WMSAdministratorHandler - Replace StringType by StringTypes in the export methods argument type
FIX: JobAgent - Set explicitly UseServerCertificate to "no" for the job executable
NEW: dirac-pilot - change directory to $OSG_WN_TMP on OSG sites
FIX: SiteDirector passes jobExecDir to pilot, this defaults to "." for CREAM CEs. It can be set in the CS. It will not make use of $TMPDIR in this case.
FIX: Set proper project and release version to the SiteDirector     
NEW: Added "JobDelay" option for the matching, refactored and added CS options to the matcher
FIX: Added installation as an option to the pilots and random MyProxyServer
NEW: Support for parametric jobs with parameters that can be of List type

*Resources
NEW: Added SSH Grid Engine Computing Element
NEW: Added SSH Computing Element
FIX: make sure lfc client will not try to connect for several days

*Transformation
FIX: TransformationDB - in setFileStatusForTransformation() reset ErrorCount to zero if "force" flag and    the new status is "unused"
NEW: TransformationDB - added support for dictionary in metadata for the InputDataQuery mechanism     

[v6r1p13]

*WMS
FIX: JobSchedulingAgent - backported from v6r2 use of Resources helper

[v6r1p12]

*Accounting
FIX: Properly delete cached plots

*Core
FIX: dirac-install - run externals post install after generating the versions dir

[v6r1p11]

*Core
NEW: dirac-install - caches locally the externals and the grid bundle
FIX: dirac-distribution - properly generate releasehistory and releasenotes

[v6r1p10]

*WorloadManagement
FIX: JobAgent - set UseServerCertificate option "no" for the job executable

[v6r1p9]

*Core
FIX: dirac-configure - set the proper /DIRAC/Hostname when defining /LocalInstallation/Host

*DataManagement
FIX: dirac-dms-user-lfns - fixed the case when the baseDir is specified
BUGFIX: dirac-dms-remove-files - fixed crash in case of returned error report in a form of dictionary 

[v6r1p8]

*Web
FIX: restored Run panel in the production monitor

*Resources
FIX: FileCatalog - do not check existence of the catalog client module file

[v6r1p7]

*Web
BUGFIX: fixed scroll bar in the Monitoring plots view

[v6r1p6]

*Core
FIX: TransferClient closes connections properly

[v6r1p5]

*Core
FIX: DISET Clients are now thread-safe. Same clients used twice in different threads was not 
     closing the previous connection
NEW: reduce wait times in DISET protocol machinery to improve performance   

[v6r1p4]

*RequestManagement
BUGFIX: RequestContainer - in isSubRequestDone() treat special case for subrequests with files

*Transformation
BUGFIX: TransformationCleaningAgent - do not clear requests for tasks with no associated jobs

[v6r1p3]

*Framework
NEW: Pass the monitor down to the request RequestHandler
FIX: Define the service location for the monitor
FIX: Close some connections that DISET was leaving open

[v6r1p2]

*WorkloadManagement
BUGFIX: JobSchedulingAgent - use getSiteTiers() with returned direct value and not S_OK

*Transformation
BUGFIX: Uniform use of the TaskManager in the RequestTaskAgent and WorkflowTaskAgent

[v6r1p1]

*RSS
BUGFIX: Alarm_PolType now really send mails instead of crashing silently.

[v6r1]

*RSS
CHANGE: Major refactoring of the RSS system
CHANGE: DB.ResourceStatusDB has been refactored, making it a simple wrapper round ResourceStatusDB.sql with only four methods by table ( insert, update, get & delete )
CHANGE: DB.ResourceStatusDB.sql has been modified to support different statuses per granularity.
CHANGE: DB.ResourceManagementDB has been refactored, making it a simple wrapper round ResourceStatusDB.sql with only four methods by table ( insert, update, get & delete )
CHANGE: Service.ResourceStatusHandler has been refactored, removing all data processing, making it an intermediary between client and DB.
CHANGE: Service.ResourceManagementHandler has been refactored, removing all data processing, making it an intermediary between client and DB.
NEW: Utilities.ResourceStatusBooster makes use of the 'DB primitives' exposed on the client and does some useful data processing, exposing the new functions on the client.
NEW: Utilities.ResourceManagementBooster makes use of the 'DB primitives' exposed on the client and does some useful data processing, exposing the new functions on the client.
CHANGE: Client.ResourceStatusClient has been refactorerd. It connects automatically to DB or to the Service. Exposes DB and booster functions.
CHANGE: Client.ResourceManagementClient has been refactorerd. It connects automatically to DB or to the Service. Exposes DB and booster functions.
CHANGE: Agent.ClientsCacheFeederAgent renamed to CacheFeederAgent. The name was not accurate, as it also feeds Accouting Cache tables.
CHANGE: Agent.InspectorAgent, makes use of automatic API initialization.
CHANGE: Command. refactor and usage of automatic API initialization.
CHANGE: PolicySystem.PEP has reusable client connections, which increase significantly performance.
CHANGE: PolicySystem.PDP has reusable client connections, which increase significantly performance.
NEW: Utilities.Decorators are syntactic sugar for DB, Handler and Clients.
NEW: Utilities.MySQLMonkey is a mixture of laziness and refactoring, in order to generate the SQL statements automatically. Not anymore sqlStatemens hardcoded on the RSS.
NEW: Utilities.Validator are common checks done through RSS modules
CHANGE: Utilities.Synchronizer syncs users and DIRAC sites
CHANGE: cosmetic changes everywhere, added HeadURL and RCSID
CHANGE: Removed all the VOExtension logic on RSS
BUGFIX: ResourceStatusHandler - getStorageElementStatusWeb(), access mode by default is Read
FIX: RSS __init__.py will not crash anymore if no CS info provided
BUGFIX: CS.getSiteTier now behaves correctly when a site is passed as a string

*dirac-setup-site
BUGFIX: fixed typos in the Script class name

*Transformation
FIX: Missing logger in the TaskManager Client (was using agent's one)
NEW: Added UnitTest class for TaskManager Client

*DIRAC API
BUGFIX: Dirac.py. If /LocalSite/FileCatalog is not define the default Catalog was not properly set.
FIX: Dirac.py - fixed __printOutput to properly interpret the first argument: 0:stdout, 1:stderr
NEW: Dirac.py - added getConfigurationValue() method

*Framework
NEW: UsersAndGroups agent to synchronize users from VOMRS server.

*dirac-install
FIX: make Platform.py able to run with python2.3 to be used inside dirac-install
FIX: protection against the old or pro links pointing to non-existent directories
NEW: make use of the HTTP proxies if available
FIX: fixed the logic of creating links to /opt/dirac directories to take into account webRoot subdirs

*WorkloadManagement
FIX: SiteDirector - change getVO() function call to getVOForGroup()

*Core:
FIX: Pfn.py - check the sanity of the pfn and catch the erroneous case

*RequestManagement:
BUGFIX: RequestContainer.isSubrequestDone() - return 0 if Done check fails

*DataManagement
NEW: FileCatalog - possibility to configure multiple FileCatalog services of the same type

[v6r0p4]

*Framework
NEW: Pass the monitor down to the request RequestHandler
FIX: Define the service location for the monitor
FIX: Close some connections that DISET was leaving open

[v6r0p3]

*Framework
FIX: ProxyManager - Registry.groupHasProperties() wasn't returning a result 
CHANGE: Groups without AutoUploadProxy won't receive expiration notifications 
FIX: typo dirac-proxy-info -> dirac-proxy-init in the expiration mail contents
CHANGE: DISET - directly close the connection after a failed handshake

[v6r0p2]

*Framework
FIX: in services logs change ALWAYS log level for query messages to NOTICE

[v6r0p1]

*Core
BUGFIX: List.uniqueElements() preserves the other of the remaining elements

*Framework
CHANGE: By default set authorization rules to authenticated instead of all
FIX: Use all required arguments in read access data for UserProfileDB
FIX: NotificationClient - dropped LHCb-Production setup by default in the __getRPSClient()

[v6r0]

*Framework
NEW: DISET Framework modified client/server protocol, messaging mechanism to be used for optimizers
NEW: move functions in DIRAC.Core.Security.Misc to DIRAC.Core.Security.ProxyInfo
CHANGE: By default log level for agents and services is INFO
CHANGE: Disable the log headers by default before initializing
NEW: dirac-proxy-init modification according to issue #29: 
     -U flag will upload a long lived proxy to the ProxyManager
     If /Registry/DefaultGroup is defined, try to generate a proxy that has that group
     Replaced params.debugMessage by gLogger.verbose. Closes #65
     If AutoUploadProxy = true in the CS, the proxy will automatically be uploaded
CHANGE: Proxy upload by default is one month with dirac-proxy-upload
NEW: Added upload of pilot proxies automatically
NEW: Print info after creating a proxy
NEW: Added setting VOMS extensions automatically
NEW: dirac-proxy-info can also print the information of the uploaded proxies
NEW: dirac-proxy-init will check that the lifetime of the certificate is less than one month and advise to renew it
NEW: dirac-proxy-init will check that the certificate has at least one month of validity
FIX: Never use the host certificate if there is one for dirac-proxy-init
NEW: Proxy manager will send notifications when the uploaded proxies are about to expire (configurable via CS)
NEW: Now the proxyDB also has a knowledge of user names. Queries can use the user name as a query key
FIX: ProxyManager - calculate properly the dates for credentials about to expire
CHANGE: ProxyManager will autoexpire old proxies, also auto purge logs
CHANGE: Rename dirac-proxy-upload to dirac-admin-proxy-upload
NEW: dirac-proxy-init will complain if the user certificate has less than 30 days
CHANGE: SecurityLogging - security log level to verbose
NEW: OracleDB - added Array type 
NEW: MySQL - allow definition of the port number in the configuration
FIX: Utilities/Security - hash VOMS Attributes as string
FIX: Utilities/Security - Generate a chain hash to discover if two chains are equal
NEW: Use chain has to discover if it has already been dumped
FIX: SystemAdministrator - Do not set  a default lcg version
NEW: SystemAdministrator - added Project support for the sysadmin
CHANGE: SysAdmin CLI - will try to connect to the service when setting the host
NEW: SysAdmin CLI - colorization of errors in the cli
NEW: Logger - added showing the thread id in the logger if enabled
     
*Configuration
NEW: added getVOfromProxyGroup() utility
NEW: added getVoForGroup() utility, use it in the code as appropriate
NEW: added Registry and Operations Configuration helpers
NEW: dirac-configuration-shell - a configuration script for CS that behaves like an UNIX shellCHANGE: CSAPI - added more functionality required by updated configuration console
NEW: Added possibility to define LocalSE to any Site using the SiteLocalSEMapping 
     section on the Operations Section     
NEW: introduce Registry/VO section, associate groups to VOs, define SubmitPools per VO
FIX: CE2CSAgent - update the CEType only if there is a relevant info in the BDII  

*ReleaseManagement
NEW: release preparations and installation tools based on installation packages
NEW: dirac-compile-externals will try go get a DIRAC-free environment before compiling
NEW: dirac-disctribution - upload command can be defined via defaults file
NEW: dirac-disctribution - try to find if the version name is a branch or a tag in git and act accordingly
NEW: dirac-disctribution - added keyword substitution when creating a a distribution from git
FIX: Install tools won't write HostDN to the configuration if the Admin username is not set 
FIX: Properly set /DIRAC/Configuration/Servers when installing a CS Master
FIX: install_site.sh - missing option in wget for https download: --no-check-certificate
FIX: dirac-install-agent(service) - If the component being installed already has corresponding 
     CS section, it is not overwritten unless explicitly asked for
NEW: dirac-install functionality enhancement: start using the switches as defined in issue #26;
CHANGE: dirac-install - write the defaults if any under defaults-.cfg so dirac-configure can 
        pick it up
FIX: dirac-install - define DYLD_LIBRARY_PATH ( for Mac installations )     
NEW: dirac-install - put all the goodness under a function so scripts like lhcb-proxy-init can use it easily
FIX: dirac-install - Properly search for the LcgVer
NEW: dirac-install will write down the releases files in -d mode   
CHANGE: use new dirac_install from gothub/integration branch in install_site.sh
NEW: Extensions can request custom external dependencies to be installed via pip when 
     installing DIRAC.
NEW: LCG bundle version can be defined on a per release basis in the releases.cfg 
NEW: dirac-deploy-scripts - when setting the lib path in the deploy scripts. 
     Also search for subpaths of the libdir and include them
NEW: Install tools - plainly separate projects from installations

*Accounting
CHANGE: For the WMSHistory type, send as JobSplitType the JobType
CHANGE: Reduced the size of the max key length to workaround mysql max bytes for index problem
FIX: Modified buckets width of 1week to 1 week + 1 day to fix summer time end week (1 hour more )

*WorkloadManagement
CHANGE: SiteDirector - simplified executable generation
NEW: SiteDirector - few more checks of error conditions   
NEW: SiteDirector - limit the queue max length to the value of MaxQueueLengthOption 
     ( 3 days be default )
BUGFIX: SiteDirector - do not download pilot output if the flag getPilotOutput is not set     
NEW: JobDB will extract the VO when applying DIRAC/VOPolicy from the proper VO
FIX: SSHTorque - retrieve job status by chunks of 100 jobs to avoid too long
NEW: glexecComputingElement - allow glexecComputingElement to "Reschedule" jobs if the Test of
     the glexec fails, instead of defaulting to InProcess. Controlled by
     RescheduleOnError Option of the glexecComputingElement
NEW: SandboxStore - create a different SBPath with the group included     
FIX: JobDB - properly treat Site parameter in the job JDL while rescheduling jobs
NEW: JobSchedulingAgent - set the job Site attribute to the name of a group of sites corresponding 
     to a SE chosen by the data staging procedure 
CHANGE: TimeLeft - call batch system commands with the ( default ) timeout 120 sec
CHANGE: PBSTimeLeft - uses default CPU/WallClock if not present in the output  
FIX: PBSTimeLeft - proper handling of (p)cput parameter in the batch system output, recovery of the
     incomplete batch system output      
NEW: automatically add SubmitPools JDL option of the job owner's VO defines it     
NEW: JobManager - add MaxParametericJobs option to the service configuration
NEW: PilotDirector - each SubmitPool or Middleware can define TargetGrids
NEW: JobAgent - new StopOnApplicationFailure option to make the agent exiting the loop on application failure
NEW: PilotAgentsDB - on demand retrieval of the CREAM pilot output
NEW: Pilot - proper job ID evaluation for the OSG sites
FIX: ComputingElement - fixed proxy renewal logic for generic and private pilots
NEW: JDL - added %j placeholder in the JDL to be replaced by the JobID
BUGFIX: DownloadInputData - bug fixed in the naming of downloaded files
FIX: Matcher - set the group and DN when a request gets to the matcher if the request is not 
     coming from a pilot
FIX: Matcher = take into account JobSharing when checking the owner for the request
CHANGE: PilotDirector, dirac-pilot - interpret -V flag of the pilot as Installation name

*DataManagement
FIX: FileCatalog/DiractoryLevelTree - consistent application of the max directory level using global 
     MAX_LEVELS variable
FIX: FileCatalog - Directory metadata is deleted together with the directory deletion, issue #40    
CHANGE: FileCatalog - the logic of the files query by metadata revisited to increase efficiency 
FIX: LcgFileCatalog - use lfcthr and call lfcthr.init() to allow multithread
     try the import only once and just when LcgFileCatalogClient class is intantiated
NEW: LcgFileCatalogClient - new version of getPathPermissions relying on the lfc_access method to solve the problem
     of multiple user DNs in LFC.     
FIX: StorageElement - get service CS options with getCSOption() method ( closes #97 )
FIX: retrieve FileCatalogs as ordered list, to have a proper default.
CHANGE: FileCatalog - allow up to 15 levels of directories
BUGFIX: FileCatalog - bug fixes in the directory removal methods (closes #98)
BUGFIX: RemovalAgent - TypeError when getting JobID in RemovalAgent
BUGFIX: RemovalAgent - put a limit to be sure the execute method will end after a certain number of iterations
FIX: DownloadInputData - when files have been uploaded with lcg_util, the PFN filename
     might not match the LFN file name
FIX: putting FTSMonitor web page back
NEW: The default file catalog is now determined using /LocalSite/FileCatalog. The old behavior 
     is provided as a fallback solution
NEW: ReplicaManager - can now deal with multiple catalogs. Makes sure the surl used for removal is 
the same as the one used for registration.   
NEW: PoolXMLCatalog - added getTypeByPfn() function to get the type of the given PFN  
NEW: dirac-dms-ban(allow)-se - added possibility to use CheckAccess property of the SE

*StorageManagement
FIX: Stager - updateJobFromStager(): only return S_ERROR if the Status sent is not
recognized or if a state update fails. If the jobs has been removed or
has moved forward to another status, the Stager will get an S_OK and
should forget about the job.
NEW: new option in the StorageElement configuration "CheckAccess"
FIX: Requests older than 1 day, which haven't been staged are retried. Tasks older than "daysOld" 
     number of days are set to Failed. These tasks have already been retried "daysOld" times for staging.
FIX: CacheReplicas and StageRequests records are kept until the pin has expired. This way the 
     StageRequest agent will have proper accounting of the amount of staged data in cache.
NEW: FTSCleaningAgent will allow to fix transient errors in RequestDB. At the moment it's 
     only fixing Requests for which SourceTURL is equal to TargetSURL.
NEW: Stager - added new command dirac-stager-stage-files          
FIX: Update Stager code in v6 to the same point as v5r13p37
FIX: StorageManager - avoid race condition by ensuring that Links=0 in the query while removing replicas

*RequestManagement
FIX: RequestDBFile - get request in chronological order (closes issue #84)
BUGFIX: RequestDBFile - make getRequest return value for getRequest the same as for

*ResourceStatusSystem
NEW: Major code refacoring. First refactoring of RSS's PEP. Actions are now function 
     defined in modules residing in directory "Actions".
NEW: methods to store cached environment on a DB and ge them.
CHANGE: command caller looks on the extension for commands.
CHANGE: RSS use now the CS instead of getting info from Python modules.
BUGFIX: Cleaned RSS scripts, they are still prototypes
CHANGE: PEP actions now reside in separate modules outside PEP module.
NEW: RSS CS module add facilities to extract info from CS.
CHANGE: Updating various RSS tests to make them compatible with
changes in the system.
NEW: CS is used instead of ad-hoc configuration module in most places.
NEW: Adding various helper functions in RSS Utils module. These are
functions used by RSS developers, including mainly myself, and are
totally independant from the rest of DIRAC.
CHANGE: Mostly trivial changes, typos, etc in various files in RSS     
CHANGE: TokenAgent sends e-mails with current status   

*Transformation
CHANGE: allow Target SE specification for jobs, Site parameter is not set in this case
CHANGE: TransformationAgent  - add new file statuses in production monitoring display
CHANGE: TransformationAgent - limit the number of files to be treated in TransformationAgent 
        for replication and removal (default 5000)
BUGFIX: TransformationDB - not removing task when site is not set
BUGFIX: TransformationCleaningAgent - archiving instead of cleaning Removal and Replication 
        transformations 
FIX: TransformationCleaningAgent - kill jobs before deleting them        

*Workflow
NEW: allow modules to define Input and Output parameters that can be
     used instead of the step_commons/workflow_commons (Workflow.py, Step.py, Module.py)

*Various fixes
BUGFIX: Mail.py uses SMTP class rather than inheriting it
FIX: Platform utility will properly discover libc version even for the new Ubuntu
FIX: Removed old sandbox and other obsoleted components<|MERGE_RESOLUTION|>--- conflicted
+++ resolved
@@ -1,4 +1,3 @@
-<<<<<<< HEAD
 [v6r11-pre17]
 
 *Core
@@ -51,12 +50,11 @@
 
 *SMS
 FIX: few minor fixes to avoid pylint warnings
-=======
+
 [v6r10p23]
 
 *Resoures
 CHANGE: SSHComputingElement - allow SSH options to be passed from CS setup of SSH Computing Element
->>>>>>> a48e1203
 
 [v6r10p22]
 
