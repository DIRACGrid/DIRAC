--- conflicted
+++ resolved
@@ -1,4 +1,3 @@
-<<<<<<< HEAD
 [v6r20-pre18]
 
 *Core
@@ -87,7 +86,7 @@
 *Tests
 FIX: add MonitoringDB to the configuration
 FIX: Installing elasticSeach locally in Jenkins, with ComponentInstaller support.
-=======
+
 [v6r19p18]
 
 *Configuration
@@ -95,7 +94,6 @@
 
 *RSS
 FIX: SummarizeLogsAgent - fix the case when no previous history
->>>>>>> 70c91827
 
 [v6r19p17]
 
