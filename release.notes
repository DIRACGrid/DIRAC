<<<<<<< HEAD
[v6r19-pre6]

FIX: In multiple places - use systemCall() rather than shellCall() to avoid
     potential shell injection problems

FIX: All Databases are granting also REFERENCES grant to Dirac user to comply with
     more strict policies of MySQL version >= 5.7

*Accounting
NEW: new functionality to plot the data gathered by perfSONARs. It allows to 
     present jitter, one-way delay, packet-loss rate and some derived functions.
FIX: compatibility of AccountingDB with MySQL 5.7

*ConfigurationSystem
NEW: Allow to define FailoverURLs and to reference MainServers in the URLs

*FrameworkSystem
NEW: gLogger is replaced by the new logging system based on the python logging module
CHANGE: Make the new logging system thread-safe
NEW: Added ElasticSearch backend for the logging
NEW: Central Backends configuration to customize their use by multiple components 
NEW: BundleDelivery - serves also CA's and CRL's all-in-one files

*Core
FIX: dirac-install - allow to use local md5 files
CHANGE: X509Chain - fixes to allow robot proxies with embedded DIRAC group extension
        ( allow DIRAC group extension not in the first certificate chain step )
CHANGE: BaseClient - recheck the useServerCertificate while establishing connection
        and take it into account even if it has changed after the client object creation    
FIX: PlainTransport - fixed socket creation in initAsClient()         
NEW: Technology preview of new logging system, based on standard python logging module
CHANGE: Added graphviz extension to sphinx builds
FIX: Added documentation of low level RPC/DISET classes
FIX: Gateway service - multiple fixes to resurrect the service and to correctly instantiate it
NEW: dirac-install will change the shebang of the python scripts to use the environment 
     python instead of the system one
NEW: Security.Utilities - methods to generate all-in-one CA certificates and CRLs files     
NEW: ElasticSearchDB - gets CA's all-in-one file from the BundleDelivery service if needed
NEW: genAllCAs.sh, genRevokedCerts.sh - DIRAC-free commands to generate all-in-one CA 
     certificates and CRLs files     

*DMS
CHANGE: FTSJob - use Request wrapper for the fts3 REST interface instead of pycurl based
        client
CHANGE: FTSHistoryView - drop FTSServer field from the view description   
CHANGE: FTSFile DB table: increased length of fields LFN(955), SourceSURL(1024), TargetSURL(1024)
CHANGE: Uniform length of LFN to 255 across DIRAC dbs

*RMS
NEW: dirac-rms-request - command including functionality of several other commands:
     dirac-rms-cancel|reset|show-request which are dropped. The required functionality
     is selected by the appropriate switches   

*RSS
NEW: Put Sites, ComputingElements, FTS and Catalogs under the status control of the
     RSS system 
NEW: SiteStatus client to interrogate site status with respect to RSS
BUGFIX: ResourceManagement/StatusDB - fixed bugs in meta parameter check
FIX: ResourceStatus, RSSCacheNoThread - fixed RSS cache generation 
FIX: ResourceStatus - fixes for getting status from the CS information
CHANGE: introduced backward compatibility of RSS services with DIRAC v6r17 clients
FIX: fixed incompatibility between Active/InActive RSS clients return format
FIX: SiteStatus - bug fixed in getSites() method - siteState argument not propagated to
     the service call
FIX: ResourceStatus - return the same structure for status lookup in both RSS and CS cases     

*Monitoring
CHANGE: DBUtils - change the bucket sizes for the monitoring plots as function of the time span

*WMS
NEW: SiteDirector - checks the status of CEs and Sites with respect to RSS  
FIX: JobDB - fixes necessary to suite MySQL 5.7   
NEW: pilotCommands - new ReplaceDIRACCode command mostly for testing purposes
NEW: JobAgent, JobWrapper - several fixes to allow the work with PoolComputingElement
     to support multiprocessor jobs    
NEW: JobScheduling - interpret WholeNode and NumberOfProcessors job JDL parameters and
     convert then to corresponding tags
NEW: SiteDirector - CEs can define QueryCEFlag in the Configuration Service which can be
     used to disallow querying the CE status and use information from PiltAgentsDB instead     
NEW: The application error codes, when returned, are passed to the JobWrapper, and maybe interpreted.
NEW: The JobWrapperTemplate can reschedule a job if the payload exits with status DErrno.EWMSRESC & 255 (222)
FIX: SiteDirector - unlink is also to be skipped for Local Condor batch system
FIX: dirac-pilot, pilotTools - PYTHONPATH is cleared on pilot start, pilot option keepPP
     can override this
FIX: WMSAdministratorHandler - make methods static appropriately
CHANGE: JobScheduling - more precise site name while the job is Waiting, using the set of 
        sites at which the input files are online rather than checking Tier1s in eligible sites       

*Interfaces
CHANGE: Dirac API - expose the protocol parameter of getAccessURL()
CHANGE: Dirac API - added runLocal as an API method

*Docs
NEW: Documentation for developing with a container (includes Dockerfile)
NEW: Add script to collate release notes from Pull Request comments  
NEW: Chapter on scaling and limitations
=======
[v6r17p28]

*WMS
BUGFIX: JobScheduling - fix a bug introduced in 6r17p27 changes

*Monitoring
BUGFIX: MonitoringReporter - do not try to close the MQ connection if MD is not used
>>>>>>> 86a27734

[v6r17p27]

*Configuration
FIX: ConfigurationClient - allow default value to be a tuple, a dict or a set

*Monitoring
CHANGE: DBUtils - change bucket sizes and simplify settings

*DMS
FIX: DMSRequestOperationsBase, RemoveFile - allow request to not fail if an SE is temporarily banned
FIX: dirac-admin-allow-se - first call of gLogger after its import

*RMS
CHANGE: remove scripts dirac-rms-show-request, dirac-rms-cancel-request and dirac-rms-reset-request 
        and replace with a single script dirac-rms-request with option (default is "show")
CHANGE: allow script to finalize a request if needed and set the job status appropriately

*Resources
FIX: LocalComputingElement - pilot jobIDs start with ssh to be compatible with pilotCommands. 
     Still original jobIDs are passed to getJobStatus. To be reviewed

*WMS
CHANGE: JobScheduling - assign a job to Group.<site>.<country>, if input files are at <site>.<country>.
        If several input replicas, assign Waiting to "MultipleInput"

[v6r17p26]

*Core
FIX: dirac-install.py to fail when installation of lcgBundle has failed
FIX: ClassAdLight - getAttributeInt() and getAttributeFloat() return None 
     if the corresponding JDL attribute is not defined

*MonitoringSystem
CHANGE: The Consumer and Producer use separate connections to the MQ; 
        If the db is not accessible, the messaged will not be consumed.

*WMS
FIX: JobDB - fix the case where parametric job placeholder %j is used in the JobName attribute
FIX: JobDB - take into account that ClassAdLight methods return None if numerical attribute is not defined
FIX: ParametricJob utility - fixed bug in evaluation of the ParameterStart|Step|Factor.X job numerical attribute

[v6r17p25]

*Monitoring
NEW: Implemented the support of monthly indexes and the unit tests are fixed

*RMS
FIX: RequestExecutingAgent - fix infinite loop for duplicate requests

*WMS 
NEW: ARCComputingElement - add support for multiprocessor jobs

[v6r17p24]

*WMS
FIX: SiteDirector - unlink is also to be skipped for Local Condor batch system

[v6r17p23]

*WMS
FIX: get job output for remote scheduler in the case of HTCondorCE

[v6r17p22]

*Framework
FIX: NotificationClient - added avoidSpam flag to sendMail() method which is propagated to
     the corresponding service call
     
*Integration
FIX: several fixes in integration testing scripts     

[v6r17p21]

*Core
NEW: Mail.py - added mechanism to compare mail objects
FIX: Grid.py - take into account the case sometimes happening to ARC CEs 
     where ARC-CE BDII definitions have SubClusters where the name isn't set to 
     the hostname of the machine

*Framework
FIX: Notification service - avoid duplicate emails mechanism 

[v6r17p20]

*Core
NEW: API.py - added __getstate__, __setstate__ to allow pickling objects inheriting
     API class by special treatment of internal Logger objects, fixes #3334

*Framework
FIX: SystemAdministrator - sort software version directories by explicit versions in the
     old software cleaning logic
FIX: MonitoringUtilities - sets a suitable "unknown" username when installing DIRAC from scratch, 
     and the CS isn't initialized fully when running dirac-setup-site     
CHANGE: Logger - added getter methods to access internal protected variables, use these methods
        in various places instead of access Logger protected variables     

*WMS
CHANGE: JobDB - removed unused CPUTime field in the Jobs table
CHANGE: JobScheduling - make check for requested Platform among otherwise eligible sites
        for a given job, fail jobs if no site with requested Platform are available

*RSS
FIX: Commands - improved logging messages

*SMS
FIX: StorageManagerClient - instantiate StorageElement object with an explicit vo argument,
     fixes #3335

*Interfaces
NEW: dirac-framework-self-ping command for a server to self ping using it's own certificate

[v6r17p19]

*Core
FIX: Adler - fix checksum with less than 8 characters to be 8 chars long

*Configuration
FIX: VOMS2CSAgent - fix to accomodate some weird new user DNs (containing only CN field)

*DMS
FIX: FileCatalog - fix for the doc strings usage in file catalog CLI, fixes #3306
FIX: FileCatalog - modified recursive file parameter setting to enable usage of the index

*SMS
CHANGE: StorageManagerClient - try to get sites with data online if possible in getFilesToStage

*RMS
FIX: RequestExecutingAgent - tuning of the request caching while execution

*WMS
FIX: DownloadInputData - do not mistakenly use other metadata from the replica info than SEs
FIX: JobScheduling - put sites holding data before others in the list of available sites
FIX: JobScheduling - try and select replicas for staging at the same site as online files
FIX: SiteDirector - keep the old pilot status if the new one can not be obtained in updatePilotStatus()

*Resources
FIX: CREAMComputingElement - return error when pilot output is missing in getJobOutput()

*Monitoring
FIX: DBUtils - change the buckets in order to support queries which require more than one year 
     data. The maximum buckets size is 7 weeks

[v6r17p18]

*Framework
NEW: SystemAdministrator - added possibility to remove old software installations keeping
     only a predefined number of the most recent ones.

*DMS
FIX: RemoveReplica - removing replica of a non-existing file is considered successful

*SMS
CHANGE: StorageManagerClient - restrict usage of executeWithUserProxy decorator 
        to calling the SE.getFileMetadata only; added flag to check only replicas 
        at tape SEs
        
*WMS
FIX: JobScheduling - added CS option to flag checking only replicas at tape SEs;
     fail jobs with input data not available in the File Catalog        

[v6r17p17]

*DMS
NEW: FTSAgent has a new CS parameter ProcessJobRequests to be able to process job
     requests only. This allows to run 2 FTS agents in parallel
     
*Resources
FIX: GFAL2_StorageBase - only set the space token if there is one to avoid problems
     with some SEs     

[v6r17p16]

*Configuration
FIX: VOMS2CSAgent - create user home directory in the catalog without
     recursion in the chown command
     
*RMS
FIX: RequestExecutingAgent - catch error of the cacheRequest() call
FIX: ReqClient - enhanced log error message

*SMS
FIX: StorageManagerClient - treat the case of absent and offline files on an SE 
     while staging
     
*TS
FIX: TaskManagerBase - process tasks in chunks of 100 in order to 
     update faster the TS (tasks and files)          

*WMS
FIX: JobScheduling - do not assume that all non-online files required staging

[v6r17p15]

*WMS
CHANGE: StalledJobAgent - ignore or prolong the Stalled state period for jobs 
        at particular sites which can be suspended, e.g. Boinc sites

[v6r17p14]

*Core
FIX: PrettyPrint.printTable utility enhanced to allow multi-row fields and
     justification specification for each field value  

*Accounting
NEW: DataStore - allow to run several instances of the service with only one which
     is enabled to do the bucketing

*RMS
NEW: new dirac-rms-list-req-cache command to list the requests in the ReqProxies services

*Interfaces
CHANGE: Dirac API - make several private methods visible to derived class

[v6r17p13]

*Core
NEW: Proxy - added executeWithoutServerCertificate() decorator function 

*Resources
FIX: CREAMComputingElement - split CREAM proxy renewal operation into smaller chunks for 
     improved reliability

[v6r17p12]

*Framework
FIX: SecurityFileLog  - when the security logs are rotated, the buffer size is reduced
     to 1 MB to avoid gzip failures ( was 2 GBs )

*WMS
FIX: pilotCommands - fix for interpreting DNs when saving the installation environment
FIX: SandboxStoreClient - do not check/make destination directory if requested sandbox 
     is returned InMemory

*TS
FIX: TransformationAgent CS option MaxFiles split in MaxFilesToProcess and MaxFilesPerTask,
     MaxFiles option is interpreted as MaxFilesPerTask for backward compatibility

*Resources
NEW: Added plug-ins for GSIFTP and HTTPS Storage protocols 

[v6r17p11]

*Core
FIX: ElasticSearchDB - set a very high number (10K) for the size of the ElasticSearch result

*Monitoring
FIX: MonitoringDB - et a very high number (10K) for the size of the ElasticSearch result

*WMS
FIX: pilotCommands - get the pilot environment from the contents of the bashrc script

*DMS
FIX: RemoveReplica - fix for the problem that if an error was set it was never reset
FIX: SE metadata usage in several components: ConsistencyInspector, DataIntwgrityClient,
     FTSRequest, dirac-dms-replica-metadata, StageMonitorAgent, StageRequestAgent,
     StorageManagerClient, DownloadInputData, InputDataByProtocol

[v6r17p10]

*Core
NEW: Logger - printing methods return True/False if the message was printed or not
FIX: ElastocSearchDB - error messages demoted to warnings

*Monitoring
FIX: MonitoringReporter - create producers if the CS definitions are properly in place

*TS
CHANGE: TaskManagerPlugin - allow to redefine the AutoAddedSites for each job type

[v6r17p9]

*WMS
BUGFIX: JobScheduling - bug fixed introduced in the previous patch 
NEW: pilotTools - introduced -o swicth for a generic CS option

*SMS
FIX: StorageManagerClient - fixes in the unit test

*DMS
FIX: FileManagerPs - in _getFileLFNs() - break a long list of LFNs into smaller chunks

[v6r17p8]

*Core
NEW: DErrno.ENOGROUP error to denote proxies without DIRAC group extension embedded
CHANGE: X509Chain - use DErrno.ENOGROUP error
FIX: dirac-install, dirac-deploy-scripts - fixes to allow DIRAC client installation on
     recent MacOS versions with System Integrity Protection feature
CHANGE: Proxy - added executionLock optional argument to executeWithUserProxy() decorator
        to lock while executing the function with user proxy 
FIX: Proxy - fix indentation in getProxy() preventing looping on the DNs  

*Framework
FIX: ProxyDB - fix of error message check in completeDelegation()

*WMS
FIX: TaskQueueDB - when an empty TaskQueue is marked for deletion, it can still get matches 
     which result in no selected jobs that produced unnecessary error messages 
FIX: JobScheduling executor - calls getFilesToStage() with a flag to lock while file lookup
     with user proxy; same for InputData executor for calling _resolveInputData()      

*TS
FIX: FileReport - fix in setFileStatus() for setting status for multiple LFNs at once

*SMS
FIX: StorageManagerClient - in getFilesToStage() avoid using proxy if no files to check
     on a storage element

*Resources
FIX: GFAL2_XROOTStorage - fix to allow interactive use of xroot plugin
FIX: GFAL2_StorageBase - enable IPV6 for gsiftp

[v6r17p7]

*DMS
FIX: dirac-dms-user-lfns - do not print out empty directories

*WMS
FIX: InputData Executor, JobWrapper - use DataManager.getReplicasForJobs() for
     getting input data replicas

*TS
FIX: TransformationAgent - use DataManager.getReplicasForJobs() for transformations
     creating jobs  

[v6r17p6]

*DMS
NEW: DataManager - add key argument forJobs (default False) in getReplicas() in order 
     to get only replicas that can be used for jobs (as defined in the CS); added
     getReplicasForJobs(), also used in the Dirac API

*SMS
FIX: Stager agents - monitor files even when there is no requestID, e.g. dCache returns None 
     when staging a file that is already staged    

*Resources
FIX: StorageFactory - bug fixes when interpreting SEs inheriting other SE parameters
NEW: Test_StorageFactory unit test and corresponding docs
FIX: Torque - some sites put advertising in the command answer that can not be parsed:
     redirect stderr to /dev/null

[v6r17p5]

*Resources
FIX: LcgFileCatalogClient - do not evaluate GUID if it is not a string

[v6r17p4]

*Configuration
FIX: Utilities - fixed interpretation of weird values of GlueCEPolicyMaxWallClockTime
     BDII parameter; newMaxCPUTime should is made integer

*Framework
FIX: Logger - make subloggers processing messages with the same level
     as the parent logger

*Docs
NEW: Updated documentation in several sections

*DMS
FIX: RemoveReplica operation - don't set file Done in RemoveReplicas if there is an error

[v6r17p3]

*RSS
FIX: Synchronizer - the sync method removes the resources that are no longer 
     in the CS from the DowntimeCache table

*DMS
CHANGE: dirac-dms-find-lfns - added SE switch to look for files only having
        replicas on a given SE (list)

*TS
FIX: TaskManager - optimization of the site checking while preparing job; optimized
     creation of the job template

*Resources
CHANGE: GFAL2_SRM2Storage, SRM2Storage - added gsiftp to the list of OUTPUT protocols 

[v6r17p2]

*Monitoring
FIX: ElasticSearchDB - fixes required to use host certificate for connection;
     fixes required to pass to version 5.0.1 of the elasticsearch.py binding

[v6r17p1]

*RSS
FIX: GOCDBSync - make commmand more verbose and added some minor fixes

[v6r17]

*Core
FIX: Adler - check explicitly if the checksum value is "False"
FIX: install_site.sh - added command line option to choose DIRAC version to install
NEW: ComponentInstaller - added configuration parameters to setup NoSQL database

*Framework
CHANGE: Logger - test level before processing string (i.e. mostly converting objects to strings)  
CHANGE: dirac-proxy-init - check and attempt to update local CRLs at the same time as
        generating user proxy
CHANGE: ProxyManager service - always store the uploaded proxy even if the already stored
        one is of the same validity length to allow replacement in case of proxy type
        changes, e.g. RFC type proxies           

*DMS
NEW: Next in implementation multi-protocol support for storage elements. When performing 
     an action on the StorageElement, instead of looping over all the protocol plugins, 
     we loop over a filtered list. This list is built taking into account which action 
     is taken (read vs write), and is also sorted according to lists defined in the CS.
     The negotiation for third party transfer is also improved: it takes into account all 
     possible protocols the source SE is able to produce, and all protocols the target is 
     able to receive as input.
NEW: StorageElement - added methods for monitoring used disk space
FIX: ReplicateAndRegister - fix the case when checksum is False in the FC
NEW: DMSHelpers - get list of sites from CS via methods; allow to add automatically sites 
     with storage

*RSS
NEW: FreeDiskSpace - added new command which is used to get the total and the remaining 
     disk space of all dirac storage elements that are found in the CS and inserts the 
     results in the SpaceTokenOccupancyCache table of ResourceManagementDB database.  
NEW: GOCDBSync command to ensure that all the downtime dates in the DowntimeCache 
     table are up to date       

Resources*
NEW: Updated Message Queue interface: MQ service connection management, support for
     SSL connections, better code arrangement

*Workflow
FIX: Modulebase, Script - avoid too many unnecessarily different application states

*WMS
FIX: JobStateUpdate service - in setJobStatusBulk() avoid adding false information when adding 
     an application status
     
*TS
FIX: TaskManager, TaskManagerAgentBase - standardize the logging information; removed unnecessary 
     code; use iterators wherever possible     
NEW: Introduced metadata-based filters when registering new data in the TS as catalog       

[v6r16p6]

*WMS
NEW: Added MultiProcessorSiteDirector section to the ConfigTemplate.cfg

*DMS
FIX: FileCatalogClient - added missing read methods to the interface description
     getDirectoryUserMetadata(), getFileUserMetadata()

[v6r16p5]

FIX: included patches from v6r15p27

[v6r16p4]

FIX: applied fixes from v6r15p26

[v6r16p3]

FIX: incorporated fixes from v6r15p25

[v6r16p2]

*Configuration
CHANGE: VOMS2CSAgent - remove user DNs which are no more in VOMS. Fixes #3130

*Monitoring
CHANGE: WMSHistory - added user, jobgroup and usergroup selection keys

*DMS
FIX: DataManager - retry checksum calculation on putAndRegister, pass checksum to the DataManager
     object in the FailoverTransfer object.
FIX: DatasetManager, FileCatalogClientCLI - bug fixes in the dataset management and commands      
     
*WMS
CHANGE: JobManager - added 'Killed' to list of jobs status that can be deleted     

[v6r16p1]

*Monitoring
CHANGE: MonitorinDB - allow to use more than one filter condition

*WMS
CHANGE: StalledJobAgent - send a kill signal to the job before setting it Failed. This should 
        prevent jobs to continue running after they have been found Stalled and then Failed.

[v6r16]

*Core
CHANGE: dirac-install, dirac-configure - use Extensions options consistently, drop
        ExtraModule option
CHANGE: dirac-install - use insecure ssl context for downloading files with urllib2.urlopen    
CHANGE: GOCDBClient - replaced urllib2 with requests module
        FIX: dirac-setup-site - added switch to exitOnError, do not exit on error by default
CHANGE: Added environment variables to rc files to enable certificates verification (necessary for python 2.7.9+)
FIX: ComponentInstaller - always update CS when a database is installed, even if it is
     already existing in the db server 
FIX: SSLSocketFactory - in __checkKWArgs() use correct host address composed of 2 parts      

*Framework
FIX: SystemAdministrator service - do not install WebAppDIRAC by default, only for the host
     really running the web portal

*Accounting
FIX: JobPolicy - remove User field from the policy conditions to fix a problem that 
     non-authenticated user gets more privileges on the Accounting info.

*Monitoring
NEW: New Monitoring system is introduced to collect, analyze and display various
     monitoring information on DIRAC components status and behavior using ElasticSearch
     database. The initial implementation is to collect WMSHistory counters.

*DMS
NEW: MoveReplica operation for the RMS system and a corresponding dirac-dms-move-replica-request
     comand line tool

*Resources
NEW: MessageQueue resources to manage MQ connections complemented with
     MQListener and MQPublisher helper classes
NEW: SudoComputingElement - computing element to execute payload with a sudo to a dedicated
     UNIX account     

[v6r15p27]

*Configuration
FIX: CSAPI - changed so that empty but existing options in the CS can be still
     modified

[v6r15p26]

*WMS
FIX: SandboxStoreClient - ensure that the latest sandbox is returned in the Web
     portal in the case the job was reset.

[v6r15p25]

*Resources
FIX: HTCondorCEComputingElement - cast useLocalSchedd to bool value even if it
     is defined as srting

[v6r15p24]

*Resources
CHANGE: HTCondorCE - added option to use remote scheduler daemon

[v6r15p23]

*DMS
FIX: dirac-dms-find-lfns - fixed bug causing generl script failure

[v6r15p22]

*Interfaces
CHANGE: Dirac API - add possibility to define the VO in the API
CHANGE: Dirac API - add checkSEAccess() method for checking SE status

[v6r15p21]

*WMS
FIX: removed default LCG version from the pilot (dirac-install will use the one of the requested release)

*RMS
FIX: reject bad checksum

[v6r15p20]

*Framework
FIX: SystemAdministratorHandler - in updateSoftware() put explicitly the project
     name into the command
FIX: ComponentInstaller - added baseDir option to the mysql_install_db call
     while a fresh new database server installation     

[v6r15p19]

*Core
FIX: dirac-install - lcg-binding version specified in the command switch
     overrides the configuration option value
     
*DMS
FIX: RemoveFile operation - Remove all files that are not at banned SEs

*TMS
FIX: FileReport - after successful update of input files status, clear the 
     cache dictionary to avoid double update      

[v6r15p18]

*Configuration
FIX: Utilities - take into account WallClock time limit while the MaxCPUTime
     evaluation in the Bdii@CSAgent 

*DMS
FIX: FTSJob - specify checksum type at FTS request submission

*StorageManagement
FIX: StorageManagerClient - in getFilesToStage() avoid exception in case
     of no active replicas

*Resources
FIX: StorageBase - in getParameters() added baseURL in the list of parameters returned 

*WMS
FIX: CPUNormalization - minor code rearrangement

[v6r15p17]

*Core
CHANGE: GOCDBClient - catch all downtimes, independently of their scope
FIX: LSFTimeLeft - accept 2 "word" output from bqueues command
CHANGE: dirac-install - create bashrc/cshrc with the possibility to define
        installation path in the $DIRAC env variable, this is needed for
        the cvmfs DIRAC client installation

[v6r15p16]

*Core
CHANGE: AgentModule - added a SIGALARM handler to set a hard timeout for each Agent
        cycle to avoid agents stuck forever due to some faults in the execution code

*DMS
FIX: DataManager - cache SE status information in filterTapeReplicas() to speed up execution
     
*WMS
BUGFIX: InputDataByProtocol - the failed resolution for local SEs was not considered correctly:
        if there were other SEs that were ignored (e.g. because on tape)     
     
*TS
FIX: TransformationAgent - in getDataReplicasDM() no need to get replica PFNs     

[v6r15p15]

*Configuration
CHANGE: VOMS2CSAgent - added new features: deleting users no more registered in VOMS;
        automatic creation of home directories in the File Catalog for new users

*WMS
CHANGE: JobScheduling - correct handling of user specified sites in the executor,
        including non-existent (misspelled) site names
FIX: CPUNormalization - accept if the JOBFEATURES information is zero or absent        

[v6r15p14]

*Core
FIX: BaseClient - proper error propagation to avoid excessive output in the logger

*Configuration
CHANGE: Resources helper - in getStorageElementOptions() dereference SEs containing
        BaseSE and Alias references

*Accounting
FIX: AccountingDB - changes to use DB index to speed-up removal query

*DMS
CHANGE: DMSHelpers - define SE groups SEsUsedForFailover, SEsNotToBeUsedForJobs, 
        SEsUsedForArchive in the Operations/DataManagement and use them in the
        corresponding helper functions
FIX: FTSJob - temporary fix for the FTS rest interface Request object until it is
     fixed in the FTS REST server         

*Resources
FIX: HTCondorCEComputingElement - check that some path was found in findFile(), return with error otherwise
CHANGE: ARCComputingElement - consider jobs in Hold state as Failed as they never come back
CHANGE: ARCComputingElement - do not use JobSupervisor tool for bulk job cancellation as
        it does not seem to work, cancel jobs one by one
FIX: ARCComputingElement - ensure that pilot jobs that are queued also get their proxies renewed on ARC-CE        

*WMS
FIX: SiteDirector - ensure that a proxy of at least 3 hours is available to the updatePilotStatus 
     function so that if it renews any proxies, it's not renewing them with a very short proxy

[v6r15p13]

*Resources
FIX: HTCondorCEComputingElement - fixed location of log/output files 
  
*TS
FIX: ValidateOutputDataAgent - works now with the DataManager shifter proxy

[v6r15p12]

*Core
FIX: Graphs - make sure matplotlib package is always using Agg backend
FIX: cshrc - added protection for cases with undefined environment variables
NEW: AuthManager - added possibility to define authorization rules by VO
     and by user group

*Configuration
NEW: Resources, ComputingElement(Factory) - added possibility to define site-wide
     CE parameters; added possibility to define common parameters for a given
     CE type.

*Framework
FIX: SystemAdministrator service - avoid using its own client to connect
     to itself for storing host information
FIX: SystemAdministratorClientCLI, dirac-populate-component-db - fix insertion
     of wrongly configured component to the ComponentMonitorDB     

*DMS
FIX: FileCatalog service - fix the argument type for getAncestor(), getDescendents()

*WMS
NEW: JobCleaningAgent - add an option (disabled by default) to remove Jobs from the 
     dirac server irrespective of their state

*Resources
CHANGE: HTCondorCE - added new configurable options - ExtraSubmitString, WorkingDirectory
        DaysToKeepLogs

[v6r15p11]

*Framework
NEW: dirac-proxy-destroy command to destroy proxy locally and in the ProxyManager
     service
CHANGE: ProxyManagerClient - reduce the proxy caching time to be more suitable
        for cases with short VOMS extensions     

*Configuration
FIX: VOMS2CSAgent - fixed typo bug in execute()

*RMS
FIX: RequestTask - fix if the problem when the processing of an operation times out, 
     there was no increment of the attempts done.

*DMS
FIX: FTSAgent - avoid FTS to fetch a request that was canceled

*Resources
FIX: HTCondorCE - protect against non-standard line in 'job status' list in the getJobStatus()
CHANGE: ComputingElement - reduce the default time length of the payload proxy to accomodate
        the case with short VOMS extensions

[v6r15p10]

*Core
FIX: MySQL - do not print database access password explicitly in the logs

*Configuration
CHANGE: VOMS2CSAgent - show in the log if there are changes ready to be committed
CHANGE: Bdii2CSAgent - get information from alternative BDII's for sites not 
        existing in central BDII

*Framework
FIX: ComponentInstaller - fixed location of stop_agent file in the content of t file
     of the runsv tool 

*RMS
FIX: Changed default port of ReqProxy service to 9161 from 9198

*Resources
FIX: BatchSystem/Condor, HYCondroCEComputingElement - more resilient parsing 
     of the status lookup command
FIX: CREAMComputingElement - in case of glite-ce-job-submit error print our both 
     std.err and std.out for completeness and better understanding    

*DMS
FIX: FileCatalogClient - bug fix in getDirectoryUserMetadata()

*Interfaces
FIX: Dirac - in replicateFile() in case of copying via the local cache check if 
     there is another copy for the same file name is happening at the same time

[v6r15p9]

*Configuration
FIX: fixed CS agents initialization bug

*DMS
FIX: fixed inconsistency between DataIntegrity and ConsistencyInspector modules

*Interfaces
FIX: Fix download of LFNs in InputSandbox when running job locally

[v6r15p8]

*Configuration
NEW: Added DryRun option for CS agents (false by default, True for new installations)

[v6r15p7]

*Core
CHANGE: Enabled attachments in the emails

*TS
*CHANGE: Added possibility for multiple operations in Data Operation Transformations

[v6r15p6]

*Resources
FIX: FCConditionParser: ProxyPlugin handles the case of having no proxy

*WMS
FIX: MJF messages correctly parsed from the pilot
NEW: Added integration test for TimeLeft utility and script calling it

[v6r15p5]

Included fixes from v6r14p36 patch release

*Framework
FIX: added GOCDB2CSAgent in template
FIX: Fixed permissions for HostLogging

*DMS
FIX: Introduced hopefully temporary fix to circumvent globus bug in gfal2

*WMS:
FIX: added test for MJF and made code more robust

*RSS
NEW: HTML notification Emails


[v6r15p4]

Included fixes from v6r14p35 patch release

*Core
NEW: Added a new way of doing pfnparse and pfnunparse using the standard python library. 
     The two methods now contains a flag to know which method to use. By default, the old 
     hand made one is used. The new one works perfectly for all standard protocols, except SRM

*RSS
FIX: dirac-rss-sync - command fixed to work with calling services rather than 
     databases directly
     
*Resources     
CHANGE: In multiple Storage classes use pfnparse and pfnunparse methods to manipulate
        url strings instead of using just string operations
NEW: A new attribute is added to the storage plugins: DYNAMIC_OPTIONS. This allows to construct 
     URLs with attributes going at the end of the URL, in the form ?key1=value1&key2=value2 
     This is useful for xroot and http.         

[v6r15p3]

Included changes from v6r14p34 patch release

*Accounting
FIX: DataStoreClient - catch all exceptions in sending failover accounting 
     requests as it could disrupt the logic of the caller 

*DMS
CHANGE: dirac-dms-show-se-status - added switches to show SEs only accessible by
        a given VO and SEs not assigned to any VO
FIX: dirac-dms-replicate-and-register-request - prints out the new request IDs
     to allow their monitoring by ID rather than possibly ambiguous request name      

[v6r15p2]

*WMS
FIX: pilotCommands - protect calls to external commands in case of empty
     or erroneous output
FIX: Matcher - fixed bug in the tag matching logic: if a site presented an empty
     Tag list instead of no Tag field at all, it was interpreted as site accepts
     all the tags
FIX: Matcher - matching parameters are printed out in the Matcher rather than
     in the TaskQueueDB, MaxRAM and Processors are not expanded into tags           

[v6r15p1]

Included patches for v6r14p32

*Configuration
CHANGE: Resources helper - remove "dips" protocol from the default list of third party
        protocols

*Resources
FIX: XROOTStorage - bug fixed in __createSingleDirectory() - proper interpretation
     of the xrootClient.mkdir return status
FIX: XROOTStorage unit test reenabled by mocking the xrootd import      

[v6r15]

Removed general "from DIRAC.Core.Utilities import *" in the top-level __init__.py

Made service handlers systematically working with unicode string arguments
Added requirements.txt and Makefile in the root of the project to support pip style installation

DIRAC documentation moved to the "docs" directory if the DIRAC project from the
DIRACDocs separate project.

*Accounting
CHANGE: INTEGER -> BIGINT for "id" in "in" accountingDB tables

*Core
NEW: The S_ERROR has an enhanced structure containing also the error code and the call
     stack from where the structure was created
NEW: DErrno module to contain definitions of the DIRAC error numbers and standard
     descriptions to be used from now on in any error code check      
CHANGE: gMonitor instantiation removed from DIRAC.__init__.py to avoid problems in
        documentation generation
CHANGE: removed Core.Utilities.List.sortList (sorted does the job)
CHANGE: removed unused module Core.Utilities.TimeSeries
NEW: dirac-install - makes us of the DIRAC tar files in CVMFS if available
NEW: dirac-install-client - a guiding script to install the DIRAC client from A to Z        
CHANGE: dirac-install - when generating bashrc and cshrc scripts prepend DIRAC paths
        to the ones existing in the environment already
NEW: MJFTimeLeft - using Machine JOb features in the TimeLeft utility
FIX: BaseClient - only give warning log message "URL banned" when one of the
     service URLs is really banned
CHANGE: DISET components - improved logic of service URL retries to speedup queries
        in case of problematic services     
NEW: dirac-rss-policy-manager - allows to interactively modify and test only the 
     policy section of Dirac.cfg     
FIX: XXXTimeLeft - do not mix CPU and WallTime values     
FIX: ComponentInstaller - longer timeout for checking components PID (after restart)
CHANGE: Proxy - in executeWithUserProxy() when multiple DNs are present, try all of them
CHANGE: List utility - change uniqueElements() to be much faster
NEW: Platform - added getPlatform() and getPlatformTuple() utilities to evaluate lazily the
     DIRAC platform only when it is needed, this accelerates DIRAC commands not needing
     the platform information. 

*Configuration
NEW: GOCDB2CSAgent agent to synchronize GOCDB and CS data about perfSONAR services
NEW: VOMS2CSAgent to synchronize VOMS user data with the DIRAC Registry
CHANGE: ConfigurationData - lazy config data compression in getCompressedData()

*Framework
CHANGE: SystemAdministratorIntegrator - make initial pinging of the hosts in parallel
        to speed up the operation
CHANGE: InstalledComponentsDB - table to cache host status information populated
        by a periodic task    
NEW: ComponentInstaller Client class to encapsulate all the installation utilities
     from InstallTools module    
NEW: SystemAdministratorClientCLI - added uninstall host command
NEW: SystemAdministratorClientCLI - added show ports command
NEW: SystemAdministratorHandler - added getUsedPorts() interface
NEW: SystemAdministratorHandler - show host command shows also versions of the Extensions
NEW: InstalledComponentsDB - added Extension field to the HostLogging table 
FIX: SystemLoggingDB - fixed double creation of db tables

*Accounting
FIX: DataStoreClient - Synchronizer based decorators have been replaced with a simple 
     lock as they were blocking addRegister() during every commit(); 

*RSS
NEW: CE Availability policy, closing #2373
CHANGE: Ported setStatus and setToken rpc calls to PublisherHandler from LHCb implementation
NEW: E-mails generated while RSS actions are now aggregated to avoid avalanches of mails
NEW: dirac-rss-sync is also synchronizing Sites now

*DMS
CHANGE: FileCatalogClient - make explicit methods for all service calls
CHANGE: DataManager, StorageElement - move physical accounting the StorageElement
CHANGE: FileCatalog - added recursive changePathXXX operations
CHANGE: FileCatalog contained objects have Master attribute defined in the CS. Extra check of eligibility of the catalogs specified explicitely. No-LFN write methods return just the Master result to be compatible with the current use in the clients.
CHANGE: Removed LcgFileCatalogXXX obsoleted classes
NEW: ConsistencyInspector class to perform data consistency checks between 
     different databases
CHANGE: FileCatalog(Client) - refactored to allow clients declare which interface
        they implement     
NEW: FileCatalog - conditional FileCatalog instantiation based on the configured
     Operations criteria        

*TS
CHANGE: TransformationDB table TaskInputs: InputVector column from BLOB to MEDIUMTEXT
FIX: TaskManager - fix bug in case there is no InputData for a task, the Request created 
     for the previous task was reassigned
NEW: TaskManager - possibility to submit one bulk job for a series of tasks     

*WMS
NEW: TaskQueueDB - possibility to present requirements in a form of tags from the 
     site( pilot ) to the jobs to select ones with required properties
FIX: JobWrapper - the InputData optimizer parameters are now DEncoded     
CHANGE: JobAgent - add Processors and WholeNode tags to the resources description
CHANGE: SiteDirector - flag to always download pilot output is set to False by default
FIX: SiteDirector - using PilotRunDirectory as WorkingDirectory, if available at the CE 
     level in the CS. Featire requested in issue #2746
NEW: MultiProcessorSiteDirector - new director to experiment with the multiprocessor/
     wholeNode queues
CHANGE: JobMemory utility renamed to JobParameters
CHANGE: CheckWNCapabilities pilot command changed to get WN parameters from the
        Machine Job Features (MJF) - NumberOfProcessors, MaxRAM    
NEW: JobManager, ParametricJob - utilities and support for parametric jobs with multiple
     parameter sequences      
NEW: SiteDirector - added logic to send pilots to sites with no waiting pilots even if
     the number of already sent pilots exceeds the number of waiting jobs. The functionality
     is switched on/off by the AddPilotsToEmptySites option.        

*RMS
FIX: Request - fix for the case when one of the request is malformed, the rest of 
     the requests could not be swiped
FIX: ReqProxyHandler - don't block the ReqProxy sweeping if one of the request is buggy     
CHANGE: ReqProxyHandler - added monitoring counters
NEW: ReqProxyHandler - added interface methods to list and show requests in a ReqProxy

*Resources
FIX: SRM2Storage - do not add accounting to the output structure as it is done in 
     the container StorageElement class
CHANGE: Add standard metadata in the output of all the Storage plugins     

*Interfaces
NEW: Job API - added setParameterSequence() to add an arbitrary number of parameter
     sequences for parametric jobs, generate the corresponding JDL

*tests
NEW: The contents of the TestDIRAC package is moved into the tests directory here

[v6r14p39]

Patch to include WebApp version v1r6p32

[v6r14p38]

*Core
CHANGE: Unhashable objects as DAG graph nodes

*RMS
CHANGE: Added possibility of constant delay for RMS operations

[v6r14p37]

*Core
NEW: Added soft implementation of a Direct Acyclic Graph

*Configuration
FIX: Bdii2CSAgent finds all CEs of a site (was finding only one)

*Resources
FIX: Make sure transferClient connects to the same ProxyStorage instance

[v6r14p36]

*Core
FIX: Sending mails to multiple recipients was not working

*WMS
FIX: Allow staging from SEs accessible by protocol


[v6r14p35]

*Core
FIX: SOAPFactory - fixes for import statements of suds module to work with the
     suds-jurko package that replaces the suds package

*Resources
FIX: BatchSystems.Torque - take into account that in some cases jobID includes
     a host name that should be stripped off
FIX: SSHComputingElement - in _getJobOutputFiles() fixed bug where the output
     of scpCall() call was wrongly interpreted    
FIX: ProxyStorage - evaluate the service url as simple /DataManagement/StorageElementProxy
     to solve the problem with redundant StorageElementProxy services with multiple
     possible urls       
     
*RSS
CHANGE: Configurations.py - Added DTScheduled3 policy (3 hours before downtime)     
     
*WMS
FIX: pilotCommands - take into account that in the case of Torque batch system
     jobID includes a host name that should be stripped off   
       
[v6r14p34]

*Configuration
FIX: Bdii2CSAgent - reinitilize the BDII info cache at each cycle in order not to 
     carry on obsoleted stuff. Fixes #2959

*Resources
FIX: Slurm.py - use --partition rather --cluster for passing the DIRAC queue name
FIX: DIPStorage - fixed bug in putFile preventing third party-like transfer from
     another DIPS Storage Element. Fixes #2413

*WMS
CHANGE: JobWrapper - added BOINC user ID to the job parameters
FIX: pilotCommands - interpret SLURM_JOBID environment if present
FIX: WMSClient - strip of comments in the job JDL before any processing.
     Passing jdl with comments to the WMS could provoke errors in the
     job checking.

[v6r14p33]

*WMS
FIX: JobAgent - included a mechanism to stop JobAgent if the host operator
     creates /var/lib/dirac_drain
FIX: CPUNormalization - fixed a typo in getPowerFromMJF() in the name of the
     exception log message           

[v6r14p32]

*Core
FIX: InstallTools - getStartupComponentStatus() uses "ps -p <pid>" variant of the
     system call to be independent of the OS differences

*DMS
FIX: RemoveReplica - bulkRemoval() was modifying its input dict argument and returning it,
     which was useless, only modify argument

*WMS
CHANGE: CPUNormalization - get HS'06 worker node value from JOBFEATURES if available

*RMS
FIX: ReqClient - bug fixed preventing the client to contact multiple instances of ReqManager
     service

[v6r14p31]

*DMS
FIX: FTSAgent - if a file was not Scheduled, the FTSAgent was setting it Done even if it had 
     not been replicated.

*Workflow
FIX: FailoverRequest - forcing setting the input file Unused if it was already set Processed

[v6r14p30]

*Framework
BUGFIX: MonitoringHandler - in deleteActivities() use retVal['Message'] if result is not OK

*Resources
FIX: XROOTStorage - in getFile() evaluate file URL without URL parameters
                    in __putSingleFile() use result['Message'] in case of error
                    
*RMS
FIX: dirac-rms-cancel-request - fixed crash because of gLogger object was not imported

*TS
FIX: TransformationCLI - in resetProcessedFile() added check that the Failed dictionary
     is present in the result of a call                    

[v6r14p29]

*Core
FIX: Time - skip the effect of timeThis decorator if not running interractively

*DMS
FIX: DataManager - in getFile(), select preferentially local disk replicas, if none disk replicas, 
     if none tape replicas
FIX: DataManager - avoid changing argument of public method checkActiveReplicas()
FIX: FTSAgent - wait 3 times longer for monitoring FTS jobs if Staging

*Accounting
CHANGE: Jobs per pilot plot is presented as Quality plot rather than a histogram

*WMS
CHANGE: dirac-wms-cpu-normalization - reduce memory usage by using xrange() instead of range()
        in the large test loop

[v6r14p28]

*TS
FIX: TaskManager - protection against am empty task dictionary in 
     prepareTransformationTasks()
FIX: Test_Client_TransformationSystem - fixes ti run in the Travis CI 
     environment
     
*WMS
FIX: JobMemory - use urllib instead of requests Python module as the latter
     can be unavailable in pilots.           

[v6r14p27]

*Core
FIX: PlainTransport,SocketInfoFactory - fix for the IPv6 "Address family not supported 
     by protocol" problems

*Interfaces
NEW: Dirac.py - in ping()/pingService() allow to ping a specific URL

*Resources
FIX: LcgFileCatalogClient - convert LFN into str in __fullLfn to allow LFNs
     in a unicode encoding

*WMS
FIX: JobWrapper - set the job minor status to 'Failover Request Failed' 
     if the failover request fails sending

*TS
FIX: TransformationDB - in getTransformationTasks(),getTaskInputVector 
     forward error result to the callers
FIX: TaskManager - in case there is no InputData for a task, the Request created 
     for the previous task was reassigned. This fixes this bug.      

*tests
FIX: several fixes to satisfy on-the-fly unit tests with teh Travis CI service 

[v6r14p26]

NEW: Enabled on-the-fly tests using the Travis-CI service

*Core
FIX: Subprocess - fix two potential infinite loops which can result in indefinite
     output buffer overflow

*WMS
FIX: JobScheduling executor - check properly if staging is allowed, it was always True before

[v6r14p25]

*Core
FIX: Subprocess - more detailed error log message in case ov output buffer
     overflow

*DMS
FIX: DataManager - fix for getActiveReplicas(): first check Active replicas before 
     selecting disk SEs

*Resources
FIX: StorageElementCache - fixes to make this class thread safe
FIX: StorageFactory - fix in getConfigStorageProtocols() to properly get options
     for inheriting SE definitions

[v6r14p24]

*Accounting
FIX: Plots, JobPlotter - fix sorting by plot labels in case the enddata != "now"

*DMS
FIX: dirac-dms-user-lfns - add error message when proxy is expired 

[v6r14p23]

*Interfaces
FIX: Job.py - setCPUTime() method sets both CPUTime and MaxCPUTime JDL parameters
     for backward compatibility. Otherwise this setting was ignored by scheduling

*TS
BUGFIX: TaskManager - bug fixed in submitTransformationTasks in getting the TransformationID 

[v6r14p22]

CHANGE: Multiple commands - permissions bits changed from 644 to 755  

*Framework
FIX: UserProfileDB - in case of desktop name belonging to two different users we have 
     to use both desktop name and user id to identify the desktop

*WMS
BUGFIX: JobWrapperTemplate - bug fixed in evaluation of the job arguments

*TMS
CHANGE: TaskManager - added TransformationID to the log messages

[v6r14p21]

*DMS
CHANGE: dirac-admin-allow(ban)-se - allow an SE group to be banned/allowed

*SMS
FIX: RequestPreparationAgent - fix crash in execute() in case no replica information
     available

*WMS
FIX: TaskQueueDB, PilotAgentsDB - escape DN strings to avoid potential SQL injection
FIX: JobWrapperTemplate - pass JobArguments through a json file to fix the case
     of having apostrophes in the values

*TMS
FIX: TransformationAgent - in processTransformation() fix reduction of number of files

[v6r14p20]

*WMS
FIX: SandboxMetadataDB - escape values in SandboxMetadataDB SQL queries to accommodate
     DNs containing apostrophe 

[v6r14p19]

*Core
NEW: CLI base class for all the DIRAC CLI consoles, common methods moved to the new class,
     XXXCLI classes updated to inherit the base class
FIX: Network - fix crash when path is empty string, fixes partly #2413     
     
*Configuration
FIX: Utilities.addToChangeSet() - fix the case when comma is in the BDII Site description 
     followed by a white space, the description string was constantly updated in the CS

*Interfaces
FIX: Dirac.py - in retrieveRepositorySandboxes/Data - "Retrieved" and "OutputData" key values
     are strings '0' in the jobDict when a repository file is read, need to cast it to int

*DMS
FIX: RegisterReplica - if operation fails on a file that no longer exists and has no 
     replica at that SE, consider the operation as Done.

*Resources
FIX: ARCComputingElement - bug fix in getJobOutput in using the S_ERROR()

[v6r14p18]

*Core
FIX: VOMSService - attGetUserNickname() can only return string type values
FIX: dirac-deploy-scripts - install DIRAC scripts first so that they can be 
     overwritten by versions from extensions

*Framework
FIX: dirac-populate-component-db - bug fixed to avoid duplicate entries in the
     database

*TS
FIX: TaskManager - do not use ReqProxy when submitting Request for Tasks, otherwise
     no RequestID can be obtained

*Interfaces
CHANGE: Dirac.py - increase verbosity of a error log message in selectJobs

*Resources
FIX: XROOTStorage - fixed KeyError exception while checking file existence
FIX: ARCComputingElement - in getJobOutput test for existence of an already 
     downloaded pilot log

[v6r14p17]

*Core
FIX: Service.py - use the service name as defined in the corresponding section in the CS
     and not the name defined in service Module option. This fixes the problem with the
     StorageElement service not interpreting properly the PFN name and using a wrong local
     data path. 

*Resources
CHANGE: ARCComputingElement - if the VO is not discoverable from the environment, use ARC API
        call in the getCEStatus, use ldapsearch otherwise

[v6r14p16]

*Resources
CHANGE: ARC Computing Element automatically renew proxies of jobs when needed

[v6r14p15]

*Core
FIX: VOMS.py - Fixed bug that generates proxies which are a mix between legacy and rfc proxies.

*DMS
CHANGE: Allow selecting disk replicas in getActiveReplicas() and getReplicas()

*WMS
CHANGE: Use the preferDisk option in the InputData optimizer, the TransformationAgent and in the Interface splitter


[v6r14p14]

*Core
FIX: VOMS.py - return RFC proxy if necessary after adding the VOMS extension

*Configuration
FIX: Validate maxCPUTime and Site description value

*Resources
FIX: XROOTStorage - changes to allow third party transfers between XROOT storages
CHANGE: HTCondorCEComputingElement - the Condor logging can now be obtained in the webinterface;
        SIGTERM (instead of SIGKILL) is send to the application in case jobs are killed by the host site;
        when pilots are put in held status we kill them in condor and mark them as aborted.

*WMS
FIX: pilotCommands - fixes for intrepreting tags in the pilot

[v6r14p13]

*WMS
FIX: pilot commands CheckCECapabilities and CheckWNCapabilities were not considering the case of missing proxy

[v6r14p12]

*Core
FIX: allow a renormalization of the estimated CPU power
FIX: dirac-install: Make hashlib optional again (for previous versions of python, since the pilot may end up on old machines)

*Framework
FIX: allow to install agents with non-standard names (different from the module name)

*DMS
CHANGE: Consider files to reschedule and submit when they are Failed in FTS

*WMS
CHANGE: Move getCEStatus function back to using the ARC API

[v6r14p11]

*Core
FIX: XXXTimeLeft - set limit to CPU lower than wall clock if unknown
FIX: Logger - fix exception printing in gLogger.exception()
CHANGE: InstallTools - added more info about the process in getStartupComponentStatus()
CHANGE: Time - better report from timeThis() decorator

*DMS
CHANGE: FTSAgent - wait some time between 2 monitorings of each job

*WMS
NEW: pilotCommands - added CheckCECapabilities, CheckWNCapabilities commands
NEW: Added dirac-wms-get-wn-parameters command

*TS
NEW: Added dirac-production-runjoblocal command
FIX: TransformationAgent(Plugin) - clean getNextSite() and normalizeShares()
FIX: TransformationPlugin - added setParameters() method

*RSS
FIX: dirac-rss-sync - move imports to after the Script.getPositionalArguments()

*Resources
NEW: Added dirac-resource-get-parameters command

[v6r14p10]
*Configuration
FIX: Resources - getQueue() is fixed to get properly Tag parameters

*Framework
FIX: SecurityFileLog - fix for zipping very large files

*Resources
NEW: added dirac-resource-get-parameters command

*WMS
NEW: JobMonitoringHandler - add getJobsParameters() method
NEW: pilotCommands - added CheckCECapabilities, CheckWNCapabilities
NEW: Added dirac-wms-get-wn-parameters command
NEW: Matcher - generate internal tags for MaxRAM and NumberOfProcessors parameters
CHANGE: SiteDirector does not pass Tags to the Pilot
FIX: Matcher(Handler) - do not send error log message if No match found,
     fixed Matcher return value not correctly interpreted

[v6r14p9]

*Core
FIX: BaseClient - enhance retry connection logic to minimize the overall delay
FIX: MessageBroker - fix of calling private __remove() method from outside
     of the class

*Framework
BUGFIX: dirac-(un)install-component - bug in importing InstallTools module

*WMS:
FIX: JobWrapper - fix in getting the OutputPath defined in the job

*Resources
FIX: ARCComputingElement - add queue to the XRSL string

[v6r14p8]

*Core
FIX: XXXTimeLeft - minor fixes plus added the corresponding Test case
FIX: ReturnValues - fixes in the doc strings to comply with the sphinx syntax
FIX: SocketInfoFactory - in __sockConnect() catch exception when creating a
     socket

*Interfaces
FIX: Job.py - fixes in the doc strings to comply with the sphinx syntax

*RSS
NEW: Configurations.py - new possible configuration options for Downtime Policies

*WMS
CHANGE: StatesAccountingAgent - retry once and empty the local messages cache
        in case of failure to avoid large backlog of messages
CHANGE: SiteDirector - do not send SharedArea and ClientPlatform as pilot
        invocation arguments  
CHANGE: Matcher - allow matching by hosts in multi-VO installations              

[v6r14p7]

*Core
CHANGE: XXXTimeLeft utilities revisited - all return real seconds,
        code refactoring - use consistently always the same CPU power 

*WMS
FIX: JobAgent - code refactoring for the timeLeft logic part

*Resources
BUGFIX: ComputingElement - get rid of legacy getResourcesDict() call

[v6r14p6]

*Configuration
FIX: Bdii2CSAgent - refresh configuration from Master before updating
FIX: Bdii2CSAgent - distinguish the CE and the Cluster in the Glue 1.0 schema

*DMS
CHANGE: FTSAgent - make the amount of scheduled requests fetched by the 
        FTSAgent a parameter in the CS 
CHANGE: RMS Operations - check whether the always banned policy is applied for SEs
        to a given access type

*RMS
FIX: RequestClient(DB,Manager) - fix bulk requests, lock the lines when selecting 
     the requests to be assigned, update the LastUpdate time, and expose the 
     assigned flag to the client

*WMS
FIX: JobAgent - when the application finishes with errors but the agent continues 
     to take jobs, the timeLeft was not evaluated
FIX: JobAgent - the initial timeLeft value was always set to 0.0     

[v6r14p5]

*Core
FIX: X509Certificate - protect from VOMS attributes that are not decodable


*Resources
FIX: GFAL2_StorageBase - fixed indentation and a debug log typo

*WMS
BUGFIX: Matcher - only the first job was associated with the given pilot
FIX: pilotTools - 0o22 is only a valid int for recent python interpreters, 
     replaced by 18

[v6r14p4]

*Core
FIX: DictCache - fix the exception in the destructor preventing the final
     cache cleaning

*Framework
FIX: SystemAdministratorClientCLI - corrected info line inviting to update
     the pilot version after the software update

*DMS
FIX: FTSAgent - Add recovery of FTS files that can be left in weird statuses 
     when the agent dies
CHANGE: DataManager - allow to not get URLs of the replicas
CHANGE: FTSJob - keep and reuse the FTS3 Context object

*Storage
CHANGE: StorageManagerClient - don't fail getting metadata for staging if at 
        least one staged replica found

*WMS
FIX: CPUNormalization - protect MJF from 0 logical cores
FIX: JobScheduling - fix printout that was saying "single site" and "multiple sites" 
     in two consecutive lines
NEW: pilotTools,Commands - added CEType argument, e.g. to specify Pool CE usage 
FIX: WatchDog - added checks of function return status, added hmsCPU initialization to 0,
     removed extra printout     
     
*Resources
FIX: GFAL2 plugins - multiple bug fixes     

[v6r14p3]

*Core
BUGFIX: small bug fixed in dirac-install-component, dirac-uninstall-component
BUGFIX: VOMS - remove the temporary file created when issuing getVOMSProxyInfo
FIX: FileHelper - support unicode file names
FIX: DictCache - purges all the entry of the DictCache when deleting the DictCache object 

*Framework
BUGFIX: dirac-populate-component-db - avoid return statement out of scope

*Interfaces
BUGFIX: Dirac - in submitJob() faulty use of os.open

*WMS
FIX: JobWrapper - avoid evaluation of OutputData to ['']
FIX: Matcher - the Matcher object uses a VO dependent Operations helper
CHANGE: JobAgent - stop agent if time left is too small (default 1000 HS06.s)
FIX: CPUNormalization - use correct denominator to get power in MJF

*Resources
FIX: ARCComputingElement - changed implementation of ldap query for getCEStatus

[v6r14p2]

*Core
FIX: Use GSI version 0.6.3 by default
CHANGE: Time - print out the caller information in the timed decorator
CHANGE: dirac-install - set up ARC_PLUGIN_PATH environment variable

*Framework
FIX: dirac-proxy-info - use actimeleft VOMS attribute

*Accounting
CHANGE: Removed SRMSpaceTokenDeployment Accounting type

*RSS
CHANGE: ResourceStatus - re-try few times to update the RSS SE cache before giving up
FIX: XXXCommand, XXXAction - use self.lof instead of gLogger
CHANGE: Added support for all protocols for SEs managed by RSS

*RMS
FIX: Request - produce enhanced digest string
FIX: RequestDB - fix in getDigest() in case of errors while getting request

*Resources
CHANGE: Propagate hideExceptions flag to the ObjectLoader when creating StorageElements
FIX: ARCComputingElement - multiple fixes after experience in production

*WMS
FIX: Pilot commands - fixed an important bug, when using the 
     dirac-wms-cpu-normalization script

[v6r14p1]

The version is buggy when used in pilots

*Core
NEW: dirac-install-component command replacing dirac-install-agent/service/executor
     commands
     
*Resources
NEW: FileStorage - plugin for "file" protocol
FIX: ARCComputingElement - evaluate as int the job exit code

*RSS
FIX: CSHelpers - several fixes and beautifications     

[v6r14]

*Core
NEW: CSGlobals - includes Extensions class to consistently check the returned
     list of extensions with proper names 
NEW: ProxyManagerXXX, ProxyGeneration, X509XXX - support for RFC proxies
NEW: ProxyInfo - VOMS proxy information without using voms commands
NEW: LocalConfiguration - option to print out license information    
FIX: SocketInfo.py - check the CRL lists while handshaking  

Configuration
NEW: ConfigurationClient - added getSectionTree() method

*Framework
NEW: InstalledComponentsDB will now store information about the user who did the 
     installation/uninstallation of components.

*Resources
NEW: ARCComputingElement based on the ARC python API

*RSS
FIX: Improved logging all over the place 

*DMS
NEW: New FileCatalog SecurityManager with access control based on policies,
     VOMSPolicy as one of the policy implementations.
NEW: lfc_dfc_db_copy - script used by LHCb to migrate from the LFC to the DFC with 
     Foreign Keys and Stored Procedures by accessing the databases directly     
NEW: FileManagerPs.py - added _getFileLFNs() to serve info for the Web Portal     
CHANGE: Moving several tests to TestDIRAC

*Interfaces
CHANGE: use jobDescription.xml as a StringIO object to avoid multiple disk
        write operations while massive job submission

*WMS
FIX: Watchdog - review for style and pylint
CHANGE: Review of the Matcher code, extracting Limiter and Matcher as standalone 
        utilities
        

*Transformation
NEW: New ported plugins from LHCb, added unit tests


[v6r13p21]

*TS
FIX: Registering TargetSE for Standard TransformationAgent plugin

[v6r13p20]

*DMS
FIX: DMSHelpers - allow for more than one Site defined to be local per SE

*Resources
FIX: XRootStorage - fix in getURLBase()

[v6r13p19]

FIX: changes incorporated from v6r12p53 patch

[v6r13p18]

*WMS
FIX: JobWrapper - ported back from v6r14p9 the fix for getting OutputPath

[v6r13p17]

FIX: changes incorporated from v6r12p52 patch

[v6r13p16]

FIX: changes incorporated from v6r12p51 patch

[v6r13p15]

Included patches from v6r12p50 release 

[v6r13p14]

*DMS
FIX: ReplicateAndRegister - fix a problem when a file is set Problematic 
     in the FC but indeed doesn't exist at all 

*Resources
CHANGE: StorageFactory - enhance the logic of BaseSE inheritance in the
        SE definition in the CS
        
*WMS
CHANGE: CPUNormalization, dirac-wms-cpu-normalization - reading CPU power 
        from MJF for comparison with the DIRAC evaluation
FIX: SiteDirector - create pilot working directory in the batch system working
     directory and not in "/tmp"                

[v6r13p13]

*DMS
BUGFIX: FileCatalogClient - bug fixed in getDirectoryMetadata()

[v6r13p12]

*Resources
FIX: StorageElement - bug fixed in inValid()
CHANGE: StorageFactory - do not interpret VO parameter as mandatory

[v6r13p11]

*DMS
BUGFIX: RemoveReplica - fix in singleRemoval()
FIX: dirac-dms-user-lfns - increased timeout

[v6r13p10]

CHANGE: Use sublogger to better identify log source in multiple places

*Core
CHANGE: Review / beautify code in TimeLeft and LSFTimeLeft
FIX: LSFTimeLeft - is setting shell variables, not environment variables, 
     therefore added an "export" command to get the relevant variable 
     and extract then the correct normalization

*Accounting
FIX: DataOperationPlotter - add better names to the data operations

*DMS:
FIX: DataManager - add mandatory vo parameter in __SEActive()
CHANGE: dirac-dms-replicate-and-register-request - submit multiple requests
        to avoid too many files in a single FTS request
FIX: FileCatalog - typo in getDirectoryMetadata()
FIX: FileCatalog - pass directory name to getDirectoryMetadata and not file name 
FIX: DataManager - in __SEActive() break LFN list in smaller chunks when
     getting replicas from a catalog        

*WMS
FIX: WMSAdministratorHandler - fix in reporting pilot statistics
FIX: JobScheduling - fix in __getSitesRequired() when calling self.jobLog.info 
CHANGE: pilotCommands - when exiting with error, print out current processes info

[v6r13p9]

*Framework
FIX: SystemLoggingDB - schema change for ClientIPs table to store IPv6 addresses

*DMS
BUGFIX: DMSRequestOperationsBase - bug fix in checkSEsRSS()
FIX: RemoveFile - in __call__(): bug fix; fix in the BannedSE treatment logic

*RMS
BUGFIX: Operation - in catalogList()
BUGFIX: ReqClient - in printOperation()

*Resources
FIX: GFAL2_StorageBase - added Lost, Cached, Unavailable in getSingleFileMetadata() output
BUGFIX: GFAL2_StorageBase - fixed URL construction in put(get)SingleFile() methods

*WMS
FIX: InputDataByProtocol - removed StorageElement object caching

[v6r13p8]

*Framework
FIX: MonitoringUtilities - minor bug fix

*DMS
FIX: DataManager - remove local file when doing two hops transfer

*WMS
FIX: SandboxStoreClient - get the VO info from the delegatedGroup argument to 
     use for the StorageElement instantiation

*TMS
CHANGE: Transformation(Client,DB,Manager) - multiple code clean-up without
        changing the logic

[v6r13p7]

*Core
NEW: X509CRL - class to handle certificate revocation lists

*DMS
FIX: RequestOperations/RemoveFile.py - check target SEs to be online before
     performing the removal operation. 
FIX: SecurityManager, VOMSPolicy - make the vomspolicy compatible with the old client 
     by calling in case of need the old SecurityManager     

*Resources
BUGFIX: Torque, GE - methods must return Message field in case of non-zero return status
FIX: SRM2Storage - when used internaly, listDirectory should return urls and not lfns

*WMS
FIX: ConfigureCPURequirements pilot command - add queue CPU length to the extra local
     configuration
FIX: JobWrapper - load extra local configuration of any     

*RMS
FIX: RequestDB - fix in getRequestSummaryWeb() to suit the Web Portal requirements

*Transformation
FIX: TransformationManagerHandler - fix in getTransformationSummaryWeb() to suit 
     the Web Portal requirements

[v6r13p6]

*Core
FIX: X509Chain - use SHA1 signature encryption in all tha cases

*Resources
FIX: ComputingElement - take CPUTime from its configuration defined in the 
     pilot parameters

*WMS
FIX: SiteDirector - correctly configure jobExecDir and httpProxy Queue parameters

[v6r13p5]

*Resources
BUGFIX: Torque - getCEStatus() must return integer job numbers
FIX: StorageBase - removed checking the VO name inside the LFN 

*WMS
FIX: InputData, JobScheduling - StorageElement needs to know its VO

*DMS
FIX: ReplicateAndRegister - Add checksumType to RMS files when adding 
     checksum value
FIX: DataManager - remove unnecessary access to RSS and use SE.getStatus()     
FIX: DMHelpers - take into account Alias and BaseSE in site-SE relation

*RMS
FIX: Request - bug fixed in optimize() in File reassignment from one
     Operation to another  

*Transformation
FIX: TransformationDB - set derived transformation to Automatic

[v6r13p4]

*Core
FIX: VOMSService - treat properly the case when the VOMS service returns no result
     in attGetUserNickname()

*DMS
FIX: FTSAgent, ReplicateAndRegister - make sure we use source replicas with correct 
     checksum 

*RMS
FIX: Request - minor fix in setting the Request properties, suppressing pylint
     warnings
CHANGE: File, Reques, Operation, RequestDB - remove the use of sqlalchemy on 
        the client side     
     
*Resources
FIX: StorageElement - import FileCatalog class rather than the corresponding module     
FIX: SLURM - proper formatting commands using %j, %T placeholders
FIX: SSHComputingElement - return full job references from getJobStatus() 

*RSS
FIX: DowntimeCommand - checking for downtimes including the time to start in hours

*Workflow
CHANGE: FailoverRequest - assign to properties rather than using setters

*Transformation
FIX: TransformationClient(DB,Utilities) - fixes to make derived transformations work

[v6r13p3]

*DMS
FIX: DataManager - in putAndRegister() specify explicitly registration protocol
     to ensure the file URL available right after the transfer
     
*Resources
FIX: SRM2Storage - use the proper se.getStatus() interface ( not the one of the RSS )     

[v6r13p2]

*Framework
FIX: SystemAdministratorHandler - install WebAppDIRAC extension only in case
     of Web Portal installation
CHANGE: dirac-populate-component-db - check the setup of the hosts to register 
        into the DB only installations from the same setup; check the MySQL installation
        before retrieving the database information      

*DMS
FIX: FTSAgent - fix in parsing the server result
FIX: FTSFile - added Waiting status
FIX: FTSJob - updated regexps for the "missing source" reports from the server;
     more logging message 

*Resources
FIX: SRM2Storage - fix in treating the checksum type 
FIX: StorageElement - removed getTransportURL from read methods

*RMS
FIX: Request - typo in the optimize() method

[v6r13p1]

*Framework
CHANGE: SystemAdminstratorIntegrator - can take a list of hosts to exclude from contacting

*DMS
FIX: DataManager - fix in __getFile() in resolving local SEs
FIX: dirac-dms-user-lfns - sort result, simplify logic

*RMS
FIX: Request - Use DMSHelper to resolve the Failovers SEs
FIX: Operation - treat the case where the SourceSE is None

*WMS
FIX: WMSAdministratorHandler - return per DN dictionary from getPilotStatistics 

[v6r13]

CHANGE: Separating fixed and variable parts of error log messages for multiple systems 
        to allow SystemLogging to work

*Core
FIX: MySQL.py - treat in detailed way datetime functions in __escapeString()
FIX: DictCache.get() returns now None instead of False if no or expired value
NEW: InstallTools - allow to define environment variables to be added to the component
     runit run script
NEW: Changes to make the DISET protocol IP V6 ready
CHANGE: BaseClient - retry service call on another instance in case of failure
CHANGE: InnerRPCClient - retry 3 times in case of exception in the transport layer
CHANGE: SocketInfo - retry 3 times in case of handshaking error
CHANGE: MySQL - possibility to specify charset in the table definition
FIX: dirac-install, dirac-distribution - removed obsoleted defaults     
NEW: Proxy utility module with executeWithUserProxy decorator function

*Configuration
NEW: CSAPI,dirac-admin-add-shifter - function, and script, for adding or modifying a 
     shifter in the CS

*Framework
FIX: NotificationDB - escape fields for sorting in getNotifications()
NEW: Database, Service, Client, commands for tracking the installed DIRAC components

*Interfaces
CHANGE: Dirac - changed method names, keeping backward compatibility
CHANGE: multiple commands updated to use the new Dirac API method names

*DMS
NEW: Native use of the FTS3 services
CHANGE: Removed the use of current DataLogging service
CHANGE: DataManager - changes to manage URLs inside StorageElement objects only
FIX: DataManager - define SEGroup as accessible at a site
CHANGE: DirectoryListing - extracted from FileCatalogClientCLI as an independent utility
CHANGE: MetaQuery - extracted from FileCatalogClientCLI as an independent utility
CHANGE: FileCatalogClientCLI uses external DirectoryListing, MetaQuery utilities
CHANGE: FileCatalog - replace getDirectoryMetadata by getDirectoryUserMetadata
NEW: FileCatalog - added new getDirectoryMetadata() interface to get standard directory metadata
NEW: FileCatalog - possibility to find files by standard metadata
NEW: FileCatalog - possibility to use wildcards in the metadata values for queries
NEW: DMSHelpers class
NEW: dirac-dms-find-lfns command

*WMS
NEW: SiteDirector - support for the MaxRAM queue description parameter
CHANGE: JobScheduling executor uses the job owner proxy to evaluate which files to stage
FIX: DownloadInputData - localFile was not defined properly
FIX: DownloadInputData - could not find cached files (missing [lfn])

*RMS
CHANGE: Removed files from the previous generation RMS
CHANGE: RMS refactored based on SQLAlchemy 
NEW: ReqClient - added options to putRequest(): useFailoverProxy and retryMainServer
CHANGE: DMSRequestOperationsBase - delay execution or cancel request based on SE statuses 
        from RSS/CS
FIX: Fixes to make use of RequestID as a unique identifier. RequestName can be used in
     commands in case of its uniqueness        

*Resources
NEW: Computing - BatchSystem classes introduced to be used both in Local and SSH Computing Elements
CHANGE: Storage - reworked Storage Element/Plugins to encapsulate physical URLs 
NEW: GFAL2_StorageBase.py, GFAL2_SRM2Storage.py, GFAL2_XROOTStorage.py 

*RSS:
NEW: dirac-admin-allow(ban)-se - added RemoveAccess status
CHANGE: TokenAgent - added more info to the mail

*TS
CHANGE: Task Manager plugins

[v6r12p53]

*DMS
CHANGE: FileCatalogClientCLI - ls order by size, human readable size value
FIX: DirectoryMetadata - enhanced error message in getDirectoryMetadata

*WMS
BUGFIX: JobAgent - bug when rescheduling job due to glexec failure

*TS
NEW: TransformationCLI - added getOutputFiles, getAllByUser commands
NEW: Transformation - added getAuthorDNfromProxy, getTransformationsByUser methods

*Resources
CHANGE: GlobusComputingElement - simplify creating of pilotStamp

[v6r12p52]

*DMS
NEW: dirac-dms-directory-sync - new command to synchronize the contents of a
     local and remote directories
FIX: DataManager - in removeFile() return successfully if empty input file list     

*TS
NEW: TransformationCLI - getInputDataQuery command returning inputDataQuery 
     of a given transformation

[v6r12p51]

*Core
FIX: dirac-install - fix to work with python version prior to 2.5

*DMS
CHANGE: FileCatalogClientCLI - possibility to set multiple metadata with one command

*Resources
FIX: HTCondorComputingElement - multiple improvements

[v6r12p50]

*Core
FIX: dirac-install - define TERMINFO variable to include local sources as well

*Framework
FIX: SystemAdministratorHandler - show also executors in the log overview

*DMS
FIX: FileCatalogClientCLI - use getPath utility systematically to normalize the
     paths passed by users

*WMS
FIX: PilotStatusAgent - split dynamic and static parts in the log error message

*Resources
NEW: HTCondorCEComputingElement class

[v6r12p49]

*Resources
FIX: GlobusComputingElement - in killJob added -f switch to globus-job-clean command
FIX: ARCComputingElement - create working directory if it does not exist

*DMS
CHANGE: DataManager - added XROOTD to registration protocols

*TMS
FIX: TransformationCLI - doc string

[v6r12p48]

*DMS
FIX: DirectoryTreeBase - fix in changeDirectoryXXX methods to properly interpret input

[v6r12p47]

*DMS
BUGFIX: FileCatalogClientCLI - wrong signature in the removeMetadata() service call

[v6r12p46]

*Core
FIX: GraphData - check for missing keys in parsed_data in initialize()

*WMS
CHANGE: PilotStatusAgent - kill pilots being deleted; do not delete pilots still
        running jobs
  
*RSS
CHANGE: Instantiate RequestManagementDB/Client taking into account possible extensions        

*Resources
FIX: GlobusComputingElement - evaluate WaitingJobs in getCEStatus()
FIX: SRM2Storage - error 16 of exists call is interpreted as existing file
FIX: XROOTStorage - added Lost, Cached, Unavailable in the output of getSingleMetadata()

*WMS
FIX: pilotCommands - removed unnecessary doOSG() function

[v6r12p45]

*Resources
FIX: SRM2Storage - error 22 of exists call is interpreted as existing file
     ( backport from v6r13 )

[v6r12p44]

*WMS
FIX: SiteDirector - consider also pilots in Waiting status when evaluating
     queue slots available

*Resources
NEW: SRM2Storage - makes use of /Resources/StorageElements/SRMBusyFilesExist option
     to set up the mode of interpreting the 22 error code as existing file

[v6r12p43]

*DMS:
FIX: DirectoryTreeBase - avoid double definition of FC_DirectoryUsage table
     in _rebuildDirectoryUsage()

[v6r12p42]

FIX: added fixes from v6r11p34 patch release

[v6r12p41]

*WMS
CHANGE: dirac-wms-job-submit - "-r" switch to enable job repo

[v6r12p40]

*DMS
FIX: DirectoryTreeBase.py - set database engine to InnoDB 

[v6r12p39]

FIX: imported fixes from rel-v6r11

[v6r12p38]

*DMS
CHANGE: DataManager - enhanced real SE name resolution

*RMS
FIX: Request - fixed bug in the optimization of requests with failover operations

*Resources
CHANGE: StorageFactory - allow for BaseSE option in the SE definition

[v6r12p37]

*Core
FIX: InstallTools - force $HOME/.my.cnf to be the only defaults file

[v6r12p36]

*Configuration
FIX: Utilities.py - bug fix getSiteUpdates()

[v6r12p35]

*Core
CHANGE: VOMSService - add URL for the method to get certificates

*DMS
FIX: DataManager - in __replicate() set do not pass file size to the SE if no
     third party transfer
FIX: RemoveFile, ReplicateAndRegister - regular expression for "no replicas"
     common for both DFC and LFC     
     
*WMS
FIX: WMSHistoryCorrector - make explicit error if no data returned from WMSHistory
     accounting query     

[v6r12p34]

*DMS
BUGFIX: FileCatalogWithFkAndPsDB - fix storage usage calculation

[v6r12p33]

*Core
NEW: VOMSService - added method admListCertificates()

*DMS
BUGFIX: dirac-dms-put-and-register-request - missing Operation in the request

*Resources
FIX: sshce - better interpretation of the "ps" command output

[v6r12p32]

*RMS
FIX: ReqManager - in getRequest() possibility to accept None type
     argument for any request 

[v6r12p31]

*WMS
FIX: pilotCommands - import json module only in case it is needed

[v6r12p30]

*Core
FIX: InstallTools - 't' file is deployed for agents installation only
FIX: GOCDBClient - creates unique DowntimeID using the ENDPOINT

*Framework
FIX: SystemAdministratorHandler - use WebAppDIRAC extension, not just WebApp

*DMS:
FIX: FileCatalogComponents.Utilities - do not allow empty LFN names in
     checkArgumentDict()

[v6r12p29]

*CS
CHANGE: CSCLI - use readline to store and resurrect command history

*WMS
FIX: JobWrapper - bug fixed in the failoverTransfer() call
CHANGE: dirac-wms-job-submit - added -f flag to store ids

*DMS
FIX: DataManager - make successful removeReplica if missing replica 
     in one catalog

*RMS
FIX: Operation, Request - limit the length of the error message

[v6r12p28]

*RMS
FIX: Request - do not optimize requests already in the DB 

[v6r12p27]

*Core
CHANGE: InstallTools - install "t" script to gracefully stop agents

*DMS
FIX: FileCatalog - return GUID in DirectoryParameters

*Resource
CHANGE: DFC/LFC clients - added setReplicaProblematic()

[v6r12p26]

*DMS
BUGFIX: FileCatalog - getDirectoryMetadata was wrongly in ro_meta_methods list 

*RMS
FIX: Operation - temporary fix in catalog names evaluation to smooth
     LFC->DFC migration - not to forget to remove afterwards !

*WMS
CHANGE: JobWrapper - added MasterCatalogOnlyFlag configuration option

[v6r12p25]

*DMS
BUGFIX: PutAndRegister, RegitserFile, RegisterReplica, ReplicateAndRegister - do not
        evaluate the catalog list if None

[v6r12p24]

*DMS:
FIX: DataManager - retry RSS call 5 times - to be reviewed

[v6r12p23]

*DMS
FIX: pass a catalog list to the DataManager methods
FIX: FileCatalog - bug fixed in the catalog list evaluation

[v6r12p22]

*DMS
FIX: RegisterFile, PutAndRegister - pass a list of catalogs to the DataManager instead of a comma separated string
FIX: FTSJob - log when a job is not found in FTS
CHANGE: dropped commands dirac-admin-allow(ban)-catalog

*Interfaces
CHANGE: Dirac, JobMonitoringHandler,dirac-wms-job-get-jdl - possibility to retrieve original JDL

*WMS
CHANGE: JobManifest - make MaxInputData a configurable option

[v6r12p21]

*RMS
BUGFIX: File,Operation,RequestDB - bug making that the request would always show 
        the current time for LastUpdate
  
*WMS
FIX: JobAgent - storing on disk retrieved job JDL as required by VMDIRAC
     ( to be reviewed )        

[v6r12p20]

*DMS
FIX: DataManager - more informative log messages, checking return structure
FIX: FileCatalog - make exists() behave like LFC file catalog client by checking
     the unicity of supplied GUID if any
FIX: StorageElementProxyHandler - do not remove the cache directory

*Framework
FIX: SystemAdministratorClient - increase the timeout to 300 for the software update     

*RMS
FIX: Operation.py - set Operation Scheduled if one file is Scheduled
CHANGE: Request - group ReplicateAndRegister operations together for failover 
        requests: it allows to launch all FTS jobs at once

*Resources
FIX: LcgFileCatalogClient - fix longstanding problem in LFC when several files 
     were not available (only one was returned) 

*TS
BUGFIX: TransformationCleaning,ValidateOutputDataAgent - interpret correctly
        the result of getTransformationParameters() call
FIX: TaskManager - fix exception in RequestTaskAgent        

[v6r12p19]

*Core
FIX: Core.py - check return value of getRecursive() call

*DMS
FIX: FileCatalog - directory removal is successful if does not exist
     special treatment of Delete operation

*WMS
FIX: InputDataByProtocol - fix interpretation of return values

[v6r12p18]

*DMS
FIX: FTSStrategy - config option name
FIX: DataManager - removing dirac_directory flag file only of it is there
     in __cleanDirectory()

*RMS
FIX: Operation - MAX_FILES limit set to 10000
FIX: ReqClient - enhanced log messages

*TMS
FIX: TaskManager - enhanced log messages

*RSS
FIX: DowntimeCommand - fixed mix of SRM.NEARLINE and SRM

*WMS
FIX: InputDataByProtocol - fixed return structure

[v6r12p16]

*DMS
FIX: IRODSStorageElement more complete implementation
FIX: FileCatalogHandler(DB) - make removeMetadata bulk method

*Resources
FIX: FileCatalog - make a special option CatalogList (Operations) to specify catalogs used by a given VO

[v6r12p15]

*Core
FIX: ProcessPool - kill the working process in case of the task timeout
FIX: FileHelper - count transfered bytes in DataSourceToNetwork()

*DMS
BUGFIX: FileCatalogCLI - changed interface in changePathXXX() methods
NEW: IRODSStorageElementHandler class
CHANGE: FileCatalog - separate metadata and file catalog methods, 
        apply metadata methods only to Metadata Catalogs 

*Resources
FIX: SSHTorqueComputingElement - check the status of the ssh call for qstat 

*WMS
FIX: WatchdogLinux - fixed typo

[v6r12p14]

*TS
FIX: TaskManagerAgentBase: avoid race conditions when submitting to WMS

*DMS
NEW: FileCatalog - added new components ( directory tree, file manager ) 
     making use of foreign keys and stored procedures
FIX: DataManager returns properly the FileCatalog errors     

[v6r12p13]

*TS
BUGFIX: TransformationAgent - data member not defined

*WMS
FIX: InputData(Resolution,ByProtocol) - possibility to define RemoteProtocol

[v6r12p12]

*WMS
BUGFIX: pilotTools - missing comma

[v6r12p11]

*WMS
FIX: CPUNormalization - dealing with the case when the maxCPUTime is not set in the queue
     definition
FIX: pilotTools - added option pilotCFGFile

[v6r12p10]

*DMS
FIX: StorageElementProxy - BASE_PATH should be a full path

*Resources
FIX: SRM2Storage - return specific error in putFile

*TS
FIX: TransformationAgent - fix to avoid an exception in finalize and double printing 
     when terminating the agent
BUGFIX: TransformationDB - fix return value in setTransformationParameter()

[v6r12p9]

*Core
CHANGE: SiteCEMapping - getSiteForCE can take site argu

ment to avoid confusion

*Interfaces
FIX: Job - provide optional site name in setDestinationCE()

*WMS
FIX: pilotCommands - check properly the presence of extra cfg files
     when starting job agent
FIX: JobAgent - can pick up local cfg file if extraOptions are specified     

[v6r12p8]

*Core
FIX: dirac-configure - correctly deleting useServerCertificate flag
BUGFIX: InstallTools - in fixMySQLScript()

*DMS
BUGFIX: DatasetManager - bug fixes
CHANGE: StorageElementProxy - internal SE object created with the VO of the requester

*TS
FIX: dirac-transformation-xxx commands - do not check the transformation status
CHANGE: Agents - do not use shifter proxy 
FIX: TransformationAgent - correct handling of replica cache for transformations 
     when there were more files in the transformation than accepted to be executed
FIX: TransformationAgent - do not get replicas for the Removal transformations     

*RMS
NEW: new SetFileStatus Operation

[v6r12p7]

*Core
FIX: dirac-configure - always removing the UseServerCertificate flag before leaving
FIX: ProcessPool - one more check for the executing task ending properly 

*Interfaces 
FIX: Dirac.py - use printTable in loggingInfo()

[v6r12p6]

FIX: fixes from v6r11p26 patch release

[v6r12p5]

*Core
FIX: VOMS.py - do not use obsoleted -dont-verify-ac flag with voms-proxy-info

*TS
FIX: TransformationManager - no status checked at level service

[v6r12p4]

FIX: fixes from v6r11p23 patch release

[v6r12p3]

*Configuration
CHANGE: dirac-admin-add-resources - define VOPath/ option when adding new SE 

*Resources
NEW: StorageFactory - modify protocol Path for VO specific value

*DMS
FIX: FileCatalog - check for empty input in checkArgumentFormat utility
FIX: DataManager - protect against FC queries with empty input

[v6r12p2]

*Core
FIX: dirac-install - svn.cern.ch rather than svnweb.cern.ch is now needed for direct 
     HTTP access to files in SVN

*WMS
FIX: dirac-wms-cpu-normalization - when re-configuring, do not try to dump in the 
     diracConfigFilePath

[v6r12p1]

*Configuration
FIX: Core.Utilities.Grid, dirac-admin-add-resources - fix to make a best effort to 
     guess the proper VO specific path of a new SE
*WMS
FIX: dirac-configure, pilotCommands, pilotTools - fixes to use server certificate

[v6r12]

*Core
CHANGE: ProcessPool - do not stop working processes by default
NEW: ReturnValue - added returnSingleResult() utility 
FIX: MySQL - correctly parse BooleanType
FIX: dirac-install - use python 2.7 by default
FIX: dirac-install-xxx commands - complement installation with the component setup
     in runit
NEW: dirac-configure - added --SkipVOMSDownload switch, added --Output switch
     to define output configuration file
CHANGE: ProcessPool - exit from the working process if a task execution timed out  
NEW: ProcessMonitor - added evaluation of the memory consumed by a process and its children   
NEW: InstallTools - added flag to require MySQL installation
FIX: InstallTools - correctly installing DBs extended (with sql to be sourced) 
FIX: InstallTools - run MySQL commands one by one when creating a new database
FIX: InstallTools - fixMySQLScripts() fixes the mysql start script to ognore /etc/my.cnf file
CHANGE: Os.py - the use of "which" is replaced by distutils.spawn.find_executable
NEW: Grid.py - ldapSA replaced by ldapSE, added getBdiiSE(CE)Info() methods
CHANGE: CFG.py - only lines starting with ^\s*# will be treated as comments
CHANGE: Shifter - Agents will now have longer proxies cached to prevent errors 
        for heavy duty agents, closes #2110
NEW: Bdii2CSAgent - reworked to apply also for SEs and use the same utilities for the
     corresponding command line tool
NEW: dirac-admin-add-resources - an interactive tool to add and update sites, CEs, SEs
     to the DIRAC CS   
CHANGE: dirac-proxy-init - added message in case of impossibility to add VOMS extension   
FIX: GOCDBClient - handle correctly the case of multiple elements in the same DT            


*Accounting
NEW: Allow to have more than one DB for accounting
CHANGE: Accounting - use TypeLoader to load plotters

*Framework
FIX: Logger - fix FileBackend implementation

*WMS
NEW: Refactored pilots ( dirac-pilot-2 ) to become modular following RFC #18, 
     added pilotCommands.py, SiteDirector modified accordingly 
CHANGE: InputData(Executor) - use VO specific catalogs      
NEW: JobWrapper, Watchdog - monitor memory consumption by the job ( in a Warning mode )
FIX: SandboxStoreHandler - treat the case of exception while cleaning sandboxes
CHANGE: JobCleaningAgent - the delays of job removals become CS parameters
BUGFIX: JobDB - %j placeholder not replaced after rescheduling
FIX: JobDB - in the SQL schema description reorder tables to allow foreign keys
BUGFIX: JobAgent, Matcher - logical bug in using PilotInfoReported flag
FIX: OptimizerExecutor - when a job fails the optimization chain set the minor status 
     to the optimiser name and the app status to the fail error

*Resources
NEW: StorageElement - added a cache of already created SE objects
CHANGE: SSHTorqueComputingElement - mv getCEStatus to remote script

*ResourceStatus
NEW: ResourceManagementClient/DB, DowntimeCommand - distinguish Disk and Tape storage 
FIX: GODDBClient  - downTimeXMLParsing() can now handle the "service type" parameter properly
CHANGE: dirac-rss-xxx commands use the printTable standard utility
FIX: dirac-dms-ftsdb-summary - bug fix for #2096

*DMS
NEW: DataManager - add masterCatalogOnly flag in the constructor
FIX: DataManager - fix to protect against non valid SE
CHANGE: FC.DirectoryLevelTree - use SELECT ... FOR UPDATE lock in makeDir()
FIX: FileCatalog - fixes in using file and replica status
CHANGE: DataManager - added a new argument to the constructor - vo
CHANGE: DataManager - removed removeCatalogFile() and dirac-dms-remove-catalog-file adjusted
CHANGE: Several components - field/parameter CheckSumType all changed to ChecksumType
CHANGE: PoolXMLCatalog - add the SE by default in the xml dump and use the XML library 
        for dumping the XML
FIX: XROOTStorageElement - fixes to comply with the interface formalism        

*SMS
FIX: StorageManagementDB - small bugfix to avoid SQL errors

*RMS
NEW: Added 'since' and 'until' parameters for getting requests
NEW: Request - added optimize() method to merge similar operations when
     first inserting the request
NEW: ReqClient, RequestDB - added getBulkRequest() interface. RequestExecutingAgent
     can use it controlled by a special flag     
FIX: Operation, Request - set LastUpdate time stamp when reaching final state
FIX: OperationHandlerBase - don't erase the original message when reaching the max attempts      
FIX: removed some deprecated codes
FIX: RequestTask - always set useServerCerificate flag to tru in case of executing inside
     an agent
CHANGE: gRequestValidator removed to avoid object instantiation at import   
NEW: dirac-rms-cancel-request command and related additions to the db and service classes  

*TMS
NEW: WorkflowTaskAgent is now multi-threaded
NEW: Better use of threads in Transformation Agents
CHANGE: TransformationDB - modified such that the body in a transformation can be updated
FIX: TransformationCleaningAgent - removed non-ASCII characters in a comment

[v6r11p34]

*Resources
NEW: GlobusComputingElement class

[v6r11p33]

*Configuration
FIX: Resources - avoid white spaces in OSCompatibility

[v6r11p32]

*Core
CHANGE: BaseClient, SSLSocketFactory, SocketInfo - enable TLSv1 for outgoing 
        connections via suds, possibility to configure SSL connection details
        per host/IP 

[v6r11p31]

*Core
FIX: CFG - bug fixed in loadFromBuffer() resulting in a loss of comments

*Resources
FIX: SSHTorqueComputingElement - check the status of ssh call for qstat

*DMS
FIX: FileCatalog - return LFN name instead of True from exists() call if LFN
     already in the catalog

[v6r11p30]

*DMS
CHANGE: FileCatalogCLI - add new -D flag for find to print only directories

[v6r11p29]

*DMS
FIX: FTS(Agent,Startegy,Gragh) - make use of MaxActiveJobs parameter, bug fixes

*TMS
FIX: Transformation(Agent,Client) - Operations CS parameters can be defined for each plugin: MaxFiles, SortedBy, NoUnusedDelay. Fixes to facilitate work with large numbers of files.

[v6r11p28]

*Core
FIX: InstallTools - check properly the module availability before installation

*WMS
FIX: JobScheduling - protection against missing dict field RescheduleCounter

*TMS
FIX: TransformationCleaningAgent - execute DM operations with the shifter proxy

[v6r11p27]

*Core
BUGFIX: InstallTools - bug fix in installNewPortal()

*WMS
FIX: Watchdog - disallow cputime and wallclock to be negative

*TS
FIX: TransformationAgent - correct handling of replica caches when more than 5000 files


BUGFIX: ModuleBase - bug fix in execute()
BUGFIX: Workflow - bug fix in createStepInstance()

*DMS
BUGFIX: DiractoryTreeBase - bug fix in getDirectoryPhysicalSizeFromUsage()

*Resources
FIX: XROOTStorage - back ported fixes from #2126: putFile would place file in 
     the wrong location on eos

[v6r11p26]

*Framework
FIX: UserProfileDB.py - add PublishAccess field to the UserProfileDB

*RSS
FIX: Synchronizer.py - fix deletion of old resources

*DMS
FIX: DataManager - allow that permissions are OK for part of a list of LFNs ( __verifyWritePermission() )
     (when testing write access to parent directory). Allows removal of replicas 
     even if one cannot be removed
FIX: DataManager - test SE validity before removing replica     
     
*RMS
FIX: RequestTask - fail requests for users who are no longer in the system
FIX: RequestExecutingAgent - fix request timeout computation

[v6r11p25]

*Interfaces
FIX: Job.py - bring back different logfile names if they have not been specified by the user

[v6r11p24]

*DMS
BUGFIX: SEManagerDB - bug fixed in getting connection in __add/__removeSE

[v6r11p23]

*DMS
CHANGE: FTSRequest is left only to support dirac-dms-fts-XXX commands

[v6r11p22]

*DMS
FIX: FTSJob - fixes in the glite-transfer-status command outpu parsing
FIX: TransformationClient - allow single lfn in setFileStatusForTransformation()

*WMS
FIX: StatesMonitoringAgent - install pika on the fly as a temporary solution

[v6r11p21]

*DMS
BUGFIX: dirac-dms-remove-replicas - continue in case of single replica failure
FIX: dirac-rms-xxx scripts - use Script.getPositionalArgs() instead of sys.argv

*Workflow
FIX: Test_Modules.py - fix in mocking functions, less verbose logging

[v6r11p20]

*DMS
BUGFIX: DataManager - in __SEActive() use resolved SE name to deal with aliases
BUGFIX: FileMetadata - multiple bugs in __buildUserMetaQuery()

[v6r11p19]

*DMS
FIX: FTSJob - fix FTS job monitoring a la FTS2

*RMS
CHANGE: ReqClient - added setServer() method
FIX: File,Operation,Request - call the getters to fetch the up-to-date information 
     from the parent

[v6r11p18]

*DMS
FIX: FTSAgent(Job) - fixes for transfers requiring staging (bringOnline) and adaptation 
     to the FTS3 interface

*WMS
FIX: StatesMonitoringAgent - resend the records in case of failure

[v6r11p17]

*DMS
FIX: FileCatalog - in multi-VO case get common catalogs if even VO is not specified

*Resources
FIX: ComputintgElement - bugfix in available() method

*WMS
FIX: SiteDirector - if not pilots registered in the DB, pass empty list to the ce.available()

[v6r11p16]

*RMS
BUGFIX: Request,Operation,File - do not cast to str None values

[v6r11p15]

*DMS
FIX: ReplicateAndRegister - do not create FTSClient if no FTSMode requested
CHANGE: FTSAgent(Job,File) - allow to define the FTS2 submission command;
        added --copy-pin-lifetime only for a tape backend
        parse output of both commands (FTS2, FTS3)
        consider additional state for FTS retry (Canceled)
        
*RMS
FIX: Operation, Request - treat updates specially for Error fields        

*TMS
FIX: TransformationAgent - fixes in preparing json serialization of requests

*WMS
NEW: StateMonitoringAgent - sends WMS history data through MQ messages 

[v6r11p14]

*WMS
CHANGE: JobDB - removed unused tables and methods
CHANGE: removed obsoleted tests

*DMS
FIX: FTSAgent - recover case when a target is not in FTSDB
CHANGE: FTSAgent(Job) - give possibility to specify a pin life time in CS 

*RMS
FIX: Make RMS objects comply with Python Data Model by adding __nonzero__ methods 

[v6r11p13]

*DMS
BUGFIX: SEManager - in SEManagerDB.__addSE() bad _getConnection call, closes #2062

[v6r11p12]

*Resources
CHANGE: ARCComputingElement - accomodate changes in the ARC job reported states

*Configuration
CHANGE: Resources - define a default FTS server in the CS (only for v6r11 and v6r12)

*DMS
FIX: FTSStrategy - allow to use a given channel more than once in a tree 
FIX: FTSAgent - remove request from cache if not found
FIX: FTSAgent - recover deadlock situations when FTS Files had not been correctly 
     updated or were not in the DB

*RMS
FIX: RequestExecutingAgent - fix a race condition (cache was cleared after the request was put)
FIX: RequestValidator - check that the Operation handlers are defined when inserting a request

[v6r11p11]

*Core
FIX: TransportPool - fixed exception due to uninitialized variable
FIX: HTTPDISETSocket - readline() takes optional argument size ( = 0 )

*DMS
FIX: FTSAgent - check the type of the Operation object ( can be None ) and
     some other protections
FIX: FTSClient - avoid duplicates in the file list

*RMS
FIX: ReqClient - modified log message
CHANGE: dirac-dms-fts-monitor - allow multiple comma separated LFNs in the arguments

[v6r11p10]

*RSS
FIX: DowntimeCommand, Test_RSS_Command_GOCDBStatusCommand - correctly interpreting list of downtimes

*RMS
FIX: ReplicateAndRegister - Create a RegisterReplica (not RegisterFile) if ReplicateAndRegister 
     fails to register
FIX: OperationHandlerBase - handle correctly Attempt counters when SEs are banned
FIX: ReplicateAndRegister - use FC checksum in case of mismatch request/PFN
FIX: FTSAgent - in case a file is Submitted but the FTSJob is unknown, resubmit
FIX: FTSAgent - log exceptions and put request to DB in case of exception
FIX: FTSAgent - handle FTS error "Unknown transfer state NOT_USED", due to same file 
     registered twice (to be fixed in RMS, not clear origin)

*WMS
FIX: JobStateUpdateHandler - status not updated while jobLogging is, due to time skew between 
     WN and DB service
FIX: JobStateUpdateHandler - stager callback not getting the correct status Staging 
     (retry for 10 seconds)     

[v6r11p9]

*Core
NEW: AgentModule - set AGENT_WORKDIRECTORY env variable with the workDirectory
NEW: InstallTools - added methods for the new web portal installation

*DMS
FIX: ReplicateAndRegister - apply same error logic for DM replication as for FTS

*Resources:
FIX: SRM2Storage - fix log message level
FIX: SRM2Storage - avoid useless existence checks 

*RMS
FIX: ForwardDISET - a temporary fix for a special LHCb case, to be removed asap
FIX: ReqClient - prettyPrint is even prettier
FIX: RequestTask - always use server certificates when executed within an agent

[v6r11p8]

*TMS
FIX: TransformationDB - fix default value within ON DUPLICATE KEY UPDATE mysql statement

[v6r11p7]

*Framework
BUGFIX: ProxyDB.py - bug in a MySQL table definition

*DMS
FIX: ReplicateAndRegister.py - FTS client is not instantiated in the c'tor as it 
     might not be used, 

*WMS
FIX: JobWrapper - don't delete the sandbox tar file if upload fails
FIX: JobWrapper - fix in setting the failover request

*RMS
FIX: RequestDB - add protections when trying to get a non existing request

[v6r11p6]

*WMS
FIX: InpudDataResolution - fix the case when some files only have a local replica
FIX: DownloadInputData, InputDataByProtocol - fix the return structure of the
     execute() method
     
*Resources
NEW: LocalComputingElement, CondorComputingElement      

[v6r11p5]

FIX: Incorporated changes from v6r10p25 patch

*Framework
NEW: Added getUserProfileNames() interface

*WMS
NEW: WMSAdministrator - added getPilotStatistics() interface
BUGFIX: JobWrapperTemplate - use sendJobAccounting() instead of sendWMSAccounting()
FIX: JobCleaningAgent - skip if no jobs to remove

*DMS
BUGFIX: FileCatalogClientCLI - bug fix in the metaquery construction

*Resources
CHANGE: StorageElement - enable Storage Element proxy configuration by protocol name

*TMS
NEW: TransformationManager - add Scheduled to task state for monitoring

[v6r11p4]

*Framework
NEW: ProxyDB - added primary key to ProxyDB_Log table
CHANGE: ProxyManagerHandler - purge logs once in 6 hours

*DMS
FIX: DataManager - fix in the accounting report for deletion operation
CHANGE: FTSRequest - print FTS GUID when submitting request
FIX: dirac-dms-fts-monitor - fix for using the new FTS structure
FIX: DataLoggingDB - fix type of the StatusTimeOrder field
FIX: DataLoggingDB - take into account empty date argument in addFileRecord()
FIX: ReplicateAndRegister - use active replicas
FIX: FTS related modules - multiple fixes

*WMS
NEW: SiteDirector - pass the list of already registered pilots to the CE.available() query
FIX: JobCleaningAgent - do not attempt job removal if no eligible jobs

*Resources
FIX: LcgFileCatalogClient - if replica already exists while registration, reregister
NEW: CREAM, SSH, ComputingElement - consider only registered pilots to evaluate queue occupancy

[v6r11p3]

FIX: import gMonitor from it is original location

*Core
FIX: FC.Utilities - treat properly the LFN names starting with /grid ( /gridpp case )

*Configuration
FIX: LocalConfiguration - added exitCode optional argument to showHelp(), closes #1821

*WMS
FIX: StalledJobAgent - extra checks when failing Completed jobs, closes #1944
FIX: JobState - added protection against absent job in getStatus(), closes #1853

[v6r11p2]

*Core
FIX: dirac-install - skip expectedBytes check if Content-Length not returned by server
FIX: AgentModule - demote message "Cycle had an error:" to warning

*Accounting
FIX: BaseReporter - protect against division by zero

*DMS
CHANGE: FileCatalogClientCLI - quite "-q" option in find command
FIX: DataManager - bug fix in __initializeReplication()
FIX: DataManager - less verbose log message 
FIX: DataManager - report the size of removed files only for successfully removed ones
FIX: File, FTSFile, FTSJob - SQL tables schema change: Size filed INTEGER -> BIGINT

*RMS
FIX: dirac-rms-reset-request, dirac-rms-show-request - fixes
FIX: ForwardDISET - execute with trusted host certificate

*Resources
FIX: SSHComputingElement - SSHOptions are parsed at the wrong place
NEW: ComputingElement - evaluate the number of available cores if relevant

*WMS
NEW: JobMonitoringHander - added export_getOwnerGroup() interface

*TMS
CHANGE: TransformationCleaningAgent - instantiation of clients moved in the initialize()

[v6r11p1]

*RMS
FIX: ReqClient - failures due to banned sites are considered to be recoverable

*DMS
BUGFIX: dirac-dms-replicate-and-register-request - minor bug fixes

*Resources
FIX: InProcessComputingElement - stop proxy renewal thread for a finished payload

[v6r11]

*Core
FIX: Client - fix in __getattr__() to provide dir() functionality
CHANGE: dirac-configure - use Registry helper to get VOMS servers information
BUGFIX: ObjectLoader - extensions must be looked up first for plug-ins
CHANGE: Misc.py - removed obsoleted
NEW: added returnSingleResult() generic utility by moving it from Resources/Utils module 

*Configuration
CHANGE: Resources.getDIRACPlatform() returns a list of compatible DIRAC platforms
NEW: Resources.getDIRACPlatforms() used to access platforms from /Resources/Computing/OSCompatibility
     section
NEW: Registry - added getVOs() and getVOMSServerInfo()     
NEW: CE2CSAgent - added VO management

*Accounting
FIX: AccountingDB, Job - extra checks for invalid values

*WMS
NEW: WMS tags to allow jobs require special site/CE/queue properties  
CHANGES: DownloadInputData, InputDataByProtocol, InputDataResolution - allows to get multiple 
         PFNs for the protocol resolution
NEW: JobDB, JobMonitoringHandler - added traceJobParameters(s)() methods     
CHANGE: TaskQueueDirector - use ObjectLoader to load directors    
CHANGE: dirac-pilot - use Python 2.7 by default, 2014-04-09 LCG bundles

*DMS
NEW: DataManager to replace ReplicaManager class ( simplification, streamlining )
FIX: InputDataByProtocol - fix the case where file is only on tape
FIX: FTSAgent - multiple fixes
BUGFIX: ReplicateAndRegister - do not ask SE with explicit SRM2 protocol

*Interfaces
CHANGE: Dirac - instantiate SandboxStoreClient and WMSClient when needed, not in the constructor
CHANGE: Job - removed setSystemConfig() method
NEW: Job.py - added setTag() interface

*Resources
CHANGE: StorageElement - changes to avoid usage PFNs
FIX: XROOTStorage, SRM2Storage - changes in PFN construction 
NEW: PoolComputingElement - a CE allowing to manage multi-core slots
FIX: SSHTorqueComputingElement - specify the SSHUser user for querying running/waiting jobs 

*RSS
NEW: added commands dirac-rss-query-db and dirac-rss-query-dtcache

*RMS
CHANGE: ReqDB - added Foreign Keys to ReqDB tables
NEW: dirac-rms-reset-request command
FIX: RequestTask - always execute operations with owner proxy

*SMS
FIX: few minor fixes to avoid pylint warnings

[v6r10p25]

*DMS
CHANGE: FileCatalog - optimized file selection by metadata

[v6r10p24]

*DMS
FIX: FC.FileMetadata - optimized queries for list interception evaluation

[v6r10p23]

*Resoures
CHANGE: SSHComputingElement - allow SSH options to be passed from CS setup of SSH Computing Element
FIX: SSHComputingElement - use SharedArea path as $HOME by default

[v6r10p22]

*CS
CHANGE: Operations helper - if not given, determine the VO from the current proxy 

*Resources
FIX: glexecComputingElement - allows Application Failed with Errors results to show through, 
     rather than be masked by false "glexec CE submission" errors
     
*DMS     
CHANGE: ReplicaManager - in getReplicas() rebuild PFN if 
        <Operations>/DataManagement/UseCatalogPFN option is set to False ( True by default )

[v6r10p21]

*Configuration
FIX: CSGlobals - allow to specify extensions in xxxDIRAC form in the CS

*Interfaces
FIX: Job - removed self.reqParams
FIX: Job - setSubmitPools renamed to setSubmitPool, fixed parameter definition string

*WMS
FIX: JobMonitorigHandler, JobPolicy - allow JobMonitor property to access job information

[v6r10p20]

*DMS
FIX: FTSAgent/Client, ReplicateAndRegister - fixes to properly process failed
     FTS request scheduling

[v6r10p19]

*DMS
FIX: FTSAgent - putRequest when leaving processRequest
FIX: ReplicaManager - bug in getReplicas() in dictionary creation

[v6r10p18]

*DMS
FIX: ReplicateAndRegister - dictionary items incorrectly called in ftsTransfer()

[v6r10p17]

*RMS
FIX: RequestDB.py - typo in a table name
NEW: ReqManagerHandler - added getDistinctValues() to allow selectors in the web page

*DMS
CHANGE: ReplicaManager - bulk PFN lookup in getReplicas()

[v6r10p16]

*Framework
NEW: PlottingClient - added curveGraph() function

*Transformation
FIX: TaskManagerAgentBase - add the missing Scheduled state

*WMS
FIX: TaskQueueDB - reduced number of lines in the matching parameters printout

*DMS
FIX: dirac-dms-show-se-status - exit on error in the service call, closes #1840

*Interface
FIX: API.Job - removed special interpretation of obsoleted JDLreqt type parameters

*Resources
FIX: SSHComputingElement - increased timeout in getJobStatusOnHost() ssh call, closes #1830

[v6r10p15]

*DMS
FIX: FTSAgent - added missing monitoring activity
FIX: FileCatalog - do not check directory permissions when creating / directory

*Resources
FIX: SSHTorqueComputingElement - removed obsoleted stuff

[v6r10p14]

*SMS
FIX: RequestPreparationAgent - typo fixed

[v6r10p13]

*SMS
FIX: RequestPreparationAgent - use ReplicaManager to get active replicas

*DMS
FIX: ReplicaManager - getReplicas returns all replicas ( in all statuses ) by default
CHANGE: FC/SecurityManager - give full ACL access to the catalog to groups with admin rights

*WMS
CHANGE: SiteDirector - changes to reduce the load on computing elements
FIX: JobWrapper - do not set Completed status for the case with failed application thread

[v6r10p12]

*WMS
CHANGE: Replace consistently everywhere SAM JobType by Test JobType
FIX: JobWrapper - the outputSandbox should be always uploaded (outsized, in failed job)

*DMS
FIX: RemoveFile - bugfix
FIX: ReplicateAndRegister - fixes in the checksum check, retry failed FTS transfer 
     with RM transfer
NEW: RegisterReplica request operation     

*RMS
FIX: ReqClient - fix in the request state machine
FIX: Request - enhance digest string
NEW: dirac-dms-reset-request command
CHANGE: dirac-rms-show-request - allow selection of a request by job ID

*TS
FIX: TransformationDB - in getTransformationParameters() dropped "Submitted" counter 
     in the output

[v6r10p11]

*Core
FIX: X509Chain - cast life time to int before creating cert

*Accounting
FIX: DataStoreClient - self.__maxRecordsInABundle = 5000 instead of 1000
FIX: JobPolicy - allow access for JOB_MONITOR property

*RMS
FIX: ReqClient - fix the case when a job is Completed but in an unknown minor status

*Resources
BUGFIX: ProxyStorage - use checkArgumentFormat() instead of self.__checkArgumentFormatDict()

[v6r10p10]

*DMS
FIX: Several fixes to make FTS accounting working (FTSAgent/Job, ReplicaManager, File )

[v6r10p9]

*Core
BUGFIX: LineGraph - Ymin was set to a minimal plot value rather than 0.

*DMS
CHANGE: FTSJob(Agent) - get correct information for FTS accounting (registration)

[v6r10p8]

*Core
FIX: InstallTools - admin e-mail default location changed

*Framework
FIX: SystemAdministratorClientCLI - allow "set host localhost"
FIX: BundleDelivery - protect against empty bundle

*WMS
FIX: SiteDirector - Pass siteNames and ceList as None if any is accepted
FIX: WorkloadManagement.ConfigTemplate.SiteDorectory - set Site to Any by default 

*DMS
FIX: FileCatalogCLI - ignore Datasets in ls command for backward compatibility

*Resources
FIX: SSH - some platforms use Password instead of password prompt

[v6r10p7]

*Core
FIX: dirac-install - execute dirac-fix-mysql-script and dirac-external-requirements after sourcing the environment
FIX: InstallTools - set basedir variable in fixMySQLScript()
FIX: InstallTools - define user root@host.domain in installMySQL()

*Framework
BUGFIX: SystemAdministratorCLI - bug fixed in default() call signature

*DMS
FIX: FTSRequest - handle properly FTS server in the old system 
FIX: ReplicaManager - check if file is in FC before removing 
FIX: Request/RemovalTask - handle properly proxies for removing files 
BUGFIX: DatasetManager - in the table description

[v6r10p6]

*Core
FIX: X509Certificate - reenabled fix in getDIRACGroup()

*Configuration
FIX: CSAPI - Group should be taken from the X509 chain and not the certificate

*RMS
CHANGE: ReqClient - if the job does not exist, do not try further finalization

[v6r10p5]

*Core
FIX: X509Certificate - reverted fix in getDIRACGroup()

[v6r10p4]

*Core
NEW: dirac-info - extra printout
CHANGE: PrettyPrint - extra options in printTable()
FIX: X509Certificate - bug fixed in getDIRACGroup()

*Framework
NEW: SystemAdministratorCLI - new showall command to show components across hosts
NEW: ProxyDB - allow to upload proxies without DIRAC group

*RMS
CHANGE: ReqClient - requests from failed jobs update job status to Failed
CHANGE: RequestTask - retry in the request finalize()

[v6r10p3]

*Configuration
CHANGE: Registry - allow to define a default group per user

*WMS
BUGFIX: JobReport - typo in generateForwardDISET()

[v6r10p2]

*TMS
CHANGE: Backward compatibility fixes when setting the Transformation files status

*DMS
BUGFIX: ReplicateAndRegister - bugfix when replicating to multiple destination by ReplicaManager

*WMS
BUGFIX: JobManager - bug fix when deleting no-existing jobs

[v6r10p1]

*RMS
FIX: ReqDB.Operations - Arguments field changed type from BLOB to MEDIUMBLOB

*DMS
FIX: FileCatalog - check for non-exiting directories in removeDirectory()

*TMS
FIX: TransformationDB - removed constraint that was making impossible to derive a production

[v6r10]

*Core
FIX: Several fixes on DB classes(AccountingDB, SystemLoggingDB, UserProfileDB, TransformationDB, 
     JobDB, PilotAgentsDB) after the new movement to the new MySQL implementation with a persistent 
     connection per running thread
NEW: SystemAdministratorCLI - better support for executing remote commands 
FIX: DIRAC.__init__.py - avoid re-definition of platform variable    
NEW: Graphs - added CurveGraph class to draw non-stacked lines with markers
NEW: Graphs - allow graphs with negative Y values
NEW: Graphs - allow to provide errors with the data and display them in the CurveGraph
FIX: InstallTools - fix for creation of the root@'host' user in MySQL 
FIX: dirac-install - create links to permanent directories before module installation
CHANGE: InstallTools - use printTable() utility for table printing
CHANGE: move printTable() utility to Core.Utilities.PrettyPrint
NEW: added installation configuration examples
FIX: dirac-install - fixBuildPath() operates only on files in the directory
FIX: VOMSService - added X-VOMS-CSRF-GUARD to the html header to be compliant with EMI-3 servers

*CS
CHANGE: getVOMSVOForGroup() uses the VOMSName option of the VO definition 
NEW: CE2CSAgent - added ARC CE information lookup

*Framework
FIX: SystemAdministratorIntegrator - use Host option to get the host address in addition to the section name, closes #1628
FIX: dirac-proxy-init - uses getVOMSVOForGroup() when adding VOMS extensions

*DMS
CHANGE: DFC - optimization and bug fixes of the bulk file addition
FIX: TransferAgent - protection against badly defined LFNs in collectFiles()
NEW: DFC - added getDirectoryReplicas() service method support similar to the LFC
CHANGE: DFC - added new option VisibleReplicaStatus which is used in replica getting commands
CHANGE: FileCatalogClientCLI client shows number of replicas in the 2nd column rather than 
        unimplemented number of links
CHANGE: DFC - optimizations for the bulk replica look-up
CHANGE: DFC updated scalability testing tool FC_Scaling_test.py        
NEW: DFC - methods returning replicas provide also SE definitions instead of PFNs to construct PFNs on the client side
NEW: DFC - added getReplicasByMetadata() interface
CHANGE: DFC - optimized getDirectoryReplicas()
CHANGE: FileCatalogClient - treat the reduced output from various service queries restoring LFNs and PFNs on the fly
NEW: DFC - LFNPFNConvention flag can be None, Weak or Strong to facilitate compatibility with LFC data 
CHANGE: FileCatalog - do not return PFNs, construct them on the client side
CHANGE: FileCatalog - simplified FC_Scaling_test.py script
NEW: FileCatalog/DatasetManager class to define and manipulate datasets corresponding to meta queries
NEW: FileCatalogHandler - new interface methods to expose DatasetManager functionality
NEW: FileCatalogClientCLI - new dataset family of commands
FIX: StorageFactory, ReplicaManager - resolve SE alias name recursively
FIX: FTSRequest, ReplicaManager, SRM2Storage - use current proxy owner as user name in accounting reports, closes #1602
BUGFIX: FileCatalogClientCLI - bug fix in do_ls, missing argument to addFile() call, closes #1658
NEW: FileCatalog - added new setMetadataBulk() interface, closes #1358
FIX: FileCatalog - initial argument check strips off leading lfn:, LFN:, /grid, closes #448
NEW: FileCatalog - added new setFileStatus() interface, closes #170, valid and visible file and replica statuses can be defined in respective options.
CHANGE: multiple new FTS system fixes
CHANGE: uniform argument checking with checkArgumentFormat() in multiple modules
CHANGE: FileCatalog - add Trash to the default replica valid statuses
CHANGE: ReplicaManager,FTSRequest,StorageElement - no use of PFN as returned by the FC except for file removal,
        rather constructing it always on the fly
        
*SMS
CHANGE: PinRequestAgent, SENamespaceCatalogCheckAgent - removed
CHANGE: Use StorageManagerClient instead of StorageDB directly        

*WMS
CHANGE: JobPolicy - optimization for bulk job verification
NEW: JobPolicy - added getControlledUsers() to get users which jobs can be accessed for 
     a given operation
CHANGE: JobMonitoringHandler - Avoid doing a selection of all Jobs, first count matching jobs 
        and then use "limit" to select only the required JobIDs.
NEW: JobMonitoringHandler - use JobPolicy to filter jobs in getJobSummaryWeb()
NEW: new Operations option /Services/JobMonitoring/GlobalJobsInfo ( True by default ) to 
     allow or not job info lookup by anybody, used in JobMonitoringHandler       
BUGFIX: SiteDirector - take into account the target queue Platform
BUGFIX: JobDB - bug in __insertNewJDL()    
CHANGE: dirac-admin-show-task-queues - enhanced output  
CHANGE: JobLoggingDB.sql - use trigger to manage the new LoggingInfo structure  
CHANGE: JobWrapper - trying several times to upload a request before declaring the job failed
FIX: JobScheduling executor - fix race condition that causes a job to remain in Staging
NEW: SiteDirector - do not touch sites for which there is no work available
NEW: SiteDirector - allow sites not in mask to take jobs with JobType Test
NEW: SiteDirector - allow 1 hour grace period for pilots in Unknown state before aborting them
CHANGE: Allow usage of non-plural form of the job requirement options ( PilotType, GridCE, BannedSite, 
        SubmitPool ), keep backward compatibility with a plural form
        
*RSS
FIX: DowntimeCommand - take the latest Downtime that fits    
NEW: porting new Policies from integration  
NEW: RSS SpaceToken command querying endpoints/tokens that exist  
        
*Resources
NEW: added SSHOARComputingElement class 
NEW: added XROOTStorage class       
FIX: CREAMComputingElement - extra checks for validity of returned pilot references
        
*TS
CHANGE: TransformationClient(DB,Manager) - set file status for transformation as bulk operation 
CHANGE: TransformationClient - applying state machine when changing transformation status
BUGFIX: TransformationClient(Handler) - few minor fixes
NEW: TransformationDB - backported __deleteTransformationFileTask(s) methods
CHANGE: TransformationDB(Client) - fixes to reestablish the FileCatalog interface
FIX: TransformationAgent - added MissingInFC to consider for Removal transformations
BUGFIX: TransformationAgent - in _getTransformationFiles() variable 'now' was not defined
FIX: TransformationDB.sql - DataFiles primary key is changed to (FileID) from (FileID,LFN) 
CHANGE: TransformationDB(.sql) - schema changes suitable for InnoDB
FIX: TaskManager(AgentBase) - consider only submitted tasks for updating status
CHANGE: TransformationDB(.sql) - added index on LFN in DataFiles table

*RMS
NEW: Migrate to use the new Request Management by all the clients
CHANGE: RequestContainer - Retry failed transfers 10 times and avoid sub-requests to be set Done 
        when the files are failed
CHANGE: Use a unique name for storing the proxy as processes may use the same "random" name and 
        give conflicts
NEW: RequestClient(Handler) - add new method readRequest( requestname)                 

*Workflow
NEW: Porting the LHCb Workflow package to DIRAC to make the use of general purpose modules and
     simplify construction of workflows        

[v6r9p33]

*Accounting
BUGFIX: AccountingDB - wrong indentation

[v6r9p32]

*Accounting
FIX: AccountingDB - use old style grouping if the default grouping is altered, e.g. by Country

[v6r9p31]

*Accounting
CHANGE: AccountingDB - changes to speed up queries: use "values" in GROUP By clause;
        drop duplicate indexes; reorder fields in the UniqueConstraint index of the
        "bucket" tables  

[v6r9p30]

*DMS
CHANGE: FileCatalogFactory - construct CatalogURL from CatalogType by default

*SMS
FIX: dirac-stager-stage-files - changed the order of the arguments

[v6r9p29]

*TS
FIX: TaskManager(AgentBase) - fix for considering only submitted tasks 

[v6r9p28]

*TS
FIX: TransformationDB(ManagerHandler) - several portings from v6r10

[v6r9p27]

*SMS
FIX: StorageManagementDB - in removeUnlinkedReplicas() second look for CacheReplicas 
     for which there is no entry in StageRequests

[v6r9p26]

*Resources
CHANGE: CREAMComputigElement - Make sure that pilots submitted to CREAM get a 
        fresh proxy during their complete lifetime
*Framework
FIX: ProxyDB - process properly any SQLi with DNs/groups with 's in the name

[v6r9p25]

*TS
CHANGE: TransformationClient - changed default timeout values for service calls
FIX: TransformationClient - fixes for processing of derived transformations 

[v6r9p24]

*TS
FIX: TransformationClient - in moveFilesToDerivedTransformation() set file status
     to Moved-<prod>

[v6r9p23]

*Core
BUGFIX: InstallTools - improper configuration prevents a fresh new installation

*WMS
BUGFIX: PilotDirector - Operations Helper non-instantiated

[v6r9p22]

*WMS
FIX: PilotDirector - allow to properly define extensions to be installed by the 
     Pilot differently to those installed at the server
FIX: Watchdog - convert pid to string in ProcessMonitor

*TS
FIX: TransformationDB - splitting files in chunks

*DMS
NEW: dirac-dms-create-removal-request command
CHANGE: update dirac-dms-xxx commands to use the new RMS client,
        strip lines when reading LFNs from a file

[v6r9p21]

*TS
FIX: Transformation(Client,DB,Manager) - restored FileCatalog compliant interface
FIX: TransformationDB - fix in __insertIntoExistingTransformationFiles()

[v6r9p20]

*Core
BUGFIX: ProxyUpload - an on the fly upload does not require a proxy to exist

*DMS
CHANGE: TransferAgent - use compareAdler() for checking checksum
FIX: FailoverTransfer - recording the sourceSE in case of failover transfer request 

*WMS
FIX: ProcessMonitor - some fixes added, printout when <1 s of consumed CPU is found

*Transformation
BUGFIX: TransformationClient - fixed return value in moveFilesToDerivedTransformation()

*RMS
BUGFIX: CleanReqDBAgent - now() -> utcnow() in initialize()

*Resources
FIX: ARCComputingElement - fix the parsing of CE status if no jobs are available

[v6r9p19]

*DMS
FIX: FileCatalog/DirectoryMetadata - inherited metadata is used while selecting directories
     in findDirIDsByMetadata()

[v6r9p18]

*DMS
FIX: FTSSubmitAgent, FTSRequest - fixes the staging mechanism in the FTS transfer submission
NEW: TransferDBMonitoringHandler - added getFilesForChannel(), resetFileChannelStatus()

[v6r9p17]

*Accounting
FIX: DataStoreClient - send accounting records in batches of 1000 records instead of 100

*DMS:
FIX: FailoverTransfer - catalog name from list to string
FIX: FTSSubmitAgent, FTSRequest - handle FTS3 as new protocol and fix bad submission time
FIX: FTSSubmitAgent, FTSRequest - do not submit FTS transfers for staging files

*WMS
FIX: TaskQueueDB - do not check enabled when TQs are requested from Directors
FIX: TaskQueueDB - check for Enabled in the TaskQueues when inserting jobs to print an alert
NEW: TaskQueueDB - each TQ can have at most 5k jobs, if beyond the limit create a new TQ 
     to prevent long matching times when there are way too many jobs in a single TQ

[v6r9p16]

*TS
BUGFIX: typos in TransformationCleaningAgent.py

*DMS
CHANGE: DownloadInputData - check the available disk space in the right input data directory
FIX: DownloadInputData - try to download only Cached replicas 

[v6r9p15]

*Core
FIX: MySQL - do not decrease the retry counter after ping failure

*DMS
CHANGE: FC/DirectoryMetadata - Speed up findFilesByMetadataWeb when many files match
FIX: RemovalTask - fix error string when removing a non existing file (was incompatible 
     with the LHCb BK client). 

*WMS
FIX: JobReport - minor fix ( removed unused imports )
FIX: JobMonitoring(JobStateUpdate)Handler - jobID argument can be either string, int or long

*TS
CHANGE: TransformationClient - change status of Moved files to a deterministic value
FIX: FileReport - minor fix ( inherits object ) 

[v6r9p14]

*DMS
CHANGE: FTSDB - changed schema: removing FTSSite table. From now on FTS sites 
        would be read from CS Resources

[v6r9p13]

FIX: included fixes from v6r8p26 patch release

[v6r9p12]

FIX: included fixes from v6r8p25 patch release

[v6r9p11]

*DMS
BUGFIX: FTSRequest - in __resolveFTSServer() type "=" -> "=="

[v6r9p10]

FIX: included fixes from v6r8p24 patch release

*Core
NEW: StateMachine utility

*DMS
BUGFIX: in RegisterFile operation handler

*Interfaces
FIX: Dirac.py - in splitInputData() consider only Active replicas

[v6r9p9]

*RMS
FIX: RequestDB - added getRequestFileStatus(), getRequestName() methods

[v6r9p8]

*DMS
FIX: RequestDB - get correct digest ( short request description ) of a request

[v6r9p7]

FIX: included fixes from v6r8p23 patch release

*RSS
FIX: SpaceTokenOccupancyPolicy - SpaceToken Policy decision was based on 
     percentage by mistake
     
*RMS
NEW: new scripts dirac-dms-ftsdb-summary, dirac-dms-show-ftsjobs    
FIX: FTSAgent - setting space tokens for newly created FTSJobs 

[v6r9p6]

*DMS
BUGFIX: dirac-admin-add-ftssite - missing import

*RMS
NEW: RequestDB, ReqManagerHandler - added getRequestStatus() method

*TS
FIX: fixes when using new RequestClient with the TransformationCleaningAgent

*WMS
BUGFIX: typo in SandboxStoreHandler transfer_fromClient() method

[v6r9p5]

*DMS
BUGFIX: missing proxy in service env in the FTSManager service. By default service 
        will use DataManager proxy refreshed every 6 hours.

*Resources
NEW: StorageElement - new checkAccess policy: split the self.checkMethods in 
     self.okMethods. okMethods are the methods that do not use the physical SE. 
     The isValid returns S_OK for all those immediately

*RSS
FIX: SpaceTokenOccupancyPolicy - Policy that now takes into account absolute values 
     for the space left
     
*TS
FIX: TransformationCleaningAgent - will look for both old and new RMS     

[v6r9p4]

*Stager
NEW: Stager API: dirac-stager-monitor-file, dirac-stager-monitor-jobs, 
     dirac-stager-monitor-requests, dirac-stager-show-stats

[v6r9p3]

*Transformation
FIX: TransformationCleaning Agent status was set to 'Deleted' instead of 'Cleaned'

[v6r9p2]

*RSS
NEW: Added Component family tables and statuses
FIX: removed old & unused code 
NEW: allow RSS policies match wild cards on CS

*WMS
BUGFIX: FailoverTransfer,JobWrapper - proper propagation of file metadata

[v6r9p1]

*RMS
NEW: FTSAgent - update rwAccessValidStamp,
     update ftsGraphValidStamp,
     new option for staging files before submission,
     better log handling here and there
CHANGE: FTSJob - add staging flag in in submitFTS2
CHANGE: Changes in WMS (FailoverTransfer, JobReport, JobWrapper, SandboxStoreHandler) 
        and TS (FileReport) to follow the new RMS.
NEW: Full CRUD support in RMS.

*RSS
NEW: ResourceManagementDB - new table ErrorReportBuffer
NEW: new ResourceManagementClient methods - insertErrorReportBuffer, selectErrorReportBuffer,
     deleteErrorReportBuffer

[v6r9]

NEW: Refactored Request Management System, related DMS agents and FTS management
     components

[v6r8p28]

*Core
BUGFIX: RequestHandler - the lock Name includes ActionType/Action

*DMS
FIX: dirac-dms-filecatalog-cli - prevent exception in case of missing proxy

[v6r8p27]

*DMS
BUGFIX: dirac-dms-add-file - fixed typo item -> items

[v6r8p26]

*Core
NEW: RequestHandler - added getServiceOption() to properly resolve inherited options 
     in the global service handler initialize method
NEW: FileCatalogHandler, StorageElementHandler - use getServiceOption()

[v6r8p25]

FIX: included fixes from v6r7p40 patch release

*Resources
FIX: SRM2Storage - do not account gfal_ls operations

[v6r8p24]

FIX: included fixes from v6r7p39 patch release

*Core
FIX: SiteSEMapping was returning wrong info

*DMS
FIX: FTSRequest - choose explicitly target FTS point for RAL and CERN
BUGFIX: StrategyHandler - wrong return value in __getRWAccessForSE()

*Resources
CHANGE: SRM2Storage - do not account gfal_ls operations any more

[v6r8p23]

FIX: included fixes from v6r7p37 patch release

*TS
FIX: TransformationDB - allow tasks made with ProbInFC files
FIX: TransformationCleaingAgent,Client - correct setting of transformation 
     status while cleaning

[v6r8p22]

FIX: included fixes from v6r7p36 patch release

[v6r8p21]

*DMS
FIX: FileCatalog/DirectoryMetadata - even if there is no meta Selection 
     the path should be considered when getting Compatible Metadata
FIX: FileCatalog/DirectoryNodeTree - findDir will return S_OK( '' ) if dir not 
     found, always return the same error from DirectoryMetadata in this case.     

*RSS
FIX: DowntimeCommand - use UTC time stamps

*TS
FIX: TransformationAgent - in _getTransformationFiles() get also ProbInFC files in 
     addition to Used 

[v6r8p20]

*Stager
NEW: Stager API: dirac-stager-monitor-file, dirac-stager-monitor-jobs, 
     dirac-stager-monitor-requests, dirac-stager-show-stats

[v6r8p19]

*Transformation
FIX: TransformationCleaning Agent status was set to 'Deleted' instead of 'Cleaned'

[v6r8p18]

*TS
BUGFIX: TransformationAgent - regression in __cleanCache()

[v6r8p17]

FIX: included fixes from v6r7p32 patch release

*WMS
FIX: StalledJobAgent - for accidentally stopped jobs ExecTime can be not set, 
     set it to CPUTime for the accounting purposes in this case

[v6r8p16]

FIX: included fixes from v6r7p31 patch release

*WMS
BUGFIX: TaskQueueDB - fixed a bug in the negative matching conditions SQL construction

*RSS
NEW: improved doc strings of PEP, PDP modules ( part of PolicySystem )
FIX: Minor changes to ensure consistency if ElementInspectorAgent and 
     users interact simultaneously with the same element
CHANGE: removed DatabaseCleanerAgent ( to be uninstalled if already installed )
FIX: SummarizeLogsAgent - the logic of the agent was wrong, the agent has been re-written.
     
[v6r8p15]

*Core
FIX: X509Chain - fix invalid information when doing dirac-proxy-info without CS
     ( in getCredentials() )

*RSS
NEW: PDP, PEP - added support for option "doNotCombineResult" on PDP

[v6r8p14]

*Core
FIX: dirac-deploy-scripts - can now work with the system python

*WMS
NEW: dirac-wms-cpu-normalization - added -R option to modify a given configuration file
FIX: Executor/InputData - Add extra check for LFns in InputData optimizer, closes #1472

*Transformation
CHANGE: TransformationAgent - add possibility to kick a transformation (not skip it if no 
        unused files), by touching a file in workDirectory
BUGFIX: TransformationAgent - bug in __cleanCache() dict modified in a loop        

[v6r8p13]

*Transformation
BUGFIX: TransformationDB - restored import of StringType

[v6r8p12]

NEW: Applied patches from v6r7p29

*WMS
FIX: JobDB - check if SystemConfig is present in the job definition and convert it 
     into Platform

*DMS
FIX: ReplicaManager - do not get metadata of files when getting files in a directory 
     if not strictly necessary

*RSS
NEW: ported from LHCb PublisherHandler for RSS web views

[v6r8p11]

NEW: Applied patches from v6r7p27

*RSS
NEW: SpaceTokenOccupancyPolicy - ported from LHCbDIRAC 
NEW: db._checkTable done on service initialization ( removed dirac-rss-setup script doing it )

*Transformation
FIX: TaskManager - reset oJob for each task in prepareTransformationTasks()
BUGFIX: ValidateOutputDataAgent - typo fixed in getTransformationDirectories()
FIX: TransformationManagerHandler - use CS to get files statuses not to include in 
     processed file fraction calculation for the web monitoring pages

[v6r8p10]

NEW: Applied patches from v6r7p27

[v6r8p9]

*DMS
FIX: TransferAgent,dirac-dms-show-se-status, ResourceStatus,TaskManager - fixes
     needed for DMS components to use RSS status information
NEW: ReplicaManager - allow to get metadata for an LFN+SE as well as PFN+SE     

[v6r8p8]

*RSS
BUGFIX: dirac-rss-setup - added missing return of S_OK() result

[v6r8p7]

NEW: Applied patches from v6r7p24

*DMS
BUGFIX: LcgFileCatalogClient - bug in addFile()

*RSS
BUGFIX: fixed script dirac-rss-set-token, broken in the current release.
NEW: Statistics module - will be used in the future to provide detailed information 
     from the History of the elements 

[v6r8p6]

NEW: Applied patches from v6r7p23

*Transformation
FIX: TaskManager - allow prepareTransformationTasks to proceed if no OutputDataModule is defined
FIX: TransformationDB - remove INDEX(TaskID) from TransformationTasks. It produces a single counter 
     for the whole table instead of one per TransformationID
     
*WMS     
FIX: WMSUtilities - to allow support for EMI UI's for pilot submission we drop support for glite 3.1

[v6r8p5]

NEW: Applied patches from v6r7p22

*RSS
CHANGE: removed old tests and commented out files

*WMS
FIX: PoolXMLCatalog - proper addFile usage

*Transformation
CHANGE: TransformationAgent - clear replica cache when flushing or setting a file in the workdirectory

[v6r8p4]

*Transformation
FIX: The connection to the jobManager is done only at submission time
FIX: Jenkins complaints fixes

*WMS
BUGFIX: JobDB - CPUtime -> CPUTime
FIX: Jenkins complaints fixes

[v6r8p3]

*DMS
BUGFIX: LcgFileCatalogClient

[v6r8p2]

*DMS:
FIX: LcgFileCatalogClient - remove check for opening a session in __init__ as credentials are not yet set 

*Transformation
CHANGE: reuse RPC clients in Transformation System 

[v6r8p1]

*Core
FIX: dirac-deploy-scripts - restored regression w.r.t. support of scripts starting with "d"

*DMS
BUGFIX: LcgFileCatalogClient - two typos fixed

[v6r8]

CHANGE: Several fixes backported from the v7r0 integration branch

*Core
CHANGE: DictCache - uses global LockRing to avoid locks in multiprocessing
FIX: X509Chain - proxy-info showing an error when there's no CS

*DMS
FIX: TransferAgent - inside loop filter out waiting files dictionary
BUGFIX: dirac-admin-allow-se - there was a continue that was skipping the complete loop for 
        ARCHIVE elements
NEW: LcgFileCatalogClient - test return code in startsess lfc calls       

*WMS:
FIX: OptimizerExecutor, InputData, JobScheduling - check that site candidates have all the 
     replicas

*RSS: 
BUGFIX: ResourceStatus, RSSCacheNoThread - ensure that locks are always released

*Transformation
FIX: TaskManager - site in the job definition is taken into account when submitting
NEW: Transformation - get the allowed plugins from the CS /Operations/Transformations/AllowedPlugins
FIX: ValidateOutputDataAgent - self not needed for static methods

[v6r7p40]

*Resources
FIX: StorageElement class was not properly passing the lifetime argument for prestageFile method

[v6r7p39]

*Core
CHANGE: Grid - in executeGridCommand() allow environment script with arguments needed for ARC client

*DMS
FIX: DFC SEManager - DIP Storage can have a list of ports now

*Resources
FIX: ARCComputingElement - few fixes after debugging

[v6r7p38]

*Core
NEW: DISET FileHelper, TransferClient - possibility to switch off check sum

*Resources
NEW: ARCComputingElement - first version
NEW: StorageFactory - possibility to pass extra protocol parameters to storage object
NEW: DIPStorage - added CheckSum configuration option
BUGFIX: SSHComputingElement - use CE name in the pilot reference construction

*WMS
FIX: StalledJobAgent - if ExecTime < CPUTime make it equal to CPUTime

[v6r7p37]

*Framework
BUGFIX: NotificationDB - typos in SQL statement in purgeExpiredNotifications() 

*WMS
NEW: JobCleaningAgent - added scheduling sandbox LFN removal request 
     when deleting jobs
CHANGE: JobWrapper - report only error code as ApplicationError parameter 
        when payload finishes with errors    
NEW: SiteDirector - possibility to specify extensions to be installed in 
     pilots in /Operations/Pilots/Extensions option in order not to install
     all the server side extensions        

*DMS
CHANGE: FileCatalogFactory - use service path as default URL
CHANGE: FileCatalogFactory - use ObjectLoader to import catalog clients

*SMS
BUGFIX: StorageManagementDB, dirac-stager-monitor-jobs - small bug fixes ( sic, Daniela )

*Resources
CHANGE: DIPStorage - added possibility to specify a list of ports for multiple
        service end-points
CHANGE: InProcessComputingElement - demote log message when payload failure 
        to warning, the job will fail anyway
FIX: StalledJobAgent - if pilot reference is not registered, this is not an 
     error of the StalledJobAgent, no log.error() in  this case                
        
*RMS
CHANGE: RequestTask - ensure that tasks are executed with user credentials 
        even with respect to queries to DIRAC services ( useServerCertificate 
        flag set to false )        

[v6r7p36]

*WMS
FIX: CREAMCE, SiteDirector - make sure that the tmp executable is removed
CHANGE: JobWrapper - remove sending mails via Notification Service in case
        of job rescheduling
        
*SMS
FIX: StorageManagementDB - fix a race condition when old tasks are set failed 
     between stage submission and update.        

[v6r7p35]

*Stager
NEW: Stager API: dirac-stager-monitor-file, dirac-stager-monitor-jobs, 
     dirac-stager-monitor-requests, dirac-stager-show-stats

[v6r7p34]

*Transformation
FIX: TransformationCleaning Agent status was set to 'Deleted' instead of 'Cleaned'

[v6r7p33]

*Interfaces
FIX: Job.py - in setExecutable() - prevent changing the log file name string type

*StorageManagement
NEW: StorageManagementDB(Handler) - kill staging requests at the same time as 
     killing related jobs, closes #1510
FIX: StorageManagementDB - demote the level of several log messages       

[v6r7p32]

*DMS
FIX: StorageElementHandler - do not use getDiskSpace utility, use os.statvfs instead
CHANGE: StorageManagementDB - in getStageRequests() make MySQL do an UNIQUE selection 
        and use implicit loop to speed up queries for large results

*Resources
FIX: lsfce remote script - use re.search instead of re.match in submitJob() to cope with
     multipline output

[v6r7p31]

*WMS
FIX: SiteDirector - make possible more than one SiteDirector (with different pilot identity) attached 
     to a CE, ie sgm and pilot roles. Otherwise one is declaring Aborted the pilots from the other.

[v6r7p30]

*Core
CHANGE: X509Chain - added groupProperties field to the getCredentials() report
BUGFIX: InstallTools - in getSetupComponents() typo fixed: agent -> executor

[v6r7p29]

*DMS
CHANGE: FileCatalog - selection metadata is also returned as compatible metadata in the result
        of getCompatibleMetadata() call
NEW: FileCatalog - added path argument to getCompatibleMetadata() call
NEW: FileCatalogClient - added getFileUserMetadata()
BUGFIX: dirac-dms-fts-monitor - exit with code -1 in case of error

*Resources
FIX: CREAMComputingElement - check globus-url-copy result for errors when retrieving job output

[v6r7p28]

*DMS
BUGFIX: FileCatalog/DirectoryMetadata - wrong MySQL syntax 

[v6r7p27]

*Core
FIX: Mail.py - fix of the problem of colons in the mail's body

*Interfaces
NEW: Job API - added setSubmitPools(), setPlatform() sets ... "Platform"

*WMS
FIX: TaskQueueDB - use SystemConfig as Platform for matching ( if Platform is not set explicitly

*Resources
FIX: SSHComputingElement - use ssh host ( and not CE name ) in the pilot reference
BUGFIX: SSHGEComputingElement - forgotten return statement in _getJobOutputFiles()

*Framework
NEW: dirac-sys-sendmail - email's body can be taken from pipe. Command's argument 
     in this case will be interpreted as a destination address     

[v6r7p26]

*DMS
FIX: ReplicaManager - status names Read/Write -> ReadAccess/WriteAccess

[v6r7p25]

*Core
CHANGE: X509Chain - in getCredentials() failure to contact CS is not fatal, 
        can happen when calling dirac-proxy-init -x, for example

[v6r7p24]

*DMS
NEW: FileCatalog - added getFilesByMetadataWeb() to allow pagination in the Web 
     catalog browser
     
*WMS
CHANGE: WMSAdministrator, DiracAdmin - get banned sites list by specifying the status
        to the respective jobDB call     

[v6r7p23]

*Transformation
BUGFIX: TransformationDB - badly formatted error log message

*RMS
CHANGE: RequestDBMySQL - speedup the lookup of requests

*WMS
BUGFIX: dirac-dms-job-delete - in job selection by group

*DMS
FIX: LcgFileCatalogClient - getDirectorySize made compatible with DFC
BUGFIX: LcgFileCatalogClient - proper call of __getClientCertInfo()

[v6r7p22]

*Transformation
CHANGE: InputDataAgent - treats only suitable transformations, e.g. not the extendable ones. 
CHANGE: TransformationAgent - make some methods more public for easy overload

[v6r7p21]

*Core
FIX: Shifter - pass filePath argument when downloading proxy

[v6r7p20]

*DMS
CHANGE: StrategyHandler - move out SourceSE checking to TransferAgent
CHANGE: ReplicaManager, InputDataAgent - get active replicas
FIX: StorageElement, SRM2Storage - support for 'xxxAccess' statuses, checking results
     of return structures
     
*RSS
NEW: set configurable email address on the CS to send the RSS emails
NEW: RSSCache without thread in background
FIX: Synchronizer - moved to ResourceManager handler     

[v6r7p19]

*DMS
BUGFIX: ReplicaManager - in putAndRegister() SE.putFile() singleFile argument not used explicitly

[v6r7p18]

*WMS
FIX: StalledJobAgent - do not exit the loop over Completed jobs if accounting sending fails
NEW: dirac-wms-job-delete - allow to specify jobs to delete by job group and/or in a file
FIX: JobManifest - If CPUTime is not set, set it to MaxCPUTime value

[v6r7p17]

*Resources
FIX: SRM2Storage - treat properly "22 SRM_REQUEST_QUEUED" result code

[v6r7p16]

*DMS
FIX: StrategyHandler - do not proceed when the source SE is not valid for read 
BUGFIX: StorageElement - putFile can take an optional sourceSize argument
BUGFIX: ReplicaManager - in removeFile() proper loop on failed replicas

*RSS
FIX: SpaceTokenOccupancyCommand, CacheFeederAgent - add timeout when calling lcg_util commands

*WMS
FIX: JobManifest - take all the SubmitPools defined in the TaskQueueAgent 
NEW: StalledJobAgent - declare jobs stuck in Completed status as Failed

[v6r7p15]

*Core
BUGFIX: SocketInfo - in host identity evaluation

*DMS
BUGFIX: FileCatalogHandler - missing import os

*Transformation
CHANGE: JobManifest - getting allowed job types from operations() section 

[v6r7p14]

*DMS
CHANGE: StorageElementProxy - removed getParameters(), closes #1280
FIX: StorageElementProxy - free the getFile space before the next file
FIX: StorageElement - added getPFNBase() to comply with the interface

*Interfaces
CHANGE: Dirac API - allow lists of LFNs in removeFile() and removeReplica()

*WMS
CHANGE: JobSchedulingAgent(Executor) - allow both BannedSite and BannedSites JDL option

*RSS
FIX: ElementInspectorAgent - should only pick elements with rss token ( rs_svc ).
FIX: TokenAgent - using 4th element instead of the 5th. Added option to set admin email on the CS.

[v6r7p13]

*Core
FIX: Resources - in getStorageElementSiteMapping() return only sites with non-empty list of SEs

*DMS
FIX: StorageElement - restored the dropped logic of using proxy SEs
FIX: FileCatalog - fix the UseProxy /LocalSite/Catalog option

*Transformation
FIX: TransformationDB - use lower() string comparison in extendTransformation()

[v6r7p12]

*WMS
BUGFIX: JobManifest - get AllowedSubmitPools from the /Systems section, not from /Operations

*Core
NEW: Resources helper - added getSites(), getStorageElementSiteMapping()

*DMS
CHANGE: StrategyHandler - use getStorageElementSiteMapping helper function
BUGFIX: ReplicaManager - do not modify the loop dictionary inside the loop

[v6r7p11]

*Core
CHANGE: Subprocess - put the use of watchdog in flagging

[v6r7p10]

*Core
NEW: Logger - added getLevel() method, closes #1292
FIX: Subprocess - returns correct structure in case of timeout, closes #1295, #1294
CHANGE: TimeOutExec - dropped unused utility
FIX: Logger - cleaned unused imports

*RSS
CHANGE: ElementInspectorAgent - do not use mangled name and removed shifterProxy agentOption

[v6r7p9]

*Core
BUGFIX: InstallTools - MySQL Port should be an integer

[v6r7p8]

*Core
FIX: Subprocess - consistent timeout error message

*DMS
NEW: RemovalTask - added bulk removal
FIX: StrategyHandler - check file source CEs
CHANGE: DataIntegrityClient - code beautification
CHANGE: ReplicaManager - do not check file existence if replica information is queried anyway,
        do not fail if file to be removed does not exist already. 

[v6r7p7]

FIX: Several fixes to allow automatic code documentation

*Core
NEW: InstallTools - added mysqlPort and mysqlRootUser

*DMS
CHANGE: ReplicaManager - set possibility to force the deletion of non existing files
CHANGE: StrategyHandler - better handling of checksum check during scheduling 

[v6r7p6]

*Core
FIX: dirac-install - restore signal alarm if downloadable file is not found
FIX: Subprocess - using Manager proxy object to pass results from the working process

*DMS:
CHANGE: StorageElement - removed overwride mode
CHANGE: removed obsoleted dirac-dms-remove-lfn-replica, dirac-dms-remove-lfn
NEW: FTSMonitorAgent - filter out sources with checksum mismatch
FIX: FTSMonitorAgent, TransferAgent - fix the names of the RSS states

*RSS
NEW: ElementInspectorAgent runs with a variable number of threads which are automatically adjusted
NEW: Added policies to force a particular state, can be very convenient to keep something Banned for example.
NEW: policy system upgrade, added finer granularity when setting policies and actions

*WMS
NEW: SiteDirector- allow to define pilot DN/Group in the agent options
CHANGE: JobDescription, JobManifest - take values for job parameter verification from Operations CS section

[v6r7p5]

*Interfaces
BUGFIX: dirac-wms-job-get-output - properly treat the case when output directory is not specified 

[v6r7p4]

*Core
FIX: Subprocess - avoid that watchdog kills the executor process before it returns itself

*Framework
BUGFIX: ProxuManagerClient - wrong time for caching proxies

*RSS
FIX: removed obsoleted methods

*DMS
NEW: FileCatalog - added findFilesByMetadataDetailed - provides detailed metadata for 
     selected files

[v6r7p3]

*DMS
FIX: FTSMonitorAgent - logging less verbose

*Transformation
FIX: TransformationAgent - use the new CS defaults locations
FIX: Proper agent initialization
NEW: TransformationPlaugin - in Broadcast plugin added file groupings by number of files, 
     make the TargetSE always defined, even if the SourceSE list contains it 

*ResourceStatus
FIX: Added the shifter's proxy to several agents

*RMS
FIX: RequestContainer - the execution order was not properly set for the single files 

*Framework:
BUGFIX: ProxyManagerClient - proxy time can not be shorter than what was requested

[v6r7p2]

*Core
FIX: dirac-configure - switch to use CS before checking proxy info

*Framework
NEW: dirac-sys-sendmail new command
NEW: SystemAdmininistratorCLI - added show host, uninstall, revert commands
NEW: SystemAdmininistratorHandler - added more info in getHostInfo()
NEW: SystemAdmininistratorHandler - added revertSoftware() interface

*Transformation
FIX: TransformationCleaningAgent - check the status of returned results

[v6r7p1]

*Core
FIX: Subprocess - finalize the Watchdog closing internal connections after a command execution
CHANGE: add timeout for py(shell,system)Call calls where appropriate
CHANGE: Shifter - use gProxyManager in a way that allows proxy caching

*Framework
NEW: ProxyManagerClient - allow to specify validity and caching time separately
FIX: ProxyDB - replace instead of delete+insert proxy in __storeVOMSProxy

*DMS
NEW: FTSMonitorAgent - made multithreaded for better efficiency
FIX: dirac-dms-add-file - allow LFN: prefix for lfn argument

*WMS
NEW: dirac-wms-job-get-output, dirac-wms-job-status - allow to retrieve output for a job group
FIX: TaskQueueDB - fixed selection SQL in __generateTQMatchSQL()
CHANGE: OptimizerExecutor - reduce diversity of MinorStatuses for failed executors

*Resources
FIX: CREAMComputingElement - remove temporary JDL right after the submission 

[v6r6p21]

*DMS
BUGFIX: TransformationCleaningAgent - use the right signature of cleanMetadataCatalogFiles() call

[v6r6p20]

*DMS
FIX: RegistrationTask - properly escaped error messages
BUGFIX: DirectoryMetadata - use getFileMetadataFields from FileMetadata in addMetadataField()
NEW: When there is a missing source error spotted during FTS transfer, file should be reset 
     and rescheduled again until maxAttempt (set to 100) is reached

*WMS
FIX: JobScheduling - fix the site group logic in case of Tier0

[v6r6p19]

*DMS
BUGFIX: All DMS agents  - set up agent name in the initialization

*Core
NEW: Subprocess - timeout wrapper for subprocess calls
BUGFIX: Time - proper interpreting of 0's instead of None
CHANGE: DISET - use cStringIO for ANY read that's longer than 16k (speed improvement) 
        + Less mem when writing data to the net
FIX: Os.py - protection against failed "df" command execution       
NEW: dirac-info prints lcg bindings versions
CHANGE: PlotBase - made a new style class 
NEW: Subprocess - added debug level log message

*Framework
NEW: SystemAdministratorIntegrator client for collecting info from several hosts
NEW: SystemAdministrator - added getHostInfo()
FIX: dirac-proxy-init - always check for errors in S_OK/ERROR returned structures
CHANGE: Do not accept VOMS proxies when uploading a proxy to the proxy manager

*Configuration
FIX: CE2CSAgent - get a fresh copy of the cs data before attempting to modify it, closes #1151
FIX: Do not create useless backups due to slaves connecting and disconnecting
FIX: Refresher - prevent retrying with 'Insane environment'

*Accounting
NEW: Accounting/Job - added validation of reported values to cope with the weird Yandex case
FIX: DBUtils - take into account invalid values, closes #949

*DMS
FIX: FTSSubmitAgent - file for some reason rejected from submission should stay in 'Waiting' in 
     TransferDB.Channel table
FIX: FTSRequest - fix in the log printout     
CHANGE: dirac-dms-add-file removed, dirac-dms-add-files renamed to dirac-dms-add-file
FIX: FileCatalogCLI - check the result of removeFile call
FIX: LcgFileCatalogClient - get rid of LHCb specific VO evaluation
NEW: New FileCatalogProxy service - a generalization of a deprecated LcgFileCatalog service
FIX: Restored StorageElementProxy functionality
CHANGE: dirac-dms-add-file - added printout
NEW: FileCatalog(Factory), StorageElement(Factory) - UseProxy flag moved to /Operations and /LocalSite sections

*RSS
NEW:  general reimplementation: 
      New DB schema using python definition of tables, having three big blocks: Site, Resource and Node.
      MySQLMonkey functionality almost fully covered by DB module, eventually will disappear.
      Services updated to use new database.
      Clients updated to use new database.
      Synchronizer updated to fill the new database. When helpers will be ready, it will need an update.
      One ElementInspectorAgent, configurable now is hardcoded.
      New Generic StateMachine using OOP.
      Commands and Policies simplified.
      ResourceStatus using internal cache, needs to be tested with real load.
      Fixes for the state machine
      Replaced Bad with Degraded status ( outside RSS ).
      Added "Access" to Read|Write|Check|Remove SE statuses wherever it applies.
      ResourceStatus returns by default "Active" instead of "Allowed" for CS calls.
      Caching parameters are defined in the CS
FIX: dirac-admin-allow/ban-se - allow a SE on Degraded ( Degraded->Active ) and ban a SE on Probing 
     ( Probing -> Banned ). In practice, Active and Degraded are "usable" states anyway.            
      
*WMS
FIX: OptimizerExecutor - failed optimizations will still update the job     
NEW: JobWrapper - added LFNUserPrefix VO specific Operations option used for building user LFNs
CHANGE: JobDB - do not interpret SystemConfig in the WMS/JobDB
CHANGE: JobDB - Use CPUTime JDL only, keep MaxCPUTime for backward compatibility
CHANGE: JobWrapper - use CPUTime job parameter instead of MaxCPUTime
CHANGE: JobAgent - use CEType option instead of CEUniqueID
FIX: JobWrapper - do not attempt to untar directories before having checked if they are tarfiles 
NEW: dirac-wms-job-status - get job statuses for jobs in a given job group
 
*SMS
FIX: StorageManagementDB - when removing unlinked replicas, take into account the case where a
     staging request had been submitted, but failed
      
*Resources    
NEW: glexecCE - add new possible locations of the glexec binary: OSG specific stuff and in last resort 
     looking in the PATH    
NEW: LcgFileCatalogClient - in removeReplica() get the needed PFN inside instead of providing it as an argument     
      
*TS      
CHANGE: Transformation types definition are moved to the Operations CS section

*Interfaces
FIX: Dirac.py - CS option Scratchdir was in LocalSite/LocalSite
FIX: Dirac.py - do not define default catalog, use FileCatalog utility instead

[v6r6p19]

*DMS
BUGFIX: All DMS agents  - set up agent name in the initialization

[v6r6p18]

*Transformation
CHANGE: /DIRAC/VOPolicy/OutputDataModule option moved to <Operations>/Transformations/OutputDataModule

*Resources
FIX: ComputingElement - properly check if the pilot proxy has VOMS before adding it to the payload 
     when updating it

*WMS
BUGFIX: JobSanity - fixed misspelled method call SetParam -> SetParameter

[v6r6p17]

*Transformation
BUGFIX: TransformationAgent - corrected  __getDataReplicasRM()

[v6r6p16]

*DMS
FIX: Agents - proper __init__ implementation with arguments passing to the super class
FIX: LcgFileCatalogClient - in removeReplica() reload PFN in case it has changed

[v6r6p15]

*Framework
BUGFIX: ErrorMessageMonitor - corrected updateFields call 

*DMS:
NEW: FTSMonitorAgent completely rewritten in a multithreaded way

*Transformation
FIX: InputDataAgent - proper instantiation of TransformationClient
CHANGE: Transformation - several log message promoted from info to notice level

[v6r6p14]

*Transformation
FIX: Correct instantiation of agents inside several scripts
CHANGE: TransformationCleaningAgent - added verbosity to logs
CHANGE: TransformationAgent - missingLFC to MissingInFC as it could be the DFC as well
FIX: TransformationAgent - return an entry for all LFNs in __getDataReplicasRM

*DMS
FIX: TransferAgent - fix exception reason in registerFiles()

[v6r6p13]

*DMS
CHANGE: TransferAgent - change RM call from getCatalogueReplicas to getActiveReplicas. 
        Lowering log printouts here and there

[v6r6p12]

*DMS
BUGFIX: RemovalTask - Replacing "'" by "" in error str set as attribute for a subRequest file. 
        Without that request cannot be updated when some nasty error occurs.

[v6r6p11]

*RMS:
BUGFIX: RequestClient - log string formatting

*DMS
BUGFIX: RemovalTask - handling for files not existing in the catalogue

*Transformation
FIX: TransformationManager - ignore files in NotProcessed status to get the % of processed files

*Interfaces
FIX: Fixes due to the recent changes in PromptUser utility

[v6r6p10]

*RMS
FIX: RequestDBMySQL - better escaping of queries 

*WMS
FIX: SiteDirector - get compatible platforms before checking Task Queues for a site

[v6r6p9]

*Core
FIX: Utilities/PromptUser.py - better user prompt

*Accounting
NEW: Add some validation to the job records because of weird data coming from YANDEX.ru

*DMS
BUGFIX: ReplicaManager - typo errStr -> infoStr in __replicate()
FIX: FTSRequest - fixed log message

*WMS
FIX: SiteDirector - use CSGlobals.getVO() call instead of explicit CS option

[v6r6p8]

*Transformation
BUGFIX: TransformationDB - typo in getTransformationFiles(): iterValues -> itervalues

[v6r6p7]

*Resources
FIX: StorageFactory - uncommented line that was preventing the status to be returned 
BUGFIX: CE remote scripts - should return status and not call exit()
BUGFIX: SSHComputingElement - wrong pilot ID reference

[v6r6p6]

*WMS
FIX: TaskQueueDB - in findOrphanJobs() retrieve orphaned jobs as list of ints instead of list of tuples
FIX: OptimizerExecutor - added import of datetime to cope with the old style optimizer parameters

*Transformation
FIX: TransformationAgent - fix finalization entering in an infinite loop
NEW: TransformationCLI - added resetProcessedFile command
FIX: TransformationCleaningAgent - treating the archiving delay 
FIX: TransformationDB - fix in getTransformationFiles() in case of empty file list

[v6r6p5]

*Transformation
FIX: TransformationAgent - type( transClient -> transfClient )
FIX: TransformationAgent - self._logInfo -> self.log.info
FIX: TransformationAgent - skip if no Unused files
FIX: TransformationAgent - Use CS option for replica cache lifetime
CHANGE: TransformationAgent - accept No new Unused files every [6] hours

[v6r6p4]

*DMS
FIX: TransferAgent - protection for files that can not be scheduled
BUGFIX: TransferDB - typo (instIDList - > idList ) fixed

*Transformation
BUGFIX: TransformationAgent - typo ( loginfo -> logInfo )

[v6r6p3]

FIX: merged in patch v6r5p14

*Core
BUGFIX: X509Chain - return the right structure in getCredentials() in case of failure
FIX: dirac-deploy-scripts.py - allow short scripts starting from "d"
FIX: dirac-deploy-scripts.py - added DCOMMANDS_PPID env variable in the script wrapper
FIX: ExecutorReactor - reduced error message dropping redundant Task ID 

*Interfaces
BUGFIX: Dirac.py - allow to pass LFN list to replicateFile()

*DMS
FIX: FileManager - extra check if all files are available in _findFiles()
BUGFIX: FileCatalogClientCLI - bug in DirectoryListing

[v6r6p2]

FIX: merged in patch v6r5p13

*WMS
FIX: SiteDirector - if no community set, look for DIRAC/VirtualOrganization setting

*Framework
FIX: SystemLoggingDB - LogLevel made VARCHAR in the MessageRepository table
FIX: Logging - several log messages are split in fixed and variable parts
FIX: SystemLoggingDB - in insertMessage() do not insert new records in auxiliary tables if they 
     are already there

[v6r6p1]

*Core:
CHANGE: PromptUser - changed log level of the printout to NOTICE
NEW: Base Client constructor arguments are passed to the RPCClient constructor

*DMS:
NEW: FTSRequest - added a prestage mechanism for source files
NEW: FileCatalogClientCLI - added -f switch to the size command to use raw faile tables 
     instead of storage usage tables
NEW: FileCatalog - added orphan directory repair tool
NEW: FIleCatalog - more counters to control the catalog sanity     

*WMS:
FIX: SandboxStoreClient - no more kwargs tricks
FIX: SandboxStoreClient returns sandbox file name in case of upload failure to allow failover
FIX: dirac-pilot - fixed VO_%s_SW_DIR env variable in case of OSG

*TS:
FIX: TransformationManagerHandler - avoid multiple Operations() instantiation in 
     getTransformationSummaryWeb()

[v6r6]

*Core
CHANGE: getDNForUsername helper migrated from Core.Security.CS to Registry helper
NEW: SiteSEMapping - new utilities getSitesGroupedByTierLevel(), getTier1WithAttachedTier2(),
     getTier1WithTier2
CHANGE: The DIRAC.Core.Security.CS is replaced by the Registry helper     
BUGFIX: dirac-install - properly parse += in .cfg files
FIX: Graphs.Utilities - allow two lines input in makeDataFromCVS()
FIX: Graphs - allow Graphs package usage if even matplotlib is not installed
NEW: dirac-compile-externals will retrieve the Externals compilation scripts from it's new location 
     in github (DIRACGrid/Externals)
NEW: Possibility to define a thread-global credentials for DISET connections (for web framework)
NEW: Logger - color output ( configurable )
NEW: dirac-admin-sort-cs-sites - to sort sites in the CS
CHANGE: MessageClient(Factor) - added msgClient attribute to messages
NEW: Core.Security.Properties - added JOB_MONITOR and USER_MANAGER properties

*Configuration
NEW: Registry - added getAllGroups() method

*Framework
NEW: SystemAdministratorClientCLI - possibility to define roothPath and lcgVersion when updating software

*Accounting
NEW: JobPlotter - added Normalized CPU plots to Job accounting
FIX: DBUtils - plots going to greater granularity

*DMS
NEW: FileCatalog - storage usage info stored in all the directories, not only those with files
NEW: FileCatalog - added utility to rebuild storage usage info from scratch
FIX: FileCatalog - addMetadataField() allow generic types, e.g. string
FIX: FileCatalog - path argument is normalized before usage in multiple methods
FIX: FileCatalog - new metadata for files(directories) should not be there before for directories(files)
NEW: FileCatalog - added method for rebuilding DirectoryUsage data from scratch 
NEW: FileCatalog - Use DirectoryUsage mechanism for both logical and physical storage
CHANGE: FileCatalog - forbid removing non-empty directories
BUGFIX: FileCatalogClientCLI - in do_ls() check properly the path existence
FIX: FileCatalogClientCLI - protection against non-existing getCatalogCounters method in the LFC client
FIX: DMS Agents - properly call superclass constructor with loadName argument
FIX: ReplicaManager - in removeFile() non-existent file is marked as failed
FIX: Make several classes pylint compliant: DataIntegrityHandler, DataLoggingHandler,
     FileCatalogHandler, StorageElementHandler, StorageElementProxyHandler, TransferDBMonitoringHandler
FIX: LogUploadAgent - remove the OSError exception in __replicate()
FIX: FileCatalogClientCLI - multiple check of proper command inputs,
     automatic completion of several commands with subcommands,
     automatic completion of file names
CHANGE: FileCatalogClientCLI - reformat the output of size command 
FIX: dirac-admin-ban-se - allow to go over all options read/write/check for each SE      
NEW: StrategyHandler - new implementation to speed up file scheduling + better error reporting
NEW: LcgFileCatalogProxy - moved from from LHCbDirac to DIRAC
FIX: ReplicaManager - removed usage of obsolete "/Resources/StorageElements/BannedTarget" 
CHANGE: removed StorageUsageClient.py
CHANGE: removed obsoleted ProcessingDBAgent.py

*WMS
CHANGE: RunNumber job parameter was removed from all the relevant places ( JDL, JobDB, etc )
NEW: dirac-pilot - add environment setting for SSH and BOINC CEs
NEW: WMSAdministrator - get output for non-grid CEs if not yet in the DB
NEW: JobAgent - job publishes BOINC parameters if any
CHANGE: Get rid of LHCbPlatform everywhere except TaskQueueDB
FIX: SiteDirector - provide list of sites to the Matcher in the initial query
FIX: SiteDirector - present a list of all groups of a community to match TQs
CHANGE: dirac-boinc-pilot dropped
CHANGE: TaskQueueDirector does not depend on /LocalSite section any more
CHANGE: reduced default delays for JobCleaningAgent
CHANGE: limit the number of jobs received by JobCleaningAgent
CHANGE: JobDB - use insertFields instead of _insert
CHANGE: Matcher, TaskQueueDB - switch to use Platform rather than LHCbPlatform retaining LHCbPlatform compatibility
BUGFIX: Matcher - proper reporting pilot site and CE
CHANGE: JobManager - improved job Killing/Deleting logic
CHANGE: dirac-pilot - treat the OSG case when jobs on the same WN all run in the same directory
NEW: JobWrapper - added more status reports on different failures
FIX: PilotStatusAgent - use getPilotProxyFromDIRACGroup() instead of getPilotProxyFromVOMSGroup()
CHANGE: JobMonitoringHandler - add cutDate and condDict parameters to getJobGroup()
NEW: JobMonitoringHandler - check access rights with JobPolicy when accessing job info from the web
NEW: JobManager,JobWrapper - report to accounting jobs in Rescheduled final state if rescheduling is successful
FIX: WMSAdministrator, SiteDirector - store only non-empty pilot output to the PilotDB
NEW: added killPilot() to the WMSAdministrator interface, DiracAdmin and dirac-admin-kill-pilot command
NEW: TimeLeft - renormalize time left using DIRAC Normalization if available
FIX: JobManager - reconnect to the OptimizationMind in background if not yet connected
CHANGE: JobManifest - use Operations helper
NEW: JobCleaningAgent - delete logging records from JobLoggingDB when deleting jobs

*RMS
FIX: RequestDBFile - better exception handling in case no JobID supplied
FIX: RequestManagerHandler - make it pylint compliant
NEW: RequestProxyHandler - is forwarding requests from voboxes to central RequestManager. 
     If central RequestManager is down, requests are dumped into file cache and a separate thread 
     running in background is trying to push them into the central. 
CHANGE: Major revision of the code      
CHANGE: RequestDB - added index on SubRequestID in the Files table
CHANGE: RequestClient - readRequestForJobs updated to the new RequetsClient structure

*RSS
NEW: CS.py - Space Tokens were hardcoded, now are obtained after scanning the StorageElements.

*Resources
FIX: SSHComputingElement - enabled multiple hosts in one queue, more debugging
CHANGE: SSHXXX Computing Elements - define SSH class once in the SSHComputingElement
NEW: SSHComputingElement - added option to define private key location
CHANGE: Get rid of legacy methods in ComputingElement
NEW: enable definition of ChecksumType per SE
NEW: SSHBatch, SSHCondor Computing Elements
NEW: SSHxxx Computing Elements - using remote control scripts to better capture remote command errors
CHANGE: put common functionality into SSHComputingElement base class for all SSHxxx CEs
NEW: added killJob() method tp all the CEs
NEW: FileCatalog - take the catalog information info from /Operations CS section, if defined there, 
     to allow specifications per VO 

*Interfaces
CHANGE: Removed Script.initialize() from the API initialization
CHANGE: Some general API polishing
FIX: Dirac.py - when running in mode="local" any directory in the ISB would not get untarred, 
     contrary to what is done in the JobWrapper

*TS
BUGFIX: TaskManager - bug fixed in treating tasks with input data
FIX: TransformationCleaningAgent - properly call superclass constructor with loadName argument
NEW: TransformationCleaningAgent - added _addExtraDirectories() method to extend the list of
     directories to clean in a subclass if needed
CHANGE: TransformationCleaningAgent - removed usage of StorageUsageClient     
NEW: TransformationAgent is multithreaded now ( implementation moved from LHCbDIRAC )
NEW: added unit tests
NEW: InputDataAgent - possibility to refresh only data registered in the last predefined period of time 
NEW: TransformationAgent(Client) - management of derived transformations and more ported from LHCbDIRAC
BUGFIX: TransformationDB - wrong SQL statement generation in setFileStatusForTransformation()

[v6r5p14]

*Core
NEW: Utilities - added Backports utility

*WMS
FIX: Use /Operations/JobScheduling section consistently, drop /Operations/Matching section
NEW: Allow VO specific share correction plugins from extensions
FIX: Executors - several fixes

[v6r5p13]

*WMS
FIX: Executors - VOPlugin will properly send and receive the params
NEW: Correctors can be defined in an extension
FIX: Correctors - Properly retrieve info from the CS using the ops helper

[v6r5p12]

FIX: merged in patch v6r4p34

[v6r5p11]

FIX: merged in patch v6r4p33

*Core
FIX: MySQL - added offset argument to buildConditions()

[v6r5p10]

FIX: merged in patch v6r4p32

[v6r5p9]

FIX: merged in patch v6r4p30

[v6r5p8]

FIX: merged in patch v6r4p29

[v6r5p7]

FIX: merged in patch v6r4p28

[v6r5p6]

FIX: merged in patch v6r4p27

*Transformation
BUGFIX: TransformationDB - StringType must be imported before it can be used

*RSS
NEW: CS.py - Space Tokens were hardcoded, now are obtained after scanning the StorageElements.

[v6r5p5]

FIX: merged in patch v6r4p26

[v6r5p4]

FIX: merged in patch v6r4p25

[v6r5p3]

*Transformation
FIX: merged in patch v6r4p24

[v6r5p2]

*Web
NEW: includes DIRACWeb tag web2012092101

[v6r5p1]

*Core
BUGFIX: ExecutorMindHandler - return S_OK() in the initializeHandler
FIX: OptimizationMindHandler - if the manifest is not dirty it will not be updated by the Mind

*Configuration
NEW: Resources helper - added getCompatiblePlatform(), getDIRACPlatform() methods

*Resources
FIX: SSHComputingElement - add -q option to ssh command to avoid banners in the output
FIX: BOINCComputingElement - removed debugging printout
FIX: ComputingElement - use Platform CS option which will be converted to LHCbPlatform for legacy compatibility

*DMS
FIX: RequestAgentBase - lowering loglevel from ALWAYS to INFO to avoid flooding SystemLogging

*WMS:
FIX: SiteDirector - provide CE platform parameter when interrogating the TQ
FIX: GridPilotDirector - publish pilot OwnerGroup rather than VOMS role
FIX: WMSUtilities - add new error string into the parsing of the job output retrieval

[v6r5]

NEW: Executor framework

*Core
NEW: MySQL.py - added Test case for Time.dateTime time stamps
NEW: MySQL.py - insertFields and updateFields can get values via Lists or Dicts
NEW: DataIntegrityDB - use the new methods from MySQL and add test cases
NEW: DataIntegrityHandler - check connection to DB and create tables (or update their schema)
NEW: DataLoggingDB - use the new methods from MySQL and add test cases
NEW: DataLoggingHandler - check connection to DB and create tables (or update their schema)
FIX: ProcessPool - killing stuck workers after timeout
CHANGE: DB will throw a RuntimeException instead of a sys.exit in case it can't contact the DB
CHANGE: Several improvements on DISET
CHANGE: Fixed all DOS endings to UNIX
CHANGE: Agents, Services and Executors know how to react to CSSection/Module and react accordingly
NEW: install tools are updated to deal with executors
FIX: dirac-install - add -T/--Timeout option to define timeout for distribution downloads
NEW: dirac-install - added possibility of defining dirac-install's global defaults by command line switch
BUGFIX: avoid PathFinder.getServiceURL and use Client class ( DataLoggingClient,LfcFileCatalogProxyClient ) 
FIX: MySQL - added TIMESTAMPADD and TIMESTAMPDIFF to special values not to be scaped by MySQL
NEW: ObjectLoader utility
CHANGE: dirac-distribution - added global defaults flag and changed the flag to -M or --defaultsURL
FIX: Convert to string before trying to escape value in MySQL
NEW: DISET Services - added PacketTimeout option
NEW: SystemLoggingDB - updated to use the renewed MySQL interface and SQL schema
NEW: Added support for multiple entries in /Registry/DefaultGroup, for multi-VO installations
CHANGE: Component installation procedure updated to cope with components inheriting Modules
CHANGE: InstallTools - use dirac- command in runit run scripts
FIX: X509Chain - avoid a return of error when the group is not valid
FIX: MySQL - reduce verbosity of log messages when high level methods are used
CHANGE: Several DB classes have been updated to use the MySQL buildCondition method
NEW: MySQL - provide support for greater and smaller arguments to all MySQL high level methods
FIX: Service.py - check all return values from all initializers

*Configuration
CHANGE: By default return option and section lists ordered as in the CS
NEW: ConfigurationClient - added function to refresh remote configuration

*Framework
FIX: Registry.findDefaultGroup will never return False
CHANGE: ProxyManager does not accept proxies without explicit group
CHANGE: SystemAdministratorHandler - force refreshing the configuration after new component setup

*RSS
CHANGE: removed code execution from __init__
CHANGE: removed unused methods
NEW: Log all policy results 

*Resources
NEW: updated SSHComputingElement which allows multiple job submission
FIX: SGETimeLeft - better parsing of the batch system commands output
FIX: InProcessComputingElement - when starting a new job discard renewal of the previous proxy
NEW: BOINCComputingElement - new CE client to work with the BOINC desktop grid infrastructure 

*WMS
CHANGE: WMS Optimizers are now executors
CHANGE: SandboxStoreClient can directly access the DB if available
CHANGE: Moved JobDescription and improved into JobManifest
FIX: typo in JobLoggingDB
NEW: JobState/CachedJobState allow access to the Job via DB/JobStateSync Service automatically
BUGFIX: DownloadInputData - when not enough disk space, message was using "buffer" while it should be using "data"
FIX: the sandboxmetadataDB explosion when using the sandboxclient without direct access to the DB
NEW: Added support for reset/reschedule in the OptimizationMind
CHANGE: Whenever a DB is not properly initialized it will raise a catchable RuntimeError exception 
        instead of silently returning
FIX: InputDataResolution - just quick mod for easier extensibility, plus removed some LHCb specific stuff
NEW: allow jobids in a file in dirac-wms-job-get-output
NEW: JobManager - zfill in %n parameter substitution to allow alphabetical sorting
NEW: Directors - added checking of the TaskQueue limits when getting eligible queues
CHANGE: Natcher - refactor to simpify the logic, introduced Limiter class
CHANGE: Treat MaxCPUTime and CPUTime the same way in the JDL to avoid confusion
NEW: SiteDirector - added options PilotScript, MaxPilotsToSubmit, MaxJobsInFillMode
BUGFIX: StalledJobAgent - use cpuNormalization as float, not string 
FIX: Don't kill an executor if a task has been taken out from it
NEW: dirac-boinc-pilot - pilot script to be used on the BOINC volunteer nodes
FIX: SiteDirector - better handling of tokens and filling mode 
NEW: Generic pilot identities are automatically selected by the TQD and the SiteDirector 
     if not explicitly defined in /Pilot/GenericDN and GenericGroup
NEW: Generic pilot groups can have a VO that will be taken into account when selecting generic 
     credentials to submit pilots
NEW: Generic pilots that belong to a VO can only match jobs from that VO
NEW: StalledJobAgent - added rescheduling of jobs stuck in Matched or Rescheduled status
BUGFIX: StalledJobAgent - default startTime and endTime to "now", avoid None value
NEW: JobAgent - stop after N failed matching attempts (nothing to do), use StopAfterFailedMatches option
CHANGE: JobAgent - provide resource description as a dictionary to avoid extra JDL parsing by the Matcher
CHANGE: Matcher - report pilot info once instead of sending it several times from the job
CHANGE: Matcher - set the job site instead of making a separate call to JobStateUpdate
NEW: Matcher - added Matches done and matches OK statistics
NEW: TaskQueue - don't delete fresh task queues. Wait 5 minutes to do so.
CHANGE: Disabled TQs can also be matched, if no jobs are there, a retry will be triggered

*Transformation
FIX: TransformationAgent - a small improvement: now can pick the prods status to handle from the CS, 
     plus few minor corrections (e.g. logger messages)
FIX: TransformationCLI - take into accout possible failures in resetFile command     

*Accounting
NEW: AccountingDB - added retrieving RAW records for internal stuff
FIX: AccountingDB - fixed some logic for readonly cases
CHANGE: Added new simpler and faster bucket insertion mechanism
NEW: Added more info when rebucketing
FIX: Calculate the rebucket ETA using remaining records to be processed instead of the total records to be processed
FIX: Plots with no data still carry the plot name

*DMS
NEW: SRM2Storage - added retry in the gfal calls
NEW: added new FTSCleaningAgent cleaning up TransferDB tables
FIX: DataLoggingClient and DataLoggingDB - tests moved to separate files
CHANGE: request agents cleanup

*RMS
CHANGE: Stop using RequestAgentMixIn in the request agents

[v6r4p34]

*DMS
BUGFIX: FileCatalogCLI - fixed wrong indentation
CHANGE: RegistrationTask - removed some LHCb specific defaults

[v6r4p33]

*DMS
CHANGE: FTSRequest - be more verbose if something is wrong with file

[v6r4p32]

*WMS
FIX: StalledJobAgent - avoid exceptions in the stalled job accounting reporting

*DMS
NEW: FTSMonitorAgent - handling of expired FTS jobs 

*Interfaces
CHANGE: Dirac.py - attempt to retrieve output sandbox also for Completed jobs in retrieveRepositorySandboxes()

[v6r4p30]

*Core
BUGFIX: dirac-admin-bdii-ce-voview - proper check of the result structure

*Interfaces
FIX: Dirac.py, Job.py - allow to pass environment variables with special characters

*DMS
NEW: FileCatalogCLI - possibility to sort output in the ls command

*WMS:
FIX: JobWrapper - interpret environment variables with special characters 

[v6r4p29]

*RMS
BUGFIX: RequestDBMySQL - wrong indentation in __updateSubRequestFiles()

[v6r4p28]

*Interfaces
CHANGE: Dirac.py, DiracAdmin.py - remove explicit timeout on RPC client instantiation

*RSS
FIX: CS.py - fix for updated CS location (backward compatible)

*DMS
BUGFIX: StrategyHandler - bug fixed determineReplicationTree()
FIX: FTSRequest - add checksum string to SURLs file before submitting an FTS job

*WMS
FIX: JobWrapper - protection for double quotes in JobName
CHANGE: SiteDirector - switched some logging messages from verbose to info level

*RMS
NEW: Request(Client,DBMySQL,Manager) - added readRequestsForJobs() method

[v6r4p27]

*DMS
FIX: SRM2Storage - removed hack for EOS (fixed server-side)

*Transformation
CHANGE: TransformationClient - limit to 100 the number of transformations in getTransformations()
NEW: TransformationAgent - define the transformations type to use in the configuration

*Interfaces
FIX: Job.py -  fix for empty environmentDict (setExecutionEnv)

[v6r4p26]

*Transformation
BUGFIX: TransformationClient - fixed calling sequence in rpcClient.getTransformationTasks()
NEW: TransformationClient - added log messages in verbose level.

[v6r4p25]

*DMS
BUGFIX: StrategyHandler - sanity check for wrong replication tree 

[v6r4p24]

*Core
NEW: MySQL - add 'offset' argument to the buildCondition()

*Transformation
FIX: TransformationAgent - randomize the LFNs for removal/replication case when large number of those
CHANGE: TransformationClient(DB,Manager) - get transformation files in smaller chunks to
        improve performance
FIX: TransformationAgent(DB) - do not return redundant LFNs in getTransformationFiles()    

[v6r4p23]

*Web
NEW: includes DIRACWeb tag web2012092101

[v6r4p22]

*DMS
FIX: SRM2Storage - fix the problem with the CERN-EOS storage 

[v6r4p21]

*Core
BUGFIX: SGETimeLeft - take into account dd:hh:mm:ss format of the cpu consumed

[v6r4p20]

*WMS
BUGFIX: PilotDirector, GridPilotDirector - make sure that at least 1 pilot is to be submitted
BUGFIX: GridPilotDirector - bug on how pilots are counted when there is an error in the submit loop.
BUGFIX: dirac-pilot - proper install script installation on OSG sites

[v6r4p19]

*RMS
FIX: RequestDBMySQL - optimized request selection query 

[v6r4p18]

*Configuration
BUGFIX: CE2CSAgent.py - the default value must be set outside the loop

*DMS
NEW: dirac-dms-create-replication-request
BUGFIX: dirac-dms-fts-submit, dirac-dms-fts-monitor - print out error messages

*Resources
BUGFIX: TorqueComputingElement.py, plus add UserName for shared Queues

*WMS
BUGFIX: JobManagerHandler - default value for pStart (to avoid Exception)

[v6r4p17]

*Core
FIX: dirac-configure - setup was not updated in dirac.cfg even with -F option
FIX: RequestHandler - added fix for Missing ConnectionError

*DMS
FIX: dirac-dms-clean-directory - command fails with `KeyError: 'Replicas'`.

*WMS
FIX: SiteDirector - adapt to the new method in the Matcher getMatchingTaskQueue 
FIX: SiteDirector - added all SubmitPools to TQ requests

[v6r4p16]

*Core:
FIX: dirac-install - bashrc/cshrc were wrongly created when using versionsDir

*Accounting
CHANGE: Added new simpler and faster bucket insertion mechanism
NEW: Added more info when rebucketing

*WMS
CHANGE: Matcher - refactored to take into account job limits when providing info to directors
NEW: JoAgent - reports SubmitPool parameter if applicable
FIX: Matcher - bad codition if invalid result

[v6r4p15]

*WMS
FIX: gLitePilotDirector - fix the name of the MyProxy server to avoid crasehs of the gLite WMS

*Transformation
FIX: TaskManager - when the file is on many SEs, wrong results were generated

[v6r4p13]

*DMS
FIX: dirac-admin-allow-se - added missing interpreter line

[v6r4p12]

*DMS
CHANGE: RemovalTask - for DataManager shifter change creds after failure of removal with her/his proxy.

*RSS
NEW: Added RssConfiguration class
FIX: ResourceManagementClient  - Fixed wrong method name

[v6r4p11]

*Core
FIX: GGUSTicketsClient - GGUS SOAP URL updated

*DMS
BUGFIX: ReplicaManager - wrong for loop

*RequestManagement
BUGFIX: RequestClient - bug fix in finalizeRequest()

*Transformation
FIX: TaskManager - fix for correctly setting the sites (as list)

[v6r4p10]

*RequestManagement
BUGFIX: RequestContainer - in addSubrequest() function

*Resources
BUGFIX: SRM2Storage - in checksum type evaluation

*ResourceStatusSystem
BUGFIX: InfoGetter - wrong import statement

*WMS
BUGFIX: SandboxMetadataDB - __init__() can not return a value

[v6r4p9]

*DMS
CHANGE: FailoverTransfer - ensure the correct execution order of the subrequests

[v6r4p8]

Bring in fixes from v6r3p17

*Core:
FIX: Don't have the __init__ return True for all DBs
NEW: Added more protection for exceptions thrown in callbacks for the ProcessPool
FIX: Operations will now look in 'Defaults' instead of 'Default'

*DataManagement:
FIX: Put more protection in StrategyHandler for neither channels  not throughput read out of TransferDB
FIX: No JobIDs supplied in getRequestForJobs function for RequestDBMySQL taken into account
FIX: Fix on getRequestStatus
CHANGE: RequestClient proper use of getRequestStatus in finalizeRequest
CHANGE: Refactored RequestDBFile

[v6r4p7]

*WorkloadManagement
FIX: SandboxMetadataDB won't explode DIRAC when there's no access to the DB 
CHANGE: Whenever a DB fails to initialize it raises a catchable exception instead of just returning silently

*DataManagement
CHANGE: Added Lost and Unavailable to the file metadata

[v6r4p6]

Bring fixes from v6r4p6

[v6r4p5]

*Configuration
NEW: Added function to generate Operations CS paths

*Core
FIX: Added proper ProcessPool checks and finalisation

*DataManagement
FIX: don't set Files.Status to Failed for non-existign files, failover transfers won't go
FIX: remove classmethods here and there to unblock requestHolder
CHANGE: RAB, TA: change task timeout: 180 and 600 (was 600 and 900 respectively)
FIX: sorting replication tree by Ancestor, not hopAncestorgit add DataManagementSystem/Agent/TransferAgent.py
NEW: TA: add finalize
CHANGE: TransferAgent: add AcceptableFailedFiles to StrategyHandler to ban FTS channel from scheduling
FIX: if there is no failed files, put an empty dict


*RSS
FIX: RSS is setting Allowed but the StorageElement checks for Active

*Workflows
FIX: Part of WorfklowTask rewritten to fix some issues and allow 'ANY' as site

*Transformation
FIX: Wrong calls to TCA::cleanMetadataCatalogFiles

[v6r4p4]

*Core
FIX: Platform.py - check if Popen.terminate is available (only from 2.6)

[v6r4p3]

*Core
FIX: ProcessPool with watchdog and timeouts - applied in v6r3 first

[v6r4p2]

*StorageManagement
BUGFIX: StorageElement - staging is a Read operation and should be allowed as such

*WMS
BUGFIX: InProcessComputingElement, JobAgent - proper return status code from the job wrapper

*Core
FIX: Platform - manage properly the case of exception in the ldconfig execution

[v6r4p1]

*DMS
FIX: TransferDB.getChannelObservedThroughput - the channelDict was created in a wrong way

*RSS
FIX: ResourceStatus was not returning Allowed by default

[v6r4]

*Core
FIX: dirac-install-db.py: addDatabaseOptionsToCS has added a new keyed argument
NEW: SGETimeLeft.py: Support for SGE backend
FIX: If several extensions are installed, merge ConfigTemplate.cfg
NEW: Service framework - added monitoring of file descriptors open
NEW: Service framework - Reduced handshake timeout to prevent stuck threads
NEW: MySQL class with new high level methods - buildCondition,insertFields,updateFields
     deleteEntries, getFields, getCounters, getDistinctAttributeValues
FIX: ProcessPool - fixes in the locking mechanism with LockRing, stopping workers when the
     parent process is finished     
FIX: Added more locks to the LockRing
NEW: The installation tools are updated to install components by name with the components module specified as an option

*DMS
FIX: TransferDB.py - speed up the Throughput determination
NEW: dirac-dms-add-files: script similar to dirac-dms-remove-files, 
     allows for 1 file specification on the command line, using the usual dirac-dms-add-file options, 
     but also can take a text file in input to upload a bunch of files. Exit code is 0 only if all 
     was fine and is different for every error found. 
NEW: StorageElementProxy- support for data downloading with http protocol from arbitrary storage, 
     needed for the web data download
BUGFIX: FileCatalogCLI - replicate operation does a proper replica registration ( closes #5 )     
FIX: ReplicaManager - __cleanDirectory now working and thus dirac-dms-clean-directory

*WMS
NEW: CPU normalization script to run a quick test in the pilot, used by the JobWrapper
     to report the CPU consumption to the accounting
FIX: StalledJobAgent - StalledTimeHours and FailedTimeHours are read each cycle, refer to the 
     Watchdog heartBeat period (should be renamed); add NormCPUTime to Accounting record
NEW: SiteDirector - support for the operation per VO in multi-VO installations
FIX: StalledJobAgent - get ProcessingType from JDL if defined
BUGFIX: dirac-wms-job-peek - missing printout in the command
NEW: SiteDirector - take into account the number of already waiting pilots when evaluating the number of pilots to submit
FIX: properly report CPU usage when the Watchdog kill the payload.

*RSS
BUGFIX: Result in ClientCache table is a varchar, but the method was getting a datetime
NEW: CacheFeederAgent - VOBOX and SpaceTokenOccupancy commands added (ported from LHCbDIRAC)
CHANGE: RSS components get operational parameters from the Operations handler

*DataManagement
FIX: if there is no failed files, put an empty dict

*Transformation
FIX: Wrong calls to TCA::cleanMetadataCatalogFiles

[v6r3p19]

*WMS
FIX: gLitePilotDirector - fix the name of the MyProxy server to avoid crashes of the gLite WMS

[v6r3p18]

*Resources
BUGFIX: SRM2Storage - in checksum type evaluation

[v6r3p17]

*DataManagement
FIX: Fixes issues #783 and #781. Bugs in ReplicaManager removePhisicalReplica and getFilesFromDirectory
FIX: Return S_ERROR if missing jobid arguments
NEW: Checksum can be verified during FTS and SRM2Storage 

[v6r3p16]

*DataManagement
FIX: better monitoring of FTS channels 
FIX: Handle properly None value for channels and bandwidths

*Core
FIX: Properly calculate the release notes if there are newer releases in the release.notes file

[v6r3p15]

*DataManagement
FIX: if there is no failed files, put an empty dict

*Transformation
FIX: Wrong calls to TCA::cleanMetadataCatalogFiles


[v6r3p14]

* Core

BUGFIX: ProcessPool.py: clean processing and finalisation
BUGFIX: Pfn.py: don't check for 'FileName' in pfnDict

* DMS

NEW: dirac-dms-show-fts-status.py: script showing last hour history for FTS channels
NEW: TransferDBMonitoringHandler.py: new function exporting FST channel queues
BUGFIX: TransferAgent.py,RemovalAgent.py,RegistrationAgent.py - unlinking of temp proxy files, corection of values sent to gMonitor
BUGFIX: StrategyHandler - new config option 'AcceptableFailedFiles' to unblock scheduling for channels if problematic transfers occured for few files
NEW: TransferAgent,RemovalAgent,RegistrationAgent - new confing options for setting timeouts for tasks and ProcessPool finalisation
BUGFIX: ReplicaManager.py - reverse sort of LFNs when deleting files and directories to avoid blocks
NEW: moved StrategyHandler class def to separate file under DMS/private

* TMS

FIX: TransformationCleaningAgent.py: some refactoring, new way of disabling/enabline execution by 'EnableFlag' config option

[v6r3p13]

*Core
FIX: Added proper ProcessPool checks and finalisation

*DataManagement
FIX: don't set Files.Status to Failed for non-existign files, failover transfers won't go
FIX: remove classmethods here and there to unblock requestHolder
CHANGE: RAB, TA: change task timeout: 180 and 600 (was 600 and 900 respectively)
FIX: sorting replication tree by Ancestor, not hopAncestorgit add DataManagementSystem/Agent/TransferAgent.py
NEW: TA: add finalize
CHANGE: TransferAgent: add AcceptableFailedFiles to StrategyHandler to ban FTS channel from scheduling

[v6r3p12]

*Core
FIX: Platform.py - check if Popen.terminate is available (only from 2.6)

[v6r3p11]

*Core
FIX: ProcessPool with watchdog and timeouts

[v6r3p10]

*StorageManagement
BUGFIX: StorageElement - staging is a Read operation and should be allowed as such

*WMS
BUGFIX: InProcessComputingElement, JobAgent - proper return status code from the job wrapper

*Core
FIX: Platform - manage properly the case of exception in the ldconfig execution

[v6r3p9]

*DMS
FIX: TransferDB.getChannelObservedThroughput - the channelDict was created in a wrong way

[v6r3p8]

*Web
CHANGE: return back to the release web2012041601

[v6r3p7]

*Transformation
FIX: TransformationCleaningAgent - protection from deleting requests with jobID 0 

[v6r3p6]

*Core
FIX: dirac-install-db - proper key argument (follow change in InstallTools)
FIX: ProcessPool - release all locks every time WorkignProcess.run is executed, more fixes to come
FIX: dirac-configure - for Multi-Community installations, all vomsdir/vomses files are now created

*WMS
NEW: SiteDirector - add pilot option with CE name to allow matching of SAM jobs.
BUGFIX: dirac-pilot - SGE batch ID was overwriting the CREAM ID
FIX: PilotDirector - protect the CS master if there are at least 3 slaves
NEW: Watchdog - set LocalJobID in the SGE case

[v6r3p5]

*Core:
BUGFIX: ProcessPool - bug making TaskAgents hang after max cycles
BUGFIX: Graphs - proper handling plots with data containing empty string labels
FIX: GateWay - transfers were using an old API
FIX: GateWay - properly calculate the gateway URL
BUGFIX: Utilities/Pfn.py - bug in pfnunparse() when concatenating Path and FileName

*Accounting
NEW: ReportGenerator - make AccountingDB readonly
FIX: DataCache - set daemon the datacache thread
BUGFIX: BasePlotter - proper handling of the Petabyte scale data

*DMS:
BUGFIX: TransferAgent, RegistrationTask - typos 

[v6r3p4]

*DMS:
BUGFIX: TransferAgent - wrong value for failback in TA:execute

[v6r3p3]

*Configuration
BUGFIX: Operations helper - typo

*DMS:
FIX: TransferAgent - change the way of redirecting request to task

[v6r3p2]

*DMS
FIX: FTSRequest - updating metadata for accouting when finalizing FTS requests

*Core
FIX: DIRAC/__init__.py - default version is set to v6r3

[v6r3p1]

*WMS
CHANGE: Use ResourcesStatus and Resources helpers in the InputDataAgent logic

*Configuration
NEW: added getStorageElementOptions in Resources helper

*DMS
FIX: resourceStatus object created in TransferAgent instead of StrategyHandler

[v6r3]

*Core
NEW: Added protections due to the process pool usage in the locking logic

*Resources
FIX: LcgFileCatalogClient - reduce the number of retries: LFC_CONRETRY = 5 to 
     avoid combined catalog to be stuck on a faulty LFC server
     
*RSS
BUGFIX: ResourceStatus - reworked helper to keep DB connections     

*DMS
BUGFIX: ReplicaManager::CatalogBase::_callFileCatalogFcnSingleFile() - wrong argument

*RequestManagement
FIX: TaskAgents - set timeOut for task to 10 min (15 min)
NEW: TaskAgents - fill in Error fields in case of failing operations

*Interfaces
BUGFIX: dirac-wms-select-jobs - wrong use of the Dirac API

[v6r2p9]

*Core
FIX: dirac-configure - make use of getSEsForSite() method to determine LocalSEs

*WMS
NEW: DownloadInputData,InputDataByProtocol - check Files on Tape SEs are on Disk cache 
     before Download or getturl calls from Wrapper
CHANGE: Matcher - add Stalled to "Running" Jobs when JobLimits are applied   
CHANGE: JobDB - allow to specify required platform as Platform JDL parameter,
        the specified platform is taken into account even without /Resources/Computing/OSCompatibility section

*DMS
CHANGE: dirac-admin-allow(ban)-se - removed lhcb-grid email account by default, 
        and added switch to avoid sending email
FIX: TaskAgents - fix for non-existing files
FIX: change verbosity in failoverReplication 
FIX: FileCatalog - remove properly metadata indices 
BUGFIX: FileManagerBase - bugfix in the descendants evaluation logic  
FIX: TransferAgent and TransferTask - update Files.Status to Failed when ReplicaManager.replicateAndRegister 
     will fail completely; when no replica is available at all.

*Core
FIX: dirac-pilot - default lcg bindings version set to 2012-02-20

[v6r2p8]

*DMS:
CHANGE: TransferAgent - fallback to task execution if replication tree is not found

[v6r2p7]

*WMS
BUGFIX: SiteDirector - wrong CS option use: BundleProxy -> HttpProxy
FIX: SiteDirector - use short lines in compressed/encoded files in the executable
     python script

[v6r2p6]

*DataManagement
FIX: Bad logic in StrategyHandler:MinimiseTotalWait

*Core
CHANGE: updated GGUS web portal URL

*RSS
BUGFIX: meta key cannot be reused, it is popped from dictionary

*Framework
FIX: The Gateway service does not have a handler
NEW: ConfingTemplate entry for Gateway
FIX: distribution notes allow for word wrap

*WorkloadManagement
FIX: avoid unnecessary call if no LFN is left in one of the SEs
FIX: When Uploading job outputs, try first Local SEs, if any


[v6r2p5]

*RSS
BUGFIX: several minor bug fixes

*RequestManagement
BUGFIX: RequestDBMySQL - removed unnecessary request type check

*DMS
BUGFIX: FileCatalogClienctCLI - wrong evaluation of the operation in the find command
NEW: FileCatalog - added possibility to remove specified metadata for a given path 
BUGFIX: ReplicaManager - wrong operation order causing failure of UploadLogFile module

*Core
NEW: dirac-install - generate cshrc DIRAC environment setting file for the (t)csh 

*Interfaces
CHANGE: Job - added InputData to each element in the ParametricInputData

*WMS
CHANGE: dirac-jobexec - pass ParametericInputData to the workflow as a semicolon separated string

[v6r2p4]

*WMS
BUGFIX: StalledJobAgent - protection against jobs with no PilotReference in their parameters
BUGFIX: WMSAdministratorHandler - wrong argument type specification for getPilotInfo method

*StorageManagement
BUGFIX: RequestFinalizationAgent - no method existence check when calling RPC method

[v6r2p3]

*WMS
CHANGE: Matcher - fixed the credentials check in requestJob() to simplify it

*ConfigurationSystem
CHANGE: Operations helper - fix that allow no VO to be defined for components that do not need it

*Core
BUGFIX: InstallTools - when applying runsvctrl to a list of components make sure that the config server is treated first and the sysadmin service - last
        
[v6r2p2]

*WMS
BUGFIX: Matcher - restored logic for checking private pilot asking for a given DN for belonging to the same group with JOB_SHARING property.

[v6r2p1]

*RequestManagementSystem
BUGFIX: RequestCleaningAgent - missing import of the "second" interval definition 

[v6r2]

*General
FIX: replaced use of exec() python statement in favor of object method execution

*Accounting
CHANGE: Accounting 'byte' units are in powers of 1000 instead of powers of 1024 (closes #457)

*Core
CHANGE: Pfn.py - pfnparse function rewritten for speed up and mem usage, unit test case added
FIX: DISET Clients are now thread-safe. Same clients used twice in different threads was not 
closing the previous connection
NEW: reduce wait times in DISET protocol machinery to improve performance    
NEW: dirac-fix-mysql-script command to fix the mysql start-up script for the given installation
FIX: TransferClient closes connections properly
FIX: DISET Clients are now thread-safe. Same client used twice in different threads will not close the previous connection
CHANGE: Beautification and reduce wait times to improve performance
NEW: ProcessPool - added functionality to kill all children processes properly when destroying ProcessPool objects
NEW: CS Helper for LocalSite section, with gridEnv method
NEW: Grid module will use Local.gridEnv if nothing passed in the arguments
CHANGE: Add deprecated sections in the CS Operations helper to ease the transition
FIX: dirac-install - execute dirac-fix-mysql-script, if available, to fix the mysql.server startup script
FIX: dirac-distribution - Changed obsoleted tar.list file URL
FIX: typo in dirac-admin-add-host in case of error
CHANGE: dirac-admin-allow(ban)-se - use diracAdmin.sendMail() instead of NotificationClient.sendMail()

*Framework
BUGFIX: UserProfileDB - no more use of "type" variable as it is a reserved keyword 

*RequestManagement:
FIX: RequestDBFile - more consistent treatment of requestDB Path
FIX: RequestMySQL - Execution order is evaluated based on not Done state of subrequests
NEW: RequestCleaningAgent - resetting Assigned requests to Waiting after a configurable period of time

*RSS
CHANGE: RSS Action now inherits from a base class, and Actions are more homogeneous, they all take a uniform set of arguments. The name of modules has been changed from PolType to Action as well.
FIX: CacheFeederAgent - too verbose messages moved to debug instead of info level
BUGFIX: fixed a bug preventing RSS clients to connect to the services     
FIX: Proper services synchronization
FIX: Better handling of exceptions due to timeouts in GOCDBClient   
FIX: RSS.Notification emails are sent again
FIX: Commands have been modified to return S_OK, S_ERROR inside the Result dict. This way, policies get a S_ERROR / S_OK object. CacheFeederAgent has been updated accordingly.
FIX: allow clients, if db connection fails, to reconnect ( or at least try ) to the servers.
CHANGE: access control using CS Authentication options. Default is SiteManager, and get methods are all.
BUGFIX: MySQLMonkey - properly escaped all parameters of the SQL queries, other fixes.
NEW: CleanerAgent renamed to CacheCleanerAgent
NEW: Updated RSS scripts, to set element statuses and / or tokens.
NEW: Added a new script, dirac-rss-synch
BUGFIX: Minor bugfixes spotted on the Web development
FIX: Removed useless decorator from RSS handlers
CHANGE: ResourceStatus helper tool moved to RSS/Client directory, no RSS objects created if the system is InActive
CHANGE: Removed ClientFastDec decorator, using a more verbose alternative.
CHANGE: Removed useless usage of kwargs on helper functions.  
NEW: added getSESitesList method to RSSClient      
FIX: _checkFloat() checks INTEGERS, not datetimes

*DataManagement
CHANGE: refactoring of DMS agents executing requests, allow requests from arbitrary users
NEW: DFC - allow to specify multiple replicas, owner, mode when adding files
CHANGE: DFC - optimization of the directory size evaluation
NEW: Added CREATE TEMPORARY TABLES privilege to FileCatalogDB
CHANGE: DFC - getCatalogCounters() update to show numbers of directories
NEW: lfc_dfc_copy script to migrate data from LFC to DFC
FIX: dirac-dms-user-lfns - fixed the case when the baseDir is specified
FIX: FTS testing scripts were using sys.argv and getting confused if options are passed
NEW: DFC - use DirectoryUsage tables for the storage usage evaluations
NEW: DFC - search by metadata can be limited to a given directory subtree
NEW: DFC - search by both directory and file indexed metadata
BUGFIX: DFC - avoid crash if no directories or files found in metadata query
NEW: DFC FileCatalogHandler - define database location in the configuration
NEW: DFC - new FileCatalogFactory class, possibility to use named DFC services
FIX: FTSMonitor, FTSRequest - fixes in handling replica registration, setting registration requests in FileToCat table for later retry
FIX: Failover registration request in the FTS agents.      
FIX: FTSMonitor - enabled to register new replicas if even the corresponding request were removed from the RequestManagement 
FIX: StorageElement - check if SE has been properly initialized before executing any method     
CHANGE: LFC client getReplica() - make use of the new bulk method lfc.lfc_getreplicasl()
FIX: LFC client - protect against getting None in lfc.lfc_readdirxr( oDirectory, "" )  
FIX: add extra protection in dump method of StorageElement base class
CHANGE: FailoverTransfer - create subrequest per catalog if more than one catalog

*Interface
NEW: Job.py - added method to handle the parametric parameters in the workflow. They are made available to the workflow_commons via the key 'GenericParameters'.
FIX: Dirac.py - fix some type checking things
FIX: Dirac.py - the addFile() method can now register to more than 1 catalog.

*WMS
FIX: removed dependency of the JobSchedulingAgent on RSS. Move the getSiteTier functionality to a new CS Helper.
FIX: WMSAdministratorHandler - Replace StringType by StringTypes in the export methods argument type
FIX: JobAgent - Set explicitly UseServerCertificate to "no" for the job executable
NEW: dirac-pilot - change directory to $OSG_WN_TMP on OSG sites
FIX: SiteDirector passes jobExecDir to pilot, this defaults to "." for CREAM CEs. It can be set in the CS. It will not make use of $TMPDIR in this case.
FIX: Set proper project and release version to the SiteDirector     
NEW: Added "JobDelay" option for the matching, refactored and added CS options to the matcher
FIX: Added installation as an option to the pilots and random MyProxyServer
NEW: Support for parametric jobs with parameters that can be of List type

*Resources
NEW: Added SSH Grid Engine Computing Element
NEW: Added SSH Computing Element
FIX: make sure lfc client will not try to connect for several days

*Transformation
FIX: TransformationDB - in setFileStatusForTransformation() reset ErrorCount to zero if "force" flag and    the new status is "unused"
NEW: TransformationDB - added support for dictionary in metadata for the InputDataQuery mechanism     

[v6r1p13]

*WMS
FIX: JobSchedulingAgent - backported from v6r2 use of Resources helper

[v6r1p12]

*Accounting
FIX: Properly delete cached plots

*Core
FIX: dirac-install - run externals post install after generating the versions dir

[v6r1p11]

*Core
NEW: dirac-install - caches locally the externals and the grid bundle
FIX: dirac-distribution - properly generate releasehistory and releasenotes

[v6r1p10]

*WorloadManagement
FIX: JobAgent - set UseServerCertificate option "no" for the job executable

[v6r1p9]

*Core
FIX: dirac-configure - set the proper /DIRAC/Hostname when defining /LocalInstallation/Host

*DataManagement
FIX: dirac-dms-user-lfns - fixed the case when the baseDir is specified
BUGFIX: dirac-dms-remove-files - fixed crash in case of returned error report in a form of dictionary 

[v6r1p8]

*Web
FIX: restored Run panel in the production monitor

*Resources
FIX: FileCatalog - do not check existence of the catalog client module file

[v6r1p7]

*Web
BUGFIX: fixed scroll bar in the Monitoring plots view

[v6r1p6]

*Core
FIX: TransferClient closes connections properly

[v6r1p5]

*Core
FIX: DISET Clients are now thread-safe. Same clients used twice in different threads was not 
     closing the previous connection
NEW: reduce wait times in DISET protocol machinery to improve performance   

[v6r1p4]

*RequestManagement
BUGFIX: RequestContainer - in isSubRequestDone() treat special case for subrequests with files

*Transformation
BUGFIX: TransformationCleaningAgent - do not clear requests for tasks with no associated jobs

[v6r1p3]

*Framework
NEW: Pass the monitor down to the request RequestHandler
FIX: Define the service location for the monitor
FIX: Close some connections that DISET was leaving open

[v6r1p2]

*WorkloadManagement
BUGFIX: JobSchedulingAgent - use getSiteTiers() with returned direct value and not S_OK

*Transformation
BUGFIX: Uniform use of the TaskManager in the RequestTaskAgent and WorkflowTaskAgent

[v6r1p1]

*RSS
BUGFIX: Alarm_PolType now really send mails instead of crashing silently.

[v6r1]

*RSS
CHANGE: Major refactoring of the RSS system
CHANGE: DB.ResourceStatusDB has been refactored, making it a simple wrapper round ResourceStatusDB.sql with only four methods by table ( insert, update, get & delete )
CHANGE: DB.ResourceStatusDB.sql has been modified to support different statuses per granularity.
CHANGE: DB.ResourceManagementDB has been refactored, making it a simple wrapper round ResourceStatusDB.sql with only four methods by table ( insert, update, get & delete )
CHANGE: Service.ResourceStatusHandler has been refactored, removing all data processing, making it an intermediary between client and DB.
CHANGE: Service.ResourceManagementHandler has been refactored, removing all data processing, making it an intermediary between client and DB.
NEW: Utilities.ResourceStatusBooster makes use of the 'DB primitives' exposed on the client and does some useful data processing, exposing the new functions on the client.
NEW: Utilities.ResourceManagementBooster makes use of the 'DB primitives' exposed on the client and does some useful data processing, exposing the new functions on the client.
CHANGE: Client.ResourceStatusClient has been refactorerd. It connects automatically to DB or to the Service. Exposes DB and booster functions.
CHANGE: Client.ResourceManagementClient has been refactorerd. It connects automatically to DB or to the Service. Exposes DB and booster functions.
CHANGE: Agent.ClientsCacheFeederAgent renamed to CacheFeederAgent. The name was not accurate, as it also feeds Accouting Cache tables.
CHANGE: Agent.InspectorAgent, makes use of automatic API initialization.
CHANGE: Command. refactor and usage of automatic API initialization.
CHANGE: PolicySystem.PEP has reusable client connections, which increase significantly performance.
CHANGE: PolicySystem.PDP has reusable client connections, which increase significantly performance.
NEW: Utilities.Decorators are syntactic sugar for DB, Handler and Clients.
NEW: Utilities.MySQLMonkey is a mixture of laziness and refactoring, in order to generate the SQL statements automatically. Not anymore sqlStatemens hardcoded on the RSS.
NEW: Utilities.Validator are common checks done through RSS modules
CHANGE: Utilities.Synchronizer syncs users and DIRAC sites
CHANGE: cosmetic changes everywhere, added HeadURL and RCSID
CHANGE: Removed all the VOExtension logic on RSS
BUGFIX: ResourceStatusHandler - getStorageElementStatusWeb(), access mode by default is Read
FIX: RSS __init__.py will not crash anymore if no CS info provided
BUGFIX: CS.getSiteTier now behaves correctly when a site is passed as a string

*dirac-setup-site
BUGFIX: fixed typos in the Script class name

*Transformation
FIX: Missing logger in the TaskManager Client (was using agent's one)
NEW: Added UnitTest class for TaskManager Client

*DIRAC API
BUGFIX: Dirac.py. If /LocalSite/FileCatalog is not define the default Catalog was not properly set.
FIX: Dirac.py - fixed __printOutput to properly interpret the first argument: 0:stdout, 1:stderr
NEW: Dirac.py - added getConfigurationValue() method

*Framework
NEW: UsersAndGroups agent to synchronize users from VOMRS server.

*dirac-install
FIX: make Platform.py able to run with python2.3 to be used inside dirac-install
FIX: protection against the old or pro links pointing to non-existent directories
NEW: make use of the HTTP proxies if available
FIX: fixed the logic of creating links to /opt/dirac directories to take into account webRoot subdirs

*WorkloadManagement
FIX: SiteDirector - change getVO() function call to getVOForGroup()

*Core:
FIX: Pfn.py - check the sanity of the pfn and catch the erroneous case

*RequestManagement:
BUGFIX: RequestContainer.isSubrequestDone() - return 0 if Done check fails

*DataManagement
NEW: FileCatalog - possibility to configure multiple FileCatalog services of the same type

[v6r0p4]

*Framework
NEW: Pass the monitor down to the request RequestHandler
FIX: Define the service location for the monitor
FIX: Close some connections that DISET was leaving open

[v6r0p3]

*Framework
FIX: ProxyManager - Registry.groupHasProperties() wasn't returning a result 
CHANGE: Groups without AutoUploadProxy won't receive expiration notifications 
FIX: typo dirac-proxy-info -> dirac-proxy-init in the expiration mail contents
CHANGE: DISET - directly close the connection after a failed handshake

[v6r0p2]

*Framework
FIX: in services logs change ALWAYS log level for query messages to NOTICE

[v6r0p1]

*Core
BUGFIX: List.uniqueElements() preserves the other of the remaining elements

*Framework
CHANGE: By default set authorization rules to authenticated instead of all
FIX: Use all required arguments in read access data for UserProfileDB
FIX: NotificationClient - dropped LHCb-Production setup by default in the __getRPSClient()

[v6r0]

*Framework
NEW: DISET Framework modified client/server protocol, messaging mechanism to be used for optimizers
NEW: move functions in DIRAC.Core.Security.Misc to DIRAC.Core.Security.ProxyInfo
CHANGE: By default log level for agents and services is INFO
CHANGE: Disable the log headers by default before initializing
NEW: dirac-proxy-init modification according to issue #29: 
     -U flag will upload a long lived proxy to the ProxyManager
     If /Registry/DefaultGroup is defined, try to generate a proxy that has that group
     Replaced params.debugMessage by gLogger.verbose. Closes #65
     If AutoUploadProxy = true in the CS, the proxy will automatically be uploaded
CHANGE: Proxy upload by default is one month with dirac-proxy-upload
NEW: Added upload of pilot proxies automatically
NEW: Print info after creating a proxy
NEW: Added setting VOMS extensions automatically
NEW: dirac-proxy-info can also print the information of the uploaded proxies
NEW: dirac-proxy-init will check that the lifetime of the certificate is less than one month and advise to renew it
NEW: dirac-proxy-init will check that the certificate has at least one month of validity
FIX: Never use the host certificate if there is one for dirac-proxy-init
NEW: Proxy manager will send notifications when the uploaded proxies are about to expire (configurable via CS)
NEW: Now the proxyDB also has a knowledge of user names. Queries can use the user name as a query key
FIX: ProxyManager - calculate properly the dates for credentials about to expire
CHANGE: ProxyManager will autoexpire old proxies, also auto purge logs
CHANGE: Rename dirac-proxy-upload to dirac-admin-proxy-upload
NEW: dirac-proxy-init will complain if the user certificate has less than 30 days
CHANGE: SecurityLogging - security log level to verbose
NEW: OracleDB - added Array type 
NEW: MySQL - allow definition of the port number in the configuration
FIX: Utilities/Security - hash VOMS Attributes as string
FIX: Utilities/Security - Generate a chain hash to discover if two chains are equal
NEW: Use chain has to discover if it has already been dumped
FIX: SystemAdministrator - Do not set  a default lcg version
NEW: SystemAdministrator - added Project support for the sysadmin
CHANGE: SysAdmin CLI - will try to connect to the service when setting the host
NEW: SysAdmin CLI - colorization of errors in the cli
NEW: Logger - added showing the thread id in the logger if enabled
     
*Configuration
NEW: added getVOfromProxyGroup() utility
NEW: added getVoForGroup() utility, use it in the code as appropriate
NEW: added Registry and Operations Configuration helpers
NEW: dirac-configuration-shell - a configuration script for CS that behaves like an UNIX shellCHANGE: CSAPI - added more functionality required by updated configuration console
NEW: Added possibility to define LocalSE to any Site using the SiteLocalSEMapping 
     section on the Operations Section     
NEW: introduce Registry/VO section, associate groups to VOs, define SubmitPools per VO
FIX: CE2CSAgent - update the CEType only if there is a relevant info in the BDII  

*ReleaseManagement
NEW: release preparations and installation tools based on installation packages
NEW: dirac-compile-externals will try go get a DIRAC-free environment before compiling
NEW: dirac-disctribution - upload command can be defined via defaults file
NEW: dirac-disctribution - try to find if the version name is a branch or a tag in git and act accordingly
NEW: dirac-disctribution - added keyword substitution when creating a a distribution from git
FIX: Install tools won't write HostDN to the configuration if the Admin username is not set 
FIX: Properly set /DIRAC/Configuration/Servers when installing a CS Master
FIX: install_site.sh - missing option in wget for https download: --no-check-certificate
FIX: dirac-install-agent(service) - If the component being installed already has corresponding 
     CS section, it is not overwritten unless explicitly asked for
NEW: dirac-install functionality enhancement: start using the switches as defined in issue #26;
CHANGE: dirac-install - write the defaults if any under defaults-.cfg so dirac-configure can 
        pick it up
FIX: dirac-install - define DYLD_LIBRARY_PATH ( for Mac installations )     
NEW: dirac-install - put all the goodness under a function so scripts like lhcb-proxy-init can use it easily
FIX: dirac-install - Properly search for the LcgVer
NEW: dirac-install will write down the releases files in -d mode   
CHANGE: use new dirac_install from gothub/integration branch in install_site.sh
NEW: Extensions can request custom external dependencies to be installed via pip when 
     installing DIRAC.
NEW: LCG bundle version can be defined on a per release basis in the releases.cfg 
NEW: dirac-deploy-scripts - when setting the lib path in the deploy scripts. 
     Also search for subpaths of the libdir and include them
NEW: Install tools - plainly separate projects from installations

*Accounting
CHANGE: For the WMSHistory type, send as JobSplitType the JobType
CHANGE: Reduced the size of the max key length to workaround mysql max bytes for index problem
FIX: Modified buckets width of 1week to 1 week + 1 day to fix summer time end week (1 hour more )

*WorkloadManagement
CHANGE: SiteDirector - simplified executable generation
NEW: SiteDirector - few more checks of error conditions   
NEW: SiteDirector - limit the queue max length to the value of MaxQueueLengthOption 
     ( 3 days be default )
BUGFIX: SiteDirector - do not download pilot output if the flag getPilotOutput is not set     
NEW: JobDB will extract the VO when applying DIRAC/VOPolicy from the proper VO
FIX: SSHTorque - retrieve job status by chunks of 100 jobs to avoid too long
NEW: glexecComputingElement - allow glexecComputingElement to "Reschedule" jobs if the Test of
     the glexec fails, instead of defaulting to InProcess. Controlled by
     RescheduleOnError Option of the glexecComputingElement
NEW: SandboxStore - create a different SBPath with the group included     
FIX: JobDB - properly treat Site parameter in the job JDL while rescheduling jobs
NEW: JobSchedulingAgent - set the job Site attribute to the name of a group of sites corresponding 
     to a SE chosen by the data staging procedure 
CHANGE: TimeLeft - call batch system commands with the ( default ) timeout 120 sec
CHANGE: PBSTimeLeft - uses default CPU/WallClock if not present in the output  
FIX: PBSTimeLeft - proper handling of (p)cput parameter in the batch system output, recovery of the
     incomplete batch system output      
NEW: automatically add SubmitPools JDL option of the job owner's VO defines it     
NEW: JobManager - add MaxParametericJobs option to the service configuration
NEW: PilotDirector - each SubmitPool or Middleware can define TargetGrids
NEW: JobAgent - new StopOnApplicationFailure option to make the agent exiting the loop on application failure
NEW: PilotAgentsDB - on demand retrieval of the CREAM pilot output
NEW: Pilot - proper job ID evaluation for the OSG sites
FIX: ComputingElement - fixed proxy renewal logic for generic and private pilots
NEW: JDL - added %j placeholder in the JDL to be replaced by the JobID
BUGFIX: DownloadInputData - bug fixed in the naming of downloaded files
FIX: Matcher - set the group and DN when a request gets to the matcher if the request is not 
     coming from a pilot
FIX: Matcher = take into account JobSharing when checking the owner for the request
CHANGE: PilotDirector, dirac-pilot - interpret -V flag of the pilot as Installation name

*DataManagement
FIX: FileCatalog/DiractoryLevelTree - consistent application of the max directory level using global 
     MAX_LEVELS variable
FIX: FileCatalog - Directory metadata is deleted together with the directory deletion, issue #40    
CHANGE: FileCatalog - the logic of the files query by metadata revisited to increase efficiency 
FIX: LcgFileCatalog - use lfcthr and call lfcthr.init() to allow multithread
     try the import only once and just when LcgFileCatalogClient class is intantiated
NEW: LcgFileCatalogClient - new version of getPathPermissions relying on the lfc_access method to solve the problem
     of multiple user DNs in LFC.     
FIX: StorageElement - get service CS options with getCSOption() method ( closes #97 )
FIX: retrieve FileCatalogs as ordered list, to have a proper default.
CHANGE: FileCatalog - allow up to 15 levels of directories
BUGFIX: FileCatalog - bug fixes in the directory removal methods (closes #98)
BUGFIX: RemovalAgent - TypeError when getting JobID in RemovalAgent
BUGFIX: RemovalAgent - put a limit to be sure the execute method will end after a certain number of iterations
FIX: DownloadInputData - when files have been uploaded with lcg_util, the PFN filename
     might not match the LFN file name
FIX: putting FTSMonitor web page back
NEW: The default file catalog is now determined using /LocalSite/FileCatalog. The old behavior 
     is provided as a fallback solution
NEW: ReplicaManager - can now deal with multiple catalogs. Makes sure the surl used for removal is 
the same as the one used for registration.   
NEW: PoolXMLCatalog - added getTypeByPfn() function to get the type of the given PFN  
NEW: dirac-dms-ban(allow)-se - added possibility to use CheckAccess property of the SE

*StorageManagement
FIX: Stager - updateJobFromStager(): only return S_ERROR if the Status sent is not
recognized or if a state update fails. If the jobs has been removed or
has moved forward to another status, the Stager will get an S_OK and
should forget about the job.
NEW: new option in the StorageElement configuration "CheckAccess"
FIX: Requests older than 1 day, which haven't been staged are retried. Tasks older than "daysOld" 
     number of days are set to Failed. These tasks have already been retried "daysOld" times for staging.
FIX: CacheReplicas and StageRequests records are kept until the pin has expired. This way the 
     StageRequest agent will have proper accounting of the amount of staged data in cache.
NEW: FTSCleaningAgent will allow to fix transient errors in RequestDB. At the moment it's 
     only fixing Requests for which SourceTURL is equal to TargetSURL.
NEW: Stager - added new command dirac-stager-stage-files          
FIX: Update Stager code in v6 to the same point as v5r13p37
FIX: StorageManager - avoid race condition by ensuring that Links=0 in the query while removing replicas

*RequestManagement
FIX: RequestDBFile - get request in chronological order (closes issue #84)
BUGFIX: RequestDBFile - make getRequest return value for getRequest the same as for

*ResourceStatusSystem
NEW: Major code refacoring. First refactoring of RSS's PEP. Actions are now function 
     defined in modules residing in directory "Actions".
NEW: methods to store cached environment on a DB and ge them.
CHANGE: command caller looks on the extension for commands.
CHANGE: RSS use now the CS instead of getting info from Python modules.
BUGFIX: Cleaned RSS scripts, they are still prototypes
CHANGE: PEP actions now reside in separate modules outside PEP module.
NEW: RSS CS module add facilities to extract info from CS.
CHANGE: Updating various RSS tests to make them compatible with
changes in the system.
NEW: CS is used instead of ad-hoc configuration module in most places.
NEW: Adding various helper functions in RSS Utils module. These are
functions used by RSS developers, including mainly myself, and are
totally independant from the rest of DIRAC.
CHANGE: Mostly trivial changes, typos, etc in various files in RSS     
CHANGE: TokenAgent sends e-mails with current status   

*Transformation
CHANGE: allow Target SE specification for jobs, Site parameter is not set in this case
CHANGE: TransformationAgent  - add new file statuses in production monitoring display
CHANGE: TransformationAgent - limit the number of files to be treated in TransformationAgent 
        for replication and removal (default 5000)
BUGFIX: TransformationDB - not removing task when site is not set
BUGFIX: TransformationCleaningAgent - archiving instead of cleaning Removal and Replication 
        transformations 
FIX: TransformationCleaningAgent - kill jobs before deleting them        

*Workflow
NEW: allow modules to define Input and Output parameters that can be
     used instead of the step_commons/workflow_commons (Workflow.py, Step.py, Module.py)

*Various fixes
BUGFIX: Mail.py uses SMTP class rather than inheriting it
FIX: Platform utility will properly discover libc version even for the new Ubuntu
FIX: Removed old sandbox and other obsoleted components<|MERGE_RESOLUTION|>--- conflicted
+++ resolved
@@ -1,4 +1,3 @@
-<<<<<<< HEAD
 [v6r19-pre6]
 
 FIX: In multiple places - use systemCall() rather than shellCall() to avoid
@@ -95,7 +94,7 @@
 NEW: Documentation for developing with a container (includes Dockerfile)
 NEW: Add script to collate release notes from Pull Request comments  
 NEW: Chapter on scaling and limitations
-=======
+
 [v6r17p28]
 
 *WMS
@@ -103,7 +102,6 @@
 
 *Monitoring
 BUGFIX: MonitoringReporter - do not try to close the MQ connection if MD is not used
->>>>>>> 86a27734
 
 [v6r17p27]
 
