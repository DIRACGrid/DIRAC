--- conflicted
+++ resolved
@@ -1,4 +1,3 @@
-<<<<<<< HEAD
 [v6r7p3]
 
 *DMS
@@ -19,8 +18,6 @@
 *Framework:
 BUGFIX: ProxyManagerClient - proxy time can not be shorter than what was requested
 
-=======
->>>>>>> c86ef4ea
 [v6r7p2]
 
 *Core
@@ -142,14 +139,11 @@
 FIX: Dirac.py - CS option Scratchdir was in LocalSite/LocalSite
 FIX: Dirac.py - do not define default catalog, use FileCatalog utility instead
 
-<<<<<<< HEAD
-=======
 [v6r6p19]
 
 *DMS
 BUGFIX: All DMS agents  - set up agent name in the initialization
 
->>>>>>> c86ef4ea
 [v6r6p18]
 
 *Transformation
