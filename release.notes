<<<<<<< HEAD
[v6r18-pre2]

FIX: In multiple places - use systemCall() rather than shellCall() to avoid
     potential shell injection problems

*Accounting
NEW: new functionality to plot the data gathered by perfSONARs. It allows to 
     present jitter, one-way delay, packet-loss rate and some derived functions.

*RSS
NEW: Put Sites, ComputingElements, FTS and Catalogs under the status control of the
     RSS system 
NEW: SiteStatus client to interrogate site status with respect to RSS

*WMS
NEW: SiteDirector - checks the status of CEs and Sites with respect to RSS    
=======
[v6r17p7]

*DMS
FIX: dirac-dms-user-lfns - do not print out empty directories

*WMS
FIX: InputData Executor, JobWrapper - use DataManager.getReplicasForJobs() for
     getting input data replicas

*TS
FIX: TransformationAgent - use DataManager.getReplicasForJobs() for transformations
     creating jobs  
>>>>>>> 52e5a874

[v6r17p6]

*DMS
NEW: DataManager - add key argument forJobs (default False) in getReplicas() in order 
     to get only replicas that can be used for jobs (as defined in the CS); added
     getReplicasForJobs(), also used in the Dirac API

*SMS
FIX: Stager agents - monitor files even when there is no requestID, e.g. dCache returns None 
     when staging a file that is already staged    

*Resources
FIX: StorageFactory - bug fixes when interpreting SEs inheriting other SE parameters
NEW: Test_StorageFactory unit test and corresponding docs
FIX: Torque - some sites put advertising in the command answer that can not be parsed:
     redirect stderr to /dev/null

[v6r17p5]

*Resources
FIX: LcgFileCatalogClient - do not evaluate GUID if it is not a string

[v6r17p4]

*Configuration
FIX: Utilities - fixed interpretation of weird values of GlueCEPolicyMaxWallClockTime
     BDII parameter; newMaxCPUTime should is made integer

*Framework
FIX: Logger - make subloggers processing messages with the same level
     as the parent logger

*Docs
NEW: Updated documentation in several sections

*DMS
FIX: RemoveReplica operation - don't set file Done in RemoveReplicas if there is an error

[v6r17p3]

*RSS
FIX: Synchronizer - the sync method removes the resources that are no longer 
     in the CS from the DowntimeCache table

*DMS
CHANGE: dirac-dms-find-lfns - added SE switch to look for files only having
        replicas on a given SE (list)

*TS
FIX: TaskManager - optimization of the site checking while preparing job; optimized
     creation of the job template

*Resources
CHANGE: GFAL2_SRM2Storage, SRM2Storage - added gsiftp to the list of OUTPUT protocols 

[v6r17p2]

*Monitoring
FIX: ElasticSearchDB - fixes required to use host certificate for connection;
     fixes required to pass to version 5.0.1 of the elasticsearch.py binding

[v6r17p1]

*RSS
FIX: GOCDBSync - make commmand more verbose and added some minor fixes

[v6r17]

*Core
FIX: Adler - check explicitly if the checksum value is "False"
FIX: install_site.sh - added command line option to choose DIRAC version to install
NEW: ComponentInstaller - added configuration parameters to setup NoSQL database

*Framework
CHANGE: Logger - test level before processing string (i.e. mostly converting objects to strings)  
CHANGE: dirac-proxy-init - check and attempt to update local CRLs at the same time as
        generating user proxy
CHANGE: ProxyManager service - always store the uploaded proxy even if the already stored
        one is of the same validity length to allow replacement in case of proxy type
        changes, e.g. RFC type proxies           

*DMS
NEW: Next in implementation multi-protocol support for storage elements. When performing 
     an action on the StorageElement, instead of looping over all the protocol plugins, 
     we loop over a filtered list. This list is built taking into account which action 
     is taken (read vs write), and is also sorted according to lists defined in the CS.
     The negotiation for third party transfer is also improved: it takes into account all 
     possible protocols the source SE is able to produce, and all protocols the target is 
     able to receive as input.
NEW: StorageElement - added methods for monitoring used disk space
FIX: ReplicateAndRegister - fix the case when checksum is False in the FC
NEW: DMSHelpers - get list of sites from CS via methods; allow to add automatically sites 
     with storage

*RSS
NEW: FreeDiskSpace - added new command which is used to get the total and the remaining 
     disk space of all dirac storage elements that are found in the CS and inserts the 
     results in the SpaceTokenOccupancyCache table of ResourceManagementDB database.  
NEW: GOCDBSync command to ensure that all the downtime dates in the DowntimeCache 
     table are up to date       

Resources*
NEW: Updated Message Queue interface: MQ service connection management, support for
     SSL connections, better code arrangement

*Workflow
FIX: Modulebase, Script - avoid too many unnecessarily different application states

*WMS
FIX: JobStateUpdate service - in setJobStatusBulk() avoid adding false information when adding 
     an application status
     
*TS
FIX: TaskManager, TaskManagerAgentBase - standardize the logging information; removed unnecessary 
     code; use iterators wherever possible     
NEW: Introduced metadata-based filters when registering new data in the TS as catalog       

[v6r16p6]

*WMS
NEW: Added MultiProcessorSiteDirector section to the ConfigTemplate.cfg

*DMS
FIX: FileCatalogClient - added missing read methods to the interface description
     getDirectoryUserMetadata(), getFileUserMetadata()

[v6r16p5]

FIX: included patches from v6r15p27

[v6r16p4]

FIX: applied fixes from v6r15p26

[v6r16p3]

FIX: incorporated fixes from v6r15p25

[v6r16p2]

*Configuration
CHANGE: VOMS2CSAgent - remove user DNs which are no more in VOMS. Fixes #3130

*Monitoring
CHANGE: WMSHistory - added user, jobgroup and usergroup selection keys

*DMS
FIX: DataManager - retry checksum calculation on putAndRegister, pass checksum to the DataManager
     object in the FailoverTransfer object.
FIX: DatasetManager, FileCatalogClientCLI - bug fixes in the dataset management and commands      
     
*WMS
CHANGE: JobManager - added 'Killed' to list of jobs status that can be deleted     

[v6r16p1]

*Monitoring
CHANGE: MonitorinDB - allow to use more than one filter condition

*WMS
CHANGE: StalledJobAgent - send a kill signal to the job before setting it Failed. This should 
        prevent jobs to continue running after they have been found Stalled and then Failed.

[v6r16]

*Core
CHANGE: dirac-install, dirac-configure - use Extensions options consistently, drop
        ExtraModule option
CHANGE: dirac-install - use insecure ssl context for downloading files with urllib2.urlopen    
CHANGE: GOCDBClient - replaced urllib2 with requests module
        FIX: dirac-setup-site - added switch to exitOnError, do not exit on error by default
CHANGE: Added environment variables to rc files to enable certificates verification (necessary for python 2.7.9+)
FIX: ComponentInstaller - always update CS when a database is installed, even if it is
     already existing in the db server 
FIX: SSLSocketFactory - in __checkKWArgs() use correct host address composed of 2 parts      

*Framework
FIX: SystemAdministrator service - do not install WebAppDIRAC by default, only for the host
     really running the web portal

*Accounting
FIX: JobPolicy - remove User field from the policy conditions to fix a problem that 
     non-authenticated user gets more privileges on the Accounting info.

*Monitoring
NEW: New Monitoring system is introduced to collect, analyze and display various
     monitoring information on DIRAC components status and behavior using ElasticSearch
     database. The initial implementation is to collect WMSHistory counters.

*DMS
NEW: MoveReplica operation for the RMS system and a corresponding dirac-dms-move-replica-request
     comand line tool

*Resources
NEW: MessageQueue resources to manage MQ connections complemented with
     MQListener and MQPublisher helper classes
NEW: SudoComputingElement - computing element to execute payload with a sudo to a dedicated
     UNIX account     

[v6r15p27]

*Configuration
FIX: CSAPI - changed so that empty but existing options in the CS can be still
     modified

[v6r15p26]

*WMS
FIX: SandboxStoreClient - ensure that the latest sandbox is returned in the Web
     portal in the case the job was reset.

[v6r15p25]

*Resources
FIX: HTCondorCEComputingElement - cast useLocalSchedd to bool value even if it
     is defined as srting

[v6r15p24]

*Resources
CHANGE: HTCondorCE - added option to use remote scheduler daemon

[v6r15p23]

*DMS
FIX: dirac-dms-find-lfns - fixed bug causing generl script failure

[v6r15p22]

*Interfaces
CHANGE: Dirac API - add possibility to define the VO in the API
CHANGE: Dirac API - add checkSEAccess() method for checking SE status

[v6r15p21]

*WMS
FIX: removed default LCG version from the pilot (dirac-install will use the one of the requested release)

*RMS
FIX: reject bad checksum

[v6r15p20]

*Framework
FIX: SystemAdministratorHandler - in updateSoftware() put explicitly the project
     name into the command
FIX: ComponentInstaller - added baseDir option to the mysql_install_db call
     while a fresh new database server installation     

[v6r15p19]

*Core
FIX: dirac-install - lcg-binding version specified in the command switch
     overrides the configuration option value
     
*DMS
FIX: RemoveFile operation - Remove all files that are not at banned SEs

*TMS
FIX: FileReport - after successful update of input files status, clear the 
     cache dictionary to avoid double update      

[v6r15p18]

*Configuration
FIX: Utilities - take into account WallClock time limit while the MaxCPUTime
     evaluation in the Bdii@CSAgent 

*DMS
FIX: FTSJob - specify checksum type at FTS request submission

*StorageManagement
FIX: StorageManagerClient - in getFilesToStage() avoid exception in case
     of no active replicas

*Resources
FIX: StorageBase - in getParameters() added baseURL in the list of parameters returned 

*WMS
FIX: CPUNormalization - minor code rearrangement

[v6r15p17]

*Core
CHANGE: GOCDBClient - catch all downtimes, independently of their scope
FIX: LSFTimeLeft - accept 2 "word" output from bqueues command
CHANGE: dirac-install - create bashrc/cshrc with the possibility to define
        installation path in the $DIRAC env variable, this is needed for
        the cvmfs DIRAC client installation

[v6r15p16]

*Core
CHANGE: AgentModule - added a SIGALARM handler to set a hard timeout for each Agent
        cycle to avoid agents stuck forever due to some faults in the execution code

*DMS
FIX: DataManager - cache SE status information in filterTapeReplicas() to speed up execution
     
*WMS
BUGFIX: InputDataByProtocol - the failed resolution for local SEs was not considered correctly:
        if there were other SEs that were ignored (e.g. because on tape)     
     
*TS
FIX: TransformationAgent - in getDataReplicasDM() no need to get replica PFNs     

[v6r15p15]

*Configuration
CHANGE: VOMS2CSAgent - added new features: deleting users no more registered in VOMS;
        automatic creation of home directories in the File Catalog for new users

*WMS
CHANGE: JobScheduling - correct handling of user specified sites in the executor,
        including non-existent (misspelled) site names
FIX: CPUNormalization - accept if the JOBFEATURES information is zero or absent        

[v6r15p14]

*Core
FIX: BaseClient - proper error propagation to avoid excessive output in the logger

*Configuration
CHANGE: Resources helper - in getStorageElementOptions() dereference SEs containing
        BaseSE and Alias references

*Accounting
FIX: AccountingDB - changes to use DB index to speed-up removal query

*DMS
CHANGE: DMSHelpers - define SE groups SEsUsedForFailover, SEsNotToBeUsedForJobs, 
        SEsUsedForArchive in the Operations/DataManagement and use them in the
        corresponding helper functions
FIX: FTSJob - temporary fix for the FTS rest interface Request object until it is
     fixed in the FTS REST server         

*Resources
FIX: HTCondorCEComputingElement - check that some path was found in findFile(), return with error otherwise
CHANGE: ARCComputingElement - consider jobs in Hold state as Failed as they never come back
CHANGE: ARCComputingElement - do not use JobSupervisor tool for bulk job cancellation as
        it does not seem to work, cancel jobs one by one
FIX: ARCComputingElement - ensure that pilot jobs that are queued also get their proxies renewed on ARC-CE        

*WMS
FIX: SiteDirector - ensure that a proxy of at least 3 hours is available to the updatePilotStatus 
     function so that if it renews any proxies, it's not renewing them with a very short proxy

[v6r15p13]

*Resources
FIX: HTCondorCEComputingElement - fixed location of log/output files 
  
*TS
FIX: ValidateOutputDataAgent - works now with the DataManager shifter proxy

[v6r15p12]

*Core
FIX: Graphs - make sure matplotlib package is always using Agg backend
FIX: cshrc - added protection for cases with undefined environment variables
NEW: AuthManager - added possibility to define authorization rules by VO
     and by user group

*Configuration
NEW: Resources, ComputingElement(Factory) - added possibility to define site-wide
     CE parameters; added possibility to define common parameters for a given
     CE type.

*Framework
FIX: SystemAdministrator service - avoid using its own client to connect
     to itself for storing host information
FIX: SystemAdministratorClientCLI, dirac-populate-component-db - fix insertion
     of wrongly configured component to the ComponentMonitorDB     

*DMS
FIX: FileCatalog service - fix the argument type for getAncestor(), getDescendents()

*WMS
NEW: JobCleaningAgent - add an option (disabled by default) to remove Jobs from the 
     dirac server irrespective of their state

*Resources
CHANGE: HTCondorCE - added new configurable options - ExtraSubmitString, WorkingDirectory
        DaysToKeepLogs

[v6r15p11]

*Framework
NEW: dirac-proxy-destroy command to destroy proxy locally and in the ProxyManager
     service
CHANGE: ProxyManagerClient - reduce the proxy caching time to be more suitable
        for cases with short VOMS extensions     

*Configuration
FIX: VOMS2CSAgent - fixed typo bug in execute()

*RMS
FIX: RequestTask - fix if the problem when the processing of an operation times out, 
     there was no increment of the attempts done.

*DMS
FIX: FTSAgent - avoid FTS to fetch a request that was canceled

*Resources
FIX: HTCondorCE - protect against non-standard line in 'job status' list in the getJobStatus()
CHANGE: ComputingElement - reduce the default time length of the payload proxy to accomodate
        the case with short VOMS extensions

[v6r15p10]

*Core
FIX: MySQL - do not print database access password explicitly in the logs

*Configuration
CHANGE: VOMS2CSAgent - show in the log if there are changes ready to be committed
CHANGE: Bdii2CSAgent - get information from alternative BDII's for sites not 
        existing in central BDII

*Framework
FIX: ComponentInstaller - fixed location of stop_agent file in the content of t file
     of the runsv tool 

*RMS
FIX: Changed default port of ReqProxy service to 9161 from 9198

*Resources
FIX: BatchSystem/Condor, HYCondroCEComputingElement - more resilient parsing 
     of the status lookup command
FIX: CREAMComputingElement - in case of glite-ce-job-submit error print our both 
     std.err and std.out for completeness and better understanding    

*DMS
FIX: FileCatalogClient - bug fix in getDirectoryUserMetadata()

*Interfaces
FIX: Dirac - in replicateFile() in case of copying via the local cache check if 
     there is another copy for the same file name is happening at the same time

[v6r15p9]

*Configuration
FIX: fixed CS agents initialization bug

*DMS
FIX: fixed inconsistency between DataIntegrity and ConsistencyInspector modules

*Interfaces
FIX: Fix download of LFNs in InputSandbox when running job locally

[v6r15p8]

*Configuration
NEW: Added DryRun option for CS agents (false by default, True for new installations)

[v6r15p7]

*Core
CHANGE: Enabled attachments in the emails

*TS
*CHANGE: Added possibility for multiple operations in Data Operation Transformations

[v6r15p6]

*Resources
FIX: FCConditionParser: ProxyPlugin handles the case of having no proxy

*WMS
FIX: MJF messages correctly parsed from the pilot
NEW: Added integration test for TimeLeft utility and script calling it

[v6r15p5]

Included fixes from v6r14p36 patch release

*Framework
FIX: added GOCDB2CSAgent in template
FIX: Fixed permissions for HostLogging

*DMS
FIX: Introduced hopefully temporary fix to circumvent globus bug in gfal2

*WMS:
FIX: added test for MJF and made code more robust

*RSS
NEW: HTML notification Emails


[v6r15p4]

Included fixes from v6r14p35 patch release

*Core
NEW: Added a new way of doing pfnparse and pfnunparse using the standard python library. 
     The two methods now contains a flag to know which method to use. By default, the old 
     hand made one is used. The new one works perfectly for all standard protocols, except SRM

*RSS
FIX: dirac-rss-sync - command fixed to work with calling services rather than 
     databases directly
     
*Resources     
CHANGE: In multiple Storage classes use pfnparse and pfnunparse methods to manipulate
        url strings instead of using just string operations
NEW: A new attribute is added to the storage plugins: DYNAMIC_OPTIONS. This allows to construct 
     URLs with attributes going at the end of the URL, in the form ?key1=value1&key2=value2 
     This is useful for xroot and http.         

[v6r15p3]

Included changes from v6r14p34 patch release

*Accounting
FIX: DataStoreClient - catch all exceptions in sending failover accounting 
     requests as it could disrupt the logic of the caller 

*DMS
CHANGE: dirac-dms-show-se-status - added switches to show SEs only accessible by
        a given VO and SEs not assigned to any VO
FIX: dirac-dms-replicate-and-register-request - prints out the new request IDs
     to allow their monitoring by ID rather than possibly ambiguous request name      

[v6r15p2]

*WMS
FIX: pilotCommands - protect calls to external commands in case of empty
     or erroneous output
FIX: Matcher - fixed bug in the tag matching logic: if a site presented an empty
     Tag list instead of no Tag field at all, it was interpreted as site accepts
     all the tags
FIX: Matcher - matching parameters are printed out in the Matcher rather than
     in the TaskQueueDB, MaxRAM and Processors are not expanded into tags           

[v6r15p1]

Included patches for v6r14p32

*Configuration
CHANGE: Resources helper - remove "dips" protocol from the default list of third party
        protocols

*Resources
FIX: XROOTStorage - bug fixed in __createSingleDirectory() - proper interpretation
     of the xrootClient.mkdir return status
FIX: XROOTStorage unit test reenabled by mocking the xrootd import      

[v6r15]

Removed general "from DIRAC.Core.Utilities import *" in the top-level __init__.py

Made service handlers systematically working with unicode string arguments
Added requirements.txt and Makefile in the root of the project to support pip style installation

DIRAC documentation moved to the "docs" directory if the DIRAC project from the
DIRACDocs separate project.

*Accounting
CHANGE: INTEGER -> BIGINT for "id" in "in" accountingDB tables

*Core
NEW: The S_ERROR has an enhanced structure containing also the error code and the call
     stack from where the structure was created
NEW: DErrno module to contain definitions of the DIRAC error numbers and standard
     descriptions to be used from now on in any error code check      
CHANGE: gMonitor instantiation removed from DIRAC.__init__.py to avoid problems in
        documentation generation
CHANGE: removed Core.Utilities.List.sortList (sorted does the job)
CHANGE: removed unused module Core.Utilities.TimeSeries
NEW: dirac-install - makes us of the DIRAC tar files in CVMFS if available
NEW: dirac-install-client - a guiding script to install the DIRAC client from A to Z        
CHANGE: dirac-install - when generating bashrc and cshrc scripts prepend DIRAC paths
        to the ones existing in the environment already
NEW: MJFTimeLeft - using Machine JOb features in the TimeLeft utility
FIX: BaseClient - only give warning log message "URL banned" when one of the
     service URLs is really banned
CHANGE: DISET components - improved logic of service URL retries to speedup queries
        in case of problematic services     
NEW: dirac-rss-policy-manager - allows to interactively modify and test only the 
     policy section of Dirac.cfg     
FIX: XXXTimeLeft - do not mix CPU and WallTime values     
FIX: ComponentInstaller - longer timeout for checking components PID (after restart)
CHANGE: Proxy - in executeWithUserProxy() when multiple DNs are present, try all of them
CHANGE: List utility - change uniqueElements() to be much faster
NEW: Platform - added getPlatform() and getPlatformTuple() utilities to evaluate lazily the
     DIRAC platform only when it is needed, this accelerates DIRAC commands not needing
     the platform information. 

*Configuration
NEW: GOCDB2CSAgent agent to synchronize GOCDB and CS data about perfSONAR services
NEW: VOMS2CSAgent to synchronize VOMS user data with the DIRAC Registry
CHANGE: ConfigurationData - lazy config data compression in getCompressedData()

*Framework
CHANGE: SystemAdministratorIntegrator - make initial pinging of the hosts in parallel
        to speed up the operation
CHANGE: InstalledComponentsDB - table to cache host status information populated
        by a periodic task    
NEW: ComponentInstaller Client class to encapsulate all the installation utilities
     from InstallTools module    
NEW: SystemAdministratorClientCLI - added uninstall host command
NEW: SystemAdministratorClientCLI - added show ports command
NEW: SystemAdministratorHandler - added getUsedPorts() interface
NEW: SystemAdministratorHandler - show host command shows also versions of the Extensions
NEW: InstalledComponentsDB - added Extension field to the HostLogging table 
FIX: SystemLoggingDB - fixed double creation of db tables

*Accounting
FIX: DataStoreClient - Synchronizer based decorators have been replaced with a simple 
     lock as they were blocking addRegister() during every commit(); 

*RSS
NEW: CE Availability policy, closing #2373
CHANGE: Ported setStatus and setToken rpc calls to PublisherHandler from LHCb implementation
NEW: E-mails generated while RSS actions are now aggregated to avoid avalanches of mails
NEW: dirac-rss-sync is also synchronizing Sites now

*DMS
CHANGE: FileCatalogClient - make explicit methods for all service calls
CHANGE: DataManager, StorageElement - move physical accounting the StorageElement
CHANGE: FileCatalog - added recursive changePathXXX operations
CHANGE: FileCatalog contained objects have Master attribute defined in the CS. Extra check of eligibility of the catalogs specified explicitely. No-LFN write methods return just the Master result to be compatible with the current use in the clients.
CHANGE: Removed LcgFileCatalogXXX obsoleted classes
NEW: ConsistencyInspector class to perform data consistency checks between 
     different databases
CHANGE: FileCatalog(Client) - refactored to allow clients declare which interface
        they implement     
NEW: FileCatalog - conditional FileCatalog instantiation based on the configured
     Operations criteria        

*TS
CHANGE: TransformationDB table TaskInputs: InputVector column from BLOB to MEDIUMTEXT
FIX: TaskManager - fix bug in case there is no InputData for a task, the Request created 
     for the previous task was reassigned
NEW: TaskManager - possibility to submit one bulk job for a series of tasks     

*WMS
NEW: TaskQueueDB - possibility to present requirements in a form of tags from the 
     site( pilot ) to the jobs to select ones with required properties
FIX: JobWrapper - the InputData optimizer parameters are now DEncoded     
CHANGE: JobAgent - add Processors and WholeNode tags to the resources description
CHANGE: SiteDirector - flag to always download pilot output is set to False by default
FIX: SiteDirector - using PilotRunDirectory as WorkingDirectory, if available at the CE 
     level in the CS. Featire requested in issue #2746
NEW: MultiProcessorSiteDirector - new director to experiment with the multiprocessor/
     wholeNode queues
CHANGE: JobMemory utility renamed to JobParameters
CHANGE: CheckWNCapabilities pilot command changed to get WN parameters from the
        Machine Job Features (MJF) - NumberOfProcessors, MaxRAM    
NEW: JobManager, ParametricJob - utilities and support for parametric jobs with multiple
     parameter sequences      
NEW: SiteDirector - added logic to send pilots to sites with no waiting pilots even if
     the number of already sent pilots exceeds the number of waiting jobs. The functionality
     is switched on/off by the AddPilotsToEmptySites option.        

*RMS
FIX: Request - fix for the case when one of the request is malformed, the rest of 
     the requests could not be swiped
FIX: ReqProxyHandler - don't block the ReqProxy sweeping if one of the request is buggy     
CHANGE: ReqProxyHandler - added monitoring counters
NEW: ReqProxyHandler - added interface methods to list and show requests in a ReqProxy

*Resources
FIX: SRM2Storage - do not add accounting to the output structure as it is done in 
     the container StorageElement class
CHANGE: Add standard metadata in the output of all the Storage plugins     

*Interfaces
NEW: Job API - added setParameterSequence() to add an arbitrary number of parameter
     sequences for parametric jobs, generate the corresponding JDL

*tests
NEW: The contents of the TestDIRAC package is moved into the tests directory here

[v6r14p39]

Patch to include WebApp version v1r6p32

[v6r14p38]

*Core
CHANGE: Unhashable objects as DAG graph nodes

*RMS
CHANGE: Added possibility of constant delay for RMS operations

[v6r14p37]

*Core
NEW: Added soft implementation of a Direct Acyclic Graph

*Configuration
FIX: Bdii2CSAgent finds all CEs of a site (was finding only one)

*Resources
FIX: Make sure transferClient connects to the same ProxyStorage instance

[v6r14p36]

*Core
FIX: Sending mails to multiple recipients was not working

*WMS
FIX: Allow staging from SEs accessible by protocol


[v6r14p35]

*Core
FIX: SOAPFactory - fixes for import statements of suds module to work with the
     suds-jurko package that replaces the suds package

*Resources
FIX: BatchSystems.Torque - take into account that in some cases jobID includes
     a host name that should be stripped off
FIX: SSHComputingElement - in _getJobOutputFiles() fixed bug where the output
     of scpCall() call was wrongly interpreted    
FIX: ProxyStorage - evaluate the service url as simple /DataManagement/StorageElementProxy
     to solve the problem with redundant StorageElementProxy services with multiple
     possible urls       
     
*RSS
CHANGE: Configurations.py - Added DTScheduled3 policy (3 hours before downtime)     
     
*WMS
FIX: pilotCommands - take into account that in the case of Torque batch system
     jobID includes a host name that should be stripped off   
       
[v6r14p34]

*Configuration
FIX: Bdii2CSAgent - reinitilize the BDII info cache at each cycle in order not to 
     carry on obsoleted stuff. Fixes #2959

*Resources
FIX: Slurm.py - use --partition rather --cluster for passing the DIRAC queue name
FIX: DIPStorage - fixed bug in putFile preventing third party-like transfer from
     another DIPS Storage Element. Fixes #2413

*WMS
CHANGE: JobWrapper - added BOINC user ID to the job parameters
FIX: pilotCommands - interpret SLURM_JOBID environment if present
FIX: WMSClient - strip of comments in the job JDL before any processing.
     Passing jdl with comments to the WMS could provoke errors in the
     job checking.

[v6r14p33]

*WMS
FIX: JobAgent - included a mechanism to stop JobAgent if the host operator
     creates /var/lib/dirac_drain
FIX: CPUNormalization - fixed a typo in getPowerFromMJF() in the name of the
     exception log message           

[v6r14p32]

*Core
FIX: InstallTools - getStartupComponentStatus() uses "ps -p <pid>" variant of the
     system call to be independent of the OS differences

*DMS
FIX: RemoveReplica - bulkRemoval() was modifying its input dict argument and returning it,
     which was useless, only modify argument

*WMS
CHANGE: CPUNormalization - get HS'06 worker node value from JOBFEATURES if available

*RMS
FIX: ReqClient - bug fixed preventing the client to contact multiple instances of ReqManager
     service

[v6r14p31]

*DMS
FIX: FTSAgent - if a file was not Scheduled, the FTSAgent was setting it Done even if it had 
     not been replicated.

*Workflow
FIX: FailoverRequest - forcing setting the input file Unused if it was already set Processed

[v6r14p30]

*Framework
BUGFIX: MonitoringHandler - in deleteActivities() use retVal['Message'] if result is not OK

*Resources
FIX: XROOTStorage - in getFile() evaluate file URL without URL parameters
                    in __putSingleFile() use result['Message'] in case of error
                    
*RMS
FIX: dirac-rms-cancel-request - fixed crash because of gLogger object was not imported

*TS
FIX: TransformationCLI - in resetProcessedFile() added check that the Failed dictionary
     is present in the result of a call                    

[v6r14p29]

*Core
FIX: Time - skip the effect of timeThis decorator if not running interractively

*DMS
FIX: DataManager - in getFile(), select preferentially local disk replicas, if none disk replicas, 
     if none tape replicas
FIX: DataManager - avoid changing argument of public method checkActiveReplicas()
FIX: FTSAgent - wait 3 times longer for monitoring FTS jobs if Staging

*Accounting
CHANGE: Jobs per pilot plot is presented as Quality plot rather than a histogram

*WMS
CHANGE: dirac-wms-cpu-normalization - reduce memory usage by using xrange() instead of range()
        in the large test loop

[v6r14p28]

*TS
FIX: TaskManager - protection against am empty task dictionary in 
     prepareTransformationTasks()
FIX: Test_Client_TransformationSystem - fixes ti run in the Travis CI 
     environment
     
*WMS
FIX: JobMemory - use urllib instead of requests Python module as the latter
     can be unavailable in pilots.           

[v6r14p27]

*Core
FIX: PlainTransport,SocketInfoFactory - fix for the IPv6 "Address family not supported 
     by protocol" problems

*Interfaces
NEW: Dirac.py - in ping()/pingService() allow to ping a specific URL

*Resources
FIX: LcgFileCatalogClient - convert LFN into str in __fullLfn to allow LFNs
     in a unicode encoding

*WMS
FIX: JobWrapper - set the job minor status to 'Failover Request Failed' 
     if the failover request fails sending

*TS
FIX: TransformationDB - in getTransformationTasks(),getTaskInputVector 
     forward error result to the callers
FIX: TaskManager - in case there is no InputData for a task, the Request created 
     for the previous task was reassigned. This fixes this bug.      

*tests
FIX: several fixes to satisfy on-the-fly unit tests with teh Travis CI service 

[v6r14p26]

NEW: Enabled on-the-fly tests using the Travis-CI service

*Core
FIX: Subprocess - fix two potential infinite loops which can result in indefinite
     output buffer overflow

*WMS
FIX: JobScheduling executor - check properly if staging is allowed, it was always True before

[v6r14p25]

*Core
FIX: Subprocess - more detailed error log message in case ov output buffer
     overflow

*DMS
FIX: DataManager - fix for getActiveReplicas(): first check Active replicas before 
     selecting disk SEs

*Resources
FIX: StorageElementCache - fixes to make this class thread safe
FIX: StorageFactory - fix in getConfigStorageProtocols() to properly get options
     for inheriting SE definitions

[v6r14p24]

*Accounting
FIX: Plots, JobPlotter - fix sorting by plot labels in case the enddata != "now"

*DMS
FIX: dirac-dms-user-lfns - add error message when proxy is expired 

[v6r14p23]

*Interfaces
FIX: Job.py - setCPUTime() method sets both CPUTime and MaxCPUTime JDL parameters
     for backward compatibility. Otherwise this setting was ignored by scheduling

*TS
BUGFIX: TaskManager - bug fixed in submitTransformationTasks in getting the TransformationID 

[v6r14p22]

CHANGE: Multiple commands - permissions bits changed from 644 to 755  

*Framework
FIX: UserProfileDB - in case of desktop name belonging to two different users we have 
     to use both desktop name and user id to identify the desktop

*WMS
BUGFIX: JobWrapperTemplate - bug fixed in evaluation of the job arguments

*TMS
CHANGE: TaskManager - added TransformationID to the log messages

[v6r14p21]

*DMS
CHANGE: dirac-admin-allow(ban)-se - allow an SE group to be banned/allowed

*SMS
FIX: RequestPreparationAgent - fix crash in execute() in case no replica information
     available

*WMS
FIX: TaskQueueDB, PilotAgentsDB - escape DN strings to avoid potential SQL injection
FIX: JobWrapperTemplate - pass JobArguments through a json file to fix the case
     of having apostrophes in the values

*TMS
FIX: TransformationAgent - in processTransformation() fix reduction of number of files

[v6r14p20]

*WMS
FIX: SandboxMetadataDB - escape values in SandboxMetadataDB SQL queries to accommodate
     DNs containing apostrophe 

[v6r14p19]

*Core
NEW: CLI base class for all the DIRAC CLI consoles, common methods moved to the new class,
     XXXCLI classes updated to inherit the base class
FIX: Network - fix crash when path is empty string, fixes partly #2413     
     
*Configuration
FIX: Utilities.addToChangeSet() - fix the case when comma is in the BDII Site description 
     followed by a white space, the description string was constantly updated in the CS

*Interfaces
FIX: Dirac.py - in retrieveRepositorySandboxes/Data - "Retrieved" and "OutputData" key values
     are strings '0' in the jobDict when a repository file is read, need to cast it to int

*DMS
FIX: RegisterReplica - if operation fails on a file that no longer exists and has no 
     replica at that SE, consider the operation as Done.

*Resources
FIX: ARCComputingElement - bug fix in getJobOutput in using the S_ERROR()

[v6r14p18]

*Core
FIX: VOMSService - attGetUserNickname() can only return string type values
FIX: dirac-deploy-scripts - install DIRAC scripts first so that they can be 
     overwritten by versions from extensions

*Framework
FIX: dirac-populate-component-db - bug fixed to avoid duplicate entries in the
     database

*TS
FIX: TaskManager - do not use ReqProxy when submitting Request for Tasks, otherwise
     no RequestID can be obtained

*Interfaces
CHANGE: Dirac.py - increase verbosity of a error log message in selectJobs

*Resources
FIX: XROOTStorage - fixed KeyError exception while checking file existence
FIX: ARCComputingElement - in getJobOutput test for existence of an already 
     downloaded pilot log

[v6r14p17]

*Core
FIX: Service.py - use the service name as defined in the corresponding section in the CS
     and not the name defined in service Module option. This fixes the problem with the
     StorageElement service not interpreting properly the PFN name and using a wrong local
     data path. 

*Resources
CHANGE: ARCComputingElement - if the VO is not discoverable from the environment, use ARC API
        call in the getCEStatus, use ldapsearch otherwise

[v6r14p16]

*Resources
CHANGE: ARC Computing Element automatically renew proxies of jobs when needed

[v6r14p15]

*Core
FIX: VOMS.py - Fixed bug that generates proxies which are a mix between legacy and rfc proxies.

*DMS
CHANGE: Allow selecting disk replicas in getActiveReplicas() and getReplicas()

*WMS
CHANGE: Use the preferDisk option in the InputData optimizer, the TransformationAgent and in the Interface splitter


[v6r14p14]

*Core
FIX: VOMS.py - return RFC proxy if necessary after adding the VOMS extension

*Configuration
FIX: Validate maxCPUTime and Site description value

*Resources
FIX: XROOTStorage - changes to allow third party transfers between XROOT storages
CHANGE: HTCondorCEComputingElement - the Condor logging can now be obtained in the webinterface;
        SIGTERM (instead of SIGKILL) is send to the application in case jobs are killed by the host site;
        when pilots are put in held status we kill them in condor and mark them as aborted.

*WMS
FIX: pilotCommands - fixes for intrepreting tags in the pilot

[v6r14p13]

*WMS
FIX: pilot commands CheckCECapabilities and CheckWNCapabilities were not considering the case of missing proxy

[v6r14p12]

*Core
FIX: allow a renormalization of the estimated CPU power
FIX: dirac-install: Make hashlib optional again (for previous versions of python, since the pilot may end up on old machines)

*Framework
FIX: allow to install agents with non-standard names (different from the module name)

*DMS
CHANGE: Consider files to reschedule and submit when they are Failed in FTS

*WMS
CHANGE: Move getCEStatus function back to using the ARC API

[v6r14p11]

*Core
FIX: XXXTimeLeft - set limit to CPU lower than wall clock if unknown
FIX: Logger - fix exception printing in gLogger.exception()
CHANGE: InstallTools - added more info about the process in getStartupComponentStatus()
CHANGE: Time - better report from timeThis() decorator

*DMS
CHANGE: FTSAgent - wait some time between 2 monitorings of each job

*WMS
NEW: pilotCommands - added CheckCECapabilities, CheckWNCapabilities commands
NEW: Added dirac-wms-get-wn-parameters command

*TS
NEW: Added dirac-production-runjoblocal command
FIX: TransformationAgent(Plugin) - clean getNextSite() and normalizeShares()
FIX: TransformationPlugin - added setParameters() method

*RSS
FIX: dirac-rss-sync - move imports to after the Script.getPositionalArguments()

*Resources
NEW: Added dirac-resource-get-parameters command

[v6r14p10]
*Configuration
FIX: Resources - getQueue() is fixed to get properly Tag parameters

*Framework
FIX: SecurityFileLog - fix for zipping very large files

*Resources
NEW: added dirac-resource-get-parameters command

*WMS
NEW: JobMonitoringHandler - add getJobsParameters() method
NEW: pilotCommands - added CheckCECapabilities, CheckWNCapabilities
NEW: Added dirac-wms-get-wn-parameters command
NEW: Matcher - generate internal tags for MaxRAM and NumberOfProcessors parameters
CHANGE: SiteDirector does not pass Tags to the Pilot
FIX: Matcher(Handler) - do not send error log message if No match found,
     fixed Matcher return value not correctly interpreted

[v6r14p9]

*Core
FIX: BaseClient - enhance retry connection logic to minimize the overall delay
FIX: MessageBroker - fix of calling private __remove() method from outside
     of the class

*Framework
BUGFIX: dirac-(un)install-component - bug in importing InstallTools module

*WMS:
FIX: JobWrapper - fix in getting the OutputPath defined in the job

*Resources
FIX: ARCComputingElement - add queue to the XRSL string

[v6r14p8]

*Core
FIX: XXXTimeLeft - minor fixes plus added the corresponding Test case
FIX: ReturnValues - fixes in the doc strings to comply with the sphinx syntax
FIX: SocketInfoFactory - in __sockConnect() catch exception when creating a
     socket

*Interfaces
FIX: Job.py - fixes in the doc strings to comply with the sphinx syntax

*RSS
NEW: Configurations.py - new possible configuration options for Downtime Policies

*WMS
CHANGE: StatesAccountingAgent - retry once and empty the local messages cache
        in case of failure to avoid large backlog of messages
CHANGE: SiteDirector - do not send SharedArea and ClientPlatform as pilot
        invocation arguments  
CHANGE: Matcher - allow matching by hosts in multi-VO installations              

[v6r14p7]

*Core
CHANGE: XXXTimeLeft utilities revisited - all return real seconds,
        code refactoring - use consistently always the same CPU power 

*WMS
FIX: JobAgent - code refactoring for the timeLeft logic part

*Resources
BUGFIX: ComputingElement - get rid of legacy getResourcesDict() call

[v6r14p6]

*Configuration
FIX: Bdii2CSAgent - refresh configuration from Master before updating
FIX: Bdii2CSAgent - distinguish the CE and the Cluster in the Glue 1.0 schema

*DMS
CHANGE: FTSAgent - make the amount of scheduled requests fetched by the 
        FTSAgent a parameter in the CS 
CHANGE: RMS Operations - check whether the always banned policy is applied for SEs
        to a given access type

*RMS
FIX: RequestClient(DB,Manager) - fix bulk requests, lock the lines when selecting 
     the requests to be assigned, update the LastUpdate time, and expose the 
     assigned flag to the client

*WMS
FIX: JobAgent - when the application finishes with errors but the agent continues 
     to take jobs, the timeLeft was not evaluated
FIX: JobAgent - the initial timeLeft value was always set to 0.0     

[v6r14p5]

*Core
FIX: X509Certificate - protect from VOMS attributes that are not decodable


*Resources
FIX: GFAL2_StorageBase - fixed indentation and a debug log typo

*WMS
BUGFIX: Matcher - only the first job was associated with the given pilot
FIX: pilotTools - 0o22 is only a valid int for recent python interpreters, 
     replaced by 18

[v6r14p4]

*Core
FIX: DictCache - fix the exception in the destructor preventing the final
     cache cleaning

*Framework
FIX: SystemAdministratorClientCLI - corrected info line inviting to update
     the pilot version after the software update

*DMS
FIX: FTSAgent - Add recovery of FTS files that can be left in weird statuses 
     when the agent dies
CHANGE: DataManager - allow to not get URLs of the replicas
CHANGE: FTSJob - keep and reuse the FTS3 Context object

*Storage
CHANGE: StorageManagerClient - don't fail getting metadata for staging if at 
        least one staged replica found

*WMS
FIX: CPUNormalization - protect MJF from 0 logical cores
FIX: JobScheduling - fix printout that was saying "single site" and "multiple sites" 
     in two consecutive lines
NEW: pilotTools,Commands - added CEType argument, e.g. to specify Pool CE usage 
FIX: WatchDog - added checks of function return status, added hmsCPU initialization to 0,
     removed extra printout     
     
*Resources
FIX: GFAL2 plugins - multiple bug fixes     

[v6r14p3]

*Core
BUGFIX: small bug fixed in dirac-install-component, dirac-uninstall-component
BUGFIX: VOMS - remove the temporary file created when issuing getVOMSProxyInfo
FIX: FileHelper - support unicode file names
FIX: DictCache - purges all the entry of the DictCache when deleting the DictCache object 

*Framework
BUGFIX: dirac-populate-component-db - avoid return statement out of scope

*Interfaces
BUGFIX: Dirac - in submitJob() faulty use of os.open

*WMS
FIX: JobWrapper - avoid evaluation of OutputData to ['']
FIX: Matcher - the Matcher object uses a VO dependent Operations helper
CHANGE: JobAgent - stop agent if time left is too small (default 1000 HS06.s)
FIX: CPUNormalization - use correct denominator to get power in MJF

*Resources
FIX: ARCComputingElement - changed implementation of ldap query for getCEStatus

[v6r14p2]

*Core
FIX: Use GSI version 0.6.3 by default
CHANGE: Time - print out the caller information in the timed decorator
CHANGE: dirac-install - set up ARC_PLUGIN_PATH environment variable

*Framework
FIX: dirac-proxy-info - use actimeleft VOMS attribute

*Accounting
CHANGE: Removed SRMSpaceTokenDeployment Accounting type

*RSS
CHANGE: ResourceStatus - re-try few times to update the RSS SE cache before giving up
FIX: XXXCommand, XXXAction - use self.lof instead of gLogger
CHANGE: Added support for all protocols for SEs managed by RSS

*RMS
FIX: Request - produce enhanced digest string
FIX: RequestDB - fix in getDigest() in case of errors while getting request

*Resources
CHANGE: Propagate hideExceptions flag to the ObjectLoader when creating StorageElements
FIX: ARCComputingElement - multiple fixes after experience in production

*WMS
FIX: Pilot commands - fixed an important bug, when using the 
     dirac-wms-cpu-normalization script

[v6r14p1]

The version is buggy when used in pilots

*Core
NEW: dirac-install-component command replacing dirac-install-agent/service/executor
     commands
     
*Resources
NEW: FileStorage - plugin for "file" protocol
FIX: ARCComputingElement - evaluate as int the job exit code

*RSS
FIX: CSHelpers - several fixes and beautifications     

[v6r14]

*Core
NEW: CSGlobals - includes Extensions class to consistently check the returned
     list of extensions with proper names 
NEW: ProxyManagerXXX, ProxyGeneration, X509XXX - support for RFC proxies
NEW: ProxyInfo - VOMS proxy information without using voms commands
NEW: LocalConfiguration - option to print out license information    
FIX: SocketInfo.py - check the CRL lists while handshaking  

Configuration
NEW: ConfigurationClient - added getSectionTree() method

*Framework
NEW: InstalledComponentsDB will now store information about the user who did the 
     installation/uninstallation of components.

*Resources
NEW: ARCComputingElement based on the ARC python API

*RSS
FIX: Improved logging all over the place 

*DMS
NEW: New FileCatalog SecurityManager with access control based on policies,
     VOMSPolicy as one of the policy implementations.
NEW: lfc_dfc_db_copy - script used by LHCb to migrate from the LFC to the DFC with 
     Foreign Keys and Stored Procedures by accessing the databases directly     
NEW: FileManagerPs.py - added _getFileLFNs() to serve info for the Web Portal     
CHANGE: Moving several tests to TestDIRAC

*Interfaces
CHANGE: use jobDescription.xml as a StringIO object to avoid multiple disk
        write operations while massive job submission

*WMS
FIX: Watchdog - review for style and pylint
CHANGE: Review of the Matcher code, extracting Limiter and Matcher as standalone 
        utilities
        

*Transformation
NEW: New ported plugins from LHCb, added unit tests


[v6r13p21]

*TS
FIX: Registering TargetSE for Standard TransformationAgent plugin

[v6r13p20]

*DMS
FIX: DMSHelpers - allow for more than one Site defined to be local per SE

*Resources
FIX: XRootStorage - fix in getURLBase()

[v6r13p19]

FIX: changes incorporated from v6r12p53 patch

[v6r13p18]

*WMS
FIX: JobWrapper - ported back from v6r14p9 the fix for getting OutputPath

[v6r13p17]

FIX: changes incorporated from v6r12p52 patch

[v6r13p16]

FIX: changes incorporated from v6r12p51 patch

[v6r13p15]

Included patches from v6r12p50 release 

[v6r13p14]

*DMS
FIX: ReplicateAndRegister - fix a problem when a file is set Problematic 
     in the FC but indeed doesn't exist at all 

*Resources
CHANGE: StorageFactory - enhance the logic of BaseSE inheritance in the
        SE definition in the CS
        
*WMS
CHANGE: CPUNormalization, dirac-wms-cpu-normalization - reading CPU power 
        from MJF for comparison with the DIRAC evaluation
FIX: SiteDirector - create pilot working directory in the batch system working
     directory and not in "/tmp"                

[v6r13p13]

*DMS
BUGFIX: FileCatalogClient - bug fixed in getDirectoryMetadata()

[v6r13p12]

*Resources
FIX: StorageElement - bug fixed in inValid()
CHANGE: StorageFactory - do not interpret VO parameter as mandatory

[v6r13p11]

*DMS
BUGFIX: RemoveReplica - fix in singleRemoval()
FIX: dirac-dms-user-lfns - increased timeout

[v6r13p10]

CHANGE: Use sublogger to better identify log source in multiple places

*Core
CHANGE: Review / beautify code in TimeLeft and LSFTimeLeft
FIX: LSFTimeLeft - is setting shell variables, not environment variables, 
     therefore added an "export" command to get the relevant variable 
     and extract then the correct normalization

*Accounting
FIX: DataOperationPlotter - add better names to the data operations

*DMS:
FIX: DataManager - add mandatory vo parameter in __SEActive()
CHANGE: dirac-dms-replicate-and-register-request - submit multiple requests
        to avoid too many files in a single FTS request
FIX: FileCatalog - typo in getDirectoryMetadata()
FIX: FileCatalog - pass directory name to getDirectoryMetadata and not file name 
FIX: DataManager - in __SEActive() break LFN list in smaller chunks when
     getting replicas from a catalog        

*WMS
FIX: WMSAdministratorHandler - fix in reporting pilot statistics
FIX: JobScheduling - fix in __getSitesRequired() when calling self.jobLog.info 
CHANGE: pilotCommands - when exiting with error, print out current processes info

[v6r13p9]

*Framework
FIX: SystemLoggingDB - schema change for ClientIPs table to store IPv6 addresses

*DMS
BUGFIX: DMSRequestOperationsBase - bug fix in checkSEsRSS()
FIX: RemoveFile - in __call__(): bug fix; fix in the BannedSE treatment logic

*RMS
BUGFIX: Operation - in catalogList()
BUGFIX: ReqClient - in printOperation()

*Resources
FIX: GFAL2_StorageBase - added Lost, Cached, Unavailable in getSingleFileMetadata() output
BUGFIX: GFAL2_StorageBase - fixed URL construction in put(get)SingleFile() methods

*WMS
FIX: InputDataByProtocol - removed StorageElement object caching

[v6r13p8]

*Framework
FIX: MonitoringUtilities - minor bug fix

*DMS
FIX: DataManager - remove local file when doing two hops transfer

*WMS
FIX: SandboxStoreClient - get the VO info from the delegatedGroup argument to 
     use for the StorageElement instantiation

*TMS
CHANGE: Transformation(Client,DB,Manager) - multiple code clean-up without
        changing the logic

[v6r13p7]

*Core
NEW: X509CRL - class to handle certificate revocation lists

*DMS
FIX: RequestOperations/RemoveFile.py - check target SEs to be online before
     performing the removal operation. 
FIX: SecurityManager, VOMSPolicy - make the vomspolicy compatible with the old client 
     by calling in case of need the old SecurityManager     

*Resources
BUGFIX: Torque, GE - methods must return Message field in case of non-zero return status
FIX: SRM2Storage - when used internaly, listDirectory should return urls and not lfns

*WMS
FIX: ConfigureCPURequirements pilot command - add queue CPU length to the extra local
     configuration
FIX: JobWrapper - load extra local configuration of any     

*RMS
FIX: RequestDB - fix in getRequestSummaryWeb() to suit the Web Portal requirements

*Transformation
FIX: TransformationManagerHandler - fix in getTransformationSummaryWeb() to suit 
     the Web Portal requirements

[v6r13p6]

*Core
FIX: X509Chain - use SHA1 signature encryption in all tha cases

*Resources
FIX: ComputingElement - take CPUTime from its configuration defined in the 
     pilot parameters

*WMS
FIX: SiteDirector - correctly configure jobExecDir and httpProxy Queue parameters

[v6r13p5]

*Resources
BUGFIX: Torque - getCEStatus() must return integer job numbers
FIX: StorageBase - removed checking the VO name inside the LFN 

*WMS
FIX: InputData, JobScheduling - StorageElement needs to know its VO

*DMS
FIX: ReplicateAndRegister - Add checksumType to RMS files when adding 
     checksum value
FIX: DataManager - remove unnecessary access to RSS and use SE.getStatus()     
FIX: DMHelpers - take into account Alias and BaseSE in site-SE relation

*RMS
FIX: Request - bug fixed in optimize() in File reassignment from one
     Operation to another  

*Transformation
FIX: TransformationDB - set derived transformation to Automatic

[v6r13p4]

*Core
FIX: VOMSService - treat properly the case when the VOMS service returns no result
     in attGetUserNickname()

*DMS
FIX: FTSAgent, ReplicateAndRegister - make sure we use source replicas with correct 
     checksum 

*RMS
FIX: Request - minor fix in setting the Request properties, suppressing pylint
     warnings
CHANGE: File, Reques, Operation, RequestDB - remove the use of sqlalchemy on 
        the client side     
     
*Resources
FIX: StorageElement - import FileCatalog class rather than the corresponding module     
FIX: SLURM - proper formatting commands using %j, %T placeholders
FIX: SSHComputingElement - return full job references from getJobStatus() 

*RSS
FIX: DowntimeCommand - checking for downtimes including the time to start in hours

*Workflow
CHANGE: FailoverRequest - assign to properties rather than using setters

*Transformation
FIX: TransformationClient(DB,Utilities) - fixes to make derived transformations work

[v6r13p3]

*DMS
FIX: DataManager - in putAndRegister() specify explicitly registration protocol
     to ensure the file URL available right after the transfer
     
*Resources
FIX: SRM2Storage - use the proper se.getStatus() interface ( not the one of the RSS )     

[v6r13p2]

*Framework
FIX: SystemAdministratorHandler - install WebAppDIRAC extension only in case
     of Web Portal installation
CHANGE: dirac-populate-component-db - check the setup of the hosts to register 
        into the DB only installations from the same setup; check the MySQL installation
        before retrieving the database information      

*DMS
FIX: FTSAgent - fix in parsing the server result
FIX: FTSFile - added Waiting status
FIX: FTSJob - updated regexps for the "missing source" reports from the server;
     more logging message 

*Resources
FIX: SRM2Storage - fix in treating the checksum type 
FIX: StorageElement - removed getTransportURL from read methods

*RMS
FIX: Request - typo in the optimize() method

[v6r13p1]

*Framework
CHANGE: SystemAdminstratorIntegrator - can take a list of hosts to exclude from contacting

*DMS
FIX: DataManager - fix in __getFile() in resolving local SEs
FIX: dirac-dms-user-lfns - sort result, simplify logic

*RMS
FIX: Request - Use DMSHelper to resolve the Failovers SEs
FIX: Operation - treat the case where the SourceSE is None

*WMS
FIX: WMSAdministratorHandler - return per DN dictionary from getPilotStatistics 

[v6r13]

CHANGE: Separating fixed and variable parts of error log messages for multiple systems 
        to allow SystemLogging to work

*Core
FIX: MySQL.py - treat in detailed way datetime functions in __escapeString()
FIX: DictCache.get() returns now None instead of False if no or expired value
NEW: InstallTools - allow to define environment variables to be added to the component
     runit run script
NEW: Changes to make the DISET protocol IP V6 ready
CHANGE: BaseClient - retry service call on another instance in case of failure
CHANGE: InnerRPCClient - retry 3 times in case of exception in the transport layer
CHANGE: SocketInfo - retry 3 times in case of handshaking error
CHANGE: MySQL - possibility to specify charset in the table definition
FIX: dirac-install, dirac-distribution - removed obsoleted defaults     
NEW: Proxy utility module with executeWithUserProxy decorator function

*Configuration
NEW: CSAPI,dirac-admin-add-shifter - function, and script, for adding or modifying a 
     shifter in the CS

*Framework
FIX: NotificationDB - escape fields for sorting in getNotifications()
NEW: Database, Service, Client, commands for tracking the installed DIRAC components

*Interfaces
CHANGE: Dirac - changed method names, keeping backward compatibility
CHANGE: multiple commands updated to use the new Dirac API method names

*DMS
NEW: Native use of the FTS3 services
CHANGE: Removed the use of current DataLogging service
CHANGE: DataManager - changes to manage URLs inside StorageElement objects only
FIX: DataManager - define SEGroup as accessible at a site
CHANGE: DirectoryListing - extracted from FileCatalogClientCLI as an independent utility
CHANGE: MetaQuery - extracted from FileCatalogClientCLI as an independent utility
CHANGE: FileCatalogClientCLI uses external DirectoryListing, MetaQuery utilities
CHANGE: FileCatalog - replace getDirectoryMetadata by getDirectoryUserMetadata
NEW: FileCatalog - added new getDirectoryMetadata() interface to get standard directory metadata
NEW: FileCatalog - possibility to find files by standard metadata
NEW: FileCatalog - possibility to use wildcards in the metadata values for queries
NEW: DMSHelpers class
NEW: dirac-dms-find-lfns command

*WMS
NEW: SiteDirector - support for the MaxRAM queue description parameter
CHANGE: JobScheduling executor uses the job owner proxy to evaluate which files to stage
FIX: DownloadInputData - localFile was not defined properly
FIX: DownloadInputData - could not find cached files (missing [lfn])

*RMS
CHANGE: Removed files from the previous generation RMS
CHANGE: RMS refactored based on SQLAlchemy 
NEW: ReqClient - added options to putRequest(): useFailoverProxy and retryMainServer
CHANGE: DMSRequestOperationsBase - delay execution or cancel request based on SE statuses 
        from RSS/CS
FIX: Fixes to make use of RequestID as a unique identifier. RequestName can be used in
     commands in case of its uniqueness        

*Resources
NEW: Computing - BatchSystem classes introduced to be used both in Local and SSH Computing Elements
CHANGE: Storage - reworked Storage Element/Plugins to encapsulate physical URLs 
NEW: GFAL2_StorageBase.py, GFAL2_SRM2Storage.py, GFAL2_XROOTStorage.py 

*RSS:
NEW: dirac-admin-allow(ban)-se - added RemoveAccess status
CHANGE: TokenAgent - added more info to the mail

*TS
CHANGE: Task Manager plugins

[v6r12p53]

*DMS
CHANGE: FileCatalogClientCLI - ls order by size, human readable size value
FIX: DirectoryMetadata - enhanced error message in getDirectoryMetadata

*WMS
BUGFIX: JobAgent - bug when rescheduling job due to glexec failure

*TS
NEW: TransformationCLI - added getOutputFiles, getAllByUser commands
NEW: Transformation - added getAuthorDNfromProxy, getTransformationsByUser methods

*Resources
CHANGE: GlobusComputingElement - simplify creating of pilotStamp

[v6r12p52]

*DMS
NEW: dirac-dms-directory-sync - new command to synchronize the contents of a
     local and remote directories
FIX: DataManager - in removeFile() return successfully if empty input file list     

*TS
NEW: TransformationCLI - getInputDataQuery command returning inputDataQuery 
     of a given transformation

[v6r12p51]

*Core
FIX: dirac-install - fix to work with python version prior to 2.5

*DMS
CHANGE: FileCatalogClientCLI - possibility to set multiple metadata with one command

*Resources
FIX: HTCondorComputingElement - multiple improvements

[v6r12p50]

*Core
FIX: dirac-install - define TERMINFO variable to include local sources as well

*Framework
FIX: SystemAdministratorHandler - show also executors in the log overview

*DMS
FIX: FileCatalogClientCLI - use getPath utility systematically to normalize the
     paths passed by users

*WMS
FIX: PilotStatusAgent - split dynamic and static parts in the log error message

*Resources
NEW: HTCondorCEComputingElement class

[v6r12p49]

*Resources
FIX: GlobusComputingElement - in killJob added -f switch to globus-job-clean command
FIX: ARCComputingElement - create working directory if it does not exist

*DMS
CHANGE: DataManager - added XROOTD to registration protocols

*TMS
FIX: TransformationCLI - doc string

[v6r12p48]

*DMS
FIX: DirectoryTreeBase - fix in changeDirectoryXXX methods to properly interpret input

[v6r12p47]

*DMS
BUGFIX: FileCatalogClientCLI - wrong signature in the removeMetadata() service call

[v6r12p46]

*Core
FIX: GraphData - check for missing keys in parsed_data in initialize()

*WMS
CHANGE: PilotStatusAgent - kill pilots being deleted; do not delete pilots still
        running jobs
  
*RSS
CHANGE: Instantiate RequestManagementDB/Client taking into account possible extensions        

*Resources
FIX: GlobusComputingElement - evaluate WaitingJobs in getCEStatus()
FIX: SRM2Storage - error 16 of exists call is interpreted as existing file
FIX: XROOTStorage - added Lost, Cached, Unavailable in the output of getSingleMetadata()

*WMS
FIX: pilotCommands - removed unnecessary doOSG() function

[v6r12p45]

*Resources
FIX: SRM2Storage - error 22 of exists call is interpreted as existing file
     ( backport from v6r13 )

[v6r12p44]

*WMS
FIX: SiteDirector - consider also pilots in Waiting status when evaluating
     queue slots available

*Resources
NEW: SRM2Storage - makes use of /Resources/StorageElements/SRMBusyFilesExist option
     to set up the mode of interpreting the 22 error code as existing file

[v6r12p43]

*DMS:
FIX: DirectoryTreeBase - avoid double definition of FC_DirectoryUsage table
     in _rebuildDirectoryUsage()

[v6r12p42]

FIX: added fixes from v6r11p34 patch release

[v6r12p41]

*WMS
CHANGE: dirac-wms-job-submit - "-r" switch to enable job repo

[v6r12p40]

*DMS
FIX: DirectoryTreeBase.py - set database engine to InnoDB 

[v6r12p39]

FIX: imported fixes from rel-v6r11

[v6r12p38]

*DMS
CHANGE: DataManager - enhanced real SE name resolution

*RMS
FIX: Request - fixed bug in the optimization of requests with failover operations

*Resources
CHANGE: StorageFactory - allow for BaseSE option in the SE definition

[v6r12p37]

*Core
FIX: InstallTools - force $HOME/.my.cnf to be the only defaults file

[v6r12p36]

*Configuration
FIX: Utilities.py - bug fix getSiteUpdates()

[v6r12p35]

*Core
CHANGE: VOMSService - add URL for the method to get certificates

*DMS
FIX: DataManager - in __replicate() set do not pass file size to the SE if no
     third party transfer
FIX: RemoveFile, ReplicateAndRegister - regular expression for "no replicas"
     common for both DFC and LFC     
     
*WMS
FIX: WMSHistoryCorrector - make explicit error if no data returned from WMSHistory
     accounting query     

[v6r12p34]

*DMS
BUGFIX: FileCatalogWithFkAndPsDB - fix storage usage calculation

[v6r12p33]

*Core
NEW: VOMSService - added method admListCertificates()

*DMS
BUGFIX: dirac-dms-put-and-register-request - missing Operation in the request

*Resources
FIX: sshce - better interpretation of the "ps" command output

[v6r12p32]

*RMS
FIX: ReqManager - in getRequest() possibility to accept None type
     argument for any request 

[v6r12p31]

*WMS
FIX: pilotCommands - import json module only in case it is needed

[v6r12p30]

*Core
FIX: InstallTools - 't' file is deployed for agents installation only
FIX: GOCDBClient - creates unique DowntimeID using the ENDPOINT

*Framework
FIX: SystemAdministratorHandler - use WebAppDIRAC extension, not just WebApp

*DMS:
FIX: FileCatalogComponents.Utilities - do not allow empty LFN names in
     checkArgumentDict()

[v6r12p29]

*CS
CHANGE: CSCLI - use readline to store and resurrect command history

*WMS
FIX: JobWrapper - bug fixed in the failoverTransfer() call
CHANGE: dirac-wms-job-submit - added -f flag to store ids

*DMS
FIX: DataManager - make successful removeReplica if missing replica 
     in one catalog

*RMS
FIX: Operation, Request - limit the length of the error message

[v6r12p28]

*RMS
FIX: Request - do not optimize requests already in the DB 

[v6r12p27]

*Core
CHANGE: InstallTools - install "t" script to gracefully stop agents

*DMS
FIX: FileCatalog - return GUID in DirectoryParameters

*Resource
CHANGE: DFC/LFC clients - added setReplicaProblematic()

[v6r12p26]

*DMS
BUGFIX: FileCatalog - getDirectoryMetadata was wrongly in ro_meta_methods list 

*RMS
FIX: Operation - temporary fix in catalog names evaluation to smooth
     LFC->DFC migration - not to forget to remove afterwards !

*WMS
CHANGE: JobWrapper - added MasterCatalogOnlyFlag configuration option

[v6r12p25]

*DMS
BUGFIX: PutAndRegister, RegitserFile, RegisterReplica, ReplicateAndRegister - do not
        evaluate the catalog list if None

[v6r12p24]

*DMS:
FIX: DataManager - retry RSS call 5 times - to be reviewed

[v6r12p23]

*DMS
FIX: pass a catalog list to the DataManager methods
FIX: FileCatalog - bug fixed in the catalog list evaluation

[v6r12p22]

*DMS
FIX: RegisterFile, PutAndRegister - pass a list of catalogs to the DataManager instead of a comma separated string
FIX: FTSJob - log when a job is not found in FTS
CHANGE: dropped commands dirac-admin-allow(ban)-catalog

*Interfaces
CHANGE: Dirac, JobMonitoringHandler,dirac-wms-job-get-jdl - possibility to retrieve original JDL

*WMS
CHANGE: JobManifest - make MaxInputData a configurable option

[v6r12p21]

*RMS
BUGFIX: File,Operation,RequestDB - bug making that the request would always show 
        the current time for LastUpdate
  
*WMS
FIX: JobAgent - storing on disk retrieved job JDL as required by VMDIRAC
     ( to be reviewed )        

[v6r12p20]

*DMS
FIX: DataManager - more informative log messages, checking return structure
FIX: FileCatalog - make exists() behave like LFC file catalog client by checking
     the unicity of supplied GUID if any
FIX: StorageElementProxyHandler - do not remove the cache directory

*Framework
FIX: SystemAdministratorClient - increase the timeout to 300 for the software update     

*RMS
FIX: Operation.py - set Operation Scheduled if one file is Scheduled
CHANGE: Request - group ReplicateAndRegister operations together for failover 
        requests: it allows to launch all FTS jobs at once

*Resources
FIX: LcgFileCatalogClient - fix longstanding problem in LFC when several files 
     were not available (only one was returned) 

*TS
BUGFIX: TransformationCleaning,ValidateOutputDataAgent - interpret correctly
        the result of getTransformationParameters() call
FIX: TaskManager - fix exception in RequestTaskAgent        

[v6r12p19]

*Core
FIX: Core.py - check return value of getRecursive() call

*DMS
FIX: FileCatalog - directory removal is successful if does not exist
     special treatment of Delete operation

*WMS
FIX: InputDataByProtocol - fix interpretation of return values

[v6r12p18]

*DMS
FIX: FTSStrategy - config option name
FIX: DataManager - removing dirac_directory flag file only of it is there
     in __cleanDirectory()

*RMS
FIX: Operation - MAX_FILES limit set to 10000
FIX: ReqClient - enhanced log messages

*TMS
FIX: TaskManager - enhanced log messages

*RSS
FIX: DowntimeCommand - fixed mix of SRM.NEARLINE and SRM

*WMS
FIX: InputDataByProtocol - fixed return structure

[v6r12p16]

*DMS
FIX: IRODSStorageElement more complete implementation
FIX: FileCatalogHandler(DB) - make removeMetadata bulk method

*Resources
FIX: FileCatalog - make a special option CatalogList (Operations) to specify catalogs used by a given VO

[v6r12p15]

*Core
FIX: ProcessPool - kill the working process in case of the task timeout
FIX: FileHelper - count transfered bytes in DataSourceToNetwork()

*DMS
BUGFIX: FileCatalogCLI - changed interface in changePathXXX() methods
NEW: IRODSStorageElementHandler class
CHANGE: FileCatalog - separate metadata and file catalog methods, 
        apply metadata methods only to Metadata Catalogs 

*Resources
FIX: SSHTorqueComputingElement - check the status of the ssh call for qstat 

*WMS
FIX: WatchdogLinux - fixed typo

[v6r12p14]

*TS
FIX: TaskManagerAgentBase: avoid race conditions when submitting to WMS

*DMS
NEW: FileCatalog - added new components ( directory tree, file manager ) 
     making use of foreign keys and stored procedures
FIX: DataManager returns properly the FileCatalog errors     

[v6r12p13]

*TS
BUGFIX: TransformationAgent - data member not defined

*WMS
FIX: InputData(Resolution,ByProtocol) - possibility to define RemoteProtocol

[v6r12p12]

*WMS
BUGFIX: pilotTools - missing comma

[v6r12p11]

*WMS
FIX: CPUNormalization - dealing with the case when the maxCPUTime is not set in the queue
     definition
FIX: pilotTools - added option pilotCFGFile

[v6r12p10]

*DMS
FIX: StorageElementProxy - BASE_PATH should be a full path

*Resources
FIX: SRM2Storage - return specific error in putFile

*TS
FIX: TransformationAgent - fix to avoid an exception in finalize and double printing 
     when terminating the agent
BUGFIX: TransformationDB - fix return value in setTransformationParameter()

[v6r12p9]

*Core
CHANGE: SiteCEMapping - getSiteForCE can take site argu

ment to avoid confusion

*Interfaces
FIX: Job - provide optional site name in setDestinationCE()

*WMS
FIX: pilotCommands - check properly the presence of extra cfg files
     when starting job agent
FIX: JobAgent - can pick up local cfg file if extraOptions are specified     

[v6r12p8]

*Core
FIX: dirac-configure - correctly deleting useServerCertificate flag
BUGFIX: InstallTools - in fixMySQLScript()

*DMS
BUGFIX: DatasetManager - bug fixes
CHANGE: StorageElementProxy - internal SE object created with the VO of the requester

*TS
FIX: dirac-transformation-xxx commands - do not check the transformation status
CHANGE: Agents - do not use shifter proxy 
FIX: TransformationAgent - correct handling of replica cache for transformations 
     when there were more files in the transformation than accepted to be executed
FIX: TransformationAgent - do not get replicas for the Removal transformations     

*RMS
NEW: new SetFileStatus Operation

[v6r12p7]

*Core
FIX: dirac-configure - always removing the UseServerCertificate flag before leaving
FIX: ProcessPool - one more check for the executing task ending properly 

*Interfaces 
FIX: Dirac.py - use printTable in loggingInfo()

[v6r12p6]

FIX: fixes from v6r11p26 patch release

[v6r12p5]

*Core
FIX: VOMS.py - do not use obsoleted -dont-verify-ac flag with voms-proxy-info

*TS
FIX: TransformationManager - no status checked at level service

[v6r12p4]

FIX: fixes from v6r11p23 patch release

[v6r12p3]

*Configuration
CHANGE: dirac-admin-add-resources - define VOPath/ option when adding new SE 

*Resources
NEW: StorageFactory - modify protocol Path for VO specific value

*DMS
FIX: FileCatalog - check for empty input in checkArgumentFormat utility
FIX: DataManager - protect against FC queries with empty input

[v6r12p2]

*Core
FIX: dirac-install - svn.cern.ch rather than svnweb.cern.ch is now needed for direct 
     HTTP access to files in SVN

*WMS
FIX: dirac-wms-cpu-normalization - when re-configuring, do not try to dump in the 
     diracConfigFilePath

[v6r12p1]

*Configuration
FIX: Core.Utilities.Grid, dirac-admin-add-resources - fix to make a best effort to 
     guess the proper VO specific path of a new SE
*WMS
FIX: dirac-configure, pilotCommands, pilotTools - fixes to use server certificate

[v6r12]

*Core
CHANGE: ProcessPool - do not stop working processes by default
NEW: ReturnValue - added returnSingleResult() utility 
FIX: MySQL - correctly parse BooleanType
FIX: dirac-install - use python 2.7 by default
FIX: dirac-install-xxx commands - complement installation with the component setup
     in runit
NEW: dirac-configure - added --SkipVOMSDownload switch, added --Output switch
     to define output configuration file
CHANGE: ProcessPool - exit from the working process if a task execution timed out  
NEW: ProcessMonitor - added evaluation of the memory consumed by a process and its children   
NEW: InstallTools - added flag to require MySQL installation
FIX: InstallTools - correctly installing DBs extended (with sql to be sourced) 
FIX: InstallTools - run MySQL commands one by one when creating a new database
FIX: InstallTools - fixMySQLScripts() fixes the mysql start script to ognore /etc/my.cnf file
CHANGE: Os.py - the use of "which" is replaced by distutils.spawn.find_executable
NEW: Grid.py - ldapSA replaced by ldapSE, added getBdiiSE(CE)Info() methods
CHANGE: CFG.py - only lines starting with ^\s*# will be treated as comments
CHANGE: Shifter - Agents will now have longer proxies cached to prevent errors 
        for heavy duty agents, closes #2110
NEW: Bdii2CSAgent - reworked to apply also for SEs and use the same utilities for the
     corresponding command line tool
NEW: dirac-admin-add-resources - an interactive tool to add and update sites, CEs, SEs
     to the DIRAC CS   
CHANGE: dirac-proxy-init - added message in case of impossibility to add VOMS extension   
FIX: GOCDBClient - handle correctly the case of multiple elements in the same DT            


*Accounting
NEW: Allow to have more than one DB for accounting
CHANGE: Accounting - use TypeLoader to load plotters

*Framework
FIX: Logger - fix FileBackend implementation

*WMS
NEW: Refactored pilots ( dirac-pilot-2 ) to become modular following RFC #18, 
     added pilotCommands.py, SiteDirector modified accordingly 
CHANGE: InputData(Executor) - use VO specific catalogs      
NEW: JobWrapper, Watchdog - monitor memory consumption by the job ( in a Warning mode )
FIX: SandboxStoreHandler - treat the case of exception while cleaning sandboxes
CHANGE: JobCleaningAgent - the delays of job removals become CS parameters
BUGFIX: JobDB - %j placeholder not replaced after rescheduling
FIX: JobDB - in the SQL schema description reorder tables to allow foreign keys
BUGFIX: JobAgent, Matcher - logical bug in using PilotInfoReported flag
FIX: OptimizerExecutor - when a job fails the optimization chain set the minor status 
     to the optimiser name and the app status to the fail error

*Resources
NEW: StorageElement - added a cache of already created SE objects
CHANGE: SSHTorqueComputingElement - mv getCEStatus to remote script

*ResourceStatus
NEW: ResourceManagementClient/DB, DowntimeCommand - distinguish Disk and Tape storage 
FIX: GODDBClient  - downTimeXMLParsing() can now handle the "service type" parameter properly
CHANGE: dirac-rss-xxx commands use the printTable standard utility
FIX: dirac-dms-ftsdb-summary - bug fix for #2096

*DMS
NEW: DataManager - add masterCatalogOnly flag in the constructor
FIX: DataManager - fix to protect against non valid SE
CHANGE: FC.DirectoryLevelTree - use SELECT ... FOR UPDATE lock in makeDir()
FIX: FileCatalog - fixes in using file and replica status
CHANGE: DataManager - added a new argument to the constructor - vo
CHANGE: DataManager - removed removeCatalogFile() and dirac-dms-remove-catalog-file adjusted
CHANGE: Several components - field/parameter CheckSumType all changed to ChecksumType
CHANGE: PoolXMLCatalog - add the SE by default in the xml dump and use the XML library 
        for dumping the XML
FIX: XROOTStorageElement - fixes to comply with the interface formalism        

*SMS
FIX: StorageManagementDB - small bugfix to avoid SQL errors

*RMS
NEW: Added 'since' and 'until' parameters for getting requests
NEW: Request - added optimize() method to merge similar operations when
     first inserting the request
NEW: ReqClient, RequestDB - added getBulkRequest() interface. RequestExecutingAgent
     can use it controlled by a special flag     
FIX: Operation, Request - set LastUpdate time stamp when reaching final state
FIX: OperationHandlerBase - don't erase the original message when reaching the max attempts      
FIX: removed some deprecated codes
FIX: RequestTask - always set useServerCerificate flag to tru in case of executing inside
     an agent
CHANGE: gRequestValidator removed to avoid object instantiation at import   
NEW: dirac-rms-cancel-request command and related additions to the db and service classes  

*TMS
NEW: WorkflowTaskAgent is now multi-threaded
NEW: Better use of threads in Transformation Agents
CHANGE: TransformationDB - modified such that the body in a transformation can be updated
FIX: TransformationCleaningAgent - removed non-ASCII characters in a comment

[v6r11p34]

*Resources
NEW: GlobusComputingElement class

[v6r11p33]

*Configuration
FIX: Resources - avoid white spaces in OSCompatibility

[v6r11p32]

*Core
CHANGE: BaseClient, SSLSocketFactory, SocketInfo - enable TLSv1 for outgoing 
        connections via suds, possibility to configure SSL connection details
        per host/IP 

[v6r11p31]

*Core
FIX: CFG - bug fixed in loadFromBuffer() resulting in a loss of comments

*Resources
FIX: SSHTorqueComputingElement - check the status of ssh call for qstat

*DMS
FIX: FileCatalog - return LFN name instead of True from exists() call if LFN
     already in the catalog

[v6r11p30]

*DMS
CHANGE: FileCatalogCLI - add new -D flag for find to print only directories

[v6r11p29]

*DMS
FIX: FTS(Agent,Startegy,Gragh) - make use of MaxActiveJobs parameter, bug fixes

*TMS
FIX: Transformation(Agent,Client) - Operations CS parameters can be defined for each plugin: MaxFiles, SortedBy, NoUnusedDelay. Fixes to facilitate work with large numbers of files.

[v6r11p28]

*Core
FIX: InstallTools - check properly the module availability before installation

*WMS
FIX: JobScheduling - protection against missing dict field RescheduleCounter

*TMS
FIX: TransformationCleaningAgent - execute DM operations with the shifter proxy

[v6r11p27]

*Core
BUGFIX: InstallTools - bug fix in installNewPortal()

*WMS
FIX: Watchdog - disallow cputime and wallclock to be negative

*TS
FIX: TransformationAgent - correct handling of replica caches when more than 5000 files


BUGFIX: ModuleBase - bug fix in execute()
BUGFIX: Workflow - bug fix in createStepInstance()

*DMS
BUGFIX: DiractoryTreeBase - bug fix in getDirectoryPhysicalSizeFromUsage()

*Resources
FIX: XROOTStorage - back ported fixes from #2126: putFile would place file in 
     the wrong location on eos

[v6r11p26]

*Framework
FIX: UserProfileDB.py - add PublishAccess field to the UserProfileDB

*RSS
FIX: Synchronizer.py - fix deletion of old resources

*DMS
FIX: DataManager - allow that permissions are OK for part of a list of LFNs ( __verifyWritePermission() )
     (when testing write access to parent directory). Allows removal of replicas 
     even if one cannot be removed
FIX: DataManager - test SE validity before removing replica     
     
*RMS
FIX: RequestTask - fail requests for users who are no longer in the system
FIX: RequestExecutingAgent - fix request timeout computation

[v6r11p25]

*Interfaces
FIX: Job.py - bring back different logfile names if they have not been specified by the user

[v6r11p24]

*DMS
BUGFIX: SEManagerDB - bug fixed in getting connection in __add/__removeSE

[v6r11p23]

*DMS
CHANGE: FTSRequest is left only to support dirac-dms-fts-XXX commands

[v6r11p22]

*DMS
FIX: FTSJob - fixes in the glite-transfer-status command outpu parsing
FIX: TransformationClient - allow single lfn in setFileStatusForTransformation()

*WMS
FIX: StatesMonitoringAgent - install pika on the fly as a temporary solution

[v6r11p21]

*DMS
BUGFIX: dirac-dms-remove-replicas - continue in case of single replica failure
FIX: dirac-rms-xxx scripts - use Script.getPositionalArgs() instead of sys.argv

*Workflow
FIX: Test_Modules.py - fix in mocking functions, less verbose logging

[v6r11p20]

*DMS
BUGFIX: DataManager - in __SEActive() use resolved SE name to deal with aliases
BUGFIX: FileMetadata - multiple bugs in __buildUserMetaQuery()

[v6r11p19]

*DMS
FIX: FTSJob - fix FTS job monitoring a la FTS2

*RMS
CHANGE: ReqClient - added setServer() method
FIX: File,Operation,Request - call the getters to fetch the up-to-date information 
     from the parent

[v6r11p18]

*DMS
FIX: FTSAgent(Job) - fixes for transfers requiring staging (bringOnline) and adaptation 
     to the FTS3 interface

*WMS
FIX: StatesMonitoringAgent - resend the records in case of failure

[v6r11p17]

*DMS
FIX: FileCatalog - in multi-VO case get common catalogs if even VO is not specified

*Resources
FIX: ComputintgElement - bugfix in available() method

*WMS
FIX: SiteDirector - if not pilots registered in the DB, pass empty list to the ce.available()

[v6r11p16]

*RMS
BUGFIX: Request,Operation,File - do not cast to str None values

[v6r11p15]

*DMS
FIX: ReplicateAndRegister - do not create FTSClient if no FTSMode requested
CHANGE: FTSAgent(Job,File) - allow to define the FTS2 submission command;
        added --copy-pin-lifetime only for a tape backend
        parse output of both commands (FTS2, FTS3)
        consider additional state for FTS retry (Canceled)
        
*RMS
FIX: Operation, Request - treat updates specially for Error fields        

*TMS
FIX: TransformationAgent - fixes in preparing json serialization of requests

*WMS
NEW: StateMonitoringAgent - sends WMS history data through MQ messages 

[v6r11p14]

*WMS
CHANGE: JobDB - removed unused tables and methods
CHANGE: removed obsoleted tests

*DMS
FIX: FTSAgent - recover case when a target is not in FTSDB
CHANGE: FTSAgent(Job) - give possibility to specify a pin life time in CS 

*RMS
FIX: Make RMS objects comply with Python Data Model by adding __nonzero__ methods 

[v6r11p13]

*DMS
BUGFIX: SEManager - in SEManagerDB.__addSE() bad _getConnection call, closes #2062

[v6r11p12]

*Resources
CHANGE: ARCComputingElement - accomodate changes in the ARC job reported states

*Configuration
CHANGE: Resources - define a default FTS server in the CS (only for v6r11 and v6r12)

*DMS
FIX: FTSStrategy - allow to use a given channel more than once in a tree 
FIX: FTSAgent - remove request from cache if not found
FIX: FTSAgent - recover deadlock situations when FTS Files had not been correctly 
     updated or were not in the DB

*RMS
FIX: RequestExecutingAgent - fix a race condition (cache was cleared after the request was put)
FIX: RequestValidator - check that the Operation handlers are defined when inserting a request

[v6r11p11]

*Core
FIX: TransportPool - fixed exception due to uninitialized variable
FIX: HTTPDISETSocket - readline() takes optional argument size ( = 0 )

*DMS
FIX: FTSAgent - check the type of the Operation object ( can be None ) and
     some other protections
FIX: FTSClient - avoid duplicates in the file list

*RMS
FIX: ReqClient - modified log message
CHANGE: dirac-dms-fts-monitor - allow multiple comma separated LFNs in the arguments

[v6r11p10]

*RSS
FIX: DowntimeCommand, Test_RSS_Command_GOCDBStatusCommand - correctly interpreting list of downtimes

*RMS
FIX: ReplicateAndRegister - Create a RegisterReplica (not RegisterFile) if ReplicateAndRegister 
     fails to register
FIX: OperationHandlerBase - handle correctly Attempt counters when SEs are banned
FIX: ReplicateAndRegister - use FC checksum in case of mismatch request/PFN
FIX: FTSAgent - in case a file is Submitted but the FTSJob is unknown, resubmit
FIX: FTSAgent - log exceptions and put request to DB in case of exception
FIX: FTSAgent - handle FTS error "Unknown transfer state NOT_USED", due to same file 
     registered twice (to be fixed in RMS, not clear origin)

*WMS
FIX: JobStateUpdateHandler - status not updated while jobLogging is, due to time skew between 
     WN and DB service
FIX: JobStateUpdateHandler - stager callback not getting the correct status Staging 
     (retry for 10 seconds)     

[v6r11p9]

*Core
NEW: AgentModule - set AGENT_WORKDIRECTORY env variable with the workDirectory
NEW: InstallTools - added methods for the new web portal installation

*DMS
FIX: ReplicateAndRegister - apply same error logic for DM replication as for FTS

*Resources:
FIX: SRM2Storage - fix log message level
FIX: SRM2Storage - avoid useless existence checks 

*RMS
FIX: ForwardDISET - a temporary fix for a special LHCb case, to be removed asap
FIX: ReqClient - prettyPrint is even prettier
FIX: RequestTask - always use server certificates when executed within an agent

[v6r11p8]

*TMS
FIX: TransformationDB - fix default value within ON DUPLICATE KEY UPDATE mysql statement

[v6r11p7]

*Framework
BUGFIX: ProxyDB.py - bug in a MySQL table definition

*DMS
FIX: ReplicateAndRegister.py - FTS client is not instantiated in the c'tor as it 
     might not be used, 

*WMS
FIX: JobWrapper - don't delete the sandbox tar file if upload fails
FIX: JobWrapper - fix in setting the failover request

*RMS
FIX: RequestDB - add protections when trying to get a non existing request

[v6r11p6]

*WMS
FIX: InpudDataResolution - fix the case when some files only have a local replica
FIX: DownloadInputData, InputDataByProtocol - fix the return structure of the
     execute() method
     
*Resources
NEW: LocalComputingElement, CondorComputingElement      

[v6r11p5]

FIX: Incorporated changes from v6r10p25 patch

*Framework
NEW: Added getUserProfileNames() interface

*WMS
NEW: WMSAdministrator - added getPilotStatistics() interface
BUGFIX: JobWrapperTemplate - use sendJobAccounting() instead of sendWMSAccounting()
FIX: JobCleaningAgent - skip if no jobs to remove

*DMS
BUGFIX: FileCatalogClientCLI - bug fix in the metaquery construction

*Resources
CHANGE: StorageElement - enable Storage Element proxy configuration by protocol name

*TMS
NEW: TransformationManager - add Scheduled to task state for monitoring

[v6r11p4]

*Framework
NEW: ProxyDB - added primary key to ProxyDB_Log table
CHANGE: ProxyManagerHandler - purge logs once in 6 hours

*DMS
FIX: DataManager - fix in the accounting report for deletion operation
CHANGE: FTSRequest - print FTS GUID when submitting request
FIX: dirac-dms-fts-monitor - fix for using the new FTS structure
FIX: DataLoggingDB - fix type of the StatusTimeOrder field
FIX: DataLoggingDB - take into account empty date argument in addFileRecord()
FIX: ReplicateAndRegister - use active replicas
FIX: FTS related modules - multiple fixes

*WMS
NEW: SiteDirector - pass the list of already registered pilots to the CE.available() query
FIX: JobCleaningAgent - do not attempt job removal if no eligible jobs

*Resources
FIX: LcgFileCatalogClient - if replica already exists while registration, reregister
NEW: CREAM, SSH, ComputingElement - consider only registered pilots to evaluate queue occupancy

[v6r11p3]

FIX: import gMonitor from it is original location

*Core
FIX: FC.Utilities - treat properly the LFN names starting with /grid ( /gridpp case )

*Configuration
FIX: LocalConfiguration - added exitCode optional argument to showHelp(), closes #1821

*WMS
FIX: StalledJobAgent - extra checks when failing Completed jobs, closes #1944
FIX: JobState - added protection against absent job in getStatus(), closes #1853

[v6r11p2]

*Core
FIX: dirac-install - skip expectedBytes check if Content-Length not returned by server
FIX: AgentModule - demote message "Cycle had an error:" to warning

*Accounting
FIX: BaseReporter - protect against division by zero

*DMS
CHANGE: FileCatalogClientCLI - quite "-q" option in find command
FIX: DataManager - bug fix in __initializeReplication()
FIX: DataManager - less verbose log message 
FIX: DataManager - report the size of removed files only for successfully removed ones
FIX: File, FTSFile, FTSJob - SQL tables schema change: Size filed INTEGER -> BIGINT

*RMS
FIX: dirac-rms-reset-request, dirac-rms-show-request - fixes
FIX: ForwardDISET - execute with trusted host certificate

*Resources
FIX: SSHComputingElement - SSHOptions are parsed at the wrong place
NEW: ComputingElement - evaluate the number of available cores if relevant

*WMS
NEW: JobMonitoringHander - added export_getOwnerGroup() interface

*TMS
CHANGE: TransformationCleaningAgent - instantiation of clients moved in the initialize()

[v6r11p1]

*RMS
FIX: ReqClient - failures due to banned sites are considered to be recoverable

*DMS
BUGFIX: dirac-dms-replicate-and-register-request - minor bug fixes

*Resources
FIX: InProcessComputingElement - stop proxy renewal thread for a finished payload

[v6r11]

*Core
FIX: Client - fix in __getattr__() to provide dir() functionality
CHANGE: dirac-configure - use Registry helper to get VOMS servers information
BUGFIX: ObjectLoader - extensions must be looked up first for plug-ins
CHANGE: Misc.py - removed obsoleted
NEW: added returnSingleResult() generic utility by moving it from Resources/Utils module 

*Configuration
CHANGE: Resources.getDIRACPlatform() returns a list of compatible DIRAC platforms
NEW: Resources.getDIRACPlatforms() used to access platforms from /Resources/Computing/OSCompatibility
     section
NEW: Registry - added getVOs() and getVOMSServerInfo()     
NEW: CE2CSAgent - added VO management

*Accounting
FIX: AccountingDB, Job - extra checks for invalid values

*WMS
NEW: WMS tags to allow jobs require special site/CE/queue properties  
CHANGES: DownloadInputData, InputDataByProtocol, InputDataResolution - allows to get multiple 
         PFNs for the protocol resolution
NEW: JobDB, JobMonitoringHandler - added traceJobParameters(s)() methods     
CHANGE: TaskQueueDirector - use ObjectLoader to load directors    
CHANGE: dirac-pilot - use Python 2.7 by default, 2014-04-09 LCG bundles

*DMS
NEW: DataManager to replace ReplicaManager class ( simplification, streamlining )
FIX: InputDataByProtocol - fix the case where file is only on tape
FIX: FTSAgent - multiple fixes
BUGFIX: ReplicateAndRegister - do not ask SE with explicit SRM2 protocol

*Interfaces
CHANGE: Dirac - instantiate SandboxStoreClient and WMSClient when needed, not in the constructor
CHANGE: Job - removed setSystemConfig() method
NEW: Job.py - added setTag() interface

*Resources
CHANGE: StorageElement - changes to avoid usage PFNs
FIX: XROOTStorage, SRM2Storage - changes in PFN construction 
NEW: PoolComputingElement - a CE allowing to manage multi-core slots
FIX: SSHTorqueComputingElement - specify the SSHUser user for querying running/waiting jobs 

*RSS
NEW: added commands dirac-rss-query-db and dirac-rss-query-dtcache

*RMS
CHANGE: ReqDB - added Foreign Keys to ReqDB tables
NEW: dirac-rms-reset-request command
FIX: RequestTask - always execute operations with owner proxy

*SMS
FIX: few minor fixes to avoid pylint warnings

[v6r10p25]

*DMS
CHANGE: FileCatalog - optimized file selection by metadata

[v6r10p24]

*DMS
FIX: FC.FileMetadata - optimized queries for list interception evaluation

[v6r10p23]

*Resoures
CHANGE: SSHComputingElement - allow SSH options to be passed from CS setup of SSH Computing Element
FIX: SSHComputingElement - use SharedArea path as $HOME by default

[v6r10p22]

*CS
CHANGE: Operations helper - if not given, determine the VO from the current proxy 

*Resources
FIX: glexecComputingElement - allows Application Failed with Errors results to show through, 
     rather than be masked by false "glexec CE submission" errors
     
*DMS     
CHANGE: ReplicaManager - in getReplicas() rebuild PFN if 
        <Operations>/DataManagement/UseCatalogPFN option is set to False ( True by default )

[v6r10p21]

*Configuration
FIX: CSGlobals - allow to specify extensions in xxxDIRAC form in the CS

*Interfaces
FIX: Job - removed self.reqParams
FIX: Job - setSubmitPools renamed to setSubmitPool, fixed parameter definition string

*WMS
FIX: JobMonitorigHandler, JobPolicy - allow JobMonitor property to access job information

[v6r10p20]

*DMS
FIX: FTSAgent/Client, ReplicateAndRegister - fixes to properly process failed
     FTS request scheduling

[v6r10p19]

*DMS
FIX: FTSAgent - putRequest when leaving processRequest
FIX: ReplicaManager - bug in getReplicas() in dictionary creation

[v6r10p18]

*DMS
FIX: ReplicateAndRegister - dictionary items incorrectly called in ftsTransfer()

[v6r10p17]

*RMS
FIX: RequestDB.py - typo in a table name
NEW: ReqManagerHandler - added getDistinctValues() to allow selectors in the web page

*DMS
CHANGE: ReplicaManager - bulk PFN lookup in getReplicas()

[v6r10p16]

*Framework
NEW: PlottingClient - added curveGraph() function

*Transformation
FIX: TaskManagerAgentBase - add the missing Scheduled state

*WMS
FIX: TaskQueueDB - reduced number of lines in the matching parameters printout

*DMS
FIX: dirac-dms-show-se-status - exit on error in the service call, closes #1840

*Interface
FIX: API.Job - removed special interpretation of obsoleted JDLreqt type parameters

*Resources
FIX: SSHComputingElement - increased timeout in getJobStatusOnHost() ssh call, closes #1830

[v6r10p15]

*DMS
FIX: FTSAgent - added missing monitoring activity
FIX: FileCatalog - do not check directory permissions when creating / directory

*Resources
FIX: SSHTorqueComputingElement - removed obsoleted stuff

[v6r10p14]

*SMS
FIX: RequestPreparationAgent - typo fixed

[v6r10p13]

*SMS
FIX: RequestPreparationAgent - use ReplicaManager to get active replicas

*DMS
FIX: ReplicaManager - getReplicas returns all replicas ( in all statuses ) by default
CHANGE: FC/SecurityManager - give full ACL access to the catalog to groups with admin rights

*WMS
CHANGE: SiteDirector - changes to reduce the load on computing elements
FIX: JobWrapper - do not set Completed status for the case with failed application thread

[v6r10p12]

*WMS
CHANGE: Replace consistently everywhere SAM JobType by Test JobType
FIX: JobWrapper - the outputSandbox should be always uploaded (outsized, in failed job)

*DMS
FIX: RemoveFile - bugfix
FIX: ReplicateAndRegister - fixes in the checksum check, retry failed FTS transfer 
     with RM transfer
NEW: RegisterReplica request operation     

*RMS
FIX: ReqClient - fix in the request state machine
FIX: Request - enhance digest string
NEW: dirac-dms-reset-request command
CHANGE: dirac-rms-show-request - allow selection of a request by job ID

*TS
FIX: TransformationDB - in getTransformationParameters() dropped "Submitted" counter 
     in the output

[v6r10p11]

*Core
FIX: X509Chain - cast life time to int before creating cert

*Accounting
FIX: DataStoreClient - self.__maxRecordsInABundle = 5000 instead of 1000
FIX: JobPolicy - allow access for JOB_MONITOR property

*RMS
FIX: ReqClient - fix the case when a job is Completed but in an unknown minor status

*Resources
BUGFIX: ProxyStorage - use checkArgumentFormat() instead of self.__checkArgumentFormatDict()

[v6r10p10]

*DMS
FIX: Several fixes to make FTS accounting working (FTSAgent/Job, ReplicaManager, File )

[v6r10p9]

*Core
BUGFIX: LineGraph - Ymin was set to a minimal plot value rather than 0.

*DMS
CHANGE: FTSJob(Agent) - get correct information for FTS accounting (registration)

[v6r10p8]

*Core
FIX: InstallTools - admin e-mail default location changed

*Framework
FIX: SystemAdministratorClientCLI - allow "set host localhost"
FIX: BundleDelivery - protect against empty bundle

*WMS
FIX: SiteDirector - Pass siteNames and ceList as None if any is accepted
FIX: WorkloadManagement.ConfigTemplate.SiteDorectory - set Site to Any by default 

*DMS
FIX: FileCatalogCLI - ignore Datasets in ls command for backward compatibility

*Resources
FIX: SSH - some platforms use Password instead of password prompt

[v6r10p7]

*Core
FIX: dirac-install - execute dirac-fix-mysql-script and dirac-external-requirements after sourcing the environment
FIX: InstallTools - set basedir variable in fixMySQLScript()
FIX: InstallTools - define user root@host.domain in installMySQL()

*Framework
BUGFIX: SystemAdministratorCLI - bug fixed in default() call signature

*DMS
FIX: FTSRequest - handle properly FTS server in the old system 
FIX: ReplicaManager - check if file is in FC before removing 
FIX: Request/RemovalTask - handle properly proxies for removing files 
BUGFIX: DatasetManager - in the table description

[v6r10p6]

*Core
FIX: X509Certificate - reenabled fix in getDIRACGroup()

*Configuration
FIX: CSAPI - Group should be taken from the X509 chain and not the certificate

*RMS
CHANGE: ReqClient - if the job does not exist, do not try further finalization

[v6r10p5]

*Core
FIX: X509Certificate - reverted fix in getDIRACGroup()

[v6r10p4]

*Core
NEW: dirac-info - extra printout
CHANGE: PrettyPrint - extra options in printTable()
FIX: X509Certificate - bug fixed in getDIRACGroup()

*Framework
NEW: SystemAdministratorCLI - new showall command to show components across hosts
NEW: ProxyDB - allow to upload proxies without DIRAC group

*RMS
CHANGE: ReqClient - requests from failed jobs update job status to Failed
CHANGE: RequestTask - retry in the request finalize()

[v6r10p3]

*Configuration
CHANGE: Registry - allow to define a default group per user

*WMS
BUGFIX: JobReport - typo in generateForwardDISET()

[v6r10p2]

*TMS
CHANGE: Backward compatibility fixes when setting the Transformation files status

*DMS
BUGFIX: ReplicateAndRegister - bugfix when replicating to multiple destination by ReplicaManager

*WMS
BUGFIX: JobManager - bug fix when deleting no-existing jobs

[v6r10p1]

*RMS
FIX: ReqDB.Operations - Arguments field changed type from BLOB to MEDIUMBLOB

*DMS
FIX: FileCatalog - check for non-exiting directories in removeDirectory()

*TMS
FIX: TransformationDB - removed constraint that was making impossible to derive a production

[v6r10]

*Core
FIX: Several fixes on DB classes(AccountingDB, SystemLoggingDB, UserProfileDB, TransformationDB, 
     JobDB, PilotAgentsDB) after the new movement to the new MySQL implementation with a persistent 
     connection per running thread
NEW: SystemAdministratorCLI - better support for executing remote commands 
FIX: DIRAC.__init__.py - avoid re-definition of platform variable    
NEW: Graphs - added CurveGraph class to draw non-stacked lines with markers
NEW: Graphs - allow graphs with negative Y values
NEW: Graphs - allow to provide errors with the data and display them in the CurveGraph
FIX: InstallTools - fix for creation of the root@'host' user in MySQL 
FIX: dirac-install - create links to permanent directories before module installation
CHANGE: InstallTools - use printTable() utility for table printing
CHANGE: move printTable() utility to Core.Utilities.PrettyPrint
NEW: added installation configuration examples
FIX: dirac-install - fixBuildPath() operates only on files in the directory
FIX: VOMSService - added X-VOMS-CSRF-GUARD to the html header to be compliant with EMI-3 servers

*CS
CHANGE: getVOMSVOForGroup() uses the VOMSName option of the VO definition 
NEW: CE2CSAgent - added ARC CE information lookup

*Framework
FIX: SystemAdministratorIntegrator - use Host option to get the host address in addition to the section name, closes #1628
FIX: dirac-proxy-init - uses getVOMSVOForGroup() when adding VOMS extensions

*DMS
CHANGE: DFC - optimization and bug fixes of the bulk file addition
FIX: TransferAgent - protection against badly defined LFNs in collectFiles()
NEW: DFC - added getDirectoryReplicas() service method support similar to the LFC
CHANGE: DFC - added new option VisibleReplicaStatus which is used in replica getting commands
CHANGE: FileCatalogClientCLI client shows number of replicas in the 2nd column rather than 
        unimplemented number of links
CHANGE: DFC - optimizations for the bulk replica look-up
CHANGE: DFC updated scalability testing tool FC_Scaling_test.py        
NEW: DFC - methods returning replicas provide also SE definitions instead of PFNs to construct PFNs on the client side
NEW: DFC - added getReplicasByMetadata() interface
CHANGE: DFC - optimized getDirectoryReplicas()
CHANGE: FileCatalogClient - treat the reduced output from various service queries restoring LFNs and PFNs on the fly
NEW: DFC - LFNPFNConvention flag can be None, Weak or Strong to facilitate compatibility with LFC data 
CHANGE: FileCatalog - do not return PFNs, construct them on the client side
CHANGE: FileCatalog - simplified FC_Scaling_test.py script
NEW: FileCatalog/DatasetManager class to define and manipulate datasets corresponding to meta queries
NEW: FileCatalogHandler - new interface methods to expose DatasetManager functionality
NEW: FileCatalogClientCLI - new dataset family of commands
FIX: StorageFactory, ReplicaManager - resolve SE alias name recursively
FIX: FTSRequest, ReplicaManager, SRM2Storage - use current proxy owner as user name in accounting reports, closes #1602
BUGFIX: FileCatalogClientCLI - bug fix in do_ls, missing argument to addFile() call, closes #1658
NEW: FileCatalog - added new setMetadataBulk() interface, closes #1358
FIX: FileCatalog - initial argument check strips off leading lfn:, LFN:, /grid, closes #448
NEW: FileCatalog - added new setFileStatus() interface, closes #170, valid and visible file and replica statuses can be defined in respective options.
CHANGE: multiple new FTS system fixes
CHANGE: uniform argument checking with checkArgumentFormat() in multiple modules
CHANGE: FileCatalog - add Trash to the default replica valid statuses
CHANGE: ReplicaManager,FTSRequest,StorageElement - no use of PFN as returned by the FC except for file removal,
        rather constructing it always on the fly
        
*SMS
CHANGE: PinRequestAgent, SENamespaceCatalogCheckAgent - removed
CHANGE: Use StorageManagerClient instead of StorageDB directly        

*WMS
CHANGE: JobPolicy - optimization for bulk job verification
NEW: JobPolicy - added getControlledUsers() to get users which jobs can be accessed for 
     a given operation
CHANGE: JobMonitoringHandler - Avoid doing a selection of all Jobs, first count matching jobs 
        and then use "limit" to select only the required JobIDs.
NEW: JobMonitoringHandler - use JobPolicy to filter jobs in getJobSummaryWeb()
NEW: new Operations option /Services/JobMonitoring/GlobalJobsInfo ( True by default ) to 
     allow or not job info lookup by anybody, used in JobMonitoringHandler       
BUGFIX: SiteDirector - take into account the target queue Platform
BUGFIX: JobDB - bug in __insertNewJDL()    
CHANGE: dirac-admin-show-task-queues - enhanced output  
CHANGE: JobLoggingDB.sql - use trigger to manage the new LoggingInfo structure  
CHANGE: JobWrapper - trying several times to upload a request before declaring the job failed
FIX: JobScheduling executor - fix race condition that causes a job to remain in Staging
NEW: SiteDirector - do not touch sites for which there is no work available
NEW: SiteDirector - allow sites not in mask to take jobs with JobType Test
NEW: SiteDirector - allow 1 hour grace period for pilots in Unknown state before aborting them
CHANGE: Allow usage of non-plural form of the job requirement options ( PilotType, GridCE, BannedSite, 
        SubmitPool ), keep backward compatibility with a plural form
        
*RSS
FIX: DowntimeCommand - take the latest Downtime that fits    
NEW: porting new Policies from integration  
NEW: RSS SpaceToken command querying endpoints/tokens that exist  
        
*Resources
NEW: added SSHOARComputingElement class 
NEW: added XROOTStorage class       
FIX: CREAMComputingElement - extra checks for validity of returned pilot references
        
*TS
CHANGE: TransformationClient(DB,Manager) - set file status for transformation as bulk operation 
CHANGE: TransformationClient - applying state machine when changing transformation status
BUGFIX: TransformationClient(Handler) - few minor fixes
NEW: TransformationDB - backported __deleteTransformationFileTask(s) methods
CHANGE: TransformationDB(Client) - fixes to reestablish the FileCatalog interface
FIX: TransformationAgent - added MissingInFC to consider for Removal transformations
BUGFIX: TransformationAgent - in _getTransformationFiles() variable 'now' was not defined
FIX: TransformationDB.sql - DataFiles primary key is changed to (FileID) from (FileID,LFN) 
CHANGE: TransformationDB(.sql) - schema changes suitable for InnoDB
FIX: TaskManager(AgentBase) - consider only submitted tasks for updating status
CHANGE: TransformationDB(.sql) - added index on LFN in DataFiles table

*RMS
NEW: Migrate to use the new Request Management by all the clients
CHANGE: RequestContainer - Retry failed transfers 10 times and avoid sub-requests to be set Done 
        when the files are failed
CHANGE: Use a unique name for storing the proxy as processes may use the same "random" name and 
        give conflicts
NEW: RequestClient(Handler) - add new method readRequest( requestname)                 

*Workflow
NEW: Porting the LHCb Workflow package to DIRAC to make the use of general purpose modules and
     simplify construction of workflows        

[v6r9p33]

*Accounting
BUGFIX: AccountingDB - wrong indentation

[v6r9p32]

*Accounting
FIX: AccountingDB - use old style grouping if the default grouping is altered, e.g. by Country

[v6r9p31]

*Accounting
CHANGE: AccountingDB - changes to speed up queries: use "values" in GROUP By clause;
        drop duplicate indexes; reorder fields in the UniqueConstraint index of the
        "bucket" tables  

[v6r9p30]

*DMS
CHANGE: FileCatalogFactory - construct CatalogURL from CatalogType by default

*SMS
FIX: dirac-stager-stage-files - changed the order of the arguments

[v6r9p29]

*TS
FIX: TaskManager(AgentBase) - fix for considering only submitted tasks 

[v6r9p28]

*TS
FIX: TransformationDB(ManagerHandler) - several portings from v6r10

[v6r9p27]

*SMS
FIX: StorageManagementDB - in removeUnlinkedReplicas() second look for CacheReplicas 
     for which there is no entry in StageRequests

[v6r9p26]

*Resources
CHANGE: CREAMComputigElement - Make sure that pilots submitted to CREAM get a 
        fresh proxy during their complete lifetime
*Framework
FIX: ProxyDB - process properly any SQLi with DNs/groups with 's in the name

[v6r9p25]

*TS
CHANGE: TransformationClient - changed default timeout values for service calls
FIX: TransformationClient - fixes for processing of derived transformations 

[v6r9p24]

*TS
FIX: TransformationClient - in moveFilesToDerivedTransformation() set file status
     to Moved-<prod>

[v6r9p23]

*Core
BUGFIX: InstallTools - improper configuration prevents a fresh new installation

*WMS
BUGFIX: PilotDirector - Operations Helper non-instantiated

[v6r9p22]

*WMS
FIX: PilotDirector - allow to properly define extensions to be installed by the 
     Pilot differently to those installed at the server
FIX: Watchdog - convert pid to string in ProcessMonitor

*TS
FIX: TransformationDB - splitting files in chunks

*DMS
NEW: dirac-dms-create-removal-request command
CHANGE: update dirac-dms-xxx commands to use the new RMS client,
        strip lines when reading LFNs from a file

[v6r9p21]

*TS
FIX: Transformation(Client,DB,Manager) - restored FileCatalog compliant interface
FIX: TransformationDB - fix in __insertIntoExistingTransformationFiles()

[v6r9p20]

*Core
BUGFIX: ProxyUpload - an on the fly upload does not require a proxy to exist

*DMS
CHANGE: TransferAgent - use compareAdler() for checking checksum
FIX: FailoverTransfer - recording the sourceSE in case of failover transfer request 

*WMS
FIX: ProcessMonitor - some fixes added, printout when <1 s of consumed CPU is found

*Transformation
BUGFIX: TransformationClient - fixed return value in moveFilesToDerivedTransformation()

*RMS
BUGFIX: CleanReqDBAgent - now() -> utcnow() in initialize()

*Resources
FIX: ARCComputingElement - fix the parsing of CE status if no jobs are available

[v6r9p19]

*DMS
FIX: FileCatalog/DirectoryMetadata - inherited metadata is used while selecting directories
     in findDirIDsByMetadata()

[v6r9p18]

*DMS
FIX: FTSSubmitAgent, FTSRequest - fixes the staging mechanism in the FTS transfer submission
NEW: TransferDBMonitoringHandler - added getFilesForChannel(), resetFileChannelStatus()

[v6r9p17]

*Accounting
FIX: DataStoreClient - send accounting records in batches of 1000 records instead of 100

*DMS:
FIX: FailoverTransfer - catalog name from list to string
FIX: FTSSubmitAgent, FTSRequest - handle FTS3 as new protocol and fix bad submission time
FIX: FTSSubmitAgent, FTSRequest - do not submit FTS transfers for staging files

*WMS
FIX: TaskQueueDB - do not check enabled when TQs are requested from Directors
FIX: TaskQueueDB - check for Enabled in the TaskQueues when inserting jobs to print an alert
NEW: TaskQueueDB - each TQ can have at most 5k jobs, if beyond the limit create a new TQ 
     to prevent long matching times when there are way too many jobs in a single TQ

[v6r9p16]

*TS
BUGFIX: typos in TransformationCleaningAgent.py

*DMS
CHANGE: DownloadInputData - check the available disk space in the right input data directory
FIX: DownloadInputData - try to download only Cached replicas 

[v6r9p15]

*Core
FIX: MySQL - do not decrease the retry counter after ping failure

*DMS
CHANGE: FC/DirectoryMetadata - Speed up findFilesByMetadataWeb when many files match
FIX: RemovalTask - fix error string when removing a non existing file (was incompatible 
     with the LHCb BK client). 

*WMS
FIX: JobReport - minor fix ( removed unused imports )
FIX: JobMonitoring(JobStateUpdate)Handler - jobID argument can be either string, int or long

*TS
CHANGE: TransformationClient - change status of Moved files to a deterministic value
FIX: FileReport - minor fix ( inherits object ) 

[v6r9p14]

*DMS
CHANGE: FTSDB - changed schema: removing FTSSite table. From now on FTS sites 
        would be read from CS Resources

[v6r9p13]

FIX: included fixes from v6r8p26 patch release

[v6r9p12]

FIX: included fixes from v6r8p25 patch release

[v6r9p11]

*DMS
BUGFIX: FTSRequest - in __resolveFTSServer() type "=" -> "=="

[v6r9p10]

FIX: included fixes from v6r8p24 patch release

*Core
NEW: StateMachine utility

*DMS
BUGFIX: in RegisterFile operation handler

*Interfaces
FIX: Dirac.py - in splitInputData() consider only Active replicas

[v6r9p9]

*RMS
FIX: RequestDB - added getRequestFileStatus(), getRequestName() methods

[v6r9p8]

*DMS
FIX: RequestDB - get correct digest ( short request description ) of a request

[v6r9p7]

FIX: included fixes from v6r8p23 patch release

*RSS
FIX: SpaceTokenOccupancyPolicy - SpaceToken Policy decision was based on 
     percentage by mistake
     
*RMS
NEW: new scripts dirac-dms-ftsdb-summary, dirac-dms-show-ftsjobs    
FIX: FTSAgent - setting space tokens for newly created FTSJobs 

[v6r9p6]

*DMS
BUGFIX: dirac-admin-add-ftssite - missing import

*RMS
NEW: RequestDB, ReqManagerHandler - added getRequestStatus() method

*TS
FIX: fixes when using new RequestClient with the TransformationCleaningAgent

*WMS
BUGFIX: typo in SandboxStoreHandler transfer_fromClient() method

[v6r9p5]

*DMS
BUGFIX: missing proxy in service env in the FTSManager service. By default service 
        will use DataManager proxy refreshed every 6 hours.

*Resources
NEW: StorageElement - new checkAccess policy: split the self.checkMethods in 
     self.okMethods. okMethods are the methods that do not use the physical SE. 
     The isValid returns S_OK for all those immediately

*RSS
FIX: SpaceTokenOccupancyPolicy - Policy that now takes into account absolute values 
     for the space left
     
*TS
FIX: TransformationCleaningAgent - will look for both old and new RMS     

[v6r9p4]

*Stager
NEW: Stager API: dirac-stager-monitor-file, dirac-stager-monitor-jobs, 
     dirac-stager-monitor-requests, dirac-stager-show-stats

[v6r9p3]

*Transformation
FIX: TransformationCleaning Agent status was set to 'Deleted' instead of 'Cleaned'

[v6r9p2]

*RSS
NEW: Added Component family tables and statuses
FIX: removed old & unused code 
NEW: allow RSS policies match wild cards on CS

*WMS
BUGFIX: FailoverTransfer,JobWrapper - proper propagation of file metadata

[v6r9p1]

*RMS
NEW: FTSAgent - update rwAccessValidStamp,
     update ftsGraphValidStamp,
     new option for staging files before submission,
     better log handling here and there
CHANGE: FTSJob - add staging flag in in submitFTS2
CHANGE: Changes in WMS (FailoverTransfer, JobReport, JobWrapper, SandboxStoreHandler) 
        and TS (FileReport) to follow the new RMS.
NEW: Full CRUD support in RMS.

*RSS
NEW: ResourceManagementDB - new table ErrorReportBuffer
NEW: new ResourceManagementClient methods - insertErrorReportBuffer, selectErrorReportBuffer,
     deleteErrorReportBuffer

[v6r9]

NEW: Refactored Request Management System, related DMS agents and FTS management
     components

[v6r8p28]

*Core
BUGFIX: RequestHandler - the lock Name includes ActionType/Action

*DMS
FIX: dirac-dms-filecatalog-cli - prevent exception in case of missing proxy

[v6r8p27]

*DMS
BUGFIX: dirac-dms-add-file - fixed typo item -> items

[v6r8p26]

*Core
NEW: RequestHandler - added getServiceOption() to properly resolve inherited options 
     in the global service handler initialize method
NEW: FileCatalogHandler, StorageElementHandler - use getServiceOption()

[v6r8p25]

FIX: included fixes from v6r7p40 patch release

*Resources
FIX: SRM2Storage - do not account gfal_ls operations

[v6r8p24]

FIX: included fixes from v6r7p39 patch release

*Core
FIX: SiteSEMapping was returning wrong info

*DMS
FIX: FTSRequest - choose explicitly target FTS point for RAL and CERN
BUGFIX: StrategyHandler - wrong return value in __getRWAccessForSE()

*Resources
CHANGE: SRM2Storage - do not account gfal_ls operations any more

[v6r8p23]

FIX: included fixes from v6r7p37 patch release

*TS
FIX: TransformationDB - allow tasks made with ProbInFC files
FIX: TransformationCleaingAgent,Client - correct setting of transformation 
     status while cleaning

[v6r8p22]

FIX: included fixes from v6r7p36 patch release

[v6r8p21]

*DMS
FIX: FileCatalog/DirectoryMetadata - even if there is no meta Selection 
     the path should be considered when getting Compatible Metadata
FIX: FileCatalog/DirectoryNodeTree - findDir will return S_OK( '' ) if dir not 
     found, always return the same error from DirectoryMetadata in this case.     

*RSS
FIX: DowntimeCommand - use UTC time stamps

*TS
FIX: TransformationAgent - in _getTransformationFiles() get also ProbInFC files in 
     addition to Used 

[v6r8p20]

*Stager
NEW: Stager API: dirac-stager-monitor-file, dirac-stager-monitor-jobs, 
     dirac-stager-monitor-requests, dirac-stager-show-stats

[v6r8p19]

*Transformation
FIX: TransformationCleaning Agent status was set to 'Deleted' instead of 'Cleaned'

[v6r8p18]

*TS
BUGFIX: TransformationAgent - regression in __cleanCache()

[v6r8p17]

FIX: included fixes from v6r7p32 patch release

*WMS
FIX: StalledJobAgent - for accidentally stopped jobs ExecTime can be not set, 
     set it to CPUTime for the accounting purposes in this case

[v6r8p16]

FIX: included fixes from v6r7p31 patch release

*WMS
BUGFIX: TaskQueueDB - fixed a bug in the negative matching conditions SQL construction

*RSS
NEW: improved doc strings of PEP, PDP modules ( part of PolicySystem )
FIX: Minor changes to ensure consistency if ElementInspectorAgent and 
     users interact simultaneously with the same element
CHANGE: removed DatabaseCleanerAgent ( to be uninstalled if already installed )
FIX: SummarizeLogsAgent - the logic of the agent was wrong, the agent has been re-written.
     
[v6r8p15]

*Core
FIX: X509Chain - fix invalid information when doing dirac-proxy-info without CS
     ( in getCredentials() )

*RSS
NEW: PDP, PEP - added support for option "doNotCombineResult" on PDP

[v6r8p14]

*Core
FIX: dirac-deploy-scripts - can now work with the system python

*WMS
NEW: dirac-wms-cpu-normalization - added -R option to modify a given configuration file
FIX: Executor/InputData - Add extra check for LFns in InputData optimizer, closes #1472

*Transformation
CHANGE: TransformationAgent - add possibility to kick a transformation (not skip it if no 
        unused files), by touching a file in workDirectory
BUGFIX: TransformationAgent - bug in __cleanCache() dict modified in a loop        

[v6r8p13]

*Transformation
BUGFIX: TransformationDB - restored import of StringType

[v6r8p12]

NEW: Applied patches from v6r7p29

*WMS
FIX: JobDB - check if SystemConfig is present in the job definition and convert it 
     into Platform

*DMS
FIX: ReplicaManager - do not get metadata of files when getting files in a directory 
     if not strictly necessary

*RSS
NEW: ported from LHCb PublisherHandler for RSS web views

[v6r8p11]

NEW: Applied patches from v6r7p27

*RSS
NEW: SpaceTokenOccupancyPolicy - ported from LHCbDIRAC 
NEW: db._checkTable done on service initialization ( removed dirac-rss-setup script doing it )

*Transformation
FIX: TaskManager - reset oJob for each task in prepareTransformationTasks()
BUGFIX: ValidateOutputDataAgent - typo fixed in getTransformationDirectories()
FIX: TransformationManagerHandler - use CS to get files statuses not to include in 
     processed file fraction calculation for the web monitoring pages

[v6r8p10]

NEW: Applied patches from v6r7p27

[v6r8p9]

*DMS
FIX: TransferAgent,dirac-dms-show-se-status, ResourceStatus,TaskManager - fixes
     needed for DMS components to use RSS status information
NEW: ReplicaManager - allow to get metadata for an LFN+SE as well as PFN+SE     

[v6r8p8]

*RSS
BUGFIX: dirac-rss-setup - added missing return of S_OK() result

[v6r8p7]

NEW: Applied patches from v6r7p24

*DMS
BUGFIX: LcgFileCatalogClient - bug in addFile()

*RSS
BUGFIX: fixed script dirac-rss-set-token, broken in the current release.
NEW: Statistics module - will be used in the future to provide detailed information 
     from the History of the elements 

[v6r8p6]

NEW: Applied patches from v6r7p23

*Transformation
FIX: TaskManager - allow prepareTransformationTasks to proceed if no OutputDataModule is defined
FIX: TransformationDB - remove INDEX(TaskID) from TransformationTasks. It produces a single counter 
     for the whole table instead of one per TransformationID
     
*WMS     
FIX: WMSUtilities - to allow support for EMI UI's for pilot submission we drop support for glite 3.1

[v6r8p5]

NEW: Applied patches from v6r7p22

*RSS
CHANGE: removed old tests and commented out files

*WMS
FIX: PoolXMLCatalog - proper addFile usage

*Transformation
CHANGE: TransformationAgent - clear replica cache when flushing or setting a file in the workdirectory

[v6r8p4]

*Transformation
FIX: The connection to the jobManager is done only at submission time
FIX: Jenkins complaints fixes

*WMS
BUGFIX: JobDB - CPUtime -> CPUTime
FIX: Jenkins complaints fixes

[v6r8p3]

*DMS
BUGFIX: LcgFileCatalogClient

[v6r8p2]

*DMS:
FIX: LcgFileCatalogClient - remove check for opening a session in __init__ as credentials are not yet set 

*Transformation
CHANGE: reuse RPC clients in Transformation System 

[v6r8p1]

*Core
FIX: dirac-deploy-scripts - restored regression w.r.t. support of scripts starting with "d"

*DMS
BUGFIX: LcgFileCatalogClient - two typos fixed

[v6r8]

CHANGE: Several fixes backported from the v7r0 integration branch

*Core
CHANGE: DictCache - uses global LockRing to avoid locks in multiprocessing
FIX: X509Chain - proxy-info showing an error when there's no CS

*DMS
FIX: TransferAgent - inside loop filter out waiting files dictionary
BUGFIX: dirac-admin-allow-se - there was a continue that was skipping the complete loop for 
        ARCHIVE elements
NEW: LcgFileCatalogClient - test return code in startsess lfc calls       

*WMS:
FIX: OptimizerExecutor, InputData, JobScheduling - check that site candidates have all the 
     replicas

*RSS: 
BUGFIX: ResourceStatus, RSSCacheNoThread - ensure that locks are always released

*Transformation
FIX: TaskManager - site in the job definition is taken into account when submitting
NEW: Transformation - get the allowed plugins from the CS /Operations/Transformations/AllowedPlugins
FIX: ValidateOutputDataAgent - self not needed for static methods

[v6r7p40]

*Resources
FIX: StorageElement class was not properly passing the lifetime argument for prestageFile method

[v6r7p39]

*Core
CHANGE: Grid - in executeGridCommand() allow environment script with arguments needed for ARC client

*DMS
FIX: DFC SEManager - DIP Storage can have a list of ports now

*Resources
FIX: ARCComputingElement - few fixes after debugging

[v6r7p38]

*Core
NEW: DISET FileHelper, TransferClient - possibility to switch off check sum

*Resources
NEW: ARCComputingElement - first version
NEW: StorageFactory - possibility to pass extra protocol parameters to storage object
NEW: DIPStorage - added CheckSum configuration option
BUGFIX: SSHComputingElement - use CE name in the pilot reference construction

*WMS
FIX: StalledJobAgent - if ExecTime < CPUTime make it equal to CPUTime

[v6r7p37]

*Framework
BUGFIX: NotificationDB - typos in SQL statement in purgeExpiredNotifications() 

*WMS
NEW: JobCleaningAgent - added scheduling sandbox LFN removal request 
     when deleting jobs
CHANGE: JobWrapper - report only error code as ApplicationError parameter 
        when payload finishes with errors    
NEW: SiteDirector - possibility to specify extensions to be installed in 
     pilots in /Operations/Pilots/Extensions option in order not to install
     all the server side extensions        

*DMS
CHANGE: FileCatalogFactory - use service path as default URL
CHANGE: FileCatalogFactory - use ObjectLoader to import catalog clients

*SMS
BUGFIX: StorageManagementDB, dirac-stager-monitor-jobs - small bug fixes ( sic, Daniela )

*Resources
CHANGE: DIPStorage - added possibility to specify a list of ports for multiple
        service end-points
CHANGE: InProcessComputingElement - demote log message when payload failure 
        to warning, the job will fail anyway
FIX: StalledJobAgent - if pilot reference is not registered, this is not an 
     error of the StalledJobAgent, no log.error() in  this case                
        
*RMS
CHANGE: RequestTask - ensure that tasks are executed with user credentials 
        even with respect to queries to DIRAC services ( useServerCertificate 
        flag set to false )        

[v6r7p36]

*WMS
FIX: CREAMCE, SiteDirector - make sure that the tmp executable is removed
CHANGE: JobWrapper - remove sending mails via Notification Service in case
        of job rescheduling
        
*SMS
FIX: StorageManagementDB - fix a race condition when old tasks are set failed 
     between stage submission and update.        

[v6r7p35]

*Stager
NEW: Stager API: dirac-stager-monitor-file, dirac-stager-monitor-jobs, 
     dirac-stager-monitor-requests, dirac-stager-show-stats

[v6r7p34]

*Transformation
FIX: TransformationCleaning Agent status was set to 'Deleted' instead of 'Cleaned'

[v6r7p33]

*Interfaces
FIX: Job.py - in setExecutable() - prevent changing the log file name string type

*StorageManagement
NEW: StorageManagementDB(Handler) - kill staging requests at the same time as 
     killing related jobs, closes #1510
FIX: StorageManagementDB - demote the level of several log messages       

[v6r7p32]

*DMS
FIX: StorageElementHandler - do not use getDiskSpace utility, use os.statvfs instead
CHANGE: StorageManagementDB - in getStageRequests() make MySQL do an UNIQUE selection 
        and use implicit loop to speed up queries for large results

*Resources
FIX: lsfce remote script - use re.search instead of re.match in submitJob() to cope with
     multipline output

[v6r7p31]

*WMS
FIX: SiteDirector - make possible more than one SiteDirector (with different pilot identity) attached 
     to a CE, ie sgm and pilot roles. Otherwise one is declaring Aborted the pilots from the other.

[v6r7p30]

*Core
CHANGE: X509Chain - added groupProperties field to the getCredentials() report
BUGFIX: InstallTools - in getSetupComponents() typo fixed: agent -> executor

[v6r7p29]

*DMS
CHANGE: FileCatalog - selection metadata is also returned as compatible metadata in the result
        of getCompatibleMetadata() call
NEW: FileCatalog - added path argument to getCompatibleMetadata() call
NEW: FileCatalogClient - added getFileUserMetadata()
BUGFIX: dirac-dms-fts-monitor - exit with code -1 in case of error

*Resources
FIX: CREAMComputingElement - check globus-url-copy result for errors when retrieving job output

[v6r7p28]

*DMS
BUGFIX: FileCatalog/DirectoryMetadata - wrong MySQL syntax 

[v6r7p27]

*Core
FIX: Mail.py - fix of the problem of colons in the mail's body

*Interfaces
NEW: Job API - added setSubmitPools(), setPlatform() sets ... "Platform"

*WMS
FIX: TaskQueueDB - use SystemConfig as Platform for matching ( if Platform is not set explicitly

*Resources
FIX: SSHComputingElement - use ssh host ( and not CE name ) in the pilot reference
BUGFIX: SSHGEComputingElement - forgotten return statement in _getJobOutputFiles()

*Framework
NEW: dirac-sys-sendmail - email's body can be taken from pipe. Command's argument 
     in this case will be interpreted as a destination address     

[v6r7p26]

*DMS
FIX: ReplicaManager - status names Read/Write -> ReadAccess/WriteAccess

[v6r7p25]

*Core
CHANGE: X509Chain - in getCredentials() failure to contact CS is not fatal, 
        can happen when calling dirac-proxy-init -x, for example

[v6r7p24]

*DMS
NEW: FileCatalog - added getFilesByMetadataWeb() to allow pagination in the Web 
     catalog browser
     
*WMS
CHANGE: WMSAdministrator, DiracAdmin - get banned sites list by specifying the status
        to the respective jobDB call     

[v6r7p23]

*Transformation
BUGFIX: TransformationDB - badly formatted error log message

*RMS
CHANGE: RequestDBMySQL - speedup the lookup of requests

*WMS
BUGFIX: dirac-dms-job-delete - in job selection by group

*DMS
FIX: LcgFileCatalogClient - getDirectorySize made compatible with DFC
BUGFIX: LcgFileCatalogClient - proper call of __getClientCertInfo()

[v6r7p22]

*Transformation
CHANGE: InputDataAgent - treats only suitable transformations, e.g. not the extendable ones. 
CHANGE: TransformationAgent - make some methods more public for easy overload

[v6r7p21]

*Core
FIX: Shifter - pass filePath argument when downloading proxy

[v6r7p20]

*DMS
CHANGE: StrategyHandler - move out SourceSE checking to TransferAgent
CHANGE: ReplicaManager, InputDataAgent - get active replicas
FIX: StorageElement, SRM2Storage - support for 'xxxAccess' statuses, checking results
     of return structures
     
*RSS
NEW: set configurable email address on the CS to send the RSS emails
NEW: RSSCache without thread in background
FIX: Synchronizer - moved to ResourceManager handler     

[v6r7p19]

*DMS
BUGFIX: ReplicaManager - in putAndRegister() SE.putFile() singleFile argument not used explicitly

[v6r7p18]

*WMS
FIX: StalledJobAgent - do not exit the loop over Completed jobs if accounting sending fails
NEW: dirac-wms-job-delete - allow to specify jobs to delete by job group and/or in a file
FIX: JobManifest - If CPUTime is not set, set it to MaxCPUTime value

[v6r7p17]

*Resources
FIX: SRM2Storage - treat properly "22 SRM_REQUEST_QUEUED" result code

[v6r7p16]

*DMS
FIX: StrategyHandler - do not proceed when the source SE is not valid for read 
BUGFIX: StorageElement - putFile can take an optional sourceSize argument
BUGFIX: ReplicaManager - in removeFile() proper loop on failed replicas

*RSS
FIX: SpaceTokenOccupancyCommand, CacheFeederAgent - add timeout when calling lcg_util commands

*WMS
FIX: JobManifest - take all the SubmitPools defined in the TaskQueueAgent 
NEW: StalledJobAgent - declare jobs stuck in Completed status as Failed

[v6r7p15]

*Core
BUGFIX: SocketInfo - in host identity evaluation

*DMS
BUGFIX: FileCatalogHandler - missing import os

*Transformation
CHANGE: JobManifest - getting allowed job types from operations() section 

[v6r7p14]

*DMS
CHANGE: StorageElementProxy - removed getParameters(), closes #1280
FIX: StorageElementProxy - free the getFile space before the next file
FIX: StorageElement - added getPFNBase() to comply with the interface

*Interfaces
CHANGE: Dirac API - allow lists of LFNs in removeFile() and removeReplica()

*WMS
CHANGE: JobSchedulingAgent(Executor) - allow both BannedSite and BannedSites JDL option

*RSS
FIX: ElementInspectorAgent - should only pick elements with rss token ( rs_svc ).
FIX: TokenAgent - using 4th element instead of the 5th. Added option to set admin email on the CS.

[v6r7p13]

*Core
FIX: Resources - in getStorageElementSiteMapping() return only sites with non-empty list of SEs

*DMS
FIX: StorageElement - restored the dropped logic of using proxy SEs
FIX: FileCatalog - fix the UseProxy /LocalSite/Catalog option

*Transformation
FIX: TransformationDB - use lower() string comparison in extendTransformation()

[v6r7p12]

*WMS
BUGFIX: JobManifest - get AllowedSubmitPools from the /Systems section, not from /Operations

*Core
NEW: Resources helper - added getSites(), getStorageElementSiteMapping()

*DMS
CHANGE: StrategyHandler - use getStorageElementSiteMapping helper function
BUGFIX: ReplicaManager - do not modify the loop dictionary inside the loop

[v6r7p11]

*Core
CHANGE: Subprocess - put the use of watchdog in flagging

[v6r7p10]

*Core
NEW: Logger - added getLevel() method, closes #1292
FIX: Subprocess - returns correct structure in case of timeout, closes #1295, #1294
CHANGE: TimeOutExec - dropped unused utility
FIX: Logger - cleaned unused imports

*RSS
CHANGE: ElementInspectorAgent - do not use mangled name and removed shifterProxy agentOption

[v6r7p9]

*Core
BUGFIX: InstallTools - MySQL Port should be an integer

[v6r7p8]

*Core
FIX: Subprocess - consistent timeout error message

*DMS
NEW: RemovalTask - added bulk removal
FIX: StrategyHandler - check file source CEs
CHANGE: DataIntegrityClient - code beautification
CHANGE: ReplicaManager - do not check file existence if replica information is queried anyway,
        do not fail if file to be removed does not exist already. 

[v6r7p7]

FIX: Several fixes to allow automatic code documentation

*Core
NEW: InstallTools - added mysqlPort and mysqlRootUser

*DMS
CHANGE: ReplicaManager - set possibility to force the deletion of non existing files
CHANGE: StrategyHandler - better handling of checksum check during scheduling 

[v6r7p6]

*Core
FIX: dirac-install - restore signal alarm if downloadable file is not found
FIX: Subprocess - using Manager proxy object to pass results from the working process

*DMS:
CHANGE: StorageElement - removed overwride mode
CHANGE: removed obsoleted dirac-dms-remove-lfn-replica, dirac-dms-remove-lfn
NEW: FTSMonitorAgent - filter out sources with checksum mismatch
FIX: FTSMonitorAgent, TransferAgent - fix the names of the RSS states

*RSS
NEW: ElementInspectorAgent runs with a variable number of threads which are automatically adjusted
NEW: Added policies to force a particular state, can be very convenient to keep something Banned for example.
NEW: policy system upgrade, added finer granularity when setting policies and actions

*WMS
NEW: SiteDirector- allow to define pilot DN/Group in the agent options
CHANGE: JobDescription, JobManifest - take values for job parameter verification from Operations CS section

[v6r7p5]

*Interfaces
BUGFIX: dirac-wms-job-get-output - properly treat the case when output directory is not specified 

[v6r7p4]

*Core
FIX: Subprocess - avoid that watchdog kills the executor process before it returns itself

*Framework
BUGFIX: ProxuManagerClient - wrong time for caching proxies

*RSS
FIX: removed obsoleted methods

*DMS
NEW: FileCatalog - added findFilesByMetadataDetailed - provides detailed metadata for 
     selected files

[v6r7p3]

*DMS
FIX: FTSMonitorAgent - logging less verbose

*Transformation
FIX: TransformationAgent - use the new CS defaults locations
FIX: Proper agent initialization
NEW: TransformationPlaugin - in Broadcast plugin added file groupings by number of files, 
     make the TargetSE always defined, even if the SourceSE list contains it 

*ResourceStatus
FIX: Added the shifter's proxy to several agents

*RMS
FIX: RequestContainer - the execution order was not properly set for the single files 

*Framework:
BUGFIX: ProxyManagerClient - proxy time can not be shorter than what was requested

[v6r7p2]

*Core
FIX: dirac-configure - switch to use CS before checking proxy info

*Framework
NEW: dirac-sys-sendmail new command
NEW: SystemAdmininistratorCLI - added show host, uninstall, revert commands
NEW: SystemAdmininistratorHandler - added more info in getHostInfo()
NEW: SystemAdmininistratorHandler - added revertSoftware() interface

*Transformation
FIX: TransformationCleaningAgent - check the status of returned results

[v6r7p1]

*Core
FIX: Subprocess - finalize the Watchdog closing internal connections after a command execution
CHANGE: add timeout for py(shell,system)Call calls where appropriate
CHANGE: Shifter - use gProxyManager in a way that allows proxy caching

*Framework
NEW: ProxyManagerClient - allow to specify validity and caching time separately
FIX: ProxyDB - replace instead of delete+insert proxy in __storeVOMSProxy

*DMS
NEW: FTSMonitorAgent - made multithreaded for better efficiency
FIX: dirac-dms-add-file - allow LFN: prefix for lfn argument

*WMS
NEW: dirac-wms-job-get-output, dirac-wms-job-status - allow to retrieve output for a job group
FIX: TaskQueueDB - fixed selection SQL in __generateTQMatchSQL()
CHANGE: OptimizerExecutor - reduce diversity of MinorStatuses for failed executors

*Resources
FIX: CREAMComputingElement - remove temporary JDL right after the submission 

[v6r6p21]

*DMS
BUGFIX: TransformationCleaningAgent - use the right signature of cleanMetadataCatalogFiles() call

[v6r6p20]

*DMS
FIX: RegistrationTask - properly escaped error messages
BUGFIX: DirectoryMetadata - use getFileMetadataFields from FileMetadata in addMetadataField()
NEW: When there is a missing source error spotted during FTS transfer, file should be reset 
     and rescheduled again until maxAttempt (set to 100) is reached

*WMS
FIX: JobScheduling - fix the site group logic in case of Tier0

[v6r6p19]

*DMS
BUGFIX: All DMS agents  - set up agent name in the initialization

*Core
NEW: Subprocess - timeout wrapper for subprocess calls
BUGFIX: Time - proper interpreting of 0's instead of None
CHANGE: DISET - use cStringIO for ANY read that's longer than 16k (speed improvement) 
        + Less mem when writing data to the net
FIX: Os.py - protection against failed "df" command execution       
NEW: dirac-info prints lcg bindings versions
CHANGE: PlotBase - made a new style class 
NEW: Subprocess - added debug level log message

*Framework
NEW: SystemAdministratorIntegrator client for collecting info from several hosts
NEW: SystemAdministrator - added getHostInfo()
FIX: dirac-proxy-init - always check for errors in S_OK/ERROR returned structures
CHANGE: Do not accept VOMS proxies when uploading a proxy to the proxy manager

*Configuration
FIX: CE2CSAgent - get a fresh copy of the cs data before attempting to modify it, closes #1151
FIX: Do not create useless backups due to slaves connecting and disconnecting
FIX: Refresher - prevent retrying with 'Insane environment'

*Accounting
NEW: Accounting/Job - added validation of reported values to cope with the weird Yandex case
FIX: DBUtils - take into account invalid values, closes #949

*DMS
FIX: FTSSubmitAgent - file for some reason rejected from submission should stay in 'Waiting' in 
     TransferDB.Channel table
FIX: FTSRequest - fix in the log printout     
CHANGE: dirac-dms-add-file removed, dirac-dms-add-files renamed to dirac-dms-add-file
FIX: FileCatalogCLI - check the result of removeFile call
FIX: LcgFileCatalogClient - get rid of LHCb specific VO evaluation
NEW: New FileCatalogProxy service - a generalization of a deprecated LcgFileCatalog service
FIX: Restored StorageElementProxy functionality
CHANGE: dirac-dms-add-file - added printout
NEW: FileCatalog(Factory), StorageElement(Factory) - UseProxy flag moved to /Operations and /LocalSite sections

*RSS
NEW:  general reimplementation: 
      New DB schema using python definition of tables, having three big blocks: Site, Resource and Node.
      MySQLMonkey functionality almost fully covered by DB module, eventually will disappear.
      Services updated to use new database.
      Clients updated to use new database.
      Synchronizer updated to fill the new database. When helpers will be ready, it will need an update.
      One ElementInspectorAgent, configurable now is hardcoded.
      New Generic StateMachine using OOP.
      Commands and Policies simplified.
      ResourceStatus using internal cache, needs to be tested with real load.
      Fixes for the state machine
      Replaced Bad with Degraded status ( outside RSS ).
      Added "Access" to Read|Write|Check|Remove SE statuses wherever it applies.
      ResourceStatus returns by default "Active" instead of "Allowed" for CS calls.
      Caching parameters are defined in the CS
FIX: dirac-admin-allow/ban-se - allow a SE on Degraded ( Degraded->Active ) and ban a SE on Probing 
     ( Probing -> Banned ). In practice, Active and Degraded are "usable" states anyway.            
      
*WMS
FIX: OptimizerExecutor - failed optimizations will still update the job     
NEW: JobWrapper - added LFNUserPrefix VO specific Operations option used for building user LFNs
CHANGE: JobDB - do not interpret SystemConfig in the WMS/JobDB
CHANGE: JobDB - Use CPUTime JDL only, keep MaxCPUTime for backward compatibility
CHANGE: JobWrapper - use CPUTime job parameter instead of MaxCPUTime
CHANGE: JobAgent - use CEType option instead of CEUniqueID
FIX: JobWrapper - do not attempt to untar directories before having checked if they are tarfiles 
NEW: dirac-wms-job-status - get job statuses for jobs in a given job group
 
*SMS
FIX: StorageManagementDB - when removing unlinked replicas, take into account the case where a
     staging request had been submitted, but failed
      
*Resources    
NEW: glexecCE - add new possible locations of the glexec binary: OSG specific stuff and in last resort 
     looking in the PATH    
NEW: LcgFileCatalogClient - in removeReplica() get the needed PFN inside instead of providing it as an argument     
      
*TS      
CHANGE: Transformation types definition are moved to the Operations CS section

*Interfaces
FIX: Dirac.py - CS option Scratchdir was in LocalSite/LocalSite
FIX: Dirac.py - do not define default catalog, use FileCatalog utility instead

[v6r6p19]

*DMS
BUGFIX: All DMS agents  - set up agent name in the initialization

[v6r6p18]

*Transformation
CHANGE: /DIRAC/VOPolicy/OutputDataModule option moved to <Operations>/Transformations/OutputDataModule

*Resources
FIX: ComputingElement - properly check if the pilot proxy has VOMS before adding it to the payload 
     when updating it

*WMS
BUGFIX: JobSanity - fixed misspelled method call SetParam -> SetParameter

[v6r6p17]

*Transformation
BUGFIX: TransformationAgent - corrected  __getDataReplicasRM()

[v6r6p16]

*DMS
FIX: Agents - proper __init__ implementation with arguments passing to the super class
FIX: LcgFileCatalogClient - in removeReplica() reload PFN in case it has changed

[v6r6p15]

*Framework
BUGFIX: ErrorMessageMonitor - corrected updateFields call 

*DMS:
NEW: FTSMonitorAgent completely rewritten in a multithreaded way

*Transformation
FIX: InputDataAgent - proper instantiation of TransformationClient
CHANGE: Transformation - several log message promoted from info to notice level

[v6r6p14]

*Transformation
FIX: Correct instantiation of agents inside several scripts
CHANGE: TransformationCleaningAgent - added verbosity to logs
CHANGE: TransformationAgent - missingLFC to MissingInFC as it could be the DFC as well
FIX: TransformationAgent - return an entry for all LFNs in __getDataReplicasRM

*DMS
FIX: TransferAgent - fix exception reason in registerFiles()

[v6r6p13]

*DMS
CHANGE: TransferAgent - change RM call from getCatalogueReplicas to getActiveReplicas. 
        Lowering log printouts here and there

[v6r6p12]

*DMS
BUGFIX: RemovalTask - Replacing "'" by "" in error str set as attribute for a subRequest file. 
        Without that request cannot be updated when some nasty error occurs.

[v6r6p11]

*RMS:
BUGFIX: RequestClient - log string formatting

*DMS
BUGFIX: RemovalTask - handling for files not existing in the catalogue

*Transformation
FIX: TransformationManager - ignore files in NotProcessed status to get the % of processed files

*Interfaces
FIX: Fixes due to the recent changes in PromptUser utility

[v6r6p10]

*RMS
FIX: RequestDBMySQL - better escaping of queries 

*WMS
FIX: SiteDirector - get compatible platforms before checking Task Queues for a site

[v6r6p9]

*Core
FIX: Utilities/PromptUser.py - better user prompt

*Accounting
NEW: Add some validation to the job records because of weird data coming from YANDEX.ru

*DMS
BUGFIX: ReplicaManager - typo errStr -> infoStr in __replicate()
FIX: FTSRequest - fixed log message

*WMS
FIX: SiteDirector - use CSGlobals.getVO() call instead of explicit CS option

[v6r6p8]

*Transformation
BUGFIX: TransformationDB - typo in getTransformationFiles(): iterValues -> itervalues

[v6r6p7]

*Resources
FIX: StorageFactory - uncommented line that was preventing the status to be returned 
BUGFIX: CE remote scripts - should return status and not call exit()
BUGFIX: SSHComputingElement - wrong pilot ID reference

[v6r6p6]

*WMS
FIX: TaskQueueDB - in findOrphanJobs() retrieve orphaned jobs as list of ints instead of list of tuples
FIX: OptimizerExecutor - added import of datetime to cope with the old style optimizer parameters

*Transformation
FIX: TransformationAgent - fix finalization entering in an infinite loop
NEW: TransformationCLI - added resetProcessedFile command
FIX: TransformationCleaningAgent - treating the archiving delay 
FIX: TransformationDB - fix in getTransformationFiles() in case of empty file list

[v6r6p5]

*Transformation
FIX: TransformationAgent - type( transClient -> transfClient )
FIX: TransformationAgent - self._logInfo -> self.log.info
FIX: TransformationAgent - skip if no Unused files
FIX: TransformationAgent - Use CS option for replica cache lifetime
CHANGE: TransformationAgent - accept No new Unused files every [6] hours

[v6r6p4]

*DMS
FIX: TransferAgent - protection for files that can not be scheduled
BUGFIX: TransferDB - typo (instIDList - > idList ) fixed

*Transformation
BUGFIX: TransformationAgent - typo ( loginfo -> logInfo )

[v6r6p3]

FIX: merged in patch v6r5p14

*Core
BUGFIX: X509Chain - return the right structure in getCredentials() in case of failure
FIX: dirac-deploy-scripts.py - allow short scripts starting from "d"
FIX: dirac-deploy-scripts.py - added DCOMMANDS_PPID env variable in the script wrapper
FIX: ExecutorReactor - reduced error message dropping redundant Task ID 

*Interfaces
BUGFIX: Dirac.py - allow to pass LFN list to replicateFile()

*DMS
FIX: FileManager - extra check if all files are available in _findFiles()
BUGFIX: FileCatalogClientCLI - bug in DirectoryListing

[v6r6p2]

FIX: merged in patch v6r5p13

*WMS
FIX: SiteDirector - if no community set, look for DIRAC/VirtualOrganization setting

*Framework
FIX: SystemLoggingDB - LogLevel made VARCHAR in the MessageRepository table
FIX: Logging - several log messages are split in fixed and variable parts
FIX: SystemLoggingDB - in insertMessage() do not insert new records in auxiliary tables if they 
     are already there

[v6r6p1]

*Core:
CHANGE: PromptUser - changed log level of the printout to NOTICE
NEW: Base Client constructor arguments are passed to the RPCClient constructor

*DMS:
NEW: FTSRequest - added a prestage mechanism for source files
NEW: FileCatalogClientCLI - added -f switch to the size command to use raw faile tables 
     instead of storage usage tables
NEW: FileCatalog - added orphan directory repair tool
NEW: FIleCatalog - more counters to control the catalog sanity     

*WMS:
FIX: SandboxStoreClient - no more kwargs tricks
FIX: SandboxStoreClient returns sandbox file name in case of upload failure to allow failover
FIX: dirac-pilot - fixed VO_%s_SW_DIR env variable in case of OSG

*TS:
FIX: TransformationManagerHandler - avoid multiple Operations() instantiation in 
     getTransformationSummaryWeb()

[v6r6]

*Core
CHANGE: getDNForUsername helper migrated from Core.Security.CS to Registry helper
NEW: SiteSEMapping - new utilities getSitesGroupedByTierLevel(), getTier1WithAttachedTier2(),
     getTier1WithTier2
CHANGE: The DIRAC.Core.Security.CS is replaced by the Registry helper     
BUGFIX: dirac-install - properly parse += in .cfg files
FIX: Graphs.Utilities - allow two lines input in makeDataFromCVS()
FIX: Graphs - allow Graphs package usage if even matplotlib is not installed
NEW: dirac-compile-externals will retrieve the Externals compilation scripts from it's new location 
     in github (DIRACGrid/Externals)
NEW: Possibility to define a thread-global credentials for DISET connections (for web framework)
NEW: Logger - color output ( configurable )
NEW: dirac-admin-sort-cs-sites - to sort sites in the CS
CHANGE: MessageClient(Factor) - added msgClient attribute to messages
NEW: Core.Security.Properties - added JOB_MONITOR and USER_MANAGER properties

*Configuration
NEW: Registry - added getAllGroups() method

*Framework
NEW: SystemAdministratorClientCLI - possibility to define roothPath and lcgVersion when updating software

*Accounting
NEW: JobPlotter - added Normalized CPU plots to Job accounting
FIX: DBUtils - plots going to greater granularity

*DMS
NEW: FileCatalog - storage usage info stored in all the directories, not only those with files
NEW: FileCatalog - added utility to rebuild storage usage info from scratch
FIX: FileCatalog - addMetadataField() allow generic types, e.g. string
FIX: FileCatalog - path argument is normalized before usage in multiple methods
FIX: FileCatalog - new metadata for files(directories) should not be there before for directories(files)
NEW: FileCatalog - added method for rebuilding DirectoryUsage data from scratch 
NEW: FileCatalog - Use DirectoryUsage mechanism for both logical and physical storage
CHANGE: FileCatalog - forbid removing non-empty directories
BUGFIX: FileCatalogClientCLI - in do_ls() check properly the path existence
FIX: FileCatalogClientCLI - protection against non-existing getCatalogCounters method in the LFC client
FIX: DMS Agents - properly call superclass constructor with loadName argument
FIX: ReplicaManager - in removeFile() non-existent file is marked as failed
FIX: Make several classes pylint compliant: DataIntegrityHandler, DataLoggingHandler,
     FileCatalogHandler, StorageElementHandler, StorageElementProxyHandler, TransferDBMonitoringHandler
FIX: LogUploadAgent - remove the OSError exception in __replicate()
FIX: FileCatalogClientCLI - multiple check of proper command inputs,
     automatic completion of several commands with subcommands,
     automatic completion of file names
CHANGE: FileCatalogClientCLI - reformat the output of size command 
FIX: dirac-admin-ban-se - allow to go over all options read/write/check for each SE      
NEW: StrategyHandler - new implementation to speed up file scheduling + better error reporting
NEW: LcgFileCatalogProxy - moved from from LHCbDirac to DIRAC
FIX: ReplicaManager - removed usage of obsolete "/Resources/StorageElements/BannedTarget" 
CHANGE: removed StorageUsageClient.py
CHANGE: removed obsoleted ProcessingDBAgent.py

*WMS
CHANGE: RunNumber job parameter was removed from all the relevant places ( JDL, JobDB, etc )
NEW: dirac-pilot - add environment setting for SSH and BOINC CEs
NEW: WMSAdministrator - get output for non-grid CEs if not yet in the DB
NEW: JobAgent - job publishes BOINC parameters if any
CHANGE: Get rid of LHCbPlatform everywhere except TaskQueueDB
FIX: SiteDirector - provide list of sites to the Matcher in the initial query
FIX: SiteDirector - present a list of all groups of a community to match TQs
CHANGE: dirac-boinc-pilot dropped
CHANGE: TaskQueueDirector does not depend on /LocalSite section any more
CHANGE: reduced default delays for JobCleaningAgent
CHANGE: limit the number of jobs received by JobCleaningAgent
CHANGE: JobDB - use insertFields instead of _insert
CHANGE: Matcher, TaskQueueDB - switch to use Platform rather than LHCbPlatform retaining LHCbPlatform compatibility
BUGFIX: Matcher - proper reporting pilot site and CE
CHANGE: JobManager - improved job Killing/Deleting logic
CHANGE: dirac-pilot - treat the OSG case when jobs on the same WN all run in the same directory
NEW: JobWrapper - added more status reports on different failures
FIX: PilotStatusAgent - use getPilotProxyFromDIRACGroup() instead of getPilotProxyFromVOMSGroup()
CHANGE: JobMonitoringHandler - add cutDate and condDict parameters to getJobGroup()
NEW: JobMonitoringHandler - check access rights with JobPolicy when accessing job info from the web
NEW: JobManager,JobWrapper - report to accounting jobs in Rescheduled final state if rescheduling is successful
FIX: WMSAdministrator, SiteDirector - store only non-empty pilot output to the PilotDB
NEW: added killPilot() to the WMSAdministrator interface, DiracAdmin and dirac-admin-kill-pilot command
NEW: TimeLeft - renormalize time left using DIRAC Normalization if available
FIX: JobManager - reconnect to the OptimizationMind in background if not yet connected
CHANGE: JobManifest - use Operations helper
NEW: JobCleaningAgent - delete logging records from JobLoggingDB when deleting jobs

*RMS
FIX: RequestDBFile - better exception handling in case no JobID supplied
FIX: RequestManagerHandler - make it pylint compliant
NEW: RequestProxyHandler - is forwarding requests from voboxes to central RequestManager. 
     If central RequestManager is down, requests are dumped into file cache and a separate thread 
     running in background is trying to push them into the central. 
CHANGE: Major revision of the code      
CHANGE: RequestDB - added index on SubRequestID in the Files table
CHANGE: RequestClient - readRequestForJobs updated to the new RequetsClient structure

*RSS
NEW: CS.py - Space Tokens were hardcoded, now are obtained after scanning the StorageElements.

*Resources
FIX: SSHComputingElement - enabled multiple hosts in one queue, more debugging
CHANGE: SSHXXX Computing Elements - define SSH class once in the SSHComputingElement
NEW: SSHComputingElement - added option to define private key location
CHANGE: Get rid of legacy methods in ComputingElement
NEW: enable definition of ChecksumType per SE
NEW: SSHBatch, SSHCondor Computing Elements
NEW: SSHxxx Computing Elements - using remote control scripts to better capture remote command errors
CHANGE: put common functionality into SSHComputingElement base class for all SSHxxx CEs
NEW: added killJob() method tp all the CEs
NEW: FileCatalog - take the catalog information info from /Operations CS section, if defined there, 
     to allow specifications per VO 

*Interfaces
CHANGE: Removed Script.initialize() from the API initialization
CHANGE: Some general API polishing
FIX: Dirac.py - when running in mode="local" any directory in the ISB would not get untarred, 
     contrary to what is done in the JobWrapper

*TS
BUGFIX: TaskManager - bug fixed in treating tasks with input data
FIX: TransformationCleaningAgent - properly call superclass constructor with loadName argument
NEW: TransformationCleaningAgent - added _addExtraDirectories() method to extend the list of
     directories to clean in a subclass if needed
CHANGE: TransformationCleaningAgent - removed usage of StorageUsageClient     
NEW: TransformationAgent is multithreaded now ( implementation moved from LHCbDIRAC )
NEW: added unit tests
NEW: InputDataAgent - possibility to refresh only data registered in the last predefined period of time 
NEW: TransformationAgent(Client) - management of derived transformations and more ported from LHCbDIRAC
BUGFIX: TransformationDB - wrong SQL statement generation in setFileStatusForTransformation()

[v6r5p14]

*Core
NEW: Utilities - added Backports utility

*WMS
FIX: Use /Operations/JobScheduling section consistently, drop /Operations/Matching section
NEW: Allow VO specific share correction plugins from extensions
FIX: Executors - several fixes

[v6r5p13]

*WMS
FIX: Executors - VOPlugin will properly send and receive the params
NEW: Correctors can be defined in an extension
FIX: Correctors - Properly retrieve info from the CS using the ops helper

[v6r5p12]

FIX: merged in patch v6r4p34

[v6r5p11]

FIX: merged in patch v6r4p33

*Core
FIX: MySQL - added offset argument to buildConditions()

[v6r5p10]

FIX: merged in patch v6r4p32

[v6r5p9]

FIX: merged in patch v6r4p30

[v6r5p8]

FIX: merged in patch v6r4p29

[v6r5p7]

FIX: merged in patch v6r4p28

[v6r5p6]

FIX: merged in patch v6r4p27

*Transformation
BUGFIX: TransformationDB - StringType must be imported before it can be used

*RSS
NEW: CS.py - Space Tokens were hardcoded, now are obtained after scanning the StorageElements.

[v6r5p5]

FIX: merged in patch v6r4p26

[v6r5p4]

FIX: merged in patch v6r4p25

[v6r5p3]

*Transformation
FIX: merged in patch v6r4p24

[v6r5p2]

*Web
NEW: includes DIRACWeb tag web2012092101

[v6r5p1]

*Core
BUGFIX: ExecutorMindHandler - return S_OK() in the initializeHandler
FIX: OptimizationMindHandler - if the manifest is not dirty it will not be updated by the Mind

*Configuration
NEW: Resources helper - added getCompatiblePlatform(), getDIRACPlatform() methods

*Resources
FIX: SSHComputingElement - add -q option to ssh command to avoid banners in the output
FIX: BOINCComputingElement - removed debugging printout
FIX: ComputingElement - use Platform CS option which will be converted to LHCbPlatform for legacy compatibility

*DMS
FIX: RequestAgentBase - lowering loglevel from ALWAYS to INFO to avoid flooding SystemLogging

*WMS:
FIX: SiteDirector - provide CE platform parameter when interrogating the TQ
FIX: GridPilotDirector - publish pilot OwnerGroup rather than VOMS role
FIX: WMSUtilities - add new error string into the parsing of the job output retrieval

[v6r5]

NEW: Executor framework

*Core
NEW: MySQL.py - added Test case for Time.dateTime time stamps
NEW: MySQL.py - insertFields and updateFields can get values via Lists or Dicts
NEW: DataIntegrityDB - use the new methods from MySQL and add test cases
NEW: DataIntegrityHandler - check connection to DB and create tables (or update their schema)
NEW: DataLoggingDB - use the new methods from MySQL and add test cases
NEW: DataLoggingHandler - check connection to DB and create tables (or update their schema)
FIX: ProcessPool - killing stuck workers after timeout
CHANGE: DB will throw a RuntimeException instead of a sys.exit in case it can't contact the DB
CHANGE: Several improvements on DISET
CHANGE: Fixed all DOS endings to UNIX
CHANGE: Agents, Services and Executors know how to react to CSSection/Module and react accordingly
NEW: install tools are updated to deal with executors
FIX: dirac-install - add -T/--Timeout option to define timeout for distribution downloads
NEW: dirac-install - added possibility of defining dirac-install's global defaults by command line switch
BUGFIX: avoid PathFinder.getServiceURL and use Client class ( DataLoggingClient,LfcFileCatalogProxyClient ) 
FIX: MySQL - added TIMESTAMPADD and TIMESTAMPDIFF to special values not to be scaped by MySQL
NEW: ObjectLoader utility
CHANGE: dirac-distribution - added global defaults flag and changed the flag to -M or --defaultsURL
FIX: Convert to string before trying to escape value in MySQL
NEW: DISET Services - added PacketTimeout option
NEW: SystemLoggingDB - updated to use the renewed MySQL interface and SQL schema
NEW: Added support for multiple entries in /Registry/DefaultGroup, for multi-VO installations
CHANGE: Component installation procedure updated to cope with components inheriting Modules
CHANGE: InstallTools - use dirac- command in runit run scripts
FIX: X509Chain - avoid a return of error when the group is not valid
FIX: MySQL - reduce verbosity of log messages when high level methods are used
CHANGE: Several DB classes have been updated to use the MySQL buildCondition method
NEW: MySQL - provide support for greater and smaller arguments to all MySQL high level methods
FIX: Service.py - check all return values from all initializers

*Configuration
CHANGE: By default return option and section lists ordered as in the CS
NEW: ConfigurationClient - added function to refresh remote configuration

*Framework
FIX: Registry.findDefaultGroup will never return False
CHANGE: ProxyManager does not accept proxies without explicit group
CHANGE: SystemAdministratorHandler - force refreshing the configuration after new component setup

*RSS
CHANGE: removed code execution from __init__
CHANGE: removed unused methods
NEW: Log all policy results 

*Resources
NEW: updated SSHComputingElement which allows multiple job submission
FIX: SGETimeLeft - better parsing of the batch system commands output
FIX: InProcessComputingElement - when starting a new job discard renewal of the previous proxy
NEW: BOINCComputingElement - new CE client to work with the BOINC desktop grid infrastructure 

*WMS
CHANGE: WMS Optimizers are now executors
CHANGE: SandboxStoreClient can directly access the DB if available
CHANGE: Moved JobDescription and improved into JobManifest
FIX: typo in JobLoggingDB
NEW: JobState/CachedJobState allow access to the Job via DB/JobStateSync Service automatically
BUGFIX: DownloadInputData - when not enough disk space, message was using "buffer" while it should be using "data"
FIX: the sandboxmetadataDB explosion when using the sandboxclient without direct access to the DB
NEW: Added support for reset/reschedule in the OptimizationMind
CHANGE: Whenever a DB is not properly initialized it will raise a catchable RuntimeError exception 
        instead of silently returning
FIX: InputDataResolution - just quick mod for easier extensibility, plus removed some LHCb specific stuff
NEW: allow jobids in a file in dirac-wms-job-get-output
NEW: JobManager - zfill in %n parameter substitution to allow alphabetical sorting
NEW: Directors - added checking of the TaskQueue limits when getting eligible queues
CHANGE: Natcher - refactor to simpify the logic, introduced Limiter class
CHANGE: Treat MaxCPUTime and CPUTime the same way in the JDL to avoid confusion
NEW: SiteDirector - added options PilotScript, MaxPilotsToSubmit, MaxJobsInFillMode
BUGFIX: StalledJobAgent - use cpuNormalization as float, not string 
FIX: Don't kill an executor if a task has been taken out from it
NEW: dirac-boinc-pilot - pilot script to be used on the BOINC volunteer nodes
FIX: SiteDirector - better handling of tokens and filling mode 
NEW: Generic pilot identities are automatically selected by the TQD and the SiteDirector 
     if not explicitly defined in /Pilot/GenericDN and GenericGroup
NEW: Generic pilot groups can have a VO that will be taken into account when selecting generic 
     credentials to submit pilots
NEW: Generic pilots that belong to a VO can only match jobs from that VO
NEW: StalledJobAgent - added rescheduling of jobs stuck in Matched or Rescheduled status
BUGFIX: StalledJobAgent - default startTime and endTime to "now", avoid None value
NEW: JobAgent - stop after N failed matching attempts (nothing to do), use StopAfterFailedMatches option
CHANGE: JobAgent - provide resource description as a dictionary to avoid extra JDL parsing by the Matcher
CHANGE: Matcher - report pilot info once instead of sending it several times from the job
CHANGE: Matcher - set the job site instead of making a separate call to JobStateUpdate
NEW: Matcher - added Matches done and matches OK statistics
NEW: TaskQueue - don't delete fresh task queues. Wait 5 minutes to do so.
CHANGE: Disabled TQs can also be matched, if no jobs are there, a retry will be triggered

*Transformation
FIX: TransformationAgent - a small improvement: now can pick the prods status to handle from the CS, 
     plus few minor corrections (e.g. logger messages)
FIX: TransformationCLI - take into accout possible failures in resetFile command     

*Accounting
NEW: AccountingDB - added retrieving RAW records for internal stuff
FIX: AccountingDB - fixed some logic for readonly cases
CHANGE: Added new simpler and faster bucket insertion mechanism
NEW: Added more info when rebucketing
FIX: Calculate the rebucket ETA using remaining records to be processed instead of the total records to be processed
FIX: Plots with no data still carry the plot name

*DMS
NEW: SRM2Storage - added retry in the gfal calls
NEW: added new FTSCleaningAgent cleaning up TransferDB tables
FIX: DataLoggingClient and DataLoggingDB - tests moved to separate files
CHANGE: request agents cleanup

*RMS
CHANGE: Stop using RequestAgentMixIn in the request agents

[v6r4p34]

*DMS
BUGFIX: FileCatalogCLI - fixed wrong indentation
CHANGE: RegistrationTask - removed some LHCb specific defaults

[v6r4p33]

*DMS
CHANGE: FTSRequest - be more verbose if something is wrong with file

[v6r4p32]

*WMS
FIX: StalledJobAgent - avoid exceptions in the stalled job accounting reporting

*DMS
NEW: FTSMonitorAgent - handling of expired FTS jobs 

*Interfaces
CHANGE: Dirac.py - attempt to retrieve output sandbox also for Completed jobs in retrieveRepositorySandboxes()

[v6r4p30]

*Core
BUGFIX: dirac-admin-bdii-ce-voview - proper check of the result structure

*Interfaces
FIX: Dirac.py, Job.py - allow to pass environment variables with special characters

*DMS
NEW: FileCatalogCLI - possibility to sort output in the ls command

*WMS:
FIX: JobWrapper - interpret environment variables with special characters 

[v6r4p29]

*RMS
BUGFIX: RequestDBMySQL - wrong indentation in __updateSubRequestFiles()

[v6r4p28]

*Interfaces
CHANGE: Dirac.py, DiracAdmin.py - remove explicit timeout on RPC client instantiation

*RSS
FIX: CS.py - fix for updated CS location (backward compatible)

*DMS
BUGFIX: StrategyHandler - bug fixed determineReplicationTree()
FIX: FTSRequest - add checksum string to SURLs file before submitting an FTS job

*WMS
FIX: JobWrapper - protection for double quotes in JobName
CHANGE: SiteDirector - switched some logging messages from verbose to info level

*RMS
NEW: Request(Client,DBMySQL,Manager) - added readRequestsForJobs() method

[v6r4p27]

*DMS
FIX: SRM2Storage - removed hack for EOS (fixed server-side)

*Transformation
CHANGE: TransformationClient - limit to 100 the number of transformations in getTransformations()
NEW: TransformationAgent - define the transformations type to use in the configuration

*Interfaces
FIX: Job.py -  fix for empty environmentDict (setExecutionEnv)

[v6r4p26]

*Transformation
BUGFIX: TransformationClient - fixed calling sequence in rpcClient.getTransformationTasks()
NEW: TransformationClient - added log messages in verbose level.

[v6r4p25]

*DMS
BUGFIX: StrategyHandler - sanity check for wrong replication tree 

[v6r4p24]

*Core
NEW: MySQL - add 'offset' argument to the buildCondition()

*Transformation
FIX: TransformationAgent - randomize the LFNs for removal/replication case when large number of those
CHANGE: TransformationClient(DB,Manager) - get transformation files in smaller chunks to
        improve performance
FIX: TransformationAgent(DB) - do not return redundant LFNs in getTransformationFiles()    

[v6r4p23]

*Web
NEW: includes DIRACWeb tag web2012092101

[v6r4p22]

*DMS
FIX: SRM2Storage - fix the problem with the CERN-EOS storage 

[v6r4p21]

*Core
BUGFIX: SGETimeLeft - take into account dd:hh:mm:ss format of the cpu consumed

[v6r4p20]

*WMS
BUGFIX: PilotDirector, GridPilotDirector - make sure that at least 1 pilot is to be submitted
BUGFIX: GridPilotDirector - bug on how pilots are counted when there is an error in the submit loop.
BUGFIX: dirac-pilot - proper install script installation on OSG sites

[v6r4p19]

*RMS
FIX: RequestDBMySQL - optimized request selection query 

[v6r4p18]

*Configuration
BUGFIX: CE2CSAgent.py - the default value must be set outside the loop

*DMS
NEW: dirac-dms-create-replication-request
BUGFIX: dirac-dms-fts-submit, dirac-dms-fts-monitor - print out error messages

*Resources
BUGFIX: TorqueComputingElement.py, plus add UserName for shared Queues

*WMS
BUGFIX: JobManagerHandler - default value for pStart (to avoid Exception)

[v6r4p17]

*Core
FIX: dirac-configure - setup was not updated in dirac.cfg even with -F option
FIX: RequestHandler - added fix for Missing ConnectionError

*DMS
FIX: dirac-dms-clean-directory - command fails with `KeyError: 'Replicas'`.

*WMS
FIX: SiteDirector - adapt to the new method in the Matcher getMatchingTaskQueue 
FIX: SiteDirector - added all SubmitPools to TQ requests

[v6r4p16]

*Core:
FIX: dirac-install - bashrc/cshrc were wrongly created when using versionsDir

*Accounting
CHANGE: Added new simpler and faster bucket insertion mechanism
NEW: Added more info when rebucketing

*WMS
CHANGE: Matcher - refactored to take into account job limits when providing info to directors
NEW: JoAgent - reports SubmitPool parameter if applicable
FIX: Matcher - bad codition if invalid result

[v6r4p15]

*WMS
FIX: gLitePilotDirector - fix the name of the MyProxy server to avoid crasehs of the gLite WMS

*Transformation
FIX: TaskManager - when the file is on many SEs, wrong results were generated

[v6r4p13]

*DMS
FIX: dirac-admin-allow-se - added missing interpreter line

[v6r4p12]

*DMS
CHANGE: RemovalTask - for DataManager shifter change creds after failure of removal with her/his proxy.

*RSS
NEW: Added RssConfiguration class
FIX: ResourceManagementClient  - Fixed wrong method name

[v6r4p11]

*Core
FIX: GGUSTicketsClient - GGUS SOAP URL updated

*DMS
BUGFIX: ReplicaManager - wrong for loop

*RequestManagement
BUGFIX: RequestClient - bug fix in finalizeRequest()

*Transformation
FIX: TaskManager - fix for correctly setting the sites (as list)

[v6r4p10]

*RequestManagement
BUGFIX: RequestContainer - in addSubrequest() function

*Resources
BUGFIX: SRM2Storage - in checksum type evaluation

*ResourceStatusSystem
BUGFIX: InfoGetter - wrong import statement

*WMS
BUGFIX: SandboxMetadataDB - __init__() can not return a value

[v6r4p9]

*DMS
CHANGE: FailoverTransfer - ensure the correct execution order of the subrequests

[v6r4p8]

Bring in fixes from v6r3p17

*Core:
FIX: Don't have the __init__ return True for all DBs
NEW: Added more protection for exceptions thrown in callbacks for the ProcessPool
FIX: Operations will now look in 'Defaults' instead of 'Default'

*DataManagement:
FIX: Put more protection in StrategyHandler for neither channels  not throughput read out of TransferDB
FIX: No JobIDs supplied in getRequestForJobs function for RequestDBMySQL taken into account
FIX: Fix on getRequestStatus
CHANGE: RequestClient proper use of getRequestStatus in finalizeRequest
CHANGE: Refactored RequestDBFile

[v6r4p7]

*WorkloadManagement
FIX: SandboxMetadataDB won't explode DIRAC when there's no access to the DB 
CHANGE: Whenever a DB fails to initialize it raises a catchable exception instead of just returning silently

*DataManagement
CHANGE: Added Lost and Unavailable to the file metadata

[v6r4p6]

Bring fixes from v6r4p6

[v6r4p5]

*Configuration
NEW: Added function to generate Operations CS paths

*Core
FIX: Added proper ProcessPool checks and finalisation

*DataManagement
FIX: don't set Files.Status to Failed for non-existign files, failover transfers won't go
FIX: remove classmethods here and there to unblock requestHolder
CHANGE: RAB, TA: change task timeout: 180 and 600 (was 600 and 900 respectively)
FIX: sorting replication tree by Ancestor, not hopAncestorgit add DataManagementSystem/Agent/TransferAgent.py
NEW: TA: add finalize
CHANGE: TransferAgent: add AcceptableFailedFiles to StrategyHandler to ban FTS channel from scheduling
FIX: if there is no failed files, put an empty dict


*RSS
FIX: RSS is setting Allowed but the StorageElement checks for Active

*Workflows
FIX: Part of WorfklowTask rewritten to fix some issues and allow 'ANY' as site

*Transformation
FIX: Wrong calls to TCA::cleanMetadataCatalogFiles

[v6r4p4]

*Core
FIX: Platform.py - check if Popen.terminate is available (only from 2.6)

[v6r4p3]

*Core
FIX: ProcessPool with watchdog and timeouts - applied in v6r3 first

[v6r4p2]

*StorageManagement
BUGFIX: StorageElement - staging is a Read operation and should be allowed as such

*WMS
BUGFIX: InProcessComputingElement, JobAgent - proper return status code from the job wrapper

*Core
FIX: Platform - manage properly the case of exception in the ldconfig execution

[v6r4p1]

*DMS
FIX: TransferDB.getChannelObservedThroughput - the channelDict was created in a wrong way

*RSS
FIX: ResourceStatus was not returning Allowed by default

[v6r4]

*Core
FIX: dirac-install-db.py: addDatabaseOptionsToCS has added a new keyed argument
NEW: SGETimeLeft.py: Support for SGE backend
FIX: If several extensions are installed, merge ConfigTemplate.cfg
NEW: Service framework - added monitoring of file descriptors open
NEW: Service framework - Reduced handshake timeout to prevent stuck threads
NEW: MySQL class with new high level methods - buildCondition,insertFields,updateFields
     deleteEntries, getFields, getCounters, getDistinctAttributeValues
FIX: ProcessPool - fixes in the locking mechanism with LockRing, stopping workers when the
     parent process is finished     
FIX: Added more locks to the LockRing
NEW: The installation tools are updated to install components by name with the components module specified as an option

*DMS
FIX: TransferDB.py - speed up the Throughput determination
NEW: dirac-dms-add-files: script similar to dirac-dms-remove-files, 
     allows for 1 file specification on the command line, using the usual dirac-dms-add-file options, 
     but also can take a text file in input to upload a bunch of files. Exit code is 0 only if all 
     was fine and is different for every error found. 
NEW: StorageElementProxy- support for data downloading with http protocol from arbitrary storage, 
     needed for the web data download
BUGFIX: FileCatalogCLI - replicate operation does a proper replica registration ( closes #5 )     
FIX: ReplicaManager - __cleanDirectory now working and thus dirac-dms-clean-directory

*WMS
NEW: CPU normalization script to run a quick test in the pilot, used by the JobWrapper
     to report the CPU consumption to the accounting
FIX: StalledJobAgent - StalledTimeHours and FailedTimeHours are read each cycle, refer to the 
     Watchdog heartBeat period (should be renamed); add NormCPUTime to Accounting record
NEW: SiteDirector - support for the operation per VO in multi-VO installations
FIX: StalledJobAgent - get ProcessingType from JDL if defined
BUGFIX: dirac-wms-job-peek - missing printout in the command
NEW: SiteDirector - take into account the number of already waiting pilots when evaluating the number of pilots to submit
FIX: properly report CPU usage when the Watchdog kill the payload.

*RSS
BUGFIX: Result in ClientCache table is a varchar, but the method was getting a datetime
NEW: CacheFeederAgent - VOBOX and SpaceTokenOccupancy commands added (ported from LHCbDIRAC)
CHANGE: RSS components get operational parameters from the Operations handler

*DataManagement
FIX: if there is no failed files, put an empty dict

*Transformation
FIX: Wrong calls to TCA::cleanMetadataCatalogFiles

[v6r3p19]

*WMS
FIX: gLitePilotDirector - fix the name of the MyProxy server to avoid crashes of the gLite WMS

[v6r3p18]

*Resources
BUGFIX: SRM2Storage - in checksum type evaluation

[v6r3p17]

*DataManagement
FIX: Fixes issues #783 and #781. Bugs in ReplicaManager removePhisicalReplica and getFilesFromDirectory
FIX: Return S_ERROR if missing jobid arguments
NEW: Checksum can be verified during FTS and SRM2Storage 

[v6r3p16]

*DataManagement
FIX: better monitoring of FTS channels 
FIX: Handle properly None value for channels and bandwidths

*Core
FIX: Properly calculate the release notes if there are newer releases in the release.notes file

[v6r3p15]

*DataManagement
FIX: if there is no failed files, put an empty dict

*Transformation
FIX: Wrong calls to TCA::cleanMetadataCatalogFiles


[v6r3p14]

* Core

BUGFIX: ProcessPool.py: clean processing and finalisation
BUGFIX: Pfn.py: don't check for 'FileName' in pfnDict

* DMS

NEW: dirac-dms-show-fts-status.py: script showing last hour history for FTS channels
NEW: TransferDBMonitoringHandler.py: new function exporting FST channel queues
BUGFIX: TransferAgent.py,RemovalAgent.py,RegistrationAgent.py - unlinking of temp proxy files, corection of values sent to gMonitor
BUGFIX: StrategyHandler - new config option 'AcceptableFailedFiles' to unblock scheduling for channels if problematic transfers occured for few files
NEW: TransferAgent,RemovalAgent,RegistrationAgent - new confing options for setting timeouts for tasks and ProcessPool finalisation
BUGFIX: ReplicaManager.py - reverse sort of LFNs when deleting files and directories to avoid blocks
NEW: moved StrategyHandler class def to separate file under DMS/private

* TMS

FIX: TransformationCleaningAgent.py: some refactoring, new way of disabling/enabline execution by 'EnableFlag' config option

[v6r3p13]

*Core
FIX: Added proper ProcessPool checks and finalisation

*DataManagement
FIX: don't set Files.Status to Failed for non-existign files, failover transfers won't go
FIX: remove classmethods here and there to unblock requestHolder
CHANGE: RAB, TA: change task timeout: 180 and 600 (was 600 and 900 respectively)
FIX: sorting replication tree by Ancestor, not hopAncestorgit add DataManagementSystem/Agent/TransferAgent.py
NEW: TA: add finalize
CHANGE: TransferAgent: add AcceptableFailedFiles to StrategyHandler to ban FTS channel from scheduling

[v6r3p12]

*Core
FIX: Platform.py - check if Popen.terminate is available (only from 2.6)

[v6r3p11]

*Core
FIX: ProcessPool with watchdog and timeouts

[v6r3p10]

*StorageManagement
BUGFIX: StorageElement - staging is a Read operation and should be allowed as such

*WMS
BUGFIX: InProcessComputingElement, JobAgent - proper return status code from the job wrapper

*Core
FIX: Platform - manage properly the case of exception in the ldconfig execution

[v6r3p9]

*DMS
FIX: TransferDB.getChannelObservedThroughput - the channelDict was created in a wrong way

[v6r3p8]

*Web
CHANGE: return back to the release web2012041601

[v6r3p7]

*Transformation
FIX: TransformationCleaningAgent - protection from deleting requests with jobID 0 

[v6r3p6]

*Core
FIX: dirac-install-db - proper key argument (follow change in InstallTools)
FIX: ProcessPool - release all locks every time WorkignProcess.run is executed, more fixes to come
FIX: dirac-configure - for Multi-Community installations, all vomsdir/vomses files are now created

*WMS
NEW: SiteDirector - add pilot option with CE name to allow matching of SAM jobs.
BUGFIX: dirac-pilot - SGE batch ID was overwriting the CREAM ID
FIX: PilotDirector - protect the CS master if there are at least 3 slaves
NEW: Watchdog - set LocalJobID in the SGE case

[v6r3p5]

*Core:
BUGFIX: ProcessPool - bug making TaskAgents hang after max cycles
BUGFIX: Graphs - proper handling plots with data containing empty string labels
FIX: GateWay - transfers were using an old API
FIX: GateWay - properly calculate the gateway URL
BUGFIX: Utilities/Pfn.py - bug in pfnunparse() when concatenating Path and FileName

*Accounting
NEW: ReportGenerator - make AccountingDB readonly
FIX: DataCache - set daemon the datacache thread
BUGFIX: BasePlotter - proper handling of the Petabyte scale data

*DMS:
BUGFIX: TransferAgent, RegistrationTask - typos 

[v6r3p4]

*DMS:
BUGFIX: TransferAgent - wrong value for failback in TA:execute

[v6r3p3]

*Configuration
BUGFIX: Operations helper - typo

*DMS:
FIX: TransferAgent - change the way of redirecting request to task

[v6r3p2]

*DMS
FIX: FTSRequest - updating metadata for accouting when finalizing FTS requests

*Core
FIX: DIRAC/__init__.py - default version is set to v6r3

[v6r3p1]

*WMS
CHANGE: Use ResourcesStatus and Resources helpers in the InputDataAgent logic

*Configuration
NEW: added getStorageElementOptions in Resources helper

*DMS
FIX: resourceStatus object created in TransferAgent instead of StrategyHandler

[v6r3]

*Core
NEW: Added protections due to the process pool usage in the locking logic

*Resources
FIX: LcgFileCatalogClient - reduce the number of retries: LFC_CONRETRY = 5 to 
     avoid combined catalog to be stuck on a faulty LFC server
     
*RSS
BUGFIX: ResourceStatus - reworked helper to keep DB connections     

*DMS
BUGFIX: ReplicaManager::CatalogBase::_callFileCatalogFcnSingleFile() - wrong argument

*RequestManagement
FIX: TaskAgents - set timeOut for task to 10 min (15 min)
NEW: TaskAgents - fill in Error fields in case of failing operations

*Interfaces
BUGFIX: dirac-wms-select-jobs - wrong use of the Dirac API

[v6r2p9]

*Core
FIX: dirac-configure - make use of getSEsForSite() method to determine LocalSEs

*WMS
NEW: DownloadInputData,InputDataByProtocol - check Files on Tape SEs are on Disk cache 
     before Download or getturl calls from Wrapper
CHANGE: Matcher - add Stalled to "Running" Jobs when JobLimits are applied   
CHANGE: JobDB - allow to specify required platform as Platform JDL parameter,
        the specified platform is taken into account even without /Resources/Computing/OSCompatibility section

*DMS
CHANGE: dirac-admin-allow(ban)-se - removed lhcb-grid email account by default, 
        and added switch to avoid sending email
FIX: TaskAgents - fix for non-existing files
FIX: change verbosity in failoverReplication 
FIX: FileCatalog - remove properly metadata indices 
BUGFIX: FileManagerBase - bugfix in the descendants evaluation logic  
FIX: TransferAgent and TransferTask - update Files.Status to Failed when ReplicaManager.replicateAndRegister 
     will fail completely; when no replica is available at all.

*Core
FIX: dirac-pilot - default lcg bindings version set to 2012-02-20

[v6r2p8]

*DMS:
CHANGE: TransferAgent - fallback to task execution if replication tree is not found

[v6r2p7]

*WMS
BUGFIX: SiteDirector - wrong CS option use: BundleProxy -> HttpProxy
FIX: SiteDirector - use short lines in compressed/encoded files in the executable
     python script

[v6r2p6]

*DataManagement
FIX: Bad logic in StrategyHandler:MinimiseTotalWait

*Core
CHANGE: updated GGUS web portal URL

*RSS
BUGFIX: meta key cannot be reused, it is popped from dictionary

*Framework
FIX: The Gateway service does not have a handler
NEW: ConfingTemplate entry for Gateway
FIX: distribution notes allow for word wrap

*WorkloadManagement
FIX: avoid unnecessary call if no LFN is left in one of the SEs
FIX: When Uploading job outputs, try first Local SEs, if any


[v6r2p5]

*RSS
BUGFIX: several minor bug fixes

*RequestManagement
BUGFIX: RequestDBMySQL - removed unnecessary request type check

*DMS
BUGFIX: FileCatalogClienctCLI - wrong evaluation of the operation in the find command
NEW: FileCatalog - added possibility to remove specified metadata for a given path 
BUGFIX: ReplicaManager - wrong operation order causing failure of UploadLogFile module

*Core
NEW: dirac-install - generate cshrc DIRAC environment setting file for the (t)csh 

*Interfaces
CHANGE: Job - added InputData to each element in the ParametricInputData

*WMS
CHANGE: dirac-jobexec - pass ParametericInputData to the workflow as a semicolon separated string

[v6r2p4]

*WMS
BUGFIX: StalledJobAgent - protection against jobs with no PilotReference in their parameters
BUGFIX: WMSAdministratorHandler - wrong argument type specification for getPilotInfo method

*StorageManagement
BUGFIX: RequestFinalizationAgent - no method existence check when calling RPC method

[v6r2p3]

*WMS
CHANGE: Matcher - fixed the credentials check in requestJob() to simplify it

*ConfigurationSystem
CHANGE: Operations helper - fix that allow no VO to be defined for components that do not need it

*Core
BUGFIX: InstallTools - when applying runsvctrl to a list of components make sure that the config server is treated first and the sysadmin service - last
        
[v6r2p2]

*WMS
BUGFIX: Matcher - restored logic for checking private pilot asking for a given DN for belonging to the same group with JOB_SHARING property.

[v6r2p1]

*RequestManagementSystem
BUGFIX: RequestCleaningAgent - missing import of the "second" interval definition 

[v6r2]

*General
FIX: replaced use of exec() python statement in favor of object method execution

*Accounting
CHANGE: Accounting 'byte' units are in powers of 1000 instead of powers of 1024 (closes #457)

*Core
CHANGE: Pfn.py - pfnparse function rewritten for speed up and mem usage, unit test case added
FIX: DISET Clients are now thread-safe. Same clients used twice in different threads was not 
closing the previous connection
NEW: reduce wait times in DISET protocol machinery to improve performance    
NEW: dirac-fix-mysql-script command to fix the mysql start-up script for the given installation
FIX: TransferClient closes connections properly
FIX: DISET Clients are now thread-safe. Same client used twice in different threads will not close the previous connection
CHANGE: Beautification and reduce wait times to improve performance
NEW: ProcessPool - added functionality to kill all children processes properly when destroying ProcessPool objects
NEW: CS Helper for LocalSite section, with gridEnv method
NEW: Grid module will use Local.gridEnv if nothing passed in the arguments
CHANGE: Add deprecated sections in the CS Operations helper to ease the transition
FIX: dirac-install - execute dirac-fix-mysql-script, if available, to fix the mysql.server startup script
FIX: dirac-distribution - Changed obsoleted tar.list file URL
FIX: typo in dirac-admin-add-host in case of error
CHANGE: dirac-admin-allow(ban)-se - use diracAdmin.sendMail() instead of NotificationClient.sendMail()

*Framework
BUGFIX: UserProfileDB - no more use of "type" variable as it is a reserved keyword 

*RequestManagement:
FIX: RequestDBFile - more consistent treatment of requestDB Path
FIX: RequestMySQL - Execution order is evaluated based on not Done state of subrequests
NEW: RequestCleaningAgent - resetting Assigned requests to Waiting after a configurable period of time

*RSS
CHANGE: RSS Action now inherits from a base class, and Actions are more homogeneous, they all take a uniform set of arguments. The name of modules has been changed from PolType to Action as well.
FIX: CacheFeederAgent - too verbose messages moved to debug instead of info level
BUGFIX: fixed a bug preventing RSS clients to connect to the services     
FIX: Proper services synchronization
FIX: Better handling of exceptions due to timeouts in GOCDBClient   
FIX: RSS.Notification emails are sent again
FIX: Commands have been modified to return S_OK, S_ERROR inside the Result dict. This way, policies get a S_ERROR / S_OK object. CacheFeederAgent has been updated accordingly.
FIX: allow clients, if db connection fails, to reconnect ( or at least try ) to the servers.
CHANGE: access control using CS Authentication options. Default is SiteManager, and get methods are all.
BUGFIX: MySQLMonkey - properly escaped all parameters of the SQL queries, other fixes.
NEW: CleanerAgent renamed to CacheCleanerAgent
NEW: Updated RSS scripts, to set element statuses and / or tokens.
NEW: Added a new script, dirac-rss-synch
BUGFIX: Minor bugfixes spotted on the Web development
FIX: Removed useless decorator from RSS handlers
CHANGE: ResourceStatus helper tool moved to RSS/Client directory, no RSS objects created if the system is InActive
CHANGE: Removed ClientFastDec decorator, using a more verbose alternative.
CHANGE: Removed useless usage of kwargs on helper functions.  
NEW: added getSESitesList method to RSSClient      
FIX: _checkFloat() checks INTEGERS, not datetimes

*DataManagement
CHANGE: refactoring of DMS agents executing requests, allow requests from arbitrary users
NEW: DFC - allow to specify multiple replicas, owner, mode when adding files
CHANGE: DFC - optimization of the directory size evaluation
NEW: Added CREATE TEMPORARY TABLES privilege to FileCatalogDB
CHANGE: DFC - getCatalogCounters() update to show numbers of directories
NEW: lfc_dfc_copy script to migrate data from LFC to DFC
FIX: dirac-dms-user-lfns - fixed the case when the baseDir is specified
FIX: FTS testing scripts were using sys.argv and getting confused if options are passed
NEW: DFC - use DirectoryUsage tables for the storage usage evaluations
NEW: DFC - search by metadata can be limited to a given directory subtree
NEW: DFC - search by both directory and file indexed metadata
BUGFIX: DFC - avoid crash if no directories or files found in metadata query
NEW: DFC FileCatalogHandler - define database location in the configuration
NEW: DFC - new FileCatalogFactory class, possibility to use named DFC services
FIX: FTSMonitor, FTSRequest - fixes in handling replica registration, setting registration requests in FileToCat table for later retry
FIX: Failover registration request in the FTS agents.      
FIX: FTSMonitor - enabled to register new replicas if even the corresponding request were removed from the RequestManagement 
FIX: StorageElement - check if SE has been properly initialized before executing any method     
CHANGE: LFC client getReplica() - make use of the new bulk method lfc.lfc_getreplicasl()
FIX: LFC client - protect against getting None in lfc.lfc_readdirxr( oDirectory, "" )  
FIX: add extra protection in dump method of StorageElement base class
CHANGE: FailoverTransfer - create subrequest per catalog if more than one catalog

*Interface
NEW: Job.py - added method to handle the parametric parameters in the workflow. They are made available to the workflow_commons via the key 'GenericParameters'.
FIX: Dirac.py - fix some type checking things
FIX: Dirac.py - the addFile() method can now register to more than 1 catalog.

*WMS
FIX: removed dependency of the JobSchedulingAgent on RSS. Move the getSiteTier functionality to a new CS Helper.
FIX: WMSAdministratorHandler - Replace StringType by StringTypes in the export methods argument type
FIX: JobAgent - Set explicitly UseServerCertificate to "no" for the job executable
NEW: dirac-pilot - change directory to $OSG_WN_TMP on OSG sites
FIX: SiteDirector passes jobExecDir to pilot, this defaults to "." for CREAM CEs. It can be set in the CS. It will not make use of $TMPDIR in this case.
FIX: Set proper project and release version to the SiteDirector     
NEW: Added "JobDelay" option for the matching, refactored and added CS options to the matcher
FIX: Added installation as an option to the pilots and random MyProxyServer
NEW: Support for parametric jobs with parameters that can be of List type

*Resources
NEW: Added SSH Grid Engine Computing Element
NEW: Added SSH Computing Element
FIX: make sure lfc client will not try to connect for several days

*Transformation
FIX: TransformationDB - in setFileStatusForTransformation() reset ErrorCount to zero if "force" flag and    the new status is "unused"
NEW: TransformationDB - added support for dictionary in metadata for the InputDataQuery mechanism     

[v6r1p13]

*WMS
FIX: JobSchedulingAgent - backported from v6r2 use of Resources helper

[v6r1p12]

*Accounting
FIX: Properly delete cached plots

*Core
FIX: dirac-install - run externals post install after generating the versions dir

[v6r1p11]

*Core
NEW: dirac-install - caches locally the externals and the grid bundle
FIX: dirac-distribution - properly generate releasehistory and releasenotes

[v6r1p10]

*WorloadManagement
FIX: JobAgent - set UseServerCertificate option "no" for the job executable

[v6r1p9]

*Core
FIX: dirac-configure - set the proper /DIRAC/Hostname when defining /LocalInstallation/Host

*DataManagement
FIX: dirac-dms-user-lfns - fixed the case when the baseDir is specified
BUGFIX: dirac-dms-remove-files - fixed crash in case of returned error report in a form of dictionary 

[v6r1p8]

*Web
FIX: restored Run panel in the production monitor

*Resources
FIX: FileCatalog - do not check existence of the catalog client module file

[v6r1p7]

*Web
BUGFIX: fixed scroll bar in the Monitoring plots view

[v6r1p6]

*Core
FIX: TransferClient closes connections properly

[v6r1p5]

*Core
FIX: DISET Clients are now thread-safe. Same clients used twice in different threads was not 
     closing the previous connection
NEW: reduce wait times in DISET protocol machinery to improve performance   

[v6r1p4]

*RequestManagement
BUGFIX: RequestContainer - in isSubRequestDone() treat special case for subrequests with files

*Transformation
BUGFIX: TransformationCleaningAgent - do not clear requests for tasks with no associated jobs

[v6r1p3]

*Framework
NEW: Pass the monitor down to the request RequestHandler
FIX: Define the service location for the monitor
FIX: Close some connections that DISET was leaving open

[v6r1p2]

*WorkloadManagement
BUGFIX: JobSchedulingAgent - use getSiteTiers() with returned direct value and not S_OK

*Transformation
BUGFIX: Uniform use of the TaskManager in the RequestTaskAgent and WorkflowTaskAgent

[v6r1p1]

*RSS
BUGFIX: Alarm_PolType now really send mails instead of crashing silently.

[v6r1]

*RSS
CHANGE: Major refactoring of the RSS system
CHANGE: DB.ResourceStatusDB has been refactored, making it a simple wrapper round ResourceStatusDB.sql with only four methods by table ( insert, update, get & delete )
CHANGE: DB.ResourceStatusDB.sql has been modified to support different statuses per granularity.
CHANGE: DB.ResourceManagementDB has been refactored, making it a simple wrapper round ResourceStatusDB.sql with only four methods by table ( insert, update, get & delete )
CHANGE: Service.ResourceStatusHandler has been refactored, removing all data processing, making it an intermediary between client and DB.
CHANGE: Service.ResourceManagementHandler has been refactored, removing all data processing, making it an intermediary between client and DB.
NEW: Utilities.ResourceStatusBooster makes use of the 'DB primitives' exposed on the client and does some useful data processing, exposing the new functions on the client.
NEW: Utilities.ResourceManagementBooster makes use of the 'DB primitives' exposed on the client and does some useful data processing, exposing the new functions on the client.
CHANGE: Client.ResourceStatusClient has been refactorerd. It connects automatically to DB or to the Service. Exposes DB and booster functions.
CHANGE: Client.ResourceManagementClient has been refactorerd. It connects automatically to DB or to the Service. Exposes DB and booster functions.
CHANGE: Agent.ClientsCacheFeederAgent renamed to CacheFeederAgent. The name was not accurate, as it also feeds Accouting Cache tables.
CHANGE: Agent.InspectorAgent, makes use of automatic API initialization.
CHANGE: Command. refactor and usage of automatic API initialization.
CHANGE: PolicySystem.PEP has reusable client connections, which increase significantly performance.
CHANGE: PolicySystem.PDP has reusable client connections, which increase significantly performance.
NEW: Utilities.Decorators are syntactic sugar for DB, Handler and Clients.
NEW: Utilities.MySQLMonkey is a mixture of laziness and refactoring, in order to generate the SQL statements automatically. Not anymore sqlStatemens hardcoded on the RSS.
NEW: Utilities.Validator are common checks done through RSS modules
CHANGE: Utilities.Synchronizer syncs users and DIRAC sites
CHANGE: cosmetic changes everywhere, added HeadURL and RCSID
CHANGE: Removed all the VOExtension logic on RSS
BUGFIX: ResourceStatusHandler - getStorageElementStatusWeb(), access mode by default is Read
FIX: RSS __init__.py will not crash anymore if no CS info provided
BUGFIX: CS.getSiteTier now behaves correctly when a site is passed as a string

*dirac-setup-site
BUGFIX: fixed typos in the Script class name

*Transformation
FIX: Missing logger in the TaskManager Client (was using agent's one)
NEW: Added UnitTest class for TaskManager Client

*DIRAC API
BUGFIX: Dirac.py. If /LocalSite/FileCatalog is not define the default Catalog was not properly set.
FIX: Dirac.py - fixed __printOutput to properly interpret the first argument: 0:stdout, 1:stderr
NEW: Dirac.py - added getConfigurationValue() method

*Framework
NEW: UsersAndGroups agent to synchronize users from VOMRS server.

*dirac-install
FIX: make Platform.py able to run with python2.3 to be used inside dirac-install
FIX: protection against the old or pro links pointing to non-existent directories
NEW: make use of the HTTP proxies if available
FIX: fixed the logic of creating links to /opt/dirac directories to take into account webRoot subdirs

*WorkloadManagement
FIX: SiteDirector - change getVO() function call to getVOForGroup()

*Core:
FIX: Pfn.py - check the sanity of the pfn and catch the erroneous case

*RequestManagement:
BUGFIX: RequestContainer.isSubrequestDone() - return 0 if Done check fails

*DataManagement
NEW: FileCatalog - possibility to configure multiple FileCatalog services of the same type

[v6r0p4]

*Framework
NEW: Pass the monitor down to the request RequestHandler
FIX: Define the service location for the monitor
FIX: Close some connections that DISET was leaving open

[v6r0p3]

*Framework
FIX: ProxyManager - Registry.groupHasProperties() wasn't returning a result 
CHANGE: Groups without AutoUploadProxy won't receive expiration notifications 
FIX: typo dirac-proxy-info -> dirac-proxy-init in the expiration mail contents
CHANGE: DISET - directly close the connection after a failed handshake

[v6r0p2]

*Framework
FIX: in services logs change ALWAYS log level for query messages to NOTICE

[v6r0p1]

*Core
BUGFIX: List.uniqueElements() preserves the other of the remaining elements

*Framework
CHANGE: By default set authorization rules to authenticated instead of all
FIX: Use all required arguments in read access data for UserProfileDB
FIX: NotificationClient - dropped LHCb-Production setup by default in the __getRPSClient()

[v6r0]

*Framework
NEW: DISET Framework modified client/server protocol, messaging mechanism to be used for optimizers
NEW: move functions in DIRAC.Core.Security.Misc to DIRAC.Core.Security.ProxyInfo
CHANGE: By default log level for agents and services is INFO
CHANGE: Disable the log headers by default before initializing
NEW: dirac-proxy-init modification according to issue #29: 
     -U flag will upload a long lived proxy to the ProxyManager
     If /Registry/DefaultGroup is defined, try to generate a proxy that has that group
     Replaced params.debugMessage by gLogger.verbose. Closes #65
     If AutoUploadProxy = true in the CS, the proxy will automatically be uploaded
CHANGE: Proxy upload by default is one month with dirac-proxy-upload
NEW: Added upload of pilot proxies automatically
NEW: Print info after creating a proxy
NEW: Added setting VOMS extensions automatically
NEW: dirac-proxy-info can also print the information of the uploaded proxies
NEW: dirac-proxy-init will check that the lifetime of the certificate is less than one month and advise to renew it
NEW: dirac-proxy-init will check that the certificate has at least one month of validity
FIX: Never use the host certificate if there is one for dirac-proxy-init
NEW: Proxy manager will send notifications when the uploaded proxies are about to expire (configurable via CS)
NEW: Now the proxyDB also has a knowledge of user names. Queries can use the user name as a query key
FIX: ProxyManager - calculate properly the dates for credentials about to expire
CHANGE: ProxyManager will autoexpire old proxies, also auto purge logs
CHANGE: Rename dirac-proxy-upload to dirac-admin-proxy-upload
NEW: dirac-proxy-init will complain if the user certificate has less than 30 days
CHANGE: SecurityLogging - security log level to verbose
NEW: OracleDB - added Array type 
NEW: MySQL - allow definition of the port number in the configuration
FIX: Utilities/Security - hash VOMS Attributes as string
FIX: Utilities/Security - Generate a chain hash to discover if two chains are equal
NEW: Use chain has to discover if it has already been dumped
FIX: SystemAdministrator - Do not set  a default lcg version
NEW: SystemAdministrator - added Project support for the sysadmin
CHANGE: SysAdmin CLI - will try to connect to the service when setting the host
NEW: SysAdmin CLI - colorization of errors in the cli
NEW: Logger - added showing the thread id in the logger if enabled
     
*Configuration
NEW: added getVOfromProxyGroup() utility
NEW: added getVoForGroup() utility, use it in the code as appropriate
NEW: added Registry and Operations Configuration helpers
NEW: dirac-configuration-shell - a configuration script for CS that behaves like an UNIX shellCHANGE: CSAPI - added more functionality required by updated configuration console
NEW: Added possibility to define LocalSE to any Site using the SiteLocalSEMapping 
     section on the Operations Section     
NEW: introduce Registry/VO section, associate groups to VOs, define SubmitPools per VO
FIX: CE2CSAgent - update the CEType only if there is a relevant info in the BDII  

*ReleaseManagement
NEW: release preparations and installation tools based on installation packages
NEW: dirac-compile-externals will try go get a DIRAC-free environment before compiling
NEW: dirac-disctribution - upload command can be defined via defaults file
NEW: dirac-disctribution - try to find if the version name is a branch or a tag in git and act accordingly
NEW: dirac-disctribution - added keyword substitution when creating a a distribution from git
FIX: Install tools won't write HostDN to the configuration if the Admin username is not set 
FIX: Properly set /DIRAC/Configuration/Servers when installing a CS Master
FIX: install_site.sh - missing option in wget for https download: --no-check-certificate
FIX: dirac-install-agent(service) - If the component being installed already has corresponding 
     CS section, it is not overwritten unless explicitly asked for
NEW: dirac-install functionality enhancement: start using the switches as defined in issue #26;
CHANGE: dirac-install - write the defaults if any under defaults-.cfg so dirac-configure can 
        pick it up
FIX: dirac-install - define DYLD_LIBRARY_PATH ( for Mac installations )     
NEW: dirac-install - put all the goodness under a function so scripts like lhcb-proxy-init can use it easily
FIX: dirac-install - Properly search for the LcgVer
NEW: dirac-install will write down the releases files in -d mode   
CHANGE: use new dirac_install from gothub/integration branch in install_site.sh
NEW: Extensions can request custom external dependencies to be installed via pip when 
     installing DIRAC.
NEW: LCG bundle version can be defined on a per release basis in the releases.cfg 
NEW: dirac-deploy-scripts - when setting the lib path in the deploy scripts. 
     Also search for subpaths of the libdir and include them
NEW: Install tools - plainly separate projects from installations

*Accounting
CHANGE: For the WMSHistory type, send as JobSplitType the JobType
CHANGE: Reduced the size of the max key length to workaround mysql max bytes for index problem
FIX: Modified buckets width of 1week to 1 week + 1 day to fix summer time end week (1 hour more )

*WorkloadManagement
CHANGE: SiteDirector - simplified executable generation
NEW: SiteDirector - few more checks of error conditions   
NEW: SiteDirector - limit the queue max length to the value of MaxQueueLengthOption 
     ( 3 days be default )
BUGFIX: SiteDirector - do not download pilot output if the flag getPilotOutput is not set     
NEW: JobDB will extract the VO when applying DIRAC/VOPolicy from the proper VO
FIX: SSHTorque - retrieve job status by chunks of 100 jobs to avoid too long
NEW: glexecComputingElement - allow glexecComputingElement to "Reschedule" jobs if the Test of
     the glexec fails, instead of defaulting to InProcess. Controlled by
     RescheduleOnError Option of the glexecComputingElement
NEW: SandboxStore - create a different SBPath with the group included     
FIX: JobDB - properly treat Site parameter in the job JDL while rescheduling jobs
NEW: JobSchedulingAgent - set the job Site attribute to the name of a group of sites corresponding 
     to a SE chosen by the data staging procedure 
CHANGE: TimeLeft - call batch system commands with the ( default ) timeout 120 sec
CHANGE: PBSTimeLeft - uses default CPU/WallClock if not present in the output  
FIX: PBSTimeLeft - proper handling of (p)cput parameter in the batch system output, recovery of the
     incomplete batch system output      
NEW: automatically add SubmitPools JDL option of the job owner's VO defines it     
NEW: JobManager - add MaxParametericJobs option to the service configuration
NEW: PilotDirector - each SubmitPool or Middleware can define TargetGrids
NEW: JobAgent - new StopOnApplicationFailure option to make the agent exiting the loop on application failure
NEW: PilotAgentsDB - on demand retrieval of the CREAM pilot output
NEW: Pilot - proper job ID evaluation for the OSG sites
FIX: ComputingElement - fixed proxy renewal logic for generic and private pilots
NEW: JDL - added %j placeholder in the JDL to be replaced by the JobID
BUGFIX: DownloadInputData - bug fixed in the naming of downloaded files
FIX: Matcher - set the group and DN when a request gets to the matcher if the request is not 
     coming from a pilot
FIX: Matcher = take into account JobSharing when checking the owner for the request
CHANGE: PilotDirector, dirac-pilot - interpret -V flag of the pilot as Installation name

*DataManagement
FIX: FileCatalog/DiractoryLevelTree - consistent application of the max directory level using global 
     MAX_LEVELS variable
FIX: FileCatalog - Directory metadata is deleted together with the directory deletion, issue #40    
CHANGE: FileCatalog - the logic of the files query by metadata revisited to increase efficiency 
FIX: LcgFileCatalog - use lfcthr and call lfcthr.init() to allow multithread
     try the import only once and just when LcgFileCatalogClient class is intantiated
NEW: LcgFileCatalogClient - new version of getPathPermissions relying on the lfc_access method to solve the problem
     of multiple user DNs in LFC.     
FIX: StorageElement - get service CS options with getCSOption() method ( closes #97 )
FIX: retrieve FileCatalogs as ordered list, to have a proper default.
CHANGE: FileCatalog - allow up to 15 levels of directories
BUGFIX: FileCatalog - bug fixes in the directory removal methods (closes #98)
BUGFIX: RemovalAgent - TypeError when getting JobID in RemovalAgent
BUGFIX: RemovalAgent - put a limit to be sure the execute method will end after a certain number of iterations
FIX: DownloadInputData - when files have been uploaded with lcg_util, the PFN filename
     might not match the LFN file name
FIX: putting FTSMonitor web page back
NEW: The default file catalog is now determined using /LocalSite/FileCatalog. The old behavior 
     is provided as a fallback solution
NEW: ReplicaManager - can now deal with multiple catalogs. Makes sure the surl used for removal is 
the same as the one used for registration.   
NEW: PoolXMLCatalog - added getTypeByPfn() function to get the type of the given PFN  
NEW: dirac-dms-ban(allow)-se - added possibility to use CheckAccess property of the SE

*StorageManagement
FIX: Stager - updateJobFromStager(): only return S_ERROR if the Status sent is not
recognized or if a state update fails. If the jobs has been removed or
has moved forward to another status, the Stager will get an S_OK and
should forget about the job.
NEW: new option in the StorageElement configuration "CheckAccess"
FIX: Requests older than 1 day, which haven't been staged are retried. Tasks older than "daysOld" 
     number of days are set to Failed. These tasks have already been retried "daysOld" times for staging.
FIX: CacheReplicas and StageRequests records are kept until the pin has expired. This way the 
     StageRequest agent will have proper accounting of the amount of staged data in cache.
NEW: FTSCleaningAgent will allow to fix transient errors in RequestDB. At the moment it's 
     only fixing Requests for which SourceTURL is equal to TargetSURL.
NEW: Stager - added new command dirac-stager-stage-files          
FIX: Update Stager code in v6 to the same point as v5r13p37
FIX: StorageManager - avoid race condition by ensuring that Links=0 in the query while removing replicas

*RequestManagement
FIX: RequestDBFile - get request in chronological order (closes issue #84)
BUGFIX: RequestDBFile - make getRequest return value for getRequest the same as for

*ResourceStatusSystem
NEW: Major code refacoring. First refactoring of RSS's PEP. Actions are now function 
     defined in modules residing in directory "Actions".
NEW: methods to store cached environment on a DB and ge them.
CHANGE: command caller looks on the extension for commands.
CHANGE: RSS use now the CS instead of getting info from Python modules.
BUGFIX: Cleaned RSS scripts, they are still prototypes
CHANGE: PEP actions now reside in separate modules outside PEP module.
NEW: RSS CS module add facilities to extract info from CS.
CHANGE: Updating various RSS tests to make them compatible with
changes in the system.
NEW: CS is used instead of ad-hoc configuration module in most places.
NEW: Adding various helper functions in RSS Utils module. These are
functions used by RSS developers, including mainly myself, and are
totally independant from the rest of DIRAC.
CHANGE: Mostly trivial changes, typos, etc in various files in RSS     
CHANGE: TokenAgent sends e-mails with current status   

*Transformation
CHANGE: allow Target SE specification for jobs, Site parameter is not set in this case
CHANGE: TransformationAgent  - add new file statuses in production monitoring display
CHANGE: TransformationAgent - limit the number of files to be treated in TransformationAgent 
        for replication and removal (default 5000)
BUGFIX: TransformationDB - not removing task when site is not set
BUGFIX: TransformationCleaningAgent - archiving instead of cleaning Removal and Replication 
        transformations 
FIX: TransformationCleaningAgent - kill jobs before deleting them        

*Workflow
NEW: allow modules to define Input and Output parameters that can be
     used instead of the step_commons/workflow_commons (Workflow.py, Step.py, Module.py)

*Various fixes
BUGFIX: Mail.py uses SMTP class rather than inheriting it
FIX: Platform utility will properly discover libc version even for the new Ubuntu
FIX: Removed old sandbox and other obsoleted components<|MERGE_RESOLUTION|>--- conflicted
+++ resolved
@@ -1,4 +1,3 @@
-<<<<<<< HEAD
 [v6r18-pre2]
 
 FIX: In multiple places - use systemCall() rather than shellCall() to avoid
@@ -15,7 +14,7 @@
 
 *WMS
 NEW: SiteDirector - checks the status of CEs and Sites with respect to RSS    
-=======
+
 [v6r17p7]
 
 *DMS
@@ -28,7 +27,6 @@
 *TS
 FIX: TransformationAgent - use DataManager.getReplicasForJobs() for transformations
      creating jobs  
->>>>>>> 52e5a874
 
 [v6r17p6]
 
