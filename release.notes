<<<<<<< HEAD
[v6r16-pre1]

*Core
CHANGE: dirac-install, dirac-configure - use Extensions options consistently, drop
        ExtraModule option

*Resources
NEW: MessageQueue resources to manage MQ connections complemented with
     MQListener and MQPublisher helper classes
=======
[v6r15p13]

*Resources
FIX: HTCondorCEComputingElement - fixed location of log/output files 
  
*TS
FIX: ValidateOutputDataAgent - works now with the DataManager shifter proxy
>>>>>>> 1576b104

[v6r15p12]

*Core
FIX: Graphs - make sure matplotlib package is always using Agg backend
FIX: cshrc - added protection for cases with undefined environment variables
NEW: AuthManager - added possibility to define authorization rules by VO
     and by user group

*Configuration
NEW: Resources, ComputingElement(Factory) - added possibility to define site-wide
     CE parameters; added possibility to define common parameters for a given
     CE type.

*Framework
FIX: SystemAdministrator service - avoid using its own client to connect
     to itself for storing host information
FIX: SystemAdministratorClientCLI, dirac-populate-component-db - fix insertion
     of wrongly configured component to the ComponentMonitorDB     

*DMS
FIX: FileCatalog service - fix the argument type for getAncestor(), getDescendents()

*WMS
NEW: JobCleaningAgent - add an option (disabled by default) to remove Jobs from the 
     dirac server irrespective of their state

*Resources
CHANGE: HTCondorCE - added new configurable options - ExtraSubmitString, WorkingDirectory
        DaysToKeepLogs

[v6r15p11]

*Framework
NEW: dirac-proxy-destroy command to destroy proxy locally and in the ProxyManager
     service
CHANGE: ProxyManagerClient - reduce the proxy caching time to be more suitable
        for cases with short VOMS extensions     

*Configuration
FIX: VOMS2CSAgent - fixed typo bug in execute()

*RMS
FIX: RequestTask - fix if the problem when the processing of an operation times out, 
     there was no increment of the attempts done.

*DMS
FIX: FTSAgent - avoid FTS to fetch a request that was canceled

*Resources
FIX: HTCondorCE - protect against non-standard line in 'job status' list in the getJobStatus()
CHANGE: ComputingElement - reduce the default time length of the payload proxy to accomodate
        the case with short VOMS extensions

[v6r15p10]

*Core
FIX: MySQL - do not print database access password explicitely in the logs

*Configuration
CHANGE: VOMS2CSAgent - show in the log if there are changes ready to be committed
CHANGE: Bdii2CSAgent - get information from alternative BDII's for sites not 
        existing in central BDII

*Framework
FIX: ComponentInstaller - fixed location of stop_agent file in the content of t file
     of the runsv tool 

*RMS
FIX: Changed default port of ReqProxy service to 9161 from 9198

*Resources
FIX: BatchSystem/Condor, HYCondroCEComputingElement - more resilient parsing 
     of the status lookup command
FIX: CREAMComputingElement - in case of glite-ce-job-submit error print our both 
     std.err and std.out for completeness and better understanding    

*DMS
FIX: FileCatalogClient - bug fix in getDirectoryUserMetadata()

*Interfaces
FIX: Dirac - in replicateFile() in case of copying via the local cache check if 
     there is another copy for the same file name is happening at the same time

[v6r15p9]

*Configuration
FIX: fixed CS agents initialization bug

*DMS
FIX: fixed inconsistency between DataIntegrity and ConsistencyInspector modules

*Interfaces
FIX: Fix download of LFNs in InputSandbox when running job locally

[v6r15p8]

*Configuration
NEW: Added DryRun option for CS agents (false by default, True for new installations)

[v6r15p7]

*Core
CHANGE: Enabled attachments in the emails

*TS
*CHANGE: Added possibility for multiple operations in Data Operation Transformations

[v6r15p6]

*Resources
FIX: FCConditionParser: ProxyPlugin handles the case of having no proxy

*WMS
FIX: MJF messages correctly parsed from the pilot
NEW: Added integration test for TimeLeft utility and script calling it

[v6r15p5]

Included fixes from v6r14p36 patch release

*Framework
FIX: added GOCDB2CSAgent in template
FIX: Fixed permissions for HostLogging

*DMS
FIX: Introduced hopefully temporary fix to circumvent globus bug in gfal2

*WMS:
FIX: added test for MJF and made code more robust

*RSS
NEW: HTML notification Emails


[v6r15p4]

Included fixes from v6r14p35 patch release

*Core
NEW: Added a new way of doing pfnparse and pfnunparse using the standard python library. 
     The two methods now contains a flag to know which method to use. By default, the old 
     hand made one is used. The new one works perfectly for all standard protocols, except SRM

*RSS
FIX: dirac-rss-sync - command fixed to work with calling services rather than 
     databases directly
     
*Resources     
CHANGE: In multiple Storage classes use pfnparse and pfnunparse methods to manipulate
        url strings instead of using just string operations
NEW: A new attribute is added to the storage plugins: DYNAMIC_OPTIONS. This allows to construct 
     URLs with attributes going at the end of the URL, in the form ?key1=value1&key2=value2 
     This is useful for xroot and http.         

[v6r15p3]

Included changes from v6r14p34 patch release

*Accounting
FIX: DataStoreClient - catch all exceptions in sending failover accounting 
     requests as it could disrupt the logic of the caller 

*DMS
CHANGE: dirac-dms-show-se-status - added switches to show SEs only accessible by
        a given VO and SEs not assigned to any VO
FIX: dirac-dms-replicate-and-register-request - prints out the new request IDs
     to allow their monitoring by ID rather than possibly ambiguous request name      

[v6r15p2]

*WMS
FIX: pilotCommands - protect calls to external commands in case of empty
     or erroneous output
FIX: Matcher - fixed bug in the tag matching logic: if a site presented an empty
     Tag list instead of no Tag field at all, it was interpreted as site accepts
     all the tags
FIX: Matcher - matching parameters are printed out in the Matcher rather than
     in the TaskQueueDB, MaxRAM and Processors are not expanded into tags           

[v6r15p1]

Included patches for v6r14p32

*Configuration
CHANGE: Resources helper - remove "dips" protocol from the default list of third party
        protocols

*Resources
FIX: XROOTStorage - bug fixed in __createSingleDirectory() - proper interpretation
     of the xrootClient.mkdir return status
FIX: XROOTStorage unit test reenabled by mocking the xrootd import      

[v6r15]

Removed general "from DIRAC.Core.Utilities import *" in the top-level __init__.py

Made service handlers systematically working with unicode string arguments
Added requirements.txt and Makefile in the root of the project to support pip style installation

DIRAC documentation moved to the "docs" directory if the DIRAC project from the
DIRACDocs separate project.

*Accounting
CHANGE: INTEGER -> BIGINT for "id" in "in" accountingDB tables

*Core
NEW: The S_ERROR has an enhanced structure containing also the error code and the call
     stack from where the structure was created
NEW: DErrno module to contain definitions of the DIRAC error numbers and standard
     descriptions to be used from now on in any error code check      
CHANGE: gMonitor instantiation removed from DIRAC.__init__.py to avoid problems in
        documentation generation
CHANGE: removed Core.Utilities.List.sortList (sorted does the job)
CHANGE: removed unused module Core.Utilities.TimeSeries
NEW: dirac-install - makes us of the DIRAC tar files in CVMFS if available
NEW: dirac-install-client - a guiding script to install the DIRAC client from A to Z        
CHANGE: dirac-install - when generating bashrc and cshrc scripts prepend DIRAC paths
        to the ones existing in the environment already
NEW: MJFTimeLeft - using Machine JOb features in the TimeLeft utility
FIX: BaseClient - only give warning log message "URL banned" when one of the
     service URLs is really banned
CHANGE: DISET components - improved logic of service URL retries to speedup queries
        in case of problematic services     
NEW: dirac-rss-policy-manager - allows to interactively modify and test only the 
     policy section of Dirac.cfg     
FIX: XXXTimeLeft - do not mix CPU and WallTime values     
FIX: ComponentInstaller - longer timeout for checking components PID (after restart)
CHANGE: Proxy - in executeWithUserProxy() when multiple DNs are present, try all of them
CHANGE: List utility - change uniqueElements() to be much faster
NEW: Platform - added getPlatform() and getPlatformTuple() utilities to evaluate lazily the
     DIRAC platform only when it is needed, this accelerates DIRAC commands not needing
     the platform information. 

*Configuration
NEW: GOCDB2CSAgent agent to synchronize GOCDB and CS data about perfSONAR services
NEW: VOMS2CSAgent to synchronize VOMS user data with the DIRAC Registry
CHANGE: ConfigurationData - lazy config data compression in getCompressedData()

*Framework
CHANGE: SystemAdministratorIntegrator - make initial pinging of the hosts in parallel
        to speed up the operation
CHANGE: InstalledComponentsDB - table to cache host status information populated
        by a periodic task    
NEW: ComponentInstaller Client class to encapsulate all the installation utilities
     from InstallTools module    
NEW: SystemAdministratorClientCLI - added uninstall host command
NEW: SystemAdministratorClientCLI - added show ports command
NEW: SystemAdministratorHandler - added getUsedPorts() interface
NEW: SystemAdministratorHandler - show host command shows also versions of the Extensions
NEW: InstalledComponentsDB - added Extension field to the HostLogging table 
FIX: SystemLoggingDB - fixed double creation of db tables

*Accounting
FIX: DataStoreClient - Synchronizer based decorators have been replaced with a simple 
     lock as they were blocking addRegister() during every commit(); 

*RSS
NEW: CE Availability policy, closing #2373
CHANGE: Ported setStatus and setToken rpc calls to PublisherHandler from LHCb implementation
NEW: E-mails generated while RSS actions are now aggregated to avoid avalanches of mails
NEW: dirac-rss-sync is also synchronizing Sites now

*DMS
CHANGE: FileCatalogClient - make explicit methods for all service calls
CHANGE: DataManager, StorageElement - move physical accounting the StorageElement
CHANGE: FileCatalog - added recursive changePathXXX operations
CHANGE: FileCatalog contained objects have Master attribute defined in the CS. Extra check of eligibility of the catalogs specified explicitely. No-LFN write methods return just the Master result to be compatible with the current use in the clients.
CHANGE: Removed LcgFileCatalogXXX obsoleted classes
NEW: ConsistencyInspector class to perform data consistency checks between 
     different databases
CHANGE: FileCatalog(Client) - refactored to allow clients declare which interface
        they implement     
NEW: FileCatalog - conditional FileCatalog instantiation based on the configured
     Operations criteria        

*TS
CHANGE: TransformationDB table TaskInputs: InputVector column from BLOB to MEDIUMTEXT
FIX: TaskManager - fix bug in case there is no InputData for a task, the Request created 
     for the previous task was reassigned
NEW: TaskManager - possibility to submit one bulk job for a series of tasks     

*WMS
NEW: TaskQueueDB - possibility to present requirements in a form of tags from the 
     site( pilot ) to the jobs to select ones with required properties
FIX: JobWrapper - the InputData optimizer parameters are now DEncoded     
CHANGE: JobAgent - add Processors and WholeNode tags to the resources description
CHANGE: SiteDirector - flag to always download pilot output is set to False by default
FIX: SiteDirector - using PilotRunDirectory as WorkingDirectory, if available at the CE 
     level in the CS. Featire requested in issue #2746
NEW: MultiProcessorSiteDirector - new director to experiment with the multiprocessor/
     wholeNode queues
CHANGE: JobMemory utility renamed to JobParameters
CHANGE: CheckWNCapabilities pilot command changed to get WN parameters from the
        Machine Job Features (MJF) - NumberOfProcessors, MaxRAM    
NEW: JobManager, ParametricJob - utilities and support for parametric jobs with multiple
     parameter sequences      
NEW: SiteDirector - added logic to send pilots to sites with no waiting pilots even if
     the number of already sent pilots exceeds the number of waiting jobs. The functionality
     is switched on/off by the AddPilotsToEmptySites option.        

*RMS
FIX: Request - fix for the case when one of the request is malformed, the rest of 
     the requests could not be swiped
FIX: ReqProxyHandler - don't block the ReqProxy sweeping if one of the request is buggy     
CHANGE: ReqProxyHandler - added monitoring counters
NEW: ReqProxyHandler - added interface methods to list and show requests in a ReqProxy

*Resources
FIX: SRM2Storage - do not add accounting to the output structure as it is done in 
     the container StorageElement class
CHANGE: Add standard metadata in the output of all the Storage plugins     

*Interfaces
NEW: Job API - added setParameterSequence() to add an arbitrary number of parameter
     sequences for parametric jobs, generate the corresponding JDL

*tests
NEW: The contents of the TestDIRAC package is moved into the tests directory here

[v6r14p39]

Patch to include WebApp version v1r6p32

[v6r14p38]

*Core
CHANGE: Unhashable objects as DAG graph nodes

*RMS
CHANGE: Added possibility of constant delay for RMS operations

[v6r14p37]

*Core
NEW: Added soft implementation of a Direct Acyclic Graph

*Configuration
FIX: Bdii2CSAgent finds all CEs of a site (was finding only one)

*Resources
FIX: Make sure transferClient connects to the same ProxyStorage instance

[v6r14p36]

*Core
FIX: Sending mails to multiple recipients was not working

*WMS
FIX: Allow staging from SEs accessible by protocol


[v6r14p35]

*Core
FIX: SOAPFactory - fixes for import statements of suds module to work with the
     suds-jurko package that replaces the suds package

*Resources
FIX: BatchSystems.Torque - take into account that in some cases jobID includes
     a host name that should be stripped off
FIX: SSHComputingElement - in _getJobOutputFiles() fixed bug where the output
     of scpCall() call was wrongly interpreted    
FIX: ProxyStorage - evaluate the service url as simple /DataManagement/StorageElementProxy
     to solve the problem with redundant StorageElementProxy services with multiple
     possible urls       
     
*RSS
CHANGE: Configurations.py - Added DTScheduled3 policy (3 hours before downtime)     
     
*WMS
FIX: pilotCommands - take into account that in the case of Torque batch system
     jobID includes a host name that should be stripped off   
       
[v6r14p34]

*Configuration
FIX: Bdii2CSAgent - reinitilize the BDII info cache at each cycle in order not to 
     carry on obsoleted stuff. Fixes #2959

*Resources
FIX: Slurm.py - use --partition rather --cluster for passing the DIRAC queue name
FIX: DIPStorage - fixed bug in putFile preventing third party-like transfer from
     another DIPS Storage Element. Fixes #2413

*WMS
CHANGE: JobWrapper - added BOINC user ID to the job parameters
FIX: pilotCommands - interpret SLURM_JOBID environment if present
FIX: WMSClient - strip of comments in the job JDL before any processing.
     Passing jdl with comments to the WMS could provoke errors in the
     job checking.

[v6r14p33]

*WMS
FIX: JobAgent - included a mechanism to stop JobAgent if the host operator
     creates /var/lib/dirac_drain
FIX: CPUNormalization - fixed a typo in getPowerFromMJF() in the name of the
     exception log message           

[v6r14p32]

*Core
FIX: InstallTools - getStartupComponentStatus() uses "ps -p <pid>" variant of the
     system call to be independent of the OS differences

*DMS
FIX: RemoveReplica - bulkRemoval() was modifying its input dict argument and returning it,
     which was useless, only modify argument

*WMS
CHANGE: CPUNormalization - get HS'06 worker node value from JOBFEATURES if available

*RMS
FIX: ReqClient - bug fixed preventing the client to contact multiple instances of ReqManager
     service

[v6r14p31]

*DMS
FIX: FTSAgent - if a file was not Scheduled, the FTSAgent was setting it Done even if it had 
     not been replicated.

*Workflow
FIX: FailoverRequest - forcing setting the input file Unused if it was already set Processed

[v6r14p30]

*Framework
BUGFIX: MonitoringHandler - in deleteActivities() use retVal['Message'] if result is not OK

*Resources
FIX: XROOTStorage - in getFile() evaluate file URL without URL parameters
                    in __putSingleFile() use result['Message'] in case of error
                    
*RMS
FIX: dirac-rms-cancel-request - fixed crash because of gLogger object was not imported

*TS
FIX: TransformationCLI - in resetProcessedFile() added check that the Failed dictionary
     is present in the result of a call                    

[v6r14p29]

*Core
FIX: Time - skip the effect of timeThis decorator if not running interractively

*DMS
FIX: DataManager - in getFile(), select preferentially local disk replicas, if none disk replicas, 
     if none tape replicas
FIX: DataManager - avoid changing argument of public method checkActiveReplicas()
FIX: FTSAgent - wait 3 times longer for monitoring FTS jobs if Staging

*Accounting
CHANGE: Jobs per pilot plot is presented as Quality plot rather than a histogram

*WMS
CHANGE: dirac-wms-cpu-normalization - reduce memory usage by using xrange() instead of range()
        in the large test loop

[v6r14p28]

*TS
FIX: TaskManager - protection against am empty task dictionary in 
     prepareTransformationTasks()
FIX: Test_Client_TransformationSystem - fixes ti run in the Travis CI 
     environment
     
*WMS
FIX: JobMemory - use urllib instead of requests Python module as the latter
     can be unavailable in pilots.           

[v6r14p27]

*Core
FIX: PlainTransport,SocketInfoFactory - fix for the IPv6 "Address family not supported 
     by protocol" problems

*Interfaces
NEW: Dirac.py - in ping()/pingService() allow to ping a specific URL

*Resources
FIX: LcgFileCatalogClient - convert LFN into str in __fullLfn to allow LFNs
     in a unicode encoding

*WMS
FIX: JobWrapper - set the job minor status to 'Failover Request Failed' 
     if the failover request fails sending

*TS
FIX: TransformationDB - in getTransformationTasks(),getTaskInputVector 
     forward error result to the callers
FIX: TaskManager - in case there is no InputData for a task, the Request created 
     for the previous task was reassigned. This fixes this bug.      

*tests
FIX: several fixes to satisfy on-the-fly unit tests with teh Travis CI service 

[v6r14p26]

NEW: Enabled on-the-fly tests using the Travis-CI service

*Core
FIX: Subprocess - fix two potential infinite loops which can result in indefinite
     output buffer overflow

*WMS
FIX: JobScheduling executor - check properly if staging is allowed, it was always True before

[v6r14p25]

*Core
FIX: Subprocess - more detailed error log message in case ov output buffer
     overflow

*DMS
FIX: DataManager - fix for getActiveReplicas(): first check Active replicas before 
     selecting disk SEs

*Resources
FIX: StorageElementCache - fixes to make this class thread safe
FIX: StorageFactory - fix in getConfigStorageProtocols() to properly get options
     for inheriting SE definitions

[v6r14p24]

*Accounting
FIX: Plots, JobPlotter - fix sorting by plot labels in case the enddata != "now"

*DMS
FIX: dirac-dms-user-lfns - add error message when proxy is expired 

[v6r14p23]

*Interfaces
FIX: Job.py - setCPUTime() method sets both CPUTime and MaxCPUTime JDL parameters
     for backward compatibility. Otherwise this setting was ignored by scheduling

*TS
BUGFIX: TaskManager - bug fixed in submitTransformationTasks in getting the TransformationID 

[v6r14p22]

CHANGE: Multiple commands - permissions bits changed from 644 to 755  

*Framework
FIX: UserProfileDB - in case of desktop name belonging to two different users we have 
     to use both desktop name and user id to identify the desktop

*WMS
BUGFIX: JobWrapperTemplate - bug fixed in evaluation of the job arguments

*TMS
CHANGE: TaskManager - added TransformationID to the log messages

[v6r14p21]

*DMS
CHANGE: dirac-admin-allow(ban)-se - allow an SE group to be banned/allowed

*SMS
FIX: RequestPreparationAgent - fix crash in execute() in case no replica information
     available

*WMS
FIX: TaskQueueDB, PilotAgentsDB - escape DN strings to avoid potential SQL injection
FIX: JobWrapperTemplate - pass JobArguments through a json file to fix the case
     of having apostrophes in the values

*TMS
FIX: TransformationAgent - in processTransformation() fix reduction of number of files

[v6r14p20]

*WMS
FIX: SandboxMetadataDB - escape values in SandboxMetadataDB SQL queries to accommodate
     DNs containing apostrophe 

[v6r14p19]

*Core
NEW: CLI base class for all the DIRAC CLI consoles, common methods moved to the new class,
     XXXCLI classes updated to inherit the base class
FIX: Network - fix crash when path is empty string, fixes partly #2413     
     
*Configuration
FIX: Utilities.addToChangeSet() - fix the case when comma is in the BDII Site description 
     followed by a white space, the description string was constantly updated in the CS

*Interfaces
FIX: Dirac.py - in retrieveRepositorySandboxes/Data - "Retrieved" and "OutputData" key values
     are strings '0' in the jobDict when a repository file is read, need to cast it to int

*DMS
FIX: RegisterReplica - if operation fails on a file that no longer exists and has no 
     replica at that SE, consider the operation as Done.

*Resources
FIX: ARCComputingElement - bug fix in getJobOutput in using the S_ERROR()

[v6r14p18]

*Core
FIX: VOMSService - attGetUserNickname() can only return string type values
FIX: dirac-deploy-scripts - install DIRAC scripts first so that they can be 
     overwritten by versions from extensions

*Framework
FIX: dirac-populate-component-db - bug fixed to avoid duplicate entries in the
     database

*TS
FIX: TaskManager - do not use ReqProxy when submitting Request for Tasks, otherwise
     no RequestID can be obtained

*Interfaces
CHANGE: Dirac.py - increase verbosity of a error log message in selectJobs

*Resources
FIX: XROOTStorage - fixed KeyError exception while checking file existence
FIX: ARCComputingElement - in getJobOutput test for existence of an already 
     downloaded pilot log

[v6r14p17]

*Core
FIX: Service.py - use the service name as defined in the corresponding section in the CS
     and not the name defined in service Module option. This fixes the problem with the
     StorageElement service not interpreting properly the PFN name and using a wrong local
     data path. 

*Resources
CHANGE: ARCComputingElement - if the VO is not discoverable from the environment, use ARC API
        call in the getCEStatus, use ldapsearch otherwise

[v6r14p16]

*Resources
CHANGE: ARC Computing Element automatically renew proxies of jobs when needed

[v6r14p15]

*Core
FIX: VOMS.py - Fixed bug that generates proxies which are a mix between legacy and rfc proxies.

*DMS
CHANGE: Allow selecting disk replicas in getActiveReplicas() and getReplicas()

*WMS
CHANGE: Use the preferDisk option in the InputData optimizer, the TransformationAgent and in the Interface splitter


[v6r14p14]

*Core
FIX: VOMS.py - return RFC proxy if necessary after adding the VOMS extension

*Configuration
FIX: Validate maxCPUTime and Site description value

*Resources
FIX: XROOTStorage - changes to allow third party transfers between XROOT storages
CHANGE: HTCondorCEComputingElement - the Condor logging can now be obtained in the webinterface;
        SIGTERM (instead of SIGKILL) is send to the application in case jobs are killed by the host site;
        when pilots are put in held status we kill them in condor and mark them as aborted.

*WMS
FIX: pilotCommands - fixes for intrepreting tags in the pilot

[v6r14p13]

*WMS
FIX: pilot commands CheckCECapabilities and CheckWNCapabilities were not considering the case of missing proxy

[v6r14p12]

*Core
FIX: allow a renormalization of the estimated CPU power
FIX: dirac-install: Make hashlib optional again (for previous versions of python, since the pilot may end up on old machines)

*Framework
FIX: allow to install agents with non-standard names (different from the module name)

*DMS
CHANGE: Consider files to reschedule and submit when they are Failed in FTS

*WMS
CHANGE: Move getCEStatus function back to using the ARC API

[v6r14p11]

*Core
FIX: XXXTimeLeft - set limit to CPU lower than wall clock if unknown
FIX: Logger - fix exception printing in gLogger.exception()
CHANGE: InstallTools - added more info about the process in getStartupComponentStatus()
CHANGE: Time - better report from timeThis() decorator

*DMS
CHANGE: FTSAgent - wait some time between 2 monitorings of each job

*WMS
NEW: pilotCommands - added CheckCECapabilities, CheckWNCapabilities commands
NEW: Added dirac-wms-get-wn-parameters command

*TS
NEW: Added dirac-production-runjoblocal command
FIX: TransformationAgent(Plugin) - clean getNextSite() and normalizeShares()
FIX: TransformationPlugin - added setParameters() method

*RSS
FIX: dirac-rss-sync - move imports to after the Script.getPositionalArguments()

*Resources
NEW: Added dirac-resource-get-parameters command

[v6r14p10]
*Configuration
FIX: Resources - getQueue() is fixed to get properly Tag parameters

*Framework
FIX: SecurityFileLog - fix for zipping very large files

*Resources
NEW: added dirac-resource-get-parameters command

*WMS
NEW: JobMonitoringHandler - add getJobsParameters() method
NEW: pilotCommands - added CheckCECapabilities, CheckWNCapabilities
NEW: Added dirac-wms-get-wn-parameters command
NEW: Matcher - generate internal tags for MaxRAM and NumberOfProcessors parameters
CHANGE: SiteDirector does not pass Tags to the Pilot
FIX: Matcher(Handler) - do not send error log message if No match found,
     fixed Matcher return value not correctly interpreted

[v6r14p9]

*Core
FIX: BaseClient - enhance retry connection logic to minimize the overall delay
FIX: MessageBroker - fix of calling private __remove() method from outside
     of the class

*Framework
BUGFIX: dirac-(un)install-component - bug in importing InstallTools module

*WMS:
FIX: JobWrapper - fix in getting the OutputPath defined in the job

*Resources
FIX: ARCComputingElement - add queue to the XRSL string

[v6r14p8]

*Core
FIX: XXXTimeLeft - minor fixes plus added the corresponding Test case
FIX: ReturnValues - fixes in the doc strings to comply with the sphinx syntax
FIX: SocketInfoFactory - in __sockConnect() catch exception when creating a
     socket

*Interfaces
FIX: Job.py - fixes in the doc strings to comply with the sphinx syntax

*RSS
NEW: Configurations.py - new possible configuration options for Downtime Policies

*WMS
CHANGE: StatesAccountingAgent - retry once and empty the local messages cache
        in case of failure to avoid large backlog of messages
CHANGE: SiteDirector - do not send SharedArea and ClientPlatform as pilot
        invocation arguments  
CHANGE: Matcher - allow matching by hosts in multi-VO installations              

[v6r14p7]

*Core
CHANGE: XXXTimeLeft utilities revisited - all return real seconds,
        code refactoring - use consistently always the same CPU power 

*WMS
FIX: JobAgent - code refactoring for the timeLeft logic part

*Resources
BUGFIX: ComputingElement - get rid of legacy getResourcesDict() call

[v6r14p6]

*Configuration
FIX: Bdii2CSAgent - refresh configuration from Master before updating
FIX: Bdii2CSAgent - distinguish the CE and the Cluster in the Glue 1.0 schema

*DMS
CHANGE: FTSAgent - make the amount of scheduled requests fetched by the 
        FTSAgent a parameter in the CS 
CHANGE: RMS Operations - check whether the always banned policy is applied for SEs
        to a given access type

*RMS
FIX: RequestClient(DB,Manager) - fix bulk requests, lock the lines when selecting 
     the requests to be assigned, update the LastUpdate time, and expose the 
     assigned flag to the client

*WMS
FIX: JobAgent - when the application finishes with errors but the agent continues 
     to take jobs, the timeLeft was not evaluated
FIX: JobAgent - the initial timeLeft value was always set to 0.0     

[v6r14p5]

*Core
FIX: X509Certificate - protect from VOMS attributes that are not decodable


*Resources
FIX: GFAL2_StorageBase - fixed indentation and a debug log typo

*WMS
BUGFIX: Matcher - only the first job was associated with the given pilot
FIX: pilotTools - 0o22 is only a valid int for recent python interpreters, 
     replaced by 18

[v6r14p4]

*Core
FIX: DictCache - fix the exception in the destructor preventing the final
     cache cleaning

*Framework
FIX: SystemAdministratorClientCLI - corrected info line inviting to update
     the pilot version after the software update

*DMS
FIX: FTSAgent - Add recovery of FTS files that can be left in weird statuses 
     when the agent dies
CHANGE: DataManager - allow to not get URLs of the replicas
CHANGE: FTSJob - keep and reuse the FTS3 Context object

*Storage
CHANGE: StorageManagerClient - don't fail getting metadata for staging if at 
        least one staged replica found

*WMS
FIX: CPUNormalization - protect MJF from 0 logical cores
FIX: JobScheduling - fix printout that was saying "single site" and "multiple sites" 
     in two consecutive lines
NEW: pilotTools,Commands - added CEType argument, e.g. to specify Pool CE usage 
FIX: WatchDog - added checks of function return status, added hmsCPU initialization to 0,
     removed extra printout     
     
*Resources
FIX: GFAL2 plugins - multiple bug fixes     

[v6r14p3]

*Core
BUGFIX: small bug fixed in dirac-install-component, dirac-uninstall-component
BUGFIX: VOMS - remove the temporary file created when issuing getVOMSProxyInfo
FIX: FileHelper - support unicode file names
FIX: DictCache - purges all the entry of the DictCache when deleting the DictCache object 

*Framework
BUGFIX: dirac-populate-component-db - avoid return statement out of scope

*Interfaces
BUGFIX: Dirac - in submitJob() faulty use of os.open

*WMS
FIX: JobWrapper - avoid evaluation of OutputData to ['']
FIX: Matcher - the Matcher object uses a VO dependent Operations helper
CHANGE: JobAgent - stop agent if time left is too small (default 1000 HS06.s)
FIX: CPUNormalization - use correct denominator to get power in MJF

*Resources
FIX: ARCComputingElement - changed implementation of ldap query for getCEStatus

[v6r14p2]

*Core
FIX: Use GSI version 0.6.3 by default
CHANGE: Time - print out the caller information in the timed decorator
CHANGE: dirac-install - set up ARC_PLUGIN_PATH environment variable

*Framework
FIX: dirac-proxy-info - use actimeleft VOMS attribute

*Accounting
CHANGE: Removed SRMSpaceTokenDeployment Accounting type

*RSS
CHANGE: ResourceStatus - re-try few times to update the RSS SE cache before giving up
FIX: XXXCommand, XXXAction - use self.lof instead of gLogger
CHANGE: Added support for all protocols for SEs managed by RSS

*RMS
FIX: Request - produce enhanced digest string
FIX: RequestDB - fix in getDigest() in case of errors while getting request

*Resources
CHANGE: Propagate hideExceptions flag to the ObjectLoader when creating StorageElements
FIX: ARCComputingElement - multiple fixes after experience in production

*WMS
FIX: Pilot commands - fixed an important bug, when using the 
     dirac-wms-cpu-normalization script

[v6r14p1]

The version is buggy when used in pilots

*Core
NEW: dirac-install-component command replacing dirac-install-agent/service/executor
     commands
     
*Resources
NEW: FileStorage - plugin for "file" protocol
FIX: ARCComputingElement - evaluate as int the job exit code

*RSS
FIX: CSHelpers - several fixes and beautifications     

[v6r14]

*Core
NEW: CSGlobals - includes Extensions class to consistently check the returned
     list of extensions with proper names 
NEW: ProxyManagerXXX, ProxyGeneration, X509XXX - support for RFC proxies
NEW: ProxyInfo - VOMS proxy information without using voms commands
NEW: LocalConfiguration - option to print out license information    
FIX: SocketInfo.py - check the CRL lists while handshaking  

Configuration
NEW: ConfigurationClient - added getSectionTree() method

*Framework
NEW: InstalledComponentsDB will now store information about the user who did the 
     installation/uninstallation of components.

*Resources
NEW: ARCComputingElement based on the ARC python API

*RSS
FIX: Improved logging all over the place 

*DMS
NEW: New FileCatalog SecurityManager with access control based on policies,
     VOMSPolicy as one of the policy implementations.
NEW: lfc_dfc_db_copy - script used by LHCb to migrate from the LFC to the DFC with 
     Foreign Keys and Stored Procedures by accessing the databases directly     
NEW: FileManagerPs.py - added _getFileLFNs() to serve info for the Web Portal     
CHANGE: Moving several tests to TestDIRAC

*Interfaces
CHANGE: use jobDescription.xml as a StringIO object to avoid multiple disk
        write operations while massive job submission

*WMS
FIX: Watchdog - review for style and pylint
CHANGE: Review of the Matcher code, extracting Limiter and Matcher as standalone 
        utilities
        

*Transformation
NEW: New ported plugins from LHCb, added unit tests


[v6r13p21]

*TS
FIX: Registering TargetSE for Standard TransformationAgent plugin

[v6r13p20]

*DMS
FIX: DMSHelpers - allow for more than one Site defined to be local per SE

*Resources
FIX: XRootStorage - fix in getURLBase()

[v6r13p19]

FIX: changes incorporated from v6r12p53 patch

[v6r13p18]

*WMS
FIX: JobWrapper - ported back from v6r14p9 the fix for getting OutputPath

[v6r13p17]

FIX: changes incorporated from v6r12p52 patch

[v6r13p16]

FIX: changes incorporated from v6r12p51 patch

[v6r13p15]

Included patches from v6r12p50 release 

[v6r13p14]

*DMS
FIX: ReplicateAndRegister - fix a problem when a file is set Problematic 
     in the FC but indeed doesn't exist at all 

*Resources
CHANGE: StorageFactory - enhance the logic of BaseSE inheritance in the
        SE definition in the CS
        
*WMS
CHANGE: CPUNormalization, dirac-wms-cpu-normalization - reading CPU power 
        from MJF for comparison with the DIRAC evaluation
FIX: SiteDirector - create pilot working directory in the batch system working
     directory and not in "/tmp"                

[v6r13p13]

*DMS
BUGFIX: FileCatalogClient - bug fixed in getDirectoryMetadata()

[v6r13p12]

*Resources
FIX: StorageElement - bug fixed in inValid()
CHANGE: StorageFactory - do not interpret VO parameter as mandatory

[v6r13p11]

*DMS
BUGFIX: RemoveReplica - fix in singleRemoval()
FIX: dirac-dms-user-lfns - increased timeout

[v6r13p10]

CHANGE: Use sublogger to better identify log source in multiple places

*Core
CHANGE: Review / beautify code in TimeLeft and LSFTimeLeft
FIX: LSFTimeLeft - is setting shell variables, not environment variables, 
     therefore added an "export" command to get the relevant variable 
     and extract then the correct normalization

*Accounting
FIX: DataOperationPlotter - add better names to the data operations

*DMS:
FIX: DataManager - add mandatory vo parameter in __SEActive()
CHANGE: dirac-dms-replicate-and-register-request - submit multiple requests
        to avoid too many files in a single FTS request
FIX: FileCatalog - typo in getDirectoryMetadata()
FIX: FileCatalog - pass directory name to getDirectoryMetadata and not file name 
FIX: DataManager - in __SEActive() break LFN list in smaller chunks when
     getting replicas from a catalog        

*WMS
FIX: WMSAdministratorHandler - fix in reporting pilot statistics
FIX: JobScheduling - fix in __getSitesRequired() when calling self.jobLog.info 
CHANGE: pilotCommands - when exiting with error, print out current processes info

[v6r13p9]

*Framework
FIX: SystemLoggingDB - schema change for ClientIPs table to store IPv6 addresses

*DMS
BUGFIX: DMSRequestOperationsBase - bug fix in checkSEsRSS()
FIX: RemoveFile - in __call__(): bug fix; fix in the BannedSE treatment logic

*RMS
BUGFIX: Operation - in catalogList()
BUGFIX: ReqClient - in printOperation()

*Resources
FIX: GFAL2_StorageBase - added Lost, Cached, Unavailable in getSingleFileMetadata() output
BUGFIX: GFAL2_StorageBase - fixed URL construction in put(get)SingleFile() methods

*WMS
FIX: InputDataByProtocol - removed StorageElement object caching

[v6r13p8]

*Framework
FIX: MonitoringUtilities - minor bug fix

*DMS
FIX: DataManager - remove local file when doing two hops transfer

*WMS
FIX: SandboxStoreClient - get the VO info from the delegatedGroup argument to 
     use for the StorageElement instantiation

*TMS
CHANGE: Transformation(Client,DB,Manager) - multiple code clean-up without
        changing the logic

[v6r13p7]

*Core
NEW: X509CRL - class to handle certificate revocation lists

*DMS
FIX: RequestOperations/RemoveFile.py - check target SEs to be online before
     performing the removal operation. 
FIX: SecurityManager, VOMSPolicy - make the vomspolicy compatible with the old client 
     by calling in case of need the old SecurityManager     

*Resources
BUGFIX: Torque, GE - methods must return Message field in case of non-zero return status
FIX: SRM2Storage - when used internaly, listDirectory should return urls and not lfns

*WMS
FIX: ConfigureCPURequirements pilot command - add queue CPU length to the extra local
     configuration
FIX: JobWrapper - load extra local configuration of any     

*RMS
FIX: RequestDB - fix in getRequestSummaryWeb() to suit the Web Portal requirements

*Transformation
FIX: TransformationManagerHandler - fix in getTransformationSummaryWeb() to suit 
     the Web Portal requirements

[v6r13p6]

*Core
FIX: X509Chain - use SHA1 signature encryption in all tha cases

*Resources
FIX: ComputingElement - take CPUTime from its configuration defined in the 
     pilot parameters

*WMS
FIX: SiteDirector - correctly configure jobExecDir and httpProxy Queue parameters

[v6r13p5]

*Resources
BUGFIX: Torque - getCEStatus() must return integer job numbers
FIX: StorageBase - removed checking the VO name inside the LFN 

*WMS
FIX: InputData, JobScheduling - StorageElement needs to know its VO

*DMS
FIX: ReplicateAndRegister - Add checksumType to RMS files when adding 
     checksum value
FIX: DataManager - remove unnecessary access to RSS and use SE.getStatus()     
FIX: DMHelpers - take into account Alias and BaseSE in site-SE relation

*RMS
FIX: Request - bug fixed in optimize() in File reassignment from one
     Operation to another  

*Transformation
FIX: TransformationDB - set derived transformation to Automatic

[v6r13p4]

*Core
FIX: VOMSService - treat properly the case when the VOMS service returns no result
     in attGetUserNickname()

*DMS
FIX: FTSAgent, ReplicateAndRegister - make sure we use source replicas with correct 
     checksum 

*RMS
FIX: Request - minor fix in setting the Request properties, suppressing pylint
     warnings
CHANGE: File, Reques, Operation, RequestDB - remove the use of sqlalchemy on 
        the client side     
     
*Resources
FIX: StorageElement - import FileCatalog class rather than the corresponding module     
FIX: SLURM - proper formatting commands using %j, %T placeholders
FIX: SSHComputingElement - return full job references from getJobStatus() 

*RSS
FIX: DowntimeCommand - checking for downtimes including the time to start in hours

*Workflow
CHANGE: FailoverRequest - assign to properties rather than using setters

*Transformation
FIX: TransformationClient(DB,Utilities) - fixes to make derived transformations work

[v6r13p3]

*DMS
FIX: DataManager - in putAndRegister() specify explicitly registration protocol
     to ensure the file URL available right after the transfer
     
*Resources
FIX: SRM2Storage - use the proper se.getStatus() interface ( not the one of the RSS )     

[v6r13p2]

*Framework
FIX: SystemAdministratorHandler - install WebAppDIRAC extension only in case
     of Web Portal installation
CHANGE: dirac-populate-component-db - check the setup of the hosts to register 
        into the DB only installations from the same setup; check the MySQL installation
        before retrieving the database information      

*DMS
FIX: FTSAgent - fix in parsing the server result
FIX: FTSFile - added Waiting status
FIX: FTSJob - updated regexps for the "missing source" reports from the server;
     more logging message 

*Resources
FIX: SRM2Storage - fix in treating the checksum type 
FIX: StorageElement - removed getTransportURL from read methods

*RMS
FIX: Request - typo in the optimize() method

[v6r13p1]

*Framework
CHANGE: SystemAdminstratorIntegrator - can take a list of hosts to exclude from contacting

*DMS
FIX: DataManager - fix in __getFile() in resolving local SEs
FIX: dirac-dms-user-lfns - sort result, simplify logic

*RMS
FIX: Request - Use DMSHelper to resolve the Failovers SEs
FIX: Operation - treat the case where the SourceSE is None

*WMS
FIX: WMSAdministratorHandler - return per DN dictionary from getPilotStatistics 

[v6r13]

CHANGE: Separating fixed and variable parts of error log messages for multiple systems 
        to allow SystemLogging to work

*Core
FIX: MySQL.py - treat in detailed way datetime functions in __escapeString()
FIX: DictCache.get() returns now None instead of False if no or expired value
NEW: InstallTools - allow to define environment variables to be added to the component
     runit run script
NEW: Changes to make the DISET protocol IP V6 ready
CHANGE: BaseClient - retry service call on another instance in case of failure
CHANGE: InnerRPCClient - retry 3 times in case of exception in the transport layer
CHANGE: SocketInfo - retry 3 times in case of handshaking error
CHANGE: MySQL - possibility to specify charset in the table definition
FIX: dirac-install, dirac-distribution - removed obsoleted defaults     
NEW: Proxy utility module with executeWithUserProxy decorator function

*Configuration
NEW: CSAPI,dirac-admin-add-shifter - function, and script, for adding or modifying a 
     shifter in the CS

*Framework
FIX: NotificationDB - escape fields for sorting in getNotifications()
NEW: Database, Service, Client, commands for tracking the installed DIRAC components

*Interfaces
CHANGE: Dirac - changed method names, keeping backward compatibility
CHANGE: multiple commands updated to use the new Dirac API method names

*DMS
NEW: Native use of the FTS3 services
CHANGE: Removed the use of current DataLogging service
CHANGE: DataManager - changes to manage URLs inside StorageElement objects only
FIX: DataManager - define SEGroup as accessible at a site
CHANGE: DirectoryListing - extracted from FileCatalogClientCLI as an independent utility
CHANGE: MetaQuery - extracted from FileCatalogClientCLI as an independent utility
CHANGE: FileCatalogClientCLI uses external DirectoryListing, MetaQuery utilities
CHANGE: FileCatalog - replace getDirectoryMetadata by getDirectoryUserMetadata
NEW: FileCatalog - added new getDirectoryMetadata() interface to get standard directory metadata
NEW: FileCatalog - possibility to find files by standard metadata
NEW: FileCatalog - possibility to use wildcards in the metadata values for queries
NEW: DMSHelpers class
NEW: dirac-dms-find-lfns command

*WMS
NEW: SiteDirector - support for the MaxRAM queue description parameter
CHANGE: JobScheduling executor uses the job owner proxy to evaluate which files to stage
FIX: DownloadInputData - localFile was not defined properly
FIX: DownloadInputData - could not find cached files (missing [lfn])

*RMS
CHANGE: Removed files from the previous generation RMS
CHANGE: RMS refactored based on SQLAlchemy 
NEW: ReqClient - added options to putRequest(): useFailoverProxy and retryMainServer
CHANGE: DMSRequestOperationsBase - delay execution or cancel request based on SE statuses 
        from RSS/CS
FIX: Fixes to make use of RequestID as a unique identifier. RequestName can be used in
     commands in case of its uniqueness        

*Resources
NEW: Computing - BatchSystem classes introduced to be used both in Local and SSH Computing Elements
CHANGE: Storage - reworked Storage Element/Plugins to encapsulate physical URLs 
NEW: GFAL2_StorageBase.py, GFAL2_SRM2Storage.py, GFAL2_XROOTStorage.py 

*RSS:
NEW: dirac-admin-allow(ban)-se - added RemoveAccess status
CHANGE: TokenAgent - added more info to the mail

*TS
CHANGE: Task Manager plugins

[v6r12p53]

*DMS
CHANGE: FileCatalogClientCLI - ls order by size, human readable size value
FIX: DirectoryMetadata - enhanced error message in getDirectoryMetadata

*WMS
BUGFIX: JobAgent - bug when rescheduling job due to glexec failure

*TS
NEW: TransformationCLI - added getOutputFiles, getAllByUser commands
NEW: Transformation - added getAuthorDNfromProxy, getTransformationsByUser methods

*Resources
CHANGE: GlobusComputingElement - simplify creating of pilotStamp

[v6r12p52]

*DMS
NEW: dirac-dms-directory-sync - new command to synchronize the contents of a
     local and remote directories
FIX: DataManager - in removeFile() return successfully if empty input file list     

*TS
NEW: TransformationCLI - getInputDataQuery command returning inputDataQuery 
     of a given transformation

[v6r12p51]

*Core
FIX: dirac-install - fix to work with python version prior to 2.5

*DMS
CHANGE: FileCatalogClientCLI - possibility to set multiple metadata with one command

*Resources
FIX: HTCondorComputingElement - multiple improvements

[v6r12p50]

*Core
FIX: dirac-install - define TERMINFO variable to include local sources as well

*Framework
FIX: SystemAdministratorHandler - show also executors in the log overview

*DMS
FIX: FileCatalogClientCLI - use getPath utility systematically to normalize the
     paths passed by users

*WMS
FIX: PilotStatusAgent - split dynamic and static parts in the log error message

*Resources
NEW: HTCondorCEComputingElement class

[v6r12p49]

*Resources
FIX: GlobusComputingElement - in killJob added -f switch to globus-job-clean command
FIX: ARCComputingElement - create working directory if it does not exist

*DMS
CHANGE: DataManager - added XROOTD to registration protocols

*TMS
FIX: TransformationCLI - doc string

[v6r12p48]

*DMS
FIX: DirectoryTreeBase - fix in changeDirectoryXXX methods to properly interpret input

[v6r12p47]

*DMS
BUGFIX: FileCatalogClientCLI - wrong signature in the removeMetadata() service call

[v6r12p46]

*Core
FIX: GraphData - check for missing keys in parsed_data in initialize()

*WMS
CHANGE: PilotStatusAgent - kill pilots being deleted; do not delete pilots still
        running jobs
  
*RSS
CHANGE: Instantiate RequestManagementDB/Client taking into account possible extensions        

*Resources
FIX: GlobusComputingElement - evaluate WaitingJobs in getCEStatus()
FIX: SRM2Storage - error 16 of exists call is interpreted as existing file
FIX: XROOTStorage - added Lost, Cached, Unavailable in the output of getSingleMetadata()

*WMS
FIX: pilotCommands - removed unnecessary doOSG() function

[v6r12p45]

*Resources
FIX: SRM2Storage - error 22 of exists call is interpreted as existing file
     ( backport from v6r13 )

[v6r12p44]

*WMS
FIX: SiteDirector - consider also pilots in Waiting status when evaluating
     queue slots available

*Resources
NEW: SRM2Storage - makes use of /Resources/StorageElements/SRMBusyFilesExist option
     to set up the mode of interpreting the 22 error code as existing file

[v6r12p43]

*DMS:
FIX: DirectoryTreeBase - avoid double definition of FC_DirectoryUsage table
     in _rebuildDirectoryUsage()

[v6r12p42]

FIX: added fixes from v6r11p34 patch release

[v6r12p41]

*WMS
CHANGE: dirac-wms-job-submit - "-r" switch to enable job repo

[v6r12p40]

*DMS
FIX: DirectoryTreeBase.py - set database engine to InnoDB 

[v6r12p39]

FIX: imported fixes from rel-v6r11

[v6r12p38]

*DMS
CHANGE: DataManager - enhanced real SE name resolution

*RMS
FIX: Request - fixed bug in the optimization of requests with failover operations

*Resources
CHANGE: StorageFactory - allow for BaseSE option in the SE definition

[v6r12p37]

*Core
FIX: InstallTools - force $HOME/.my.cnf to be the only defaults file

[v6r12p36]

*Configuration
FIX: Utilities.py - bug fix getSiteUpdates()

[v6r12p35]

*Core
CHANGE: VOMSService - add URL for the method to get certificates

*DMS
FIX: DataManager - in __replicate() set do not pass file size to the SE if no
     third party transfer
FIX: RemoveFile, ReplicateAndRegister - regular expression for "no replicas"
     common for both DFC and LFC     
     
*WMS
FIX: WMSHistoryCorrector - make explicit error if no data returned from WMSHistory
     accounting query     

[v6r12p34]

*DMS
BUGFIX: FileCatalogWithFkAndPsDB - fix storage usage calculation

[v6r12p33]

*Core
NEW: VOMSService - added method admListCertificates()

*DMS
BUGFIX: dirac-dms-put-and-register-request - missing Operation in the request

*Resources
FIX: sshce - better interpretation of the "ps" command output

[v6r12p32]

*RMS
FIX: ReqManager - in getRequest() possibility to accept None type
     argument for any request 

[v6r12p31]

*WMS
FIX: pilotCommands - import json module only in case it is needed

[v6r12p30]

*Core
FIX: InstallTools - 't' file is deployed for agents installation only
FIX: GOCDBClient - creates unique DowntimeID using the ENDPOINT

*Framework
FIX: SystemAdministratorHandler - use WebAppDIRAC extension, not just WebApp

*DMS:
FIX: FileCatalogComponents.Utilities - do not allow empty LFN names in
     checkArgumentDict()

[v6r12p29]

*CS
CHANGE: CSCLI - use readline to store and resurrect command history

*WMS
FIX: JobWrapper - bug fixed in the failoverTransfer() call
CHANGE: dirac-wms-job-submit - added -f flag to store ids

*DMS
FIX: DataManager - make successful removeReplica if missing replica 
     in one catalog

*RMS
FIX: Operation, Request - limit the length of the error message

[v6r12p28]

*RMS
FIX: Request - do not optimize requests already in the DB 

[v6r12p27]

*Core
CHANGE: InstallTools - install "t" script to gracefully stop agents

*DMS
FIX: FileCatalog - return GUID in DirectoryParameters

*Resource
CHANGE: DFC/LFC clients - added setReplicaProblematic()

[v6r12p26]

*DMS
BUGFIX: FileCatalog - getDirectoryMetadata was wrongly in ro_meta_methods list 

*RMS
FIX: Operation - temporary fix in catalog names evaluation to smooth
     LFC->DFC migration - not to forget to remove afterwards !

*WMS
CHANGE: JobWrapper - added MasterCatalogOnlyFlag configuration option

[v6r12p25]

*DMS
BUGFIX: PutAndRegister, RegitserFile, RegisterReplica, ReplicateAndRegister - do not
        evaluate the catalog list if None

[v6r12p24]

*DMS:
FIX: DataManager - retry RSS call 5 times - to be reviewed

[v6r12p23]

*DMS
FIX: pass a catalog list to the DataManager methods
FIX: FileCatalog - bug fixed in the catalog list evaluation

[v6r12p22]

*DMS
FIX: RegisterFile, PutAndRegister - pass a list of catalogs to the DataManager instead of a comma separated string
FIX: FTSJob - log when a job is not found in FTS
CHANGE: dropped commands dirac-admin-allow(ban)-catalog

*Interfaces
CHANGE: Dirac, JobMonitoringHandler,dirac-wms-job-get-jdl - possibility to retrieve original JDL

*WMS
CHANGE: JobManifest - make MaxInputData a configurable option

[v6r12p21]

*RMS
BUGFIX: File,Operation,RequestDB - bug making that the request would always show 
        the current time for LastUpdate
  
*WMS
FIX: JobAgent - storing on disk retrieved job JDL as required by VMDIRAC
     ( to be reviewed )        

[v6r12p20]

*DMS
FIX: DataManager - more informative log messages, checking return structure
FIX: FileCatalog - make exists() behave like LFC file catalog client by checking
     the unicity of supplied GUID if any
FIX: StorageElementProxyHandler - do not remove the cache directory

*Framework
FIX: SystemAdministratorClient - increase the timeout to 300 for the software update     

*RMS
FIX: Operation.py - set Operation Scheduled if one file is Scheduled
CHANGE: Request - group ReplicateAndRegister operations together for failover 
        requests: it allows to launch all FTS jobs at once

*Resources
FIX: LcgFileCatalogClient - fix longstanding problem in LFC when several files 
     were not available (only one was returned) 

*TS
BUGFIX: TransformationCleaning,ValidateOutputDataAgent - interpret correctly
        the result of getTransformationParameters() call
FIX: TaskManager - fix exception in RequestTaskAgent        

[v6r12p19]

*Core
FIX: Core.py - check return value of getRecursive() call

*DMS
FIX: FileCatalog - directory removal is successful if does not exist
     special treatment of Delete operation

*WMS
FIX: InputDataByProtocol - fix interpretation of return values

[v6r12p18]

*DMS
FIX: FTSStrategy - config option name
FIX: DataManager - removing dirac_directory flag file only of it is there
     in __cleanDirectory()

*RMS
FIX: Operation - MAX_FILES limit set to 10000
FIX: ReqClient - enhanced log messages

*TMS
FIX: TaskManager - enhanced log messages

*RSS
FIX: DowntimeCommand - fixed mix of SRM.NEARLINE and SRM

*WMS
FIX: InputDataByProtocol - fixed return structure

[v6r12p16]

*DMS
FIX: IRODSStorageElement more complete implementation
FIX: FileCatalogHandler(DB) - make removeMetadata bulk method

*Resources
FIX: FileCatalog - make a special option CatalogList (Operations) to specify catalogs used by a given VO

[v6r12p15]

*Core
FIX: ProcessPool - kill the working process in case of the task timeout
FIX: FileHelper - count transfered bytes in DataSourceToNetwork()

*DMS
BUGFIX: FileCatalogCLI - changed interface in changePathXXX() methods
NEW: IRODSStorageElementHandler class
CHANGE: FileCatalog - separate metadata and file catalog methods, 
        apply metadata methods only to Metadata Catalogs 

*Resources
FIX: SSHTorqueComputingElement - check the status of the ssh call for qstat 

*WMS
FIX: WatchdogLinux - fixed typo

[v6r12p14]

*TS
FIX: TaskManagerAgentBase: avoid race conditions when submitting to WMS

*DMS
NEW: FileCatalog - added new components ( directory tree, file manager ) 
     making use of foreign keys and stored procedures
FIX: DataManager returns properly the FileCatalog errors     

[v6r12p13]

*TS
BUGFIX: TransformationAgent - data member not defined

*WMS
FIX: InputData(Resolution,ByProtocol) - possibility to define RemoteProtocol

[v6r12p12]

*WMS
BUGFIX: pilotTools - missing comma

[v6r12p11]

*WMS
FIX: CPUNormalization - dealing with the case when the maxCPUTime is not set in the queue
     definition
FIX: pilotTools - added option pilotCFGFile

[v6r12p10]

*DMS
FIX: StorageElementProxy - BASE_PATH should be a full path

*Resources
FIX: SRM2Storage - return specific error in putFile

*TS
FIX: TransformationAgent - fix to avoid an exception in finalize and double printing 
     when terminating the agent
BUGFIX: TransformationDB - fix return value in setTransformationParameter()

[v6r12p9]

*Core
CHANGE: SiteCEMapping - getSiteForCE can take site argu

ment to avoid confusion

*Interfaces
FIX: Job - provide optional site name in setDestinationCE()

*WMS
FIX: pilotCommands - check properly the presence of extra cfg files
     when starting job agent
FIX: JobAgent - can pick up local cfg file if extraOptions are specified     

[v6r12p8]

*Core
FIX: dirac-configure - correctly deleting useServerCertificate flag
BUGFIX: InstallTools - in fixMySQLScript()

*DMS
BUGFIX: DatasetManager - bug fixes
CHANGE: StorageElementProxy - internal SE object created with the VO of the requester

*TS
FIX: dirac-transformation-xxx commands - do not check the transformation status
CHANGE: Agents - do not use shifter proxy 
FIX: TransformationAgent - correct handling of replica cache for transformations 
     when there were more files in the transformation than accepted to be executed
FIX: TransformationAgent - do not get replicas for the Removal transformations     

*RMS
NEW: new SetFileStatus Operation

[v6r12p7]

*Core
FIX: dirac-configure - always removing the UseServerCertificate flag before leaving
FIX: ProcessPool - one more check for the executing task ending properly 

*Interfaces 
FIX: Dirac.py - use printTable in loggingInfo()

[v6r12p6]

FIX: fixes from v6r11p26 patch release

[v6r12p5]

*Core
FIX: VOMS.py - do not use obsoleted -dont-verify-ac flag with voms-proxy-info

*TS
FIX: TransformationManager - no status checked at level service

[v6r12p4]

FIX: fixes from v6r11p23 patch release

[v6r12p3]

*Configuration
CHANGE: dirac-admin-add-resources - define VOPath/ option when adding new SE 

*Resources
NEW: StorageFactory - modify protocol Path for VO specific value

*DMS
FIX: FileCatalog - check for empty input in checkArgumentFormat utility
FIX: DataManager - protect against FC queries with empty input

[v6r12p2]

*Core
FIX: dirac-install - svn.cern.ch rather than svnweb.cern.ch is now needed for direct 
     HTTP access to files in SVN

*WMS
FIX: dirac-wms-cpu-normalization - when re-configuring, do not try to dump in the 
     diracConfigFilePath

[v6r12p1]

*Configuration
FIX: Core.Utilities.Grid, dirac-admin-add-resources - fix to make a best effort to 
     guess the proper VO specific path of a new SE
*WMS
FIX: dirac-configure, pilotCommands, pilotTools - fixes to use server certificate

[v6r12]

*Core
CHANGE: ProcessPool - do not stop working processes by default
NEW: ReturnValue - added returnSingleResult() utility 
FIX: MySQL - correctly parse BooleanType
FIX: dirac-install - use python 2.7 by default
FIX: dirac-install-xxx commands - complement installation with the component setup
     in runit
NEW: dirac-configure - added --SkipVOMSDownload switch, added --Output switch
     to define output configuration file
CHANGE: ProcessPool - exit from the working process if a task execution timed out  
NEW: ProcessMonitor - added evaluation of the memory consumed by a process and its children   
NEW: InstallTools - added flag to require MySQL installation
FIX: InstallTools - correctly installing DBs extended (with sql to be sourced) 
FIX: InstallTools - run MySQL commands one by one when creating a new database
FIX: InstallTools - fixMySQLScripts() fixes the mysql start script to ognore /etc/my.cnf file
CHANGE: Os.py - the use of "which" is replaced by distutils.spawn.find_executable
NEW: Grid.py - ldapSA replaced by ldapSE, added getBdiiSE(CE)Info() methods
CHANGE: CFG.py - only lines starting with ^\s*# will be treated as comments
CHANGE: Shifter - Agents will now have longer proxies cached to prevent errors 
        for heavy duty agents, closes #2110
NEW: Bdii2CSAgent - reworked to apply also for SEs and use the same utilities for the
     corresponding command line tool
NEW: dirac-admin-add-resources - an interactive tool to add and update sites, CEs, SEs
     to the DIRAC CS   
CHANGE: dirac-proxy-init - added message in case of impossibility to add VOMS extension   
FIX: GOCDBClient - handle correctly the case of multiple elements in the same DT            


*Accounting
NEW: Allow to have more than one DB for accounting
CHANGE: Accounting - use TypeLoader to load plotters

*Framework
FIX: Logger - fix FileBackend implementation

*WMS
NEW: Refactored pilots ( dirac-pilot-2 ) to become modular following RFC #18, 
     added pilotCommands.py, SiteDirector modified accordingly 
CHANGE: InputData(Executor) - use VO specific catalogs      
NEW: JobWrapper, Watchdog - monitor memory consumption by the job ( in a Warning mode )
FIX: SandboxStoreHandler - treat the case of exception while cleaning sandboxes
CHANGE: JobCleaningAgent - the delays of job removals become CS parameters
BUGFIX: JobDB - %j placeholder not replaced after rescheduling
FIX: JobDB - in the SQL schema description reorder tables to allow foreign keys
BUGFIX: JobAgent, Matcher - logical bug in using PilotInfoReported flag
FIX: OptimizerExecutor - when a job fails the optimization chain set the minor status 
     to the optimiser name and the app status to the fail error

*Resources
NEW: StorageElement - added a cache of already created SE objects
CHANGE: SSHTorqueComputingElement - mv getCEStatus to remote script

*ResourceStatus
NEW: ResourceManagementClient/DB, DowntimeCommand - distinguish Disk and Tape storage 
FIX: GODDBClient  - downTimeXMLParsing() can now handle the "service type" parameter properly
CHANGE: dirac-rss-xxx commands use the printTable standard utility
FIX: dirac-dms-ftsdb-summary - bug fix for #2096

*DMS
NEW: DataManager - add masterCatalogOnly flag in the constructor
FIX: DataManager - fix to protect against non valid SE
CHANGE: FC.DirectoryLevelTree - use SELECT ... FOR UPDATE lock in makeDir()
FIX: FileCatalog - fixes in using file and replica status
CHANGE: DataManager - added a new argument to the constructor - vo
CHANGE: DataManager - removed removeCatalogFile() and dirac-dms-remove-catalog-file adjusted
CHANGE: Several components - field/parameter CheckSumType all changed to ChecksumType
CHANGE: PoolXMLCatalog - add the SE by default in the xml dump and use the XML library 
        for dumping the XML
FIX: XROOTStorageElement - fixes to comply with the interface formalism        

*SMS
FIX: StorageManagementDB - small bugfix to avoid SQL errors

*RMS
NEW: Added 'since' and 'until' parameters for getting requests
NEW: Request - added optimize() method to merge similar operations when
     first inserting the request
NEW: ReqClient, RequestDB - added getBulkRequest() interface. RequestExecutingAgent
     can use it controlled by a special flag     
FIX: Operation, Request - set LastUpdate time stamp when reaching final state
FIX: OperationHandlerBase - don't erase the original message when reaching the max attempts      
FIX: removed some deprecated codes
FIX: RequestTask - always set useServerCerificate flag to tru in case of executing inside
     an agent
CHANGE: gRequestValidator removed to avoid object instantiation at import   
NEW: dirac-rms-cancel-request command and related additions to the db and service classes  

*TMS
NEW: WorkflowTaskAgent is now multi-threaded
NEW: Better use of threads in Transformation Agents
CHANGE: TransformationDB - modified such that the body in a transformation can be updated
FIX: TransformationCleaningAgent - removed non-ASCII characters in a comment

[v6r11p34]

*Resources
NEW: GlobusComputingElement class

[v6r11p33]

*Configuration
FIX: Resources - avoid white spaces in OSCompatibility

[v6r11p32]

*Core
CHANGE: BaseClient, SSLSocketFactory, SocketInfo - enable TLSv1 for outgoing 
        connections via suds, possibility to configure SSL connection details
        per host/IP 

[v6r11p31]

*Core
FIX: CFG - bug fixed in loadFromBuffer() resulting in a loss of comments

*Resources
FIX: SSHTorqueComputingElement - check the status of ssh call for qstat

*DMS
FIX: FileCatalog - return LFN name instead of True from exists() call if LFN
     already in the catalog

[v6r11p30]

*DMS
CHANGE: FileCatalogCLI - add new -D flag for find to print only directories

[v6r11p29]

*DMS
FIX: FTS(Agent,Startegy,Gragh) - make use of MaxActiveJobs parameter, bug fixes

*TMS
FIX: Transformation(Agent,Client) - Operations CS parameters can be defined for each plugin: MaxFiles, SortedBy, NoUnusedDelay. Fixes to facilitate work with large numbers of files.

[v6r11p28]

*Core
FIX: InstallTools - check properly the module availability before installation

*WMS
FIX: JobScheduling - protection against missing dict field RescheduleCounter

*TMS
FIX: TransformationCleaningAgent - execute DM operations with the shifter proxy

[v6r11p27]

*Core
BUGFIX: InstallTools - bug fix in installNewPortal()

*WMS
FIX: Watchdog - disallow cputime and wallclock to be negative

*TS
FIX: TransformationAgent - correct handling of replica caches when more than 5000 files


BUGFIX: ModuleBase - bug fix in execute()
BUGFIX: Workflow - bug fix in createStepInstance()

*DMS
BUGFIX: DiractoryTreeBase - bug fix in getDirectoryPhysicalSizeFromUsage()

*Resources
FIX: XROOTStorage - back ported fixes from #2126: putFile would place file in 
     the wrong location on eos

[v6r11p26]

*Framework
FIX: UserProfileDB.py - add PublishAccess field to the UserProfileDB

*RSS
FIX: Synchronizer.py - fix deletion of old resources

*DMS
FIX: DataManager - allow that permissions are OK for part of a list of LFNs ( __verifyWritePermission() )
     (when testing write access to parent directory). Allows removal of replicas 
     even if one cannot be removed
FIX: DataManager - test SE validity before removing replica     
     
*RMS
FIX: RequestTask - fail requests for users who are no longer in the system
FIX: RequestExecutingAgent - fix request timeout computation

[v6r11p25]

*Interfaces
FIX: Job.py - bring back different logfile names if they have not been specified by the user

[v6r11p24]

*DMS
BUGFIX: SEManagerDB - bug fixed in getting connection in __add/__removeSE

[v6r11p23]

*DMS
CHANGE: FTSRequest is left only to support dirac-dms-fts-XXX commands

[v6r11p22]

*DMS
FIX: FTSJob - fixes in the glite-transfer-status command outpu parsing
FIX: TransformationClient - allow single lfn in setFileStatusForTransformation()

*WMS
FIX: StatesMonitoringAgent - install pika on the fly as a temporary solution

[v6r11p21]

*DMS
BUGFIX: dirac-dms-remove-replicas - continue in case of single replica failure
FIX: dirac-rms-xxx scripts - use Script.getPositionalArgs() instead of sys.argv

*Workflow
FIX: Test_Modules.py - fix in mocking functions, less verbose logging

[v6r11p20]

*DMS
BUGFIX: DataManager - in __SEActive() use resolved SE name to deal with aliases
BUGFIX: FileMetadata - multiple bugs in __buildUserMetaQuery()

[v6r11p19]

*DMS
FIX: FTSJob - fix FTS job monitoring a la FTS2

*RMS
CHANGE: ReqClient - added setServer() method
FIX: File,Operation,Request - call the getters to fetch the up-to-date information 
     from the parent

[v6r11p18]

*DMS
FIX: FTSAgent(Job) - fixes for transfers requiring staging (bringOnline) and adaptation 
     to the FTS3 interface

*WMS
FIX: StatesMonitoringAgent - resend the records in case of failure

[v6r11p17]

*DMS
FIX: FileCatalog - in multi-VO case get common catalogs if even VO is not specified

*Resources
FIX: ComputintgElement - bugfix in available() method

*WMS
FIX: SiteDirector - if not pilots registered in the DB, pass empty list to the ce.available()

[v6r11p16]

*RMS
BUGFIX: Request,Operation,File - do not cast to str None values

[v6r11p15]

*DMS
FIX: ReplicateAndRegister - do not create FTSClient if no FTSMode requested
CHANGE: FTSAgent(Job,File) - allow to define the FTS2 submission command;
        added --copy-pin-lifetime only for a tape backend
        parse output of both commands (FTS2, FTS3)
        consider additional state for FTS retry (Canceled)
        
*RMS
FIX: Operation, Request - treat updates specially for Error fields        

*TMS
FIX: TransformationAgent - fixes in preparing json serialization of requests

*WMS
NEW: StateMonitoringAgent - sends WMS history data through MQ messages 

[v6r11p14]

*WMS
CHANGE: JobDB - removed unused tables and methods
CHANGE: removed obsoleted tests

*DMS
FIX: FTSAgent - recover case when a target is not in FTSDB
CHANGE: FTSAgent(Job) - give possibility to specify a pin life time in CS 

*RMS
FIX: Make RMS objects comply with Python Data Model by adding __nonzero__ methods 

[v6r11p13]

*DMS
BUGFIX: SEManager - in SEManagerDB.__addSE() bad _getConnection call, closes #2062

[v6r11p12]

*Resources
CHANGE: ARCComputingElement - accomodate changes in the ARC job reported states

*Configuration
CHANGE: Resources - define a default FTS server in the CS (only for v6r11 and v6r12)

*DMS
FIX: FTSStrategy - allow to use a given channel more than once in a tree 
FIX: FTSAgent - remove request from cache if not found
FIX: FTSAgent - recover deadlock situations when FTS Files had not been correctly 
     updated or were not in the DB

*RMS
FIX: RequestExecutingAgent - fix a race condition (cache was cleared after the request was put)
FIX: RequestValidator - check that the Operation handlers are defined when inserting a request

[v6r11p11]

*Core
FIX: TransportPool - fixed exception due to uninitialized variable
FIX: HTTPDISETSocket - readline() takes optional argument size ( = 0 )

*DMS
FIX: FTSAgent - check the type of the Operation object ( can be None ) and
     some other protections
FIX: FTSClient - avoid duplicates in the file list

*RMS
FIX: ReqClient - modified log message
CHANGE: dirac-dms-fts-monitor - allow multiple comma separated LFNs in the arguments

[v6r11p10]

*RSS
FIX: DowntimeCommand, Test_RSS_Command_GOCDBStatusCommand - correctly interpreting list of downtimes

*RMS
FIX: ReplicateAndRegister - Create a RegisterReplica (not RegisterFile) if ReplicateAndRegister 
     fails to register
FIX: OperationHandlerBase - handle correctly Attempt counters when SEs are banned
FIX: ReplicateAndRegister - use FC checksum in case of mismatch request/PFN
FIX: FTSAgent - in case a file is Submitted but the FTSJob is unknown, resubmit
FIX: FTSAgent - log exceptions and put request to DB in case of exception
FIX: FTSAgent - handle FTS error "Unknown transfer state NOT_USED", due to same file 
     registered twice (to be fixed in RMS, not clear origin)

*WMS
FIX: JobStateUpdateHandler - status not updated while jobLogging is, due to time skew between 
     WN and DB service
FIX: JobStateUpdateHandler - stager callback not getting the correct status Staging 
     (retry for 10 seconds)     

[v6r11p9]

*Core
NEW: AgentModule - set AGENT_WORKDIRECTORY env variable with the workDirectory
NEW: InstallTools - added methods for the new web portal installation

*DMS
FIX: ReplicateAndRegister - apply same error logic for DM replication as for FTS

*Resources:
FIX: SRM2Storage - fix log message level
FIX: SRM2Storage - avoid useless existence checks 

*RMS
FIX: ForwardDISET - a temporary fix for a special LHCb case, to be removed asap
FIX: ReqClient - prettyPrint is even prettier
FIX: RequestTask - always use server certificates when executed within an agent

[v6r11p8]

*TMS
FIX: TransformationDB - fix default value within ON DUPLICATE KEY UPDATE mysql statement

[v6r11p7]

*Framework
BUGFIX: ProxyDB.py - bug in a MySQL table definition

*DMS
FIX: ReplicateAndRegister.py - FTS client is not instantiated in the c'tor as it 
     might not be used, 

*WMS
FIX: JobWrapper - don't delete the sandbox tar file if upload fails
FIX: JobWrapper - fix in setting the failover request

*RMS
FIX: RequestDB - add protections when trying to get a non existing request

[v6r11p6]

*WMS
FIX: InpudDataResolution - fix the case when some files only have a local replica
FIX: DownloadInputData, InputDataByProtocol - fix the return structure of the
     execute() method
     
*Resources
NEW: LocalComputingElement, CondorComputingElement      

[v6r11p5]

FIX: Incorporated changes from v6r10p25 patch

*Framework
NEW: Added getUserProfileNames() interface

*WMS
NEW: WMSAdministrator - added getPilotStatistics() interface
BUGFIX: JobWrapperTemplate - use sendJobAccounting() instead of sendWMSAccounting()
FIX: JobCleaningAgent - skip if no jobs to remove

*DMS
BUGFIX: FileCatalogClientCLI - bug fix in the metaquery construction

*Resources
CHANGE: StorageElement - enable Storage Element proxy configuration by protocol name

*TMS
NEW: TransformationManager - add Scheduled to task state for monitoring

[v6r11p4]

*Framework
NEW: ProxyDB - added primary key to ProxyDB_Log table
CHANGE: ProxyManagerHandler - purge logs once in 6 hours

*DMS
FIX: DataManager - fix in the accounting report for deletion operation
CHANGE: FTSRequest - print FTS GUID when submitting request
FIX: dirac-dms-fts-monitor - fix for using the new FTS structure
FIX: DataLoggingDB - fix type of the StatusTimeOrder field
FIX: DataLoggingDB - take into account empty date argument in addFileRecord()
FIX: ReplicateAndRegister - use active replicas
FIX: FTS related modules - multiple fixes

*WMS
NEW: SiteDirector - pass the list of already registered pilots to the CE.available() query
FIX: JobCleaningAgent - do not attempt job removal if no eligible jobs

*Resources
FIX: LcgFileCatalogClient - if replica already exists while registration, reregister
NEW: CREAM, SSH, ComputingElement - consider only registered pilots to evaluate queue occupancy

[v6r11p3]

FIX: import gMonitor from it is original location

*Core
FIX: FC.Utilities - treat properly the LFN names starting with /grid ( /gridpp case )

*Configuration
FIX: LocalConfiguration - added exitCode optional argument to showHelp(), closes #1821

*WMS
FIX: StalledJobAgent - extra checks when failing Completed jobs, closes #1944
FIX: JobState - added protection against absent job in getStatus(), closes #1853

[v6r11p2]

*Core
FIX: dirac-install - skip expectedBytes check if Content-Length not returned by server
FIX: AgentModule - demote message "Cycle had an error:" to warning

*Accounting
FIX: BaseReporter - protect against division by zero

*DMS
CHANGE: FileCatalogClientCLI - quite "-q" option in find command
FIX: DataManager - bug fix in __initializeReplication()
FIX: DataManager - less verbose log message 
FIX: DataManager - report the size of removed files only for successfully removed ones
FIX: File, FTSFile, FTSJob - SQL tables schema change: Size filed INTEGER -> BIGINT

*RMS
FIX: dirac-rms-reset-request, dirac-rms-show-request - fixes
FIX: ForwardDISET - execute with trusted host certificate

*Resources
FIX: SSHComputingElement - SSHOptions are parsed at the wrong place
NEW: ComputingElement - evaluate the number of available cores if relevant

*WMS
NEW: JobMonitoringHander - added export_getOwnerGroup() interface

*TMS
CHANGE: TransformationCleaningAgent - instantiation of clients moved in the initialize()

[v6r11p1]

*RMS
FIX: ReqClient - failures due to banned sites are considered to be recoverable

*DMS
BUGFIX: dirac-dms-replicate-and-register-request - minor bug fixes

*Resources
FIX: InProcessComputingElement - stop proxy renewal thread for a finished payload

[v6r11]

*Core
FIX: Client - fix in __getattr__() to provide dir() functionality
CHANGE: dirac-configure - use Registry helper to get VOMS servers information
BUGFIX: ObjectLoader - extensions must be looked up first for plug-ins
CHANGE: Misc.py - removed obsoleted
NEW: added returnSingleResult() generic utility by moving it from Resources/Utils module 

*Configuration
CHANGE: Resources.getDIRACPlatform() returns a list of compatible DIRAC platforms
NEW: Resources.getDIRACPlatforms() used to access platforms from /Resources/Computing/OSCompatibility
     section
NEW: Registry - added getVOs() and getVOMSServerInfo()     
NEW: CE2CSAgent - added VO management

*Accounting
FIX: AccountingDB, Job - extra checks for invalid values

*WMS
NEW: WMS tags to allow jobs require special site/CE/queue properties  
CHANGES: DownloadInputData, InputDataByProtocol, InputDataResolution - allows to get multiple 
         PFNs for the protocol resolution
NEW: JobDB, JobMonitoringHandler - added traceJobParameters(s)() methods     
CHANGE: TaskQueueDirector - use ObjectLoader to load directors    
CHANGE: dirac-pilot - use Python 2.7 by default, 2014-04-09 LCG bundles

*DMS
NEW: DataManager to replace ReplicaManager class ( simplification, streamlining )
FIX: InputDataByProtocol - fix the case where file is only on tape
FIX: FTSAgent - multiple fixes
BUGFIX: ReplicateAndRegister - do not ask SE with explicit SRM2 protocol

*Interfaces
CHANGE: Dirac - instantiate SandboxStoreClient and WMSClient when needed, not in the constructor
CHANGE: Job - removed setSystemConfig() method
NEW: Job.py - added setTag() interface

*Resources
CHANGE: StorageElement - changes to avoid usage PFNs
FIX: XROOTStorage, SRM2Storage - changes in PFN construction 
NEW: PoolComputingElement - a CE allowing to manage multi-core slots
FIX: SSHTorqueComputingElement - specify the SSHUser user for querying running/waiting jobs 

*RSS
NEW: added commands dirac-rss-query-db and dirac-rss-query-dtcache

*RMS
CHANGE: ReqDB - added Foreign Keys to ReqDB tables
NEW: dirac-rms-reset-request command
FIX: RequestTask - always execute operations with owner proxy

*SMS
FIX: few minor fixes to avoid pylint warnings

[v6r10p25]

*DMS
CHANGE: FileCatalog - optimized file selection by metadata

[v6r10p24]

*DMS
FIX: FC.FileMetadata - optimized queries for list interception evaluation

[v6r10p23]

*Resoures
CHANGE: SSHComputingElement - allow SSH options to be passed from CS setup of SSH Computing Element
FIX: SSHComputingElement - use SharedArea path as $HOME by default

[v6r10p22]

*CS
CHANGE: Operations helper - if not given, determine the VO from the current proxy 

*Resources
FIX: glexecComputingElement - allows Application Failed with Errors results to show through, 
     rather than be masked by false "glexec CE submission" errors
     
*DMS     
CHANGE: ReplicaManager - in getReplicas() rebuild PFN if 
        <Operations>/DataManagement/UseCatalogPFN option is set to False ( True by default )

[v6r10p21]

*Configuration
FIX: CSGlobals - allow to specify extensions in xxxDIRAC form in the CS

*Interfaces
FIX: Job - removed self.reqParams
FIX: Job - setSubmitPools renamed to setSubmitPool, fixed parameter definition string

*WMS
FIX: JobMonitorigHandler, JobPolicy - allow JobMonitor property to access job information

[v6r10p20]

*DMS
FIX: FTSAgent/Client, ReplicateAndRegister - fixes to properly process failed
     FTS request scheduling

[v6r10p19]

*DMS
FIX: FTSAgent - putRequest when leaving processRequest
FIX: ReplicaManager - bug in getReplicas() in dictionary creation

[v6r10p18]

*DMS
FIX: ReplicateAndRegister - dictionary items incorrectly called in ftsTransfer()

[v6r10p17]

*RMS
FIX: RequestDB.py - typo in a table name
NEW: ReqManagerHandler - added getDistinctValues() to allow selectors in the web page

*DMS
CHANGE: ReplicaManager - bulk PFN lookup in getReplicas()

[v6r10p16]

*Framework
NEW: PlottingClient - added curveGraph() function

*Transformation
FIX: TaskManagerAgentBase - add the missing Scheduled state

*WMS
FIX: TaskQueueDB - reduced number of lines in the matching parameters printout

*DMS
FIX: dirac-dms-show-se-status - exit on error in the service call, closes #1840

*Interface
FIX: API.Job - removed special interpretation of obsoleted JDLreqt type parameters

*Resources
FIX: SSHComputingElement - increased timeout in getJobStatusOnHost() ssh call, closes #1830

[v6r10p15]

*DMS
FIX: FTSAgent - added missing monitoring activity
FIX: FileCatalog - do not check directory permissions when creating / directory

*Resources
FIX: SSHTorqueComputingElement - removed obsoleted stuff

[v6r10p14]

*SMS
FIX: RequestPreparationAgent - typo fixed

[v6r10p13]

*SMS
FIX: RequestPreparationAgent - use ReplicaManager to get active replicas

*DMS
FIX: ReplicaManager - getReplicas returns all replicas ( in all statuses ) by default
CHANGE: FC/SecurityManager - give full ACL access to the catalog to groups with admin rights

*WMS
CHANGE: SiteDirector - changes to reduce the load on computing elements
FIX: JobWrapper - do not set Completed status for the case with failed application thread

[v6r10p12]

*WMS
CHANGE: Replace consistently everywhere SAM JobType by Test JobType
FIX: JobWrapper - the outputSandbox should be always uploaded (outsized, in failed job)

*DMS
FIX: RemoveFile - bugfix
FIX: ReplicateAndRegister - fixes in the checksum check, retry failed FTS transfer 
     with RM transfer
NEW: RegisterReplica request operation     

*RMS
FIX: ReqClient - fix in the request state machine
FIX: Request - enhance digest string
NEW: dirac-dms-reset-request command
CHANGE: dirac-rms-show-request - allow selection of a request by job ID

*TS
FIX: TransformationDB - in getTransformationParameters() dropped "Submitted" counter 
     in the output

[v6r10p11]

*Core
FIX: X509Chain - cast life time to int before creating cert

*Accounting
FIX: DataStoreClient - self.__maxRecordsInABundle = 5000 instead of 1000
FIX: JobPolicy - allow access for JOB_MONITOR property

*RMS
FIX: ReqClient - fix the case when a job is Completed but in an unknown minor status

*Resources
BUGFIX: ProxyStorage - use checkArgumentFormat() instead of self.__checkArgumentFormatDict()

[v6r10p10]

*DMS
FIX: Several fixes to make FTS accounting working (FTSAgent/Job, ReplicaManager, File )

[v6r10p9]

*Core
BUGFIX: LineGraph - Ymin was set to a minimal plot value rather than 0.

*DMS
CHANGE: FTSJob(Agent) - get correct information for FTS accounting (registration)

[v6r10p8]

*Core
FIX: InstallTools - admin e-mail default location changed

*Framework
FIX: SystemAdministratorClientCLI - allow "set host localhost"
FIX: BundleDelivery - protect against empty bundle

*WMS
FIX: SiteDirector - Pass siteNames and ceList as None if any is accepted
FIX: WorkloadManagement.ConfigTemplate.SiteDorectory - set Site to Any by default 

*DMS
FIX: FileCatalogCLI - ignore Datasets in ls command for backward compatibility

*Resources
FIX: SSH - some platforms use Password instead of password prompt

[v6r10p7]

*Core
FIX: dirac-install - execute dirac-fix-mysql-script and dirac-external-requirements after sourcing the environment
FIX: InstallTools - set basedir variable in fixMySQLScript()
FIX: InstallTools - define user root@host.domain in installMySQL()

*Framework
BUGFIX: SystemAdministratorCLI - bug fixed in default() call signature

*DMS
FIX: FTSRequest - handle properly FTS server in the old system 
FIX: ReplicaManager - check if file is in FC before removing 
FIX: Request/RemovalTask - handle properly proxies for removing files 
BUGFIX: DatasetManager - in the table description

[v6r10p6]

*Core
FIX: X509Certificate - reenabled fix in getDIRACGroup()

*Configuration
FIX: CSAPI - Group should be taken from the X509 chain and not the certificate

*RMS
CHANGE: ReqClient - if the job does not exist, do not try further finalization

[v6r10p5]

*Core
FIX: X509Certificate - reverted fix in getDIRACGroup()

[v6r10p4]

*Core
NEW: dirac-info - extra printout
CHANGE: PrettyPrint - extra options in printTable()
FIX: X509Certificate - bug fixed in getDIRACGroup()

*Framework
NEW: SystemAdministratorCLI - new showall command to show components across hosts
NEW: ProxyDB - allow to upload proxies without DIRAC group

*RMS
CHANGE: ReqClient - requests from failed jobs update job status to Failed
CHANGE: RequestTask - retry in the request finalize()

[v6r10p3]

*Configuration
CHANGE: Registry - allow to define a default group per user

*WMS
BUGFIX: JobReport - typo in generateForwardDISET()

[v6r10p2]

*TMS
CHANGE: Backward compatibility fixes when setting the Transformation files status

*DMS
BUGFIX: ReplicateAndRegister - bugfix when replicating to multiple destination by ReplicaManager

*WMS
BUGFIX: JobManager - bug fix when deleting no-existing jobs

[v6r10p1]

*RMS
FIX: ReqDB.Operations - Arguments field changed type from BLOB to MEDIUMBLOB

*DMS
FIX: FileCatalog - check for non-exiting directories in removeDirectory()

*TMS
FIX: TransformationDB - removed constraint that was making impossible to derive a production

[v6r10]

*Core
FIX: Several fixes on DB classes(AccountingDB, SystemLoggingDB, UserProfileDB, TransformationDB, 
     JobDB, PilotAgentsDB) after the new movement to the new MySQL implementation with a persistent 
     connection per running thread
NEW: SystemAdministratorCLI - better support for executing remote commands 
FIX: DIRAC.__init__.py - avoid re-definition of platform variable    
NEW: Graphs - added CurveGraph class to draw non-stacked lines with markers
NEW: Graphs - allow graphs with negative Y values
NEW: Graphs - allow to provide errors with the data and display them in the CurveGraph
FIX: InstallTools - fix for creation of the root@'host' user in MySQL 
FIX: dirac-install - create links to permanent directories before module installation
CHANGE: InstallTools - use printTable() utility for table printing
CHANGE: move printTable() utility to Core.Utilities.PrettyPrint
NEW: added installation configuration examples
FIX: dirac-install - fixBuildPath() operates only on files in the directory
FIX: VOMSService - added X-VOMS-CSRF-GUARD to the html header to be compliant with EMI-3 servers

*CS
CHANGE: getVOMSVOForGroup() uses the VOMSName option of the VO definition 
NEW: CE2CSAgent - added ARC CE information lookup

*Framework
FIX: SystemAdministratorIntegrator - use Host option to get the host address in addition to the section name, closes #1628
FIX: dirac-proxy-init - uses getVOMSVOForGroup() when adding VOMS extensions

*DMS
CHANGE: DFC - optimization and bug fixes of the bulk file addition
FIX: TransferAgent - protection against badly defined LFNs in collectFiles()
NEW: DFC - added getDirectoryReplicas() service method support similar to the LFC
CHANGE: DFC - added new option VisibleReplicaStatus which is used in replica getting commands
CHANGE: FileCatalogClientCLI client shows number of replicas in the 2nd column rather than 
        unimplemented number of links
CHANGE: DFC - optimizations for the bulk replica look-up
CHANGE: DFC updated scalability testing tool FC_Scaling_test.py        
NEW: DFC - methods returning replicas provide also SE definitions instead of PFNs to construct PFNs on the client side
NEW: DFC - added getReplicasByMetadata() interface
CHANGE: DFC - optimized getDirectoryReplicas()
CHANGE: FileCatalogClient - treat the reduced output from various service queries restoring LFNs and PFNs on the fly
NEW: DFC - LFNPFNConvention flag can be None, Weak or Strong to facilitate compatibility with LFC data 
CHANGE: FileCatalog - do not return PFNs, construct them on the client side
CHANGE: FileCatalog - simplified FC_Scaling_test.py script
NEW: FileCatalog/DatasetManager class to define and manipulate datasets corresponding to meta queries
NEW: FileCatalogHandler - new interface methods to expose DatasetManager functionality
NEW: FileCatalogClientCLI - new dataset family of commands
FIX: StorageFactory, ReplicaManager - resolve SE alias name recursively
FIX: FTSRequest, ReplicaManager, SRM2Storage - use current proxy owner as user name in accounting reports, closes #1602
BUGFIX: FileCatalogClientCLI - bug fix in do_ls, missing argument to addFile() call, closes #1658
NEW: FileCatalog - added new setMetadataBulk() interface, closes #1358
FIX: FileCatalog - initial argument check strips off leading lfn:, LFN:, /grid, closes #448
NEW: FileCatalog - added new setFileStatus() interface, closes #170, valid and visible file and replica statuses can be defined in respective options.
CHANGE: multiple new FTS system fixes
CHANGE: uniform argument checking with checkArgumentFormat() in multiple modules
CHANGE: FileCatalog - add Trash to the default replica valid statuses
CHANGE: ReplicaManager,FTSRequest,StorageElement - no use of PFN as returned by the FC except for file removal,
        rather constructing it always on the fly
        
*SMS
CHANGE: PinRequestAgent, SENamespaceCatalogCheckAgent - removed
CHANGE: Use StorageManagerClient instead of StorageDB directly        

*WMS
CHANGE: JobPolicy - optimization for bulk job verification
NEW: JobPolicy - added getControlledUsers() to get users which jobs can be accessed for 
     a given operation
CHANGE: JobMonitoringHandler - Avoid doing a selection of all Jobs, first count matching jobs 
        and then use "limit" to select only the required JobIDs.
NEW: JobMonitoringHandler - use JobPolicy to filter jobs in getJobSummaryWeb()
NEW: new Operations option /Services/JobMonitoring/GlobalJobsInfo ( True by default ) to 
     allow or not job info lookup by anybody, used in JobMonitoringHandler       
BUGFIX: SiteDirector - take into account the target queue Platform
BUGFIX: JobDB - bug in __insertNewJDL()    
CHANGE: dirac-admin-show-task-queues - enhanced output  
CHANGE: JobLoggingDB.sql - use trigger to manage the new LoggingInfo structure  
CHANGE: JobWrapper - trying several times to upload a request before declaring the job failed
FIX: JobScheduling executor - fix race condition that causes a job to remain in Staging
NEW: SiteDirector - do not touch sites for which there is no work available
NEW: SiteDirector - allow sites not in mask to take jobs with JobType Test
NEW: SiteDirector - allow 1 hour grace period for pilots in Unknown state before aborting them
CHANGE: Allow usage of non-plural form of the job requirement options ( PilotType, GridCE, BannedSite, 
        SubmitPool ), keep backward compatibility with a plural form
        
*RSS
FIX: DowntimeCommand - take the latest Downtime that fits    
NEW: porting new Policies from integration  
NEW: RSS SpaceToken command querying endpoints/tokens that exist  
        
*Resources
NEW: added SSHOARComputingElement class 
NEW: added XROOTStorage class       
FIX: CREAMComputingElement - extra checks for validity of returned pilot references
        
*TS
CHANGE: TransformationClient(DB,Manager) - set file status for transformation as bulk operation 
CHANGE: TransformationClient - applying state machine when changing transformation status
BUGFIX: TransformationClient(Handler) - few minor fixes
NEW: TransformationDB - backported __deleteTransformationFileTask(s) methods
CHANGE: TransformationDB(Client) - fixes to reestablish the FileCatalog interface
FIX: TransformationAgent - added MissingInFC to consider for Removal transformations
BUGFIX: TransformationAgent - in _getTransformationFiles() variable 'now' was not defined
FIX: TransformationDB.sql - DataFiles primary key is changed to (FileID) from (FileID,LFN) 
CHANGE: TransformationDB(.sql) - schema changes suitable for InnoDB
FIX: TaskManager(AgentBase) - consider only submitted tasks for updating status
CHANGE: TransformationDB(.sql) - added index on LFN in DataFiles table

*RMS
NEW: Migrate to use the new Request Management by all the clients
CHANGE: RequestContainer - Retry failed transfers 10 times and avoid sub-requests to be set Done 
        when the files are failed
CHANGE: Use a unique name for storing the proxy as processes may use the same "random" name and 
        give conflicts
NEW: RequestClient(Handler) - add new method readRequest( requestname)                 

*Workflow
NEW: Porting the LHCb Workflow package to DIRAC to make the use of general purpose modules and
     simplify construction of workflows        

[v6r9p33]

*Accounting
BUGFIX: AccountingDB - wrong indentation

[v6r9p32]

*Accounting
FIX: AccountingDB - use old style grouping if the default grouping is altered, e.g. by Country

[v6r9p31]

*Accounting
CHANGE: AccountingDB - changes to speed up queries: use "values" in GROUP By clause;
        drop duplicate indexes; reorder fields in the UniqueConstraint index of the
        "bucket" tables  

[v6r9p30]

*DMS
CHANGE: FileCatalogFactory - construct CatalogURL from CatalogType by default

*SMS
FIX: dirac-stager-stage-files - changed the order of the arguments

[v6r9p29]

*TS
FIX: TaskManager(AgentBase) - fix for considering only submitted tasks 

[v6r9p28]

*TS
FIX: TransformationDB(ManagerHandler) - several portings from v6r10

[v6r9p27]

*SMS
FIX: StorageManagementDB - in removeUnlinkedReplicas() second look for CacheReplicas 
     for which there is no entry in StageRequests

[v6r9p26]

*Resources
CHANGE: CREAMComputigElement - Make sure that pilots submitted to CREAM get a 
        fresh proxy during their complete lifetime
*Framework
FIX: ProxyDB - process properly any SQLi with DNs/groups with 's in the name

[v6r9p25]

*TS
CHANGE: TransformationClient - changed default timeout values for service calls
FIX: TransformationClient - fixes for processing of derived transformations 

[v6r9p24]

*TS
FIX: TransformationClient - in moveFilesToDerivedTransformation() set file status
     to Moved-<prod>

[v6r9p23]

*Core
BUGFIX: InstallTools - improper configuration prevents a fresh new installation

*WMS
BUGFIX: PilotDirector - Operations Helper non-instantiated

[v6r9p22]

*WMS
FIX: PilotDirector - allow to properly define extensions to be installed by the 
     Pilot differently to those installed at the server
FIX: Watchdog - convert pid to string in ProcessMonitor

*TS
FIX: TransformationDB - splitting files in chunks

*DMS
NEW: dirac-dms-create-removal-request command
CHANGE: update dirac-dms-xxx commands to use the new RMS client,
        strip lines when reading LFNs from a file

[v6r9p21]

*TS
FIX: Transformation(Client,DB,Manager) - restored FileCatalog compliant interface
FIX: TransformationDB - fix in __insertIntoExistingTransformationFiles()

[v6r9p20]

*Core
BUGFIX: ProxyUpload - an on the fly upload does not require a proxy to exist

*DMS
CHANGE: TransferAgent - use compareAdler() for checking checksum
FIX: FailoverTransfer - recording the sourceSE in case of failover transfer request 

*WMS
FIX: ProcessMonitor - some fixes added, printout when <1 s of consumed CPU is found

*Transformation
BUGFIX: TransformationClient - fixed return value in moveFilesToDerivedTransformation()

*RMS
BUGFIX: CleanReqDBAgent - now() -> utcnow() in initialize()

*Resources
FIX: ARCComputingElement - fix the parsing of CE status if no jobs are available

[v6r9p19]

*DMS
FIX: FileCatalog/DirectoryMetadata - inherited metadata is used while selecting directories
     in findDirIDsByMetadata()

[v6r9p18]

*DMS
FIX: FTSSubmitAgent, FTSRequest - fixes the staging mechanism in the FTS transfer submission
NEW: TransferDBMonitoringHandler - added getFilesForChannel(), resetFileChannelStatus()

[v6r9p17]

*Accounting
FIX: DataStoreClient - send accounting records in batches of 1000 records instead of 100

*DMS:
FIX: FailoverTransfer - catalog name from list to string
FIX: FTSSubmitAgent, FTSRequest - handle FTS3 as new protocol and fix bad submission time
FIX: FTSSubmitAgent, FTSRequest - do not submit FTS transfers for staging files

*WMS
FIX: TaskQueueDB - do not check enabled when TQs are requested from Directors
FIX: TaskQueueDB - check for Enabled in the TaskQueues when inserting jobs to print an alert
NEW: TaskQueueDB - each TQ can have at most 5k jobs, if beyond the limit create a new TQ 
     to prevent long matching times when there are way too many jobs in a single TQ

[v6r9p16]

*TS
BUGFIX: typos in TransformationCleaningAgent.py

*DMS
CHANGE: DownloadInputData - check the available disk space in the right input data directory
FIX: DownloadInputData - try to download only Cached replicas 

[v6r9p15]

*Core
FIX: MySQL - do not decrease the retry counter after ping failure

*DMS
CHANGE: FC/DirectoryMetadata - Speed up findFilesByMetadataWeb when many files match
FIX: RemovalTask - fix error string when removing a non existing file (was incompatible 
     with the LHCb BK client). 

*WMS
FIX: JobReport - minor fix ( removed unused imports )
FIX: JobMonitoring(JobStateUpdate)Handler - jobID argument can be either string, int or long

*TS
CHANGE: TransformationClient - change status of Moved files to a deterministic value
FIX: FileReport - minor fix ( inherits object ) 

[v6r9p14]

*DMS
CHANGE: FTSDB - changed schema: removing FTSSite table. From now on FTS sites 
        would be read from CS Resources

[v6r9p13]

FIX: included fixes from v6r8p26 patch release

[v6r9p12]

FIX: included fixes from v6r8p25 patch release

[v6r9p11]

*DMS
BUGFIX: FTSRequest - in __resolveFTSServer() type "=" -> "=="

[v6r9p10]

FIX: included fixes from v6r8p24 patch release

*Core
NEW: StateMachine utility

*DMS
BUGFIX: in RegisterFile operation handler

*Interfaces
FIX: Dirac.py - in splitInputData() consider only Active replicas

[v6r9p9]

*RMS
FIX: RequestDB - added getRequestFileStatus(), getRequestName() methods

[v6r9p8]

*DMS
FIX: RequestDB - get correct digest ( short request description ) of a request

[v6r9p7]

FIX: included fixes from v6r8p23 patch release

*RSS
FIX: SpaceTokenOccupancyPolicy - SpaceToken Policy decision was based on 
     percentage by mistake
     
*RMS
NEW: new scripts dirac-dms-ftsdb-summary, dirac-dms-show-ftsjobs    
FIX: FTSAgent - setting space tokens for newly created FTSJobs 

[v6r9p6]

*DMS
BUGFIX: dirac-admin-add-ftssite - missing import

*RMS
NEW: RequestDB, ReqManagerHandler - added getRequestStatus() method

*TS
FIX: fixes when using new RequestClient with the TransformationCleaningAgent

*WMS
BUGFIX: typo in SandboxStoreHandler transfer_fromClient() method

[v6r9p5]

*DMS
BUGFIX: missing proxy in service env in the FTSManager service. By default service 
        will use DataManager proxy refreshed every 6 hours.

*Resources
NEW: StorageElement - new checkAccess policy: split the self.checkMethods in 
     self.okMethods. okMethods are the methods that do not use the physical SE. 
     The isValid returns S_OK for all those immediately

*RSS
FIX: SpaceTokenOccupancyPolicy - Policy that now takes into account absolute values 
     for the space left
     
*TS
FIX: TransformationCleaningAgent - will look for both old and new RMS     

[v6r9p4]

*Stager
NEW: Stager API: dirac-stager-monitor-file, dirac-stager-monitor-jobs, 
     dirac-stager-monitor-requests, dirac-stager-show-stats

[v6r9p3]

*Transformation
FIX: TransformationCleaning Agent status was set to 'Deleted' instead of 'Cleaned'

[v6r9p2]

*RSS
NEW: Added Component family tables and statuses
FIX: removed old & unused code 
NEW: allow RSS policies match wild cards on CS

*WMS
BUGFIX: FailoverTransfer,JobWrapper - proper propagation of file metadata

[v6r9p1]

*RMS
NEW: FTSAgent - update rwAccessValidStamp,
     update ftsGraphValidStamp,
     new option for staging files before submission,
     better log handling here and there
CHANGE: FTSJob - add staging flag in in submitFTS2
CHANGE: Changes in WMS (FailoverTransfer, JobReport, JobWrapper, SandboxStoreHandler) 
        and TS (FileReport) to follow the new RMS.
NEW: Full CRUD support in RMS.

*RSS
NEW: ResourceManagementDB - new table ErrorReportBuffer
NEW: new ResourceManagementClient methods - insertErrorReportBuffer, selectErrorReportBuffer,
     deleteErrorReportBuffer

[v6r9]

NEW: Refactored Request Management System, related DMS agents and FTS management
     components

[v6r8p28]

*Core
BUGFIX: RequestHandler - the lock Name includes ActionType/Action

*DMS
FIX: dirac-dms-filecatalog-cli - prevent exception in case of missing proxy

[v6r8p27]

*DMS
BUGFIX: dirac-dms-add-file - fixed typo item -> items

[v6r8p26]

*Core
NEW: RequestHandler - added getServiceOption() to properly resolve inherited options 
     in the global service handler initialize method
NEW: FileCatalogHandler, StorageElementHandler - use getServiceOption()

[v6r8p25]

FIX: included fixes from v6r7p40 patch release

*Resources
FIX: SRM2Storage - do not account gfal_ls operations

[v6r8p24]

FIX: included fixes from v6r7p39 patch release

*Core
FIX: SiteSEMapping was returning wrong info

*DMS
FIX: FTSRequest - choose explicitly target FTS point for RAL and CERN
BUGFIX: StrategyHandler - wrong return value in __getRWAccessForSE()

*Resources
CHANGE: SRM2Storage - do not account gfal_ls operations any more

[v6r8p23]

FIX: included fixes from v6r7p37 patch release

*TS
FIX: TransformationDB - allow tasks made with ProbInFC files
FIX: TransformationCleaingAgent,Client - correct setting of transformation 
     status while cleaning

[v6r8p22]

FIX: included fixes from v6r7p36 patch release

[v6r8p21]

*DMS
FIX: FileCatalog/DirectoryMetadata - even if there is no meta Selection 
     the path should be considered when getting Compatible Metadata
FIX: FileCatalog/DirectoryNodeTree - findDir will return S_OK( '' ) if dir not 
     found, always return the same error from DirectoryMetadata in this case.     

*RSS
FIX: DowntimeCommand - use UTC time stamps

*TS
FIX: TransformationAgent - in _getTransformationFiles() get also ProbInFC files in 
     addition to Used 

[v6r8p20]

*Stager
NEW: Stager API: dirac-stager-monitor-file, dirac-stager-monitor-jobs, 
     dirac-stager-monitor-requests, dirac-stager-show-stats

[v6r8p19]

*Transformation
FIX: TransformationCleaning Agent status was set to 'Deleted' instead of 'Cleaned'

[v6r8p18]

*TS
BUGFIX: TransformationAgent - regression in __cleanCache()

[v6r8p17]

FIX: included fixes from v6r7p32 patch release

*WMS
FIX: StalledJobAgent - for accidentally stopped jobs ExecTime can be not set, 
     set it to CPUTime for the accounting purposes in this case

[v6r8p16]

FIX: included fixes from v6r7p31 patch release

*WMS
BUGFIX: TaskQueueDB - fixed a bug in the negative matching conditions SQL construction

*RSS
NEW: improved doc strings of PEP, PDP modules ( part of PolicySystem )
FIX: Minor changes to ensure consistency if ElementInspectorAgent and 
     users interact simultaneously with the same element
CHANGE: removed DatabaseCleanerAgent ( to be uninstalled if already installed )
FIX: SummarizeLogsAgent - the logic of the agent was wrong, the agent has been re-written.
     
[v6r8p15]

*Core
FIX: X509Chain - fix invalid information when doing dirac-proxy-info without CS
     ( in getCredentials() )

*RSS
NEW: PDP, PEP - added support for option "doNotCombineResult" on PDP

[v6r8p14]

*Core
FIX: dirac-deploy-scripts - can now work with the system python

*WMS
NEW: dirac-wms-cpu-normalization - added -R option to modify a given configuration file
FIX: Executor/InputData - Add extra check for LFns in InputData optimizer, closes #1472

*Transformation
CHANGE: TransformationAgent - add possibility to kick a transformation (not skip it if no 
        unused files), by touching a file in workDirectory
BUGFIX: TransformationAgent - bug in __cleanCache() dict modified in a loop        

[v6r8p13]

*Transformation
BUGFIX: TransformationDB - restored import of StringType

[v6r8p12]

NEW: Applied patches from v6r7p29

*WMS
FIX: JobDB - check if SystemConfig is present in the job definition and convert it 
     into Platform

*DMS
FIX: ReplicaManager - do not get metadata of files when getting files in a directory 
     if not strictly necessary

*RSS
NEW: ported from LHCb PublisherHandler for RSS web views

[v6r8p11]

NEW: Applied patches from v6r7p27

*RSS
NEW: SpaceTokenOccupancyPolicy - ported from LHCbDIRAC 
NEW: db._checkTable done on service initialization ( removed dirac-rss-setup script doing it )

*Transformation
FIX: TaskManager - reset oJob for each task in prepareTransformationTasks()
BUGFIX: ValidateOutputDataAgent - typo fixed in getTransformationDirectories()
FIX: TransformationManagerHandler - use CS to get files statuses not to include in 
     processed file fraction calculation for the web monitoring pages

[v6r8p10]

NEW: Applied patches from v6r7p27

[v6r8p9]

*DMS
FIX: TransferAgent,dirac-dms-show-se-status, ResourceStatus,TaskManager - fixes
     needed for DMS components to use RSS status information
NEW: ReplicaManager - allow to get metadata for an LFN+SE as well as PFN+SE     

[v6r8p8]

*RSS
BUGFIX: dirac-rss-setup - added missing return of S_OK() result

[v6r8p7]

NEW: Applied patches from v6r7p24

*DMS
BUGFIX: LcgFileCatalogClient - bug in addFile()

*RSS
BUGFIX: fixed script dirac-rss-set-token, broken in the current release.
NEW: Statistics module - will be used in the future to provide detailed information 
     from the History of the elements 

[v6r8p6]

NEW: Applied patches from v6r7p23

*Transformation
FIX: TaskManager - allow prepareTransformationTasks to proceed if no OutputDataModule is defined
FIX: TransformationDB - remove INDEX(TaskID) from TransformationTasks. It produces a single counter 
     for the whole table instead of one per TransformationID
     
*WMS     
FIX: WMSUtilities - to allow support for EMI UI's for pilot submission we drop support for glite 3.1

[v6r8p5]

NEW: Applied patches from v6r7p22

*RSS
CHANGE: removed old tests and commented out files

*WMS
FIX: PoolXMLCatalog - proper addFile usage

*Transformation
CHANGE: TransformationAgent - clear replica cache when flushing or setting a file in the workdirectory

[v6r8p4]

*Transformation
FIX: The connection to the jobManager is done only at submission time
FIX: Jenkins complaints fixes

*WMS
BUGFIX: JobDB - CPUtime -> CPUTime
FIX: Jenkins complaints fixes

[v6r8p3]

*DMS
BUGFIX: LcgFileCatalogClient

[v6r8p2]

*DMS:
FIX: LcgFileCatalogClient - remove check for opening a session in __init__ as credentials are not yet set 

*Transformation
CHANGE: reuse RPC clients in Transformation System 

[v6r8p1]

*Core
FIX: dirac-deploy-scripts - restored regression w.r.t. support of scripts starting with "d"

*DMS
BUGFIX: LcgFileCatalogClient - two typos fixed

[v6r8]

CHANGE: Several fixes backported from the v7r0 integration branch

*Core
CHANGE: DictCache - uses global LockRing to avoid locks in multiprocessing
FIX: X509Chain - proxy-info showing an error when there's no CS

*DMS
FIX: TransferAgent - inside loop filter out waiting files dictionary
BUGFIX: dirac-admin-allow-se - there was a continue that was skipping the complete loop for 
        ARCHIVE elements
NEW: LcgFileCatalogClient - test return code in startsess lfc calls       

*WMS:
FIX: OptimizerExecutor, InputData, JobScheduling - check that site candidates have all the 
     replicas

*RSS: 
BUGFIX: ResourceStatus, RSSCacheNoThread - ensure that locks are always released

*Transformation
FIX: TaskManager - site in the job definition is taken into account when submitting
NEW: Transformation - get the allowed plugins from the CS /Operations/Transformations/AllowedPlugins
FIX: ValidateOutputDataAgent - self not needed for static methods

[v6r7p40]

*Resources
FIX: StorageElement class was not properly passing the lifetime argument for prestageFile method

[v6r7p39]

*Core
CHANGE: Grid - in executeGridCommand() allow environment script with arguments needed for ARC client

*DMS
FIX: DFC SEManager - DIP Storage can have a list of ports now

*Resources
FIX: ARCComputingElement - few fixes after debugging

[v6r7p38]

*Core
NEW: DISET FileHelper, TransferClient - possibility to switch off check sum

*Resources
NEW: ARCComputingElement - first version
NEW: StorageFactory - possibility to pass extra protocol parameters to storage object
NEW: DIPStorage - added CheckSum configuration option
BUGFIX: SSHComputingElement - use CE name in the pilot reference construction

*WMS
FIX: StalledJobAgent - if ExecTime < CPUTime make it equal to CPUTime

[v6r7p37]

*Framework
BUGFIX: NotificationDB - typos in SQL statement in purgeExpiredNotifications() 

*WMS
NEW: JobCleaningAgent - added scheduling sandbox LFN removal request 
     when deleting jobs
CHANGE: JobWrapper - report only error code as ApplicationError parameter 
        when payload finishes with errors    
NEW: SiteDirector - possibility to specify extensions to be installed in 
     pilots in /Operations/Pilots/Extensions option in order not to install
     all the server side extensions        

*DMS
CHANGE: FileCatalogFactory - use service path as default URL
CHANGE: FileCatalogFactory - use ObjectLoader to import catalog clients

*SMS
BUGFIX: StorageManagementDB, dirac-stager-monitor-jobs - small bug fixes ( sic, Daniela )

*Resources
CHANGE: DIPStorage - added possibility to specify a list of ports for multiple
        service end-points
CHANGE: InProcessComputingElement - demote log message when payload failure 
        to warning, the job will fail anyway
FIX: StalledJobAgent - if pilot reference is not registered, this is not an 
     error of the StalledJobAgent, no log.error() in  this case                
        
*RMS
CHANGE: RequestTask - ensure that tasks are executed with user credentials 
        even with respect to queries to DIRAC services ( useServerCertificate 
        flag set to false )        

[v6r7p36]

*WMS
FIX: CREAMCE, SiteDirector - make sure that the tmp executable is removed
CHANGE: JobWrapper - remove sending mails via Notification Service in case
        of job rescheduling
        
*SMS
FIX: StorageManagementDB - fix a race condition when old tasks are set failed 
     between stage submission and update.        

[v6r7p35]

*Stager
NEW: Stager API: dirac-stager-monitor-file, dirac-stager-monitor-jobs, 
     dirac-stager-monitor-requests, dirac-stager-show-stats

[v6r7p34]

*Transformation
FIX: TransformationCleaning Agent status was set to 'Deleted' instead of 'Cleaned'

[v6r7p33]

*Interfaces
FIX: Job.py - in setExecutable() - prevent changing the log file name string type

*StorageManagement
NEW: StorageManagementDB(Handler) - kill staging requests at the same time as 
     killing related jobs, closes #1510
FIX: StorageManagementDB - demote the level of several log messages       

[v6r7p32]

*DMS
FIX: StorageElementHandler - do not use getDiskSpace utility, use os.statvfs instead
CHANGE: StorageManagementDB - in getStageRequests() make MySQL do an UNIQUE selection 
        and use implicit loop to speed up queries for large results

*Resources
FIX: lsfce remote script - use re.search instead of re.match in submitJob() to cope with
     multipline output

[v6r7p31]

*WMS
FIX: SiteDirector - make possible more than one SiteDirector (with different pilot identity) attached 
     to a CE, ie sgm and pilot roles. Otherwise one is declaring Aborted the pilots from the other.

[v6r7p30]

*Core
CHANGE: X509Chain - added groupProperties field to the getCredentials() report
BUGFIX: InstallTools - in getSetupComponents() typo fixed: agent -> executor

[v6r7p29]

*DMS
CHANGE: FileCatalog - selection metadata is also returned as compatible metadata in the result
        of getCompatibleMetadata() call
NEW: FileCatalog - added path argument to getCompatibleMetadata() call
NEW: FileCatalogClient - added getFileUserMetadata()
BUGFIX: dirac-dms-fts-monitor - exit with code -1 in case of error

*Resources
FIX: CREAMComputingElement - check globus-url-copy result for errors when retrieving job output

[v6r7p28]

*DMS
BUGFIX: FileCatalog/DirectoryMetadata - wrong MySQL syntax 

[v6r7p27]

*Core
FIX: Mail.py - fix of the problem of colons in the mail's body

*Interfaces
NEW: Job API - added setSubmitPools(), setPlatform() sets ... "Platform"

*WMS
FIX: TaskQueueDB - use SystemConfig as Platform for matching ( if Platform is not set explicitly

*Resources
FIX: SSHComputingElement - use ssh host ( and not CE name ) in the pilot reference
BUGFIX: SSHGEComputingElement - forgotten return statement in _getJobOutputFiles()

*Framework
NEW: dirac-sys-sendmail - email's body can be taken from pipe. Command's argument 
     in this case will be interpreted as a destination address     

[v6r7p26]

*DMS
FIX: ReplicaManager - status names Read/Write -> ReadAccess/WriteAccess

[v6r7p25]

*Core
CHANGE: X509Chain - in getCredentials() failure to contact CS is not fatal, 
        can happen when calling dirac-proxy-init -x, for example

[v6r7p24]

*DMS
NEW: FileCatalog - added getFilesByMetadataWeb() to allow pagination in the Web 
     catalog browser
     
*WMS
CHANGE: WMSAdministrator, DiracAdmin - get banned sites list by specifying the status
        to the respective jobDB call     

[v6r7p23]

*Transformation
BUGFIX: TransformationDB - badly formatted error log message

*RMS
CHANGE: RequestDBMySQL - speedup the lookup of requests

*WMS
BUGFIX: dirac-dms-job-delete - in job selection by group

*DMS
FIX: LcgFileCatalogClient - getDirectorySize made compatible with DFC
BUGFIX: LcgFileCatalogClient - proper call of __getClientCertInfo()

[v6r7p22]

*Transformation
CHANGE: InputDataAgent - treats only suitable transformations, e.g. not the extendable ones. 
CHANGE: TransformationAgent - make some methods more public for easy overload

[v6r7p21]

*Core
FIX: Shifter - pass filePath argument when downloading proxy

[v6r7p20]

*DMS
CHANGE: StrategyHandler - move out SourceSE checking to TransferAgent
CHANGE: ReplicaManager, InputDataAgent - get active replicas
FIX: StorageElement, SRM2Storage - support for 'xxxAccess' statuses, checking results
     of return structures
     
*RSS
NEW: set configurable email address on the CS to send the RSS emails
NEW: RSSCache without thread in background
FIX: Synchronizer - moved to ResourceManager handler     

[v6r7p19]

*DMS
BUGFIX: ReplicaManager - in putAndRegister() SE.putFile() singleFile argument not used explicitly

[v6r7p18]

*WMS
FIX: StalledJobAgent - do not exit the loop over Completed jobs if accounting sending fails
NEW: dirac-wms-job-delete - allow to specify jobs to delete by job group and/or in a file
FIX: JobManifest - If CPUTime is not set, set it to MaxCPUTime value

[v6r7p17]

*Resources
FIX: SRM2Storage - treat properly "22 SRM_REQUEST_QUEUED" result code

[v6r7p16]

*DMS
FIX: StrategyHandler - do not proceed when the source SE is not valid for read 
BUGFIX: StorageElement - putFile can take an optional sourceSize argument
BUGFIX: ReplicaManager - in removeFile() proper loop on failed replicas

*RSS
FIX: SpaceTokenOccupancyCommand, CacheFeederAgent - add timeout when calling lcg_util commands

*WMS
FIX: JobManifest - take all the SubmitPools defined in the TaskQueueAgent 
NEW: StalledJobAgent - declare jobs stuck in Completed status as Failed

[v6r7p15]

*Core
BUGFIX: SocketInfo - in host identity evaluation

*DMS
BUGFIX: FileCatalogHandler - missing import os

*Transformation
CHANGE: JobManifest - getting allowed job types from operations() section 

[v6r7p14]

*DMS
CHANGE: StorageElementProxy - removed getParameters(), closes #1280
FIX: StorageElementProxy - free the getFile space before the next file
FIX: StorageElement - added getPFNBase() to comply with the interface

*Interfaces
CHANGE: Dirac API - allow lists of LFNs in removeFile() and removeReplica()

*WMS
CHANGE: JobSchedulingAgent(Executor) - allow both BannedSite and BannedSites JDL option

*RSS
FIX: ElementInspectorAgent - should only pick elements with rss token ( rs_svc ).
FIX: TokenAgent - using 4th element instead of the 5th. Added option to set admin email on the CS.

[v6r7p13]

*Core
FIX: Resources - in getStorageElementSiteMapping() return only sites with non-empty list of SEs

*DMS
FIX: StorageElement - restored the dropped logic of using proxy SEs
FIX: FileCatalog - fix the UseProxy /LocalSite/Catalog option

*Transformation
FIX: TransformationDB - use lower() string comparison in extendTransformation()

[v6r7p12]

*WMS
BUGFIX: JobManifest - get AllowedSubmitPools from the /Systems section, not from /Operations

*Core
NEW: Resources helper - added getSites(), getStorageElementSiteMapping()

*DMS
CHANGE: StrategyHandler - use getStorageElementSiteMapping helper function
BUGFIX: ReplicaManager - do not modify the loop dictionary inside the loop

[v6r7p11]

*Core
CHANGE: Subprocess - put the use of watchdog in flagging

[v6r7p10]

*Core
NEW: Logger - added getLevel() method, closes #1292
FIX: Subprocess - returns correct structure in case of timeout, closes #1295, #1294
CHANGE: TimeOutExec - dropped unused utility
FIX: Logger - cleaned unused imports

*RSS
CHANGE: ElementInspectorAgent - do not use mangled name and removed shifterProxy agentOption

[v6r7p9]

*Core
BUGFIX: InstallTools - MySQL Port should be an integer

[v6r7p8]

*Core
FIX: Subprocess - consistent timeout error message

*DMS
NEW: RemovalTask - added bulk removal
FIX: StrategyHandler - check file source CEs
CHANGE: DataIntegrityClient - code beautification
CHANGE: ReplicaManager - do not check file existence if replica information is queried anyway,
        do not fail if file to be removed does not exist already. 

[v6r7p7]

FIX: Several fixes to allow automatic code documentation

*Core
NEW: InstallTools - added mysqlPort and mysqlRootUser

*DMS
CHANGE: ReplicaManager - set possibility to force the deletion of non existing files
CHANGE: StrategyHandler - better handling of checksum check during scheduling 

[v6r7p6]

*Core
FIX: dirac-install - restore signal alarm if downloadable file is not found
FIX: Subprocess - using Manager proxy object to pass results from the working process

*DMS:
CHANGE: StorageElement - removed overwride mode
CHANGE: removed obsoleted dirac-dms-remove-lfn-replica, dirac-dms-remove-lfn
NEW: FTSMonitorAgent - filter out sources with checksum mismatch
FIX: FTSMonitorAgent, TransferAgent - fix the names of the RSS states

*RSS
NEW: ElementInspectorAgent runs with a variable number of threads which are automatically adjusted
NEW: Added policies to force a particular state, can be very convenient to keep something Banned for example.
NEW: policy system upgrade, added finer granularity when setting policies and actions

*WMS
NEW: SiteDirector- allow to define pilot DN/Group in the agent options
CHANGE: JobDescription, JobManifest - take values for job parameter verification from Operations CS section

[v6r7p5]

*Interfaces
BUGFIX: dirac-wms-job-get-output - properly treat the case when output directory is not specified 

[v6r7p4]

*Core
FIX: Subprocess - avoid that watchdog kills the executor process before it returns itself

*Framework
BUGFIX: ProxuManagerClient - wrong time for caching proxies

*RSS
FIX: removed obsoleted methods

*DMS
NEW: FileCatalog - added findFilesByMetadataDetailed - provides detailed metadata for 
     selected files

[v6r7p3]

*DMS
FIX: FTSMonitorAgent - logging less verbose

*Transformation
FIX: TransformationAgent - use the new CS defaults locations
FIX: Proper agent initialization
NEW: TransformationPlaugin - in Broadcast plugin added file groupings by number of files, 
     make the TargetSE always defined, even if the SourceSE list contains it 

*ResourceStatus
FIX: Added the shifter's proxy to several agents

*RMS
FIX: RequestContainer - the execution order was not properly set for the single files 

*Framework:
BUGFIX: ProxyManagerClient - proxy time can not be shorter than what was requested

[v6r7p2]

*Core
FIX: dirac-configure - switch to use CS before checking proxy info

*Framework
NEW: dirac-sys-sendmail new command
NEW: SystemAdmininistratorCLI - added show host, uninstall, revert commands
NEW: SystemAdmininistratorHandler - added more info in getHostInfo()
NEW: SystemAdmininistratorHandler - added revertSoftware() interface

*Transformation
FIX: TransformationCleaningAgent - check the status of returned results

[v6r7p1]

*Core
FIX: Subprocess - finalize the Watchdog closing internal connections after a command execution
CHANGE: add timeout for py(shell,system)Call calls where appropriate
CHANGE: Shifter - use gProxyManager in a way that allows proxy caching

*Framework
NEW: ProxyManagerClient - allow to specify validity and caching time separately
FIX: ProxyDB - replace instead of delete+insert proxy in __storeVOMSProxy

*DMS
NEW: FTSMonitorAgent - made multithreaded for better efficiency
FIX: dirac-dms-add-file - allow LFN: prefix for lfn argument

*WMS
NEW: dirac-wms-job-get-output, dirac-wms-job-status - allow to retrieve output for a job group
FIX: TaskQueueDB - fixed selection SQL in __generateTQMatchSQL()
CHANGE: OptimizerExecutor - reduce diversity of MinorStatuses for failed executors

*Resources
FIX: CREAMComputingElement - remove temporary JDL right after the submission 

[v6r6p21]

*DMS
BUGFIX: TransformationCleaningAgent - use the right signature of cleanMetadataCatalogFiles() call

[v6r6p20]

*DMS
FIX: RegistrationTask - properly escaped error messages
BUGFIX: DirectoryMetadata - use getFileMetadataFields from FileMetadata in addMetadataField()
NEW: When there is a missing source error spotted during FTS transfer, file should be reset 
     and rescheduled again until maxAttempt (set to 100) is reached

*WMS
FIX: JobScheduling - fix the site group logic in case of Tier0

[v6r6p19]

*DMS
BUGFIX: All DMS agents  - set up agent name in the initialization

*Core
NEW: Subprocess - timeout wrapper for subprocess calls
BUGFIX: Time - proper interpreting of 0's instead of None
CHANGE: DISET - use cStringIO for ANY read that's longer than 16k (speed improvement) 
        + Less mem when writing data to the net
FIX: Os.py - protection against failed "df" command execution       
NEW: dirac-info prints lcg bindings versions
CHANGE: PlotBase - made a new style class 
NEW: Subprocess - added debug level log message

*Framework
NEW: SystemAdministratorIntegrator client for collecting info from several hosts
NEW: SystemAdministrator - added getHostInfo()
FIX: dirac-proxy-init - always check for errors in S_OK/ERROR returned structures
CHANGE: Do not accept VOMS proxies when uploading a proxy to the proxy manager

*Configuration
FIX: CE2CSAgent - get a fresh copy of the cs data before attempting to modify it, closes #1151
FIX: Do not create useless backups due to slaves connecting and disconnecting
FIX: Refresher - prevent retrying with 'Insane environment'

*Accounting
NEW: Accounting/Job - added validation of reported values to cope with the weird Yandex case
FIX: DBUtils - take into account invalid values, closes #949

*DMS
FIX: FTSSubmitAgent - file for some reason rejected from submission should stay in 'Waiting' in 
     TransferDB.Channel table
FIX: FTSRequest - fix in the log printout     
CHANGE: dirac-dms-add-file removed, dirac-dms-add-files renamed to dirac-dms-add-file
FIX: FileCatalogCLI - check the result of removeFile call
FIX: LcgFileCatalogClient - get rid of LHCb specific VO evaluation
NEW: New FileCatalogProxy service - a generalization of a deprecated LcgFileCatalog service
FIX: Restored StorageElementProxy functionality
CHANGE: dirac-dms-add-file - added printout
NEW: FileCatalog(Factory), StorageElement(Factory) - UseProxy flag moved to /Operations and /LocalSite sections

*RSS
NEW:  general reimplementation: 
      New DB schema using python definition of tables, having three big blocks: Site, Resource and Node.
      MySQLMonkey functionality almost fully covered by DB module, eventually will disappear.
      Services updated to use new database.
      Clients updated to use new database.
      Synchronizer updated to fill the new database. When helpers will be ready, it will need an update.
      One ElementInspectorAgent, configurable now is hardcoded.
      New Generic StateMachine using OOP.
      Commands and Policies simplified.
      ResourceStatus using internal cache, needs to be tested with real load.
      Fixes for the state machine
      Replaced Bad with Degraded status ( outside RSS ).
      Added "Access" to Read|Write|Check|Remove SE statuses wherever it applies.
      ResourceStatus returns by default "Active" instead of "Allowed" for CS calls.
      Caching parameters are defined in the CS
FIX: dirac-admin-allow/ban-se - allow a SE on Degraded ( Degraded->Active ) and ban a SE on Probing 
     ( Probing -> Banned ). In practice, Active and Degraded are "usable" states anyway.            
      
*WMS
FIX: OptimizerExecutor - failed optimizations will still update the job     
NEW: JobWrapper - added LFNUserPrefix VO specific Operations option used for building user LFNs
CHANGE: JobDB - do not interpret SystemConfig in the WMS/JobDB
CHANGE: JobDB - Use CPUTime JDL only, keep MaxCPUTime for backward compatibility
CHANGE: JobWrapper - use CPUTime job parameter instead of MaxCPUTime
CHANGE: JobAgent - use CEType option instead of CEUniqueID
FIX: JobWrapper - do not attempt to untar directories before having checked if they are tarfiles 
NEW: dirac-wms-job-status - get job statuses for jobs in a given job group
 
*SMS
FIX: StorageManagementDB - when removing unlinked replicas, take into account the case where a
     staging request had been submitted, but failed
      
*Resources    
NEW: glexecCE - add new possible locations of the glexec binary: OSG specific stuff and in last resort 
     looking in the PATH    
NEW: LcgFileCatalogClient - in removeReplica() get the needed PFN inside instead of providing it as an argument     
      
*TS      
CHANGE: Transformation types definition are moved to the Operations CS section

*Interfaces
FIX: Dirac.py - CS option Scratchdir was in LocalSite/LocalSite
FIX: Dirac.py - do not define default catalog, use FileCatalog utility instead

[v6r6p19]

*DMS
BUGFIX: All DMS agents  - set up agent name in the initialization

[v6r6p18]

*Transformation
CHANGE: /DIRAC/VOPolicy/OutputDataModule option moved to <Operations>/Transformations/OutputDataModule

*Resources
FIX: ComputingElement - properly check if the pilot proxy has VOMS before adding it to the payload 
     when updating it

*WMS
BUGFIX: JobSanity - fixed misspelled method call SetParam -> SetParameter

[v6r6p17]

*Transformation
BUGFIX: TransformationAgent - corrected  __getDataReplicasRM()

[v6r6p16]

*DMS
FIX: Agents - proper __init__ implementation with arguments passing to the super class
FIX: LcgFileCatalogClient - in removeReplica() reload PFN in case it has changed

[v6r6p15]

*Framework
BUGFIX: ErrorMessageMonitor - corrected updateFields call 

*DMS:
NEW: FTSMonitorAgent completely rewritten in a multithreaded way

*Transformation
FIX: InputDataAgent - proper instantiation of TransformationClient
CHANGE: Transformation - several log message promoted from info to notice level

[v6r6p14]

*Transformation
FIX: Correct instantiation of agents inside several scripts
CHANGE: TransformationCleaningAgent - added verbosity to logs
CHANGE: TransformationAgent - missingLFC to MissingInFC as it could be the DFC as well
FIX: TransformationAgent - return an entry for all LFNs in __getDataReplicasRM

*DMS
FIX: TransferAgent - fix exception reason in registerFiles()

[v6r6p13]

*DMS
CHANGE: TransferAgent - change RM call from getCatalogueReplicas to getActiveReplicas. 
        Lowering log printouts here and there

[v6r6p12]

*DMS
BUGFIX: RemovalTask - Replacing "'" by "" in error str set as attribute for a subRequest file. 
        Without that request cannot be updated when some nasty error occurs.

[v6r6p11]

*RMS:
BUGFIX: RequestClient - log string formatting

*DMS
BUGFIX: RemovalTask - handling for files not existing in the catalogue

*Transformation
FIX: TransformationManager - ignore files in NotProcessed status to get the % of processed files

*Interfaces
FIX: Fixes due to the recent changes in PromptUser utility

[v6r6p10]

*RMS
FIX: RequestDBMySQL - better escaping of queries 

*WMS
FIX: SiteDirector - get compatible platforms before checking Task Queues for a site

[v6r6p9]

*Core
FIX: Utilities/PromptUser.py - better user prompt

*Accounting
NEW: Add some validation to the job records because of weird data coming from YANDEX.ru

*DMS
BUGFIX: ReplicaManager - typo errStr -> infoStr in __replicate()
FIX: FTSRequest - fixed log message

*WMS
FIX: SiteDirector - use CSGlobals.getVO() call instead of explicit CS option

[v6r6p8]

*Transformation
BUGFIX: TransformationDB - typo in getTransformationFiles(): iterValues -> itervalues

[v6r6p7]

*Resources
FIX: StorageFactory - uncommented line that was preventing the status to be returned 
BUGFIX: CE remote scripts - should return status and not call exit()
BUGFIX: SSHComputingElement - wrong pilot ID reference

[v6r6p6]

*WMS
FIX: TaskQueueDB - in findOrphanJobs() retrieve orphaned jobs as list of ints instead of list of tuples
FIX: OptimizerExecutor - added import of datetime to cope with the old style optimizer parameters

*Transformation
FIX: TransformationAgent - fix finalization entering in an infinite loop
NEW: TransformationCLI - added resetProcessedFile command
FIX: TransformationCleaningAgent - treating the archiving delay 
FIX: TransformationDB - fix in getTransformationFiles() in case of empty file list

[v6r6p5]

*Transformation
FIX: TransformationAgent - type( transClient -> transfClient )
FIX: TransformationAgent - self._logInfo -> self.log.info
FIX: TransformationAgent - skip if no Unused files
FIX: TransformationAgent - Use CS option for replica cache lifetime
CHANGE: TransformationAgent - accept No new Unused files every [6] hours

[v6r6p4]

*DMS
FIX: TransferAgent - protection for files that can not be scheduled
BUGFIX: TransferDB - typo (instIDList - > idList ) fixed

*Transformation
BUGFIX: TransformationAgent - typo ( loginfo -> logInfo )

[v6r6p3]

FIX: merged in patch v6r5p14

*Core
BUGFIX: X509Chain - return the right structure in getCredentials() in case of failure
FIX: dirac-deploy-scripts.py - allow short scripts starting from "d"
FIX: dirac-deploy-scripts.py - added DCOMMANDS_PPID env variable in the script wrapper
FIX: ExecutorReactor - reduced error message dropping redundant Task ID 

*Interfaces
BUGFIX: Dirac.py - allow to pass LFN list to replicateFile()

*DMS
FIX: FileManager - extra check if all files are available in _findFiles()
BUGFIX: FileCatalogClientCLI - bug in DirectoryListing

[v6r6p2]

FIX: merged in patch v6r5p13

*WMS
FIX: SiteDirector - if no community set, look for DIRAC/VirtualOrganization setting

*Framework
FIX: SystemLoggingDB - LogLevel made VARCHAR in the MessageRepository table
FIX: Logging - several log messages are split in fixed and variable parts
FIX: SystemLoggingDB - in insertMessage() do not insert new records in auxiliary tables if they 
     are already there

[v6r6p1]

*Core:
CHANGE: PromptUser - changed log level of the printout to NOTICE
NEW: Base Client constructor arguments are passed to the RPCClient constructor

*DMS:
NEW: FTSRequest - added a prestage mechanism for source files
NEW: FileCatalogClientCLI - added -f switch to the size command to use raw faile tables 
     instead of storage usage tables
NEW: FileCatalog - added orphan directory repair tool
NEW: FIleCatalog - more counters to control the catalog sanity     

*WMS:
FIX: SandboxStoreClient - no more kwargs tricks
FIX: SandboxStoreClient returns sandbox file name in case of upload failure to allow failover
FIX: dirac-pilot - fixed VO_%s_SW_DIR env variable in case of OSG

*TS:
FIX: TransformationManagerHandler - avoid multiple Operations() instantiation in 
     getTransformationSummaryWeb()

[v6r6]

*Core
CHANGE: getDNForUsername helper migrated from Core.Security.CS to Registry helper
NEW: SiteSEMapping - new utilities getSitesGroupedByTierLevel(), getTier1WithAttachedTier2(),
     getTier1WithTier2
CHANGE: The DIRAC.Core.Security.CS is replaced by the Registry helper     
BUGFIX: dirac-install - properly parse += in .cfg files
FIX: Graphs.Utilities - allow two lines input in makeDataFromCVS()
FIX: Graphs - allow Graphs package usage if even matplotlib is not installed
NEW: dirac-compile-externals will retrieve the Externals compilation scripts from it's new location 
     in github (DIRACGrid/Externals)
NEW: Possibility to define a thread-global credentials for DISET connections (for web framework)
NEW: Logger - color output ( configurable )
NEW: dirac-admin-sort-cs-sites - to sort sites in the CS
CHANGE: MessageClient(Factor) - added msgClient attribute to messages
NEW: Core.Security.Properties - added JOB_MONITOR and USER_MANAGER properties

*Configuration
NEW: Registry - added getAllGroups() method

*Framework
NEW: SystemAdministratorClientCLI - possibility to define roothPath and lcgVersion when updating software

*Accounting
NEW: JobPlotter - added Normalized CPU plots to Job accounting
FIX: DBUtils - plots going to greater granularity

*DMS
NEW: FileCatalog - storage usage info stored in all the directories, not only those with files
NEW: FileCatalog - added utility to rebuild storage usage info from scratch
FIX: FileCatalog - addMetadataField() allow generic types, e.g. string
FIX: FileCatalog - path argument is normalized before usage in multiple methods
FIX: FileCatalog - new metadata for files(directories) should not be there before for directories(files)
NEW: FileCatalog - added method for rebuilding DirectoryUsage data from scratch 
NEW: FileCatalog - Use DirectoryUsage mechanism for both logical and physical storage
CHANGE: FileCatalog - forbid removing non-empty directories
BUGFIX: FileCatalogClientCLI - in do_ls() check properly the path existence
FIX: FileCatalogClientCLI - protection against non-existing getCatalogCounters method in the LFC client
FIX: DMS Agents - properly call superclass constructor with loadName argument
FIX: ReplicaManager - in removeFile() non-existent file is marked as failed
FIX: Make several classes pylint compliant: DataIntegrityHandler, DataLoggingHandler,
     FileCatalogHandler, StorageElementHandler, StorageElementProxyHandler, TransferDBMonitoringHandler
FIX: LogUploadAgent - remove the OSError exception in __replicate()
FIX: FileCatalogClientCLI - multiple check of proper command inputs,
     automatic completion of several commands with subcommands,
     automatic completion of file names
CHANGE: FileCatalogClientCLI - reformat the output of size command 
FIX: dirac-admin-ban-se - allow to go over all options read/write/check for each SE      
NEW: StrategyHandler - new implementation to speed up file scheduling + better error reporting
NEW: LcgFileCatalogProxy - moved from from LHCbDirac to DIRAC
FIX: ReplicaManager - removed usage of obsolete "/Resources/StorageElements/BannedTarget" 
CHANGE: removed StorageUsageClient.py
CHANGE: removed obsoleted ProcessingDBAgent.py

*WMS
CHANGE: RunNumber job parameter was removed from all the relevant places ( JDL, JobDB, etc )
NEW: dirac-pilot - add environment setting for SSH and BOINC CEs
NEW: WMSAdministrator - get output for non-grid CEs if not yet in the DB
NEW: JobAgent - job publishes BOINC parameters if any
CHANGE: Get rid of LHCbPlatform everywhere except TaskQueueDB
FIX: SiteDirector - provide list of sites to the Matcher in the initial query
FIX: SiteDirector - present a list of all groups of a community to match TQs
CHANGE: dirac-boinc-pilot dropped
CHANGE: TaskQueueDirector does not depend on /LocalSite section any more
CHANGE: reduced default delays for JobCleaningAgent
CHANGE: limit the number of jobs received by JobCleaningAgent
CHANGE: JobDB - use insertFields instead of _insert
CHANGE: Matcher, TaskQueueDB - switch to use Platform rather than LHCbPlatform retaining LHCbPlatform compatibility
BUGFIX: Matcher - proper reporting pilot site and CE
CHANGE: JobManager - improved job Killing/Deleting logic
CHANGE: dirac-pilot - treat the OSG case when jobs on the same WN all run in the same directory
NEW: JobWrapper - added more status reports on different failures
FIX: PilotStatusAgent - use getPilotProxyFromDIRACGroup() instead of getPilotProxyFromVOMSGroup()
CHANGE: JobMonitoringHandler - add cutDate and condDict parameters to getJobGroup()
NEW: JobMonitoringHandler - check access rights with JobPolicy when accessing job info from the web
NEW: JobManager,JobWrapper - report to accounting jobs in Rescheduled final state if rescheduling is successful
FIX: WMSAdministrator, SiteDirector - store only non-empty pilot output to the PilotDB
NEW: added killPilot() to the WMSAdministrator interface, DiracAdmin and dirac-admin-kill-pilot command
NEW: TimeLeft - renormalize time left using DIRAC Normalization if available
FIX: JobManager - reconnect to the OptimizationMind in background if not yet connected
CHANGE: JobManifest - use Operations helper
NEW: JobCleaningAgent - delete logging records from JobLoggingDB when deleting jobs

*RMS
FIX: RequestDBFile - better exception handling in case no JobID supplied
FIX: RequestManagerHandler - make it pylint compliant
NEW: RequestProxyHandler - is forwarding requests from voboxes to central RequestManager. 
     If central RequestManager is down, requests are dumped into file cache and a separate thread 
     running in background is trying to push them into the central. 
CHANGE: Major revision of the code      
CHANGE: RequestDB - added index on SubRequestID in the Files table
CHANGE: RequestClient - readRequestForJobs updated to the new RequetsClient structure

*RSS
NEW: CS.py - Space Tokens were hardcoded, now are obtained after scanning the StorageElements.

*Resources
FIX: SSHComputingElement - enabled multiple hosts in one queue, more debugging
CHANGE: SSHXXX Computing Elements - define SSH class once in the SSHComputingElement
NEW: SSHComputingElement - added option to define private key location
CHANGE: Get rid of legacy methods in ComputingElement
NEW: enable definition of ChecksumType per SE
NEW: SSHBatch, SSHCondor Computing Elements
NEW: SSHxxx Computing Elements - using remote control scripts to better capture remote command errors
CHANGE: put common functionality into SSHComputingElement base class for all SSHxxx CEs
NEW: added killJob() method tp all the CEs
NEW: FileCatalog - take the catalog information info from /Operations CS section, if defined there, 
     to allow specifications per VO 

*Interfaces
CHANGE: Removed Script.initialize() from the API initialization
CHANGE: Some general API polishing
FIX: Dirac.py - when running in mode="local" any directory in the ISB would not get untarred, 
     contrary to what is done in the JobWrapper

*TS
BUGFIX: TaskManager - bug fixed in treating tasks with input data
FIX: TransformationCleaningAgent - properly call superclass constructor with loadName argument
NEW: TransformationCleaningAgent - added _addExtraDirectories() method to extend the list of
     directories to clean in a subclass if needed
CHANGE: TransformationCleaningAgent - removed usage of StorageUsageClient     
NEW: TransformationAgent is multithreaded now ( implementation moved from LHCbDIRAC )
NEW: added unit tests
NEW: InputDataAgent - possibility to refresh only data registered in the last predefined period of time 
NEW: TransformationAgent(Client) - management of derived transformations and more ported from LHCbDIRAC
BUGFIX: TransformationDB - wrong SQL statement generation in setFileStatusForTransformation()

[v6r5p14]

*Core
NEW: Utilities - added Backports utility

*WMS
FIX: Use /Operations/JobScheduling section consistently, drop /Operations/Matching section
NEW: Allow VO specific share correction plugins from extensions
FIX: Executors - several fixes

[v6r5p13]

*WMS
FIX: Executors - VOPlugin will properly send and receive the params
NEW: Correctors can be defined in an extension
FIX: Correctors - Properly retrieve info from the CS using the ops helper

[v6r5p12]

FIX: merged in patch v6r4p34

[v6r5p11]

FIX: merged in patch v6r4p33

*Core
FIX: MySQL - added offset argument to buildConditions()

[v6r5p10]

FIX: merged in patch v6r4p32

[v6r5p9]

FIX: merged in patch v6r4p30

[v6r5p8]

FIX: merged in patch v6r4p29

[v6r5p7]

FIX: merged in patch v6r4p28

[v6r5p6]

FIX: merged in patch v6r4p27

*Transformation
BUGFIX: TransformationDB - StringType must be imported before it can be used

*RSS
NEW: CS.py - Space Tokens were hardcoded, now are obtained after scanning the StorageElements.

[v6r5p5]

FIX: merged in patch v6r4p26

[v6r5p4]

FIX: merged in patch v6r4p25

[v6r5p3]

*Transformation
FIX: merged in patch v6r4p24

[v6r5p2]

*Web
NEW: includes DIRACWeb tag web2012092101

[v6r5p1]

*Core
BUGFIX: ExecutorMindHandler - return S_OK() in the initializeHandler
FIX: OptimizationMindHandler - if the manifest is not dirty it will not be updated by the Mind

*Configuration
NEW: Resources helper - added getCompatiblePlatform(), getDIRACPlatform() methods

*Resources
FIX: SSHComputingElement - add -q option to ssh command to avoid banners in the output
FIX: BOINCComputingElement - removed debugging printout
FIX: ComputingElement - use Platform CS option which will be converted to LHCbPlatform for legacy compatibility

*DMS
FIX: RequestAgentBase - lowering loglevel from ALWAYS to INFO to avoid flooding SystemLogging

*WMS:
FIX: SiteDirector - provide CE platform parameter when interrogating the TQ
FIX: GridPilotDirector - publish pilot OwnerGroup rather than VOMS role
FIX: WMSUtilities - add new error string into the parsing of the job output retrieval

[v6r5]

NEW: Executor framework

*Core
NEW: MySQL.py - added Test case for Time.dateTime time stamps
NEW: MySQL.py - insertFields and updateFields can get values via Lists or Dicts
NEW: DataIntegrityDB - use the new methods from MySQL and add test cases
NEW: DataIntegrityHandler - check connection to DB and create tables (or update their schema)
NEW: DataLoggingDB - use the new methods from MySQL and add test cases
NEW: DataLoggingHandler - check connection to DB and create tables (or update their schema)
FIX: ProcessPool - killing stuck workers after timeout
CHANGE: DB will throw a RuntimeException instead of a sys.exit in case it can't contact the DB
CHANGE: Several improvements on DISET
CHANGE: Fixed all DOS endings to UNIX
CHANGE: Agents, Services and Executors know how to react to CSSection/Module and react accordingly
NEW: install tools are updated to deal with executors
FIX: dirac-install - add -T/--Timeout option to define timeout for distribution downloads
NEW: dirac-install - added possibility of defining dirac-install's global defaults by command line switch
BUGFIX: avoid PathFinder.getServiceURL and use Client class ( DataLoggingClient,LfcFileCatalogProxyClient ) 
FIX: MySQL - added TIMESTAMPADD and TIMESTAMPDIFF to special values not to be scaped by MySQL
NEW: ObjectLoader utility
CHANGE: dirac-distribution - added global defaults flag and changed the flag to -M or --defaultsURL
FIX: Convert to string before trying to escape value in MySQL
NEW: DISET Services - added PacketTimeout option
NEW: SystemLoggingDB - updated to use the renewed MySQL interface and SQL schema
NEW: Added support for multiple entries in /Registry/DefaultGroup, for multi-VO installations
CHANGE: Component installation procedure updated to cope with components inheriting Modules
CHANGE: InstallTools - use dirac- command in runit run scripts
FIX: X509Chain - avoid a return of error when the group is not valid
FIX: MySQL - reduce verbosity of log messages when high level methods are used
CHANGE: Several DB classes have been updated to use the MySQL buildCondition method
NEW: MySQL - provide support for greater and smaller arguments to all MySQL high level methods
FIX: Service.py - check all return values from all initializers

*Configuration
CHANGE: By default return option and section lists ordered as in the CS
NEW: ConfigurationClient - added function to refresh remote configuration

*Framework
FIX: Registry.findDefaultGroup will never return False
CHANGE: ProxyManager does not accept proxies without explicit group
CHANGE: SystemAdministratorHandler - force refreshing the configuration after new component setup

*RSS
CHANGE: removed code execution from __init__
CHANGE: removed unused methods
NEW: Log all policy results 

*Resources
NEW: updated SSHComputingElement which allows multiple job submission
FIX: SGETimeLeft - better parsing of the batch system commands output
FIX: InProcessComputingElement - when starting a new job discard renewal of the previous proxy
NEW: BOINCComputingElement - new CE client to work with the BOINC desktop grid infrastructure 

*WMS
CHANGE: WMS Optimizers are now executors
CHANGE: SandboxStoreClient can directly access the DB if available
CHANGE: Moved JobDescription and improved into JobManifest
FIX: typo in JobLoggingDB
NEW: JobState/CachedJobState allow access to the Job via DB/JobStateSync Service automatically
BUGFIX: DownloadInputData - when not enough disk space, message was using "buffer" while it should be using "data"
FIX: the sandboxmetadataDB explosion when using the sandboxclient without direct access to the DB
NEW: Added support for reset/reschedule in the OptimizationMind
CHANGE: Whenever a DB is not properly initialized it will raise a catchable RuntimeError exception 
        instead of silently returning
FIX: InputDataResolution - just quick mod for easier extensibility, plus removed some LHCb specific stuff
NEW: allow jobids in a file in dirac-wms-job-get-output
NEW: JobManager - zfill in %n parameter substitution to allow alphabetical sorting
NEW: Directors - added checking of the TaskQueue limits when getting eligible queues
CHANGE: Natcher - refactor to simpify the logic, introduced Limiter class
CHANGE: Treat MaxCPUTime and CPUTime the same way in the JDL to avoid confusion
NEW: SiteDirector - added options PilotScript, MaxPilotsToSubmit, MaxJobsInFillMode
BUGFIX: StalledJobAgent - use cpuNormalization as float, not string 
FIX: Don't kill an executor if a task has been taken out from it
NEW: dirac-boinc-pilot - pilot script to be used on the BOINC volunteer nodes
FIX: SiteDirector - better handling of tokens and filling mode 
NEW: Generic pilot identities are automatically selected by the TQD and the SiteDirector 
     if not explicitly defined in /Pilot/GenericDN and GenericGroup
NEW: Generic pilot groups can have a VO that will be taken into account when selecting generic 
     credentials to submit pilots
NEW: Generic pilots that belong to a VO can only match jobs from that VO
NEW: StalledJobAgent - added rescheduling of jobs stuck in Matched or Rescheduled status
BUGFIX: StalledJobAgent - default startTime and endTime to "now", avoid None value
NEW: JobAgent - stop after N failed matching attempts (nothing to do), use StopAfterFailedMatches option
CHANGE: JobAgent - provide resource description as a dictionary to avoid extra JDL parsing by the Matcher
CHANGE: Matcher - report pilot info once instead of sending it several times from the job
CHANGE: Matcher - set the job site instead of making a separate call to JobStateUpdate
NEW: Matcher - added Matches done and matches OK statistics
NEW: TaskQueue - don't delete fresh task queues. Wait 5 minutes to do so.
CHANGE: Disabled TQs can also be matched, if no jobs are there, a retry will be triggered

*Transformation
FIX: TransformationAgent - a small improvement: now can pick the prods status to handle from the CS, 
     plus few minor corrections (e.g. logger messages)
FIX: TransformationCLI - take into accout possible failures in resetFile command     

*Accounting
NEW: AccountingDB - added retrieving RAW records for internal stuff
FIX: AccountingDB - fixed some logic for readonly cases
CHANGE: Added new simpler and faster bucket insertion mechanism
NEW: Added more info when rebucketing
FIX: Calculate the rebucket ETA using remaining records to be processed instead of the total records to be processed
FIX: Plots with no data still carry the plot name

*DMS
NEW: SRM2Storage - added retry in the gfal calls
NEW: added new FTSCleaningAgent cleaning up TransferDB tables
FIX: DataLoggingClient and DataLoggingDB - tests moved to separate files
CHANGE: request agents cleanup

*RMS
CHANGE: Stop using RequestAgentMixIn in the request agents

[v6r4p34]

*DMS
BUGFIX: FileCatalogCLI - fixed wrong indentation
CHANGE: RegistrationTask - removed some LHCb specific defaults

[v6r4p33]

*DMS
CHANGE: FTSRequest - be more verbose if something is wrong with file

[v6r4p32]

*WMS
FIX: StalledJobAgent - avoid exceptions in the stalled job accounting reporting

*DMS
NEW: FTSMonitorAgent - handling of expired FTS jobs 

*Interfaces
CHANGE: Dirac.py - attempt to retrieve output sandbox also for Completed jobs in retrieveRepositorySandboxes()

[v6r4p30]

*Core
BUGFIX: dirac-admin-bdii-ce-voview - proper check of the result structure

*Interfaces
FIX: Dirac.py, Job.py - allow to pass environment variables with special characters

*DMS
NEW: FileCatalogCLI - possibility to sort output in the ls command

*WMS:
FIX: JobWrapper - interpret environment variables with special characters 

[v6r4p29]

*RMS
BUGFIX: RequestDBMySQL - wrong indentation in __updateSubRequestFiles()

[v6r4p28]

*Interfaces
CHANGE: Dirac.py, DiracAdmin.py - remove explicit timeout on RPC client instantiation

*RSS
FIX: CS.py - fix for updated CS location (backward compatible)

*DMS
BUGFIX: StrategyHandler - bug fixed determineReplicationTree()
FIX: FTSRequest - add checksum string to SURLs file before submitting an FTS job

*WMS
FIX: JobWrapper - protection for double quotes in JobName
CHANGE: SiteDirector - switched some logging messages from verbose to info level

*RMS
NEW: Request(Client,DBMySQL,Manager) - added readRequestsForJobs() method

[v6r4p27]

*DMS
FIX: SRM2Storage - removed hack for EOS (fixed server-side)

*Transformation
CHANGE: TransformationClient - limit to 100 the number of transformations in getTransformations()
NEW: TransformationAgent - define the transformations type to use in the configuration

*Interfaces
FIX: Job.py -  fix for empty environmentDict (setExecutionEnv)

[v6r4p26]

*Transformation
BUGFIX: TransformationClient - fixed calling sequence in rpcClient.getTransformationTasks()
NEW: TransformationClient - added log messages in verbose level.

[v6r4p25]

*DMS
BUGFIX: StrategyHandler - sanity check for wrong replication tree 

[v6r4p24]

*Core
NEW: MySQL - add 'offset' argument to the buildCondition()

*Transformation
FIX: TransformationAgent - randomize the LFNs for removal/replication case when large number of those
CHANGE: TransformationClient(DB,Manager) - get transformation files in smaller chunks to
        improve performance
FIX: TransformationAgent(DB) - do not return redundant LFNs in getTransformationFiles()    

[v6r4p23]

*Web
NEW: includes DIRACWeb tag web2012092101

[v6r4p22]

*DMS
FIX: SRM2Storage - fix the problem with the CERN-EOS storage 

[v6r4p21]

*Core
BUGFIX: SGETimeLeft - take into account dd:hh:mm:ss format of the cpu consumed

[v6r4p20]

*WMS
BUGFIX: PilotDirector, GridPilotDirector - make sure that at least 1 pilot is to be submitted
BUGFIX: GridPilotDirector - bug on how pilots are counted when there is an error in the submit loop.
BUGFIX: dirac-pilot - proper install script installation on OSG sites

[v6r4p19]

*RMS
FIX: RequestDBMySQL - optimized request selection query 

[v6r4p18]

*Configuration
BUGFIX: CE2CSAgent.py - the default value must be set outside the loop

*DMS
NEW: dirac-dms-create-replication-request
BUGFIX: dirac-dms-fts-submit, dirac-dms-fts-monitor - print out error messages

*Resources
BUGFIX: TorqueComputingElement.py, plus add UserName for shared Queues

*WMS
BUGFIX: JobManagerHandler - default value for pStart (to avoid Exception)

[v6r4p17]

*Core
FIX: dirac-configure - setup was not updated in dirac.cfg even with -F option
FIX: RequestHandler - added fix for Missing ConnectionError

*DMS
FIX: dirac-dms-clean-directory - command fails with `KeyError: 'Replicas'`.

*WMS
FIX: SiteDirector - adapt to the new method in the Matcher getMatchingTaskQueue 
FIX: SiteDirector - added all SubmitPools to TQ requests

[v6r4p16]

*Core:
FIX: dirac-install - bashrc/cshrc were wrongly created when using versionsDir

*Accounting
CHANGE: Added new simpler and faster bucket insertion mechanism
NEW: Added more info when rebucketing

*WMS
CHANGE: Matcher - refactored to take into account job limits when providing info to directors
NEW: JoAgent - reports SubmitPool parameter if applicable
FIX: Matcher - bad codition if invalid result

[v6r4p15]

*WMS
FIX: gLitePilotDirector - fix the name of the MyProxy server to avoid crasehs of the gLite WMS

*Transformation
FIX: TaskManager - when the file is on many SEs, wrong results were generated

[v6r4p13]

*DMS
FIX: dirac-admin-allow-se - added missing interpreter line

[v6r4p12]

*DMS
CHANGE: RemovalTask - for DataManager shifter change creds after failure of removal with her/his proxy.

*RSS
NEW: Added RssConfiguration class
FIX: ResourceManagementClient  - Fixed wrong method name

[v6r4p11]

*Core
FIX: GGUSTicketsClient - GGUS SOAP URL updated

*DMS
BUGFIX: ReplicaManager - wrong for loop

*RequestManagement
BUGFIX: RequestClient - bug fix in finalizeRequest()

*Transformation
FIX: TaskManager - fix for correctly setting the sites (as list)

[v6r4p10]

*RequestManagement
BUGFIX: RequestContainer - in addSubrequest() function

*Resources
BUGFIX: SRM2Storage - in checksum type evaluation

*ResourceStatusSystem
BUGFIX: InfoGetter - wrong import statement

*WMS
BUGFIX: SandboxMetadataDB - __init__() can not return a value

[v6r4p9]

*DMS
CHANGE: FailoverTransfer - ensure the correct execution order of the subrequests

[v6r4p8]

Bring in fixes from v6r3p17

*Core:
FIX: Don't have the __init__ return True for all DBs
NEW: Added more protection for exceptions thrown in callbacks for the ProcessPool
FIX: Operations will now look in 'Defaults' instead of 'Default'

*DataManagement:
FIX: Put more protection in StrategyHandler for neither channels  not throughput read out of TransferDB
FIX: No JobIDs supplied in getRequestForJobs function for RequestDBMySQL taken into account
FIX: Fix on getRequestStatus
CHANGE: RequestClient proper use of getRequestStatus in finalizeRequest
CHANGE: Refactored RequestDBFile

[v6r4p7]

*WorkloadManagement
FIX: SandboxMetadataDB won't explode DIRAC when there's no access to the DB 
CHANGE: Whenever a DB fails to initialize it raises a catchable exception instead of just returning silently

*DataManagement
CHANGE: Added Lost and Unavailable to the file metadata

[v6r4p6]

Bring fixes from v6r4p6

[v6r4p5]

*Configuration
NEW: Added function to generate Operations CS paths

*Core
FIX: Added proper ProcessPool checks and finalisation

*DataManagement
FIX: don't set Files.Status to Failed for non-existign files, failover transfers won't go
FIX: remove classmethods here and there to unblock requestHolder
CHANGE: RAB, TA: change task timeout: 180 and 600 (was 600 and 900 respectively)
FIX: sorting replication tree by Ancestor, not hopAncestorgit add DataManagementSystem/Agent/TransferAgent.py
NEW: TA: add finalize
CHANGE: TransferAgent: add AcceptableFailedFiles to StrategyHandler to ban FTS channel from scheduling
FIX: if there is no failed files, put an empty dict


*RSS
FIX: RSS is setting Allowed but the StorageElement checks for Active

*Workflows
FIX: Part of WorfklowTask rewritten to fix some issues and allow 'ANY' as site

*Transformation
FIX: Wrong calls to TCA::cleanMetadataCatalogFiles

[v6r4p4]

*Core
FIX: Platform.py - check if Popen.terminate is available (only from 2.6)

[v6r4p3]

*Core
FIX: ProcessPool with watchdog and timeouts - applied in v6r3 first

[v6r4p2]

*StorageManagement
BUGFIX: StorageElement - staging is a Read operation and should be allowed as such

*WMS
BUGFIX: InProcessComputingElement, JobAgent - proper return status code from the job wrapper

*Core
FIX: Platform - manage properly the case of exception in the ldconfig execution

[v6r4p1]

*DMS
FIX: TransferDB.getChannelObservedThroughput - the channelDict was created in a wrong way

*RSS
FIX: ResourceStatus was not returning Allowed by default

[v6r4]

*Core
FIX: dirac-install-db.py: addDatabaseOptionsToCS has added a new keyed argument
NEW: SGETimeLeft.py: Support for SGE backend
FIX: If several extensions are installed, merge ConfigTemplate.cfg
NEW: Service framework - added monitoring of file descriptors open
NEW: Service framework - Reduced handshake timeout to prevent stuck threads
NEW: MySQL class with new high level methods - buildCondition,insertFields,updateFields
     deleteEntries, getFields, getCounters, getDistinctAttributeValues
FIX: ProcessPool - fixes in the locking mechanism with LockRing, stopping workers when the
     parent process is finished     
FIX: Added more locks to the LockRing
NEW: The installation tools are updated to install components by name with the components module specified as an option

*DMS
FIX: TransferDB.py - speed up the Throughput determination
NEW: dirac-dms-add-files: script similar to dirac-dms-remove-files, 
     allows for 1 file specification on the command line, using the usual dirac-dms-add-file options, 
     but also can take a text file in input to upload a bunch of files. Exit code is 0 only if all 
     was fine and is different for every error found. 
NEW: StorageElementProxy- support for data downloading with http protocol from arbitrary storage, 
     needed for the web data download
BUGFIX: FileCatalogCLI - replicate operation does a proper replica registration ( closes #5 )     
FIX: ReplicaManager - __cleanDirectory now working and thus dirac-dms-clean-directory

*WMS
NEW: CPU normalization script to run a quick test in the pilot, used by the JobWrapper
     to report the CPU consumption to the accounting
FIX: StalledJobAgent - StalledTimeHours and FailedTimeHours are read each cycle, refer to the 
     Watchdog heartBeat period (should be renamed); add NormCPUTime to Accounting record
NEW: SiteDirector - support for the operation per VO in multi-VO installations
FIX: StalledJobAgent - get ProcessingType from JDL if defined
BUGFIX: dirac-wms-job-peek - missing printout in the command
NEW: SiteDirector - take into account the number of already waiting pilots when evaluating the number of pilots to submit
FIX: properly report CPU usage when the Watchdog kill the payload.

*RSS
BUGFIX: Result in ClientCache table is a varchar, but the method was getting a datetime
NEW: CacheFeederAgent - VOBOX and SpaceTokenOccupancy commands added (ported from LHCbDIRAC)
CHANGE: RSS components get operational parameters from the Operations handler

*DataManagement
FIX: if there is no failed files, put an empty dict

*Transformation
FIX: Wrong calls to TCA::cleanMetadataCatalogFiles

[v6r3p19]

*WMS
FIX: gLitePilotDirector - fix the name of the MyProxy server to avoid crashes of the gLite WMS

[v6r3p18]

*Resources
BUGFIX: SRM2Storage - in checksum type evaluation

[v6r3p17]

*DataManagement
FIX: Fixes issues #783 and #781. Bugs in ReplicaManager removePhisicalReplica and getFilesFromDirectory
FIX: Return S_ERROR if missing jobid arguments
NEW: Checksum can be verified during FTS and SRM2Storage 

[v6r3p16]

*DataManagement
FIX: better monitoring of FTS channels 
FIX: Handle properly None value for channels and bandwidths

*Core
FIX: Properly calculate the release notes if there are newer releases in the release.notes file

[v6r3p15]

*DataManagement
FIX: if there is no failed files, put an empty dict

*Transformation
FIX: Wrong calls to TCA::cleanMetadataCatalogFiles


[v6r3p14]

* Core

BUGFIX: ProcessPool.py: clean processing and finalisation
BUGFIX: Pfn.py: don't check for 'FileName' in pfnDict

* DMS

NEW: dirac-dms-show-fts-status.py: script showing last hour history for FTS channels
NEW: TransferDBMonitoringHandler.py: new function exporting FST channel queues
BUGFIX: TransferAgent.py,RemovalAgent.py,RegistrationAgent.py - unlinking of temp proxy files, corection of values sent to gMonitor
BUGFIX: StrategyHandler - new config option 'AcceptableFailedFiles' to unblock scheduling for channels if problematic transfers occured for few files
NEW: TransferAgent,RemovalAgent,RegistrationAgent - new confing options for setting timeouts for tasks and ProcessPool finalisation
BUGFIX: ReplicaManager.py - reverse sort of LFNs when deleting files and directories to avoid blocks
NEW: moved StrategyHandler class def to separate file under DMS/private

* TMS

FIX: TransformationCleaningAgent.py: some refactoring, new way of disabling/enabline execution by 'EnableFlag' config option

[v6r3p13]

*Core
FIX: Added proper ProcessPool checks and finalisation

*DataManagement
FIX: don't set Files.Status to Failed for non-existign files, failover transfers won't go
FIX: remove classmethods here and there to unblock requestHolder
CHANGE: RAB, TA: change task timeout: 180 and 600 (was 600 and 900 respectively)
FIX: sorting replication tree by Ancestor, not hopAncestorgit add DataManagementSystem/Agent/TransferAgent.py
NEW: TA: add finalize
CHANGE: TransferAgent: add AcceptableFailedFiles to StrategyHandler to ban FTS channel from scheduling

[v6r3p12]

*Core
FIX: Platform.py - check if Popen.terminate is available (only from 2.6)

[v6r3p11]

*Core
FIX: ProcessPool with watchdog and timeouts

[v6r3p10]

*StorageManagement
BUGFIX: StorageElement - staging is a Read operation and should be allowed as such

*WMS
BUGFIX: InProcessComputingElement, JobAgent - proper return status code from the job wrapper

*Core
FIX: Platform - manage properly the case of exception in the ldconfig execution

[v6r3p9]

*DMS
FIX: TransferDB.getChannelObservedThroughput - the channelDict was created in a wrong way

[v6r3p8]

*Web
CHANGE: return back to the release web2012041601

[v6r3p7]

*Transformation
FIX: TransformationCleaningAgent - protection from deleting requests with jobID 0 

[v6r3p6]

*Core
FIX: dirac-install-db - proper key argument (follow change in InstallTools)
FIX: ProcessPool - release all locks every time WorkignProcess.run is executed, more fixes to come
FIX: dirac-configure - for Multi-Community installations, all vomsdir/vomses files are now created

*WMS
NEW: SiteDirector - add pilot option with CE name to allow matching of SAM jobs.
BUGFIX: dirac-pilot - SGE batch ID was overwriting the CREAM ID
FIX: PilotDirector - protect the CS master if there are at least 3 slaves
NEW: Watchdog - set LocalJobID in the SGE case

[v6r3p5]

*Core:
BUGFIX: ProcessPool - bug making TaskAgents hang after max cycles
BUGFIX: Graphs - proper handling plots with data containing empty string labels
FIX: GateWay - transfers were using an old API
FIX: GateWay - properly calculate the gateway URL
BUGFIX: Utilities/Pfn.py - bug in pfnunparse() when concatenating Path and FileName

*Accounting
NEW: ReportGenerator - make AccountingDB readonly
FIX: DataCache - set daemon the datacache thread
BUGFIX: BasePlotter - proper handling of the Petabyte scale data

*DMS:
BUGFIX: TransferAgent, RegistrationTask - typos 

[v6r3p4]

*DMS:
BUGFIX: TransferAgent - wrong value for failback in TA:execute

[v6r3p3]

*Configuration
BUGFIX: Operations helper - typo

*DMS:
FIX: TransferAgent - change the way of redirecting request to task

[v6r3p2]

*DMS
FIX: FTSRequest - updating metadata for accouting when finalizing FTS requests

*Core
FIX: DIRAC/__init__.py - default version is set to v6r3

[v6r3p1]

*WMS
CHANGE: Use ResourcesStatus and Resources helpers in the InputDataAgent logic

*Configuration
NEW: added getStorageElementOptions in Resources helper

*DMS
FIX: resourceStatus object created in TransferAgent instead of StrategyHandler

[v6r3]

*Core
NEW: Added protections due to the process pool usage in the locking logic

*Resources
FIX: LcgFileCatalogClient - reduce the number of retries: LFC_CONRETRY = 5 to 
     avoid combined catalog to be stuck on a faulty LFC server
     
*RSS
BUGFIX: ResourceStatus - reworked helper to keep DB connections     

*DMS
BUGFIX: ReplicaManager::CatalogBase::_callFileCatalogFcnSingleFile() - wrong argument

*RequestManagement
FIX: TaskAgents - set timeOut for task to 10 min (15 min)
NEW: TaskAgents - fill in Error fields in case of failing operations

*Interfaces
BUGFIX: dirac-wms-select-jobs - wrong use of the Dirac API

[v6r2p9]

*Core
FIX: dirac-configure - make use of getSEsForSite() method to determine LocalSEs

*WMS
NEW: DownloadInputData,InputDataByProtocol - check Files on Tape SEs are on Disk cache 
     before Download or getturl calls from Wrapper
CHANGE: Matcher - add Stalled to "Running" Jobs when JobLimits are applied   
CHANGE: JobDB - allow to specify required platform as Platform JDL parameter,
        the specified platform is taken into account even without /Resources/Computing/OSCompatibility section

*DMS
CHANGE: dirac-admin-allow(ban)-se - removed lhcb-grid email account by default, 
        and added switch to avoid sending email
FIX: TaskAgents - fix for non-existing files
FIX: change verbosity in failoverReplication 
FIX: FileCatalog - remove properly metadata indices 
BUGFIX: FileManagerBase - bugfix in the descendants evaluation logic  
FIX: TransferAgent and TransferTask - update Files.Status to Failed when ReplicaManager.replicateAndRegister 
     will fail completely; when no replica is available at all.

*Core
FIX: dirac-pilot - default lcg bindings version set to 2012-02-20

[v6r2p8]

*DMS:
CHANGE: TransferAgent - fallback to task execution if replication tree is not found

[v6r2p7]

*WMS
BUGFIX: SiteDirector - wrong CS option use: BundleProxy -> HttpProxy
FIX: SiteDirector - use short lines in compressed/encoded files in the executable
     python script

[v6r2p6]

*DataManagement
FIX: Bad logic in StrategyHandler:MinimiseTotalWait

*Core
CHANGE: updated GGUS web portal URL

*RSS
BUGFIX: meta key cannot be reused, it is popped from dictionary

*Framework
FIX: The Gateway service does not have a handler
NEW: ConfingTemplate entry for Gateway
FIX: distribution notes allow for word wrap

*WorkloadManagement
FIX: avoid unnecessary call if no LFN is left in one of the SEs
FIX: When Uploading job outputs, try first Local SEs, if any


[v6r2p5]

*RSS
BUGFIX: several minor bug fixes

*RequestManagement
BUGFIX: RequestDBMySQL - removed unnecessary request type check

*DMS
BUGFIX: FileCatalogClienctCLI - wrong evaluation of the operation in the find command
NEW: FileCatalog - added possibility to remove specified metadata for a given path 
BUGFIX: ReplicaManager - wrong operation order causing failure of UploadLogFile module

*Core
NEW: dirac-install - generate cshrc DIRAC environment setting file for the (t)csh 

*Interfaces
CHANGE: Job - added InputData to each element in the ParametricInputData

*WMS
CHANGE: dirac-jobexec - pass ParametericInputData to the workflow as a semicolon separated string

[v6r2p4]

*WMS
BUGFIX: StalledJobAgent - protection against jobs with no PilotReference in their parameters
BUGFIX: WMSAdministratorHandler - wrong argument type specification for getPilotInfo method

*StorageManagement
BUGFIX: RequestFinalizationAgent - no method existence check when calling RPC method

[v6r2p3]

*WMS
CHANGE: Matcher - fixed the credentials check in requestJob() to simplify it

*ConfigurationSystem
CHANGE: Operations helper - fix that allow no VO to be defined for components that do not need it

*Core
BUGFIX: InstallTools - when applying runsvctrl to a list of components make sure that the config server is treated first and the sysadmin service - last
        
[v6r2p2]

*WMS
BUGFIX: Matcher - restored logic for checking private pilot asking for a given DN for belonging to the same group with JOB_SHARING property.

[v6r2p1]

*RequestManagementSystem
BUGFIX: RequestCleaningAgent - missing import of the "second" interval definition 

[v6r2]

*General
FIX: replaced use of exec() python statement in favor of object method execution

*Accounting
CHANGE: Accounting 'byte' units are in powers of 1000 instead of powers of 1024 (closes #457)

*Core
CHANGE: Pfn.py - pfnparse function rewritten for speed up and mem usage, unit test case added
FIX: DISET Clients are now thread-safe. Same clients used twice in different threads was not 
closing the previous connection
NEW: reduce wait times in DISET protocol machinery to improve performance    
NEW: dirac-fix-mysql-script command to fix the mysql start-up script for the given installation
FIX: TransferClient closes connections properly
FIX: DISET Clients are now thread-safe. Same client used twice in different threads will not close the previous connection
CHANGE: Beautification and reduce wait times to improve performance
NEW: ProcessPool - added functionality to kill all children processes properly when destroying ProcessPool objects
NEW: CS Helper for LocalSite section, with gridEnv method
NEW: Grid module will use Local.gridEnv if nothing passed in the arguments
CHANGE: Add deprecated sections in the CS Operations helper to ease the transition
FIX: dirac-install - execute dirac-fix-mysql-script, if available, to fix the mysql.server startup script
FIX: dirac-distribution - Changed obsoleted tar.list file URL
FIX: typo in dirac-admin-add-host in case of error
CHANGE: dirac-admin-allow(ban)-se - use diracAdmin.sendMail() instead of NotificationClient.sendMail()

*Framework
BUGFIX: UserProfileDB - no more use of "type" variable as it is a reserved keyword 

*RequestManagement:
FIX: RequestDBFile - more consistent treatment of requestDB Path
FIX: RequestMySQL - Execution order is evaluated based on not Done state of subrequests
NEW: RequestCleaningAgent - resetting Assigned requests to Waiting after a configurable period of time

*RSS
CHANGE: RSS Action now inherits from a base class, and Actions are more homogeneous, they all take a uniform set of arguments. The name of modules has been changed from PolType to Action as well.
FIX: CacheFeederAgent - too verbose messages moved to debug instead of info level
BUGFIX: fixed a bug preventing RSS clients to connect to the services     
FIX: Proper services synchronization
FIX: Better handling of exceptions due to timeouts in GOCDBClient   
FIX: RSS.Notification emails are sent again
FIX: Commands have been modified to return S_OK, S_ERROR inside the Result dict. This way, policies get a S_ERROR / S_OK object. CacheFeederAgent has been updated accordingly.
FIX: allow clients, if db connection fails, to reconnect ( or at least try ) to the servers.
CHANGE: access control using CS Authentication options. Default is SiteManager, and get methods are all.
BUGFIX: MySQLMonkey - properly escaped all parameters of the SQL queries, other fixes.
NEW: CleanerAgent renamed to CacheCleanerAgent
NEW: Updated RSS scripts, to set element statuses and / or tokens.
NEW: Added a new script, dirac-rss-synch
BUGFIX: Minor bugfixes spotted on the Web development
FIX: Removed useless decorator from RSS handlers
CHANGE: ResourceStatus helper tool moved to RSS/Client directory, no RSS objects created if the system is InActive
CHANGE: Removed ClientFastDec decorator, using a more verbose alternative.
CHANGE: Removed useless usage of kwargs on helper functions.  
NEW: added getSESitesList method to RSSClient      
FIX: _checkFloat() checks INTEGERS, not datetimes

*DataManagement
CHANGE: refactoring of DMS agents executing requests, allow requests from arbitrary users
NEW: DFC - allow to specify multiple replicas, owner, mode when adding files
CHANGE: DFC - optimization of the directory size evaluation
NEW: Added CREATE TEMPORARY TABLES privilege to FileCatalogDB
CHANGE: DFC - getCatalogCounters() update to show numbers of directories
NEW: lfc_dfc_copy script to migrate data from LFC to DFC
FIX: dirac-dms-user-lfns - fixed the case when the baseDir is specified
FIX: FTS testing scripts were using sys.argv and getting confused if options are passed
NEW: DFC - use DirectoryUsage tables for the storage usage evaluations
NEW: DFC - search by metadata can be limited to a given directory subtree
NEW: DFC - search by both directory and file indexed metadata
BUGFIX: DFC - avoid crash if no directories or files found in metadata query
NEW: DFC FileCatalogHandler - define database location in the configuration
NEW: DFC - new FileCatalogFactory class, possibility to use named DFC services
FIX: FTSMonitor, FTSRequest - fixes in handling replica registration, setting registration requests in FileToCat table for later retry
FIX: Failover registration request in the FTS agents.      
FIX: FTSMonitor - enabled to register new replicas if even the corresponding request were removed from the RequestManagement 
FIX: StorageElement - check if SE has been properly initialized before executing any method     
CHANGE: LFC client getReplica() - make use of the new bulk method lfc.lfc_getreplicasl()
FIX: LFC client - protect against getting None in lfc.lfc_readdirxr( oDirectory, "" )  
FIX: add extra protection in dump method of StorageElement base class
CHANGE: FailoverTransfer - create subrequest per catalog if more than one catalog

*Interface
NEW: Job.py - added method to handle the parametric parameters in the workflow. They are made available to the workflow_commons via the key 'GenericParameters'.
FIX: Dirac.py - fix some type checking things
FIX: Dirac.py - the addFile() method can now register to more than 1 catalog.

*WMS
FIX: removed dependency of the JobSchedulingAgent on RSS. Move the getSiteTier functionality to a new CS Helper.
FIX: WMSAdministratorHandler - Replace StringType by StringTypes in the export methods argument type
FIX: JobAgent - Set explicitly UseServerCertificate to "no" for the job executable
NEW: dirac-pilot - change directory to $OSG_WN_TMP on OSG sites
FIX: SiteDirector passes jobExecDir to pilot, this defaults to "." for CREAM CEs. It can be set in the CS. It will not make use of $TMPDIR in this case.
FIX: Set proper project and release version to the SiteDirector     
NEW: Added "JobDelay" option for the matching, refactored and added CS options to the matcher
FIX: Added installation as an option to the pilots and random MyProxyServer
NEW: Support for parametric jobs with parameters that can be of List type

*Resources
NEW: Added SSH Grid Engine Computing Element
NEW: Added SSH Computing Element
FIX: make sure lfc client will not try to connect for several days

*Transformation
FIX: TransformationDB - in setFileStatusForTransformation() reset ErrorCount to zero if "force" flag and    the new status is "unused"
NEW: TransformationDB - added support for dictionary in metadata for the InputDataQuery mechanism     

[v6r1p13]

*WMS
FIX: JobSchedulingAgent - backported from v6r2 use of Resources helper

[v6r1p12]

*Accounting
FIX: Properly delete cached plots

*Core
FIX: dirac-install - run externals post install after generating the versions dir

[v6r1p11]

*Core
NEW: dirac-install - caches locally the externals and the grid bundle
FIX: dirac-distribution - properly generate releasehistory and releasenotes

[v6r1p10]

*WorloadManagement
FIX: JobAgent - set UseServerCertificate option "no" for the job executable

[v6r1p9]

*Core
FIX: dirac-configure - set the proper /DIRAC/Hostname when defining /LocalInstallation/Host

*DataManagement
FIX: dirac-dms-user-lfns - fixed the case when the baseDir is specified
BUGFIX: dirac-dms-remove-files - fixed crash in case of returned error report in a form of dictionary 

[v6r1p8]

*Web
FIX: restored Run panel in the production monitor

*Resources
FIX: FileCatalog - do not check existence of the catalog client module file

[v6r1p7]

*Web
BUGFIX: fixed scroll bar in the Monitoring plots view

[v6r1p6]

*Core
FIX: TransferClient closes connections properly

[v6r1p5]

*Core
FIX: DISET Clients are now thread-safe. Same clients used twice in different threads was not 
     closing the previous connection
NEW: reduce wait times in DISET protocol machinery to improve performance   

[v6r1p4]

*RequestManagement
BUGFIX: RequestContainer - in isSubRequestDone() treat special case for subrequests with files

*Transformation
BUGFIX: TransformationCleaningAgent - do not clear requests for tasks with no associated jobs

[v6r1p3]

*Framework
NEW: Pass the monitor down to the request RequestHandler
FIX: Define the service location for the monitor
FIX: Close some connections that DISET was leaving open

[v6r1p2]

*WorkloadManagement
BUGFIX: JobSchedulingAgent - use getSiteTiers() with returned direct value and not S_OK

*Transformation
BUGFIX: Uniform use of the TaskManager in the RequestTaskAgent and WorkflowTaskAgent

[v6r1p1]

*RSS
BUGFIX: Alarm_PolType now really send mails instead of crashing silently.

[v6r1]

*RSS
CHANGE: Major refactoring of the RSS system
CHANGE: DB.ResourceStatusDB has been refactored, making it a simple wrapper round ResourceStatusDB.sql with only four methods by table ( insert, update, get & delete )
CHANGE: DB.ResourceStatusDB.sql has been modified to support different statuses per granularity.
CHANGE: DB.ResourceManagementDB has been refactored, making it a simple wrapper round ResourceStatusDB.sql with only four methods by table ( insert, update, get & delete )
CHANGE: Service.ResourceStatusHandler has been refactored, removing all data processing, making it an intermediary between client and DB.
CHANGE: Service.ResourceManagementHandler has been refactored, removing all data processing, making it an intermediary between client and DB.
NEW: Utilities.ResourceStatusBooster makes use of the 'DB primitives' exposed on the client and does some useful data processing, exposing the new functions on the client.
NEW: Utilities.ResourceManagementBooster makes use of the 'DB primitives' exposed on the client and does some useful data processing, exposing the new functions on the client.
CHANGE: Client.ResourceStatusClient has been refactorerd. It connects automatically to DB or to the Service. Exposes DB and booster functions.
CHANGE: Client.ResourceManagementClient has been refactorerd. It connects automatically to DB or to the Service. Exposes DB and booster functions.
CHANGE: Agent.ClientsCacheFeederAgent renamed to CacheFeederAgent. The name was not accurate, as it also feeds Accouting Cache tables.
CHANGE: Agent.InspectorAgent, makes use of automatic API initialization.
CHANGE: Command. refactor and usage of automatic API initialization.
CHANGE: PolicySystem.PEP has reusable client connections, which increase significantly performance.
CHANGE: PolicySystem.PDP has reusable client connections, which increase significantly performance.
NEW: Utilities.Decorators are syntactic sugar for DB, Handler and Clients.
NEW: Utilities.MySQLMonkey is a mixture of laziness and refactoring, in order to generate the SQL statements automatically. Not anymore sqlStatemens hardcoded on the RSS.
NEW: Utilities.Validator are common checks done through RSS modules
CHANGE: Utilities.Synchronizer syncs users and DIRAC sites
CHANGE: cosmetic changes everywhere, added HeadURL and RCSID
CHANGE: Removed all the VOExtension logic on RSS
BUGFIX: ResourceStatusHandler - getStorageElementStatusWeb(), access mode by default is Read
FIX: RSS __init__.py will not crash anymore if no CS info provided
BUGFIX: CS.getSiteTier now behaves correctly when a site is passed as a string

*dirac-setup-site
BUGFIX: fixed typos in the Script class name

*Transformation
FIX: Missing logger in the TaskManager Client (was using agent's one)
NEW: Added UnitTest class for TaskManager Client

*DIRAC API
BUGFIX: Dirac.py. If /LocalSite/FileCatalog is not define the default Catalog was not properly set.
FIX: Dirac.py - fixed __printOutput to properly interpret the first argument: 0:stdout, 1:stderr
NEW: Dirac.py - added getConfigurationValue() method

*Framework
NEW: UsersAndGroups agent to synchronize users from VOMRS server.

*dirac-install
FIX: make Platform.py able to run with python2.3 to be used inside dirac-install
FIX: protection against the old or pro links pointing to non-existent directories
NEW: make use of the HTTP proxies if available
FIX: fixed the logic of creating links to /opt/dirac directories to take into account webRoot subdirs

*WorkloadManagement
FIX: SiteDirector - change getVO() function call to getVOForGroup()

*Core:
FIX: Pfn.py - check the sanity of the pfn and catch the erroneous case

*RequestManagement:
BUGFIX: RequestContainer.isSubrequestDone() - return 0 if Done check fails

*DataManagement
NEW: FileCatalog - possibility to configure multiple FileCatalog services of the same type

[v6r0p4]

*Framework
NEW: Pass the monitor down to the request RequestHandler
FIX: Define the service location for the monitor
FIX: Close some connections that DISET was leaving open

[v6r0p3]

*Framework
FIX: ProxyManager - Registry.groupHasProperties() wasn't returning a result 
CHANGE: Groups without AutoUploadProxy won't receive expiration notifications 
FIX: typo dirac-proxy-info -> dirac-proxy-init in the expiration mail contents
CHANGE: DISET - directly close the connection after a failed handshake

[v6r0p2]

*Framework
FIX: in services logs change ALWAYS log level for query messages to NOTICE

[v6r0p1]

*Core
BUGFIX: List.uniqueElements() preserves the other of the remaining elements

*Framework
CHANGE: By default set authorization rules to authenticated instead of all
FIX: Use all required arguments in read access data for UserProfileDB
FIX: NotificationClient - dropped LHCb-Production setup by default in the __getRPSClient()

[v6r0]

*Framework
NEW: DISET Framework modified client/server protocol, messaging mechanism to be used for optimizers
NEW: move functions in DIRAC.Core.Security.Misc to DIRAC.Core.Security.ProxyInfo
CHANGE: By default log level for agents and services is INFO
CHANGE: Disable the log headers by default before initializing
NEW: dirac-proxy-init modification according to issue #29: 
     -U flag will upload a long lived proxy to the ProxyManager
     If /Registry/DefaultGroup is defined, try to generate a proxy that has that group
     Replaced params.debugMessage by gLogger.verbose. Closes #65
     If AutoUploadProxy = true in the CS, the proxy will automatically be uploaded
CHANGE: Proxy upload by default is one month with dirac-proxy-upload
NEW: Added upload of pilot proxies automatically
NEW: Print info after creating a proxy
NEW: Added setting VOMS extensions automatically
NEW: dirac-proxy-info can also print the information of the uploaded proxies
NEW: dirac-proxy-init will check that the lifetime of the certificate is less than one month and advise to renew it
NEW: dirac-proxy-init will check that the certificate has at least one month of validity
FIX: Never use the host certificate if there is one for dirac-proxy-init
NEW: Proxy manager will send notifications when the uploaded proxies are about to expire (configurable via CS)
NEW: Now the proxyDB also has a knowledge of user names. Queries can use the user name as a query key
FIX: ProxyManager - calculate properly the dates for credentials about to expire
CHANGE: ProxyManager will autoexpire old proxies, also auto purge logs
CHANGE: Rename dirac-proxy-upload to dirac-admin-proxy-upload
NEW: dirac-proxy-init will complain if the user certificate has less than 30 days
CHANGE: SecurityLogging - security log level to verbose
NEW: OracleDB - added Array type 
NEW: MySQL - allow definition of the port number in the configuration
FIX: Utilities/Security - hash VOMS Attributes as string
FIX: Utilities/Security - Generate a chain hash to discover if two chains are equal
NEW: Use chain has to discover if it has already been dumped
FIX: SystemAdministrator - Do not set  a default lcg version
NEW: SystemAdministrator - added Project support for the sysadmin
CHANGE: SysAdmin CLI - will try to connect to the service when setting the host
NEW: SysAdmin CLI - colorization of errors in the cli
NEW: Logger - added showing the thread id in the logger if enabled
     
*Configuration
NEW: added getVOfromProxyGroup() utility
NEW: added getVoForGroup() utility, use it in the code as appropriate
NEW: added Registry and Operations Configuration helpers
NEW: dirac-configuration-shell - a configuration script for CS that behaves like an UNIX shellCHANGE: CSAPI - added more functionality required by updated configuration console
NEW: Added possibility to define LocalSE to any Site using the SiteLocalSEMapping 
     section on the Operations Section     
NEW: introduce Registry/VO section, associate groups to VOs, define SubmitPools per VO
FIX: CE2CSAgent - update the CEType only if there is a relevant info in the BDII  

*ReleaseManagement
NEW: release preparations and installation tools based on installation packages
NEW: dirac-compile-externals will try go get a DIRAC-free environment before compiling
NEW: dirac-disctribution - upload command can be defined via defaults file
NEW: dirac-disctribution - try to find if the version name is a branch or a tag in git and act accordingly
NEW: dirac-disctribution - added keyword substitution when creating a a distribution from git
FIX: Install tools won't write HostDN to the configuration if the Admin username is not set 
FIX: Properly set /DIRAC/Configuration/Servers when installing a CS Master
FIX: install_site.sh - missing option in wget for https download: --no-check-certificate
FIX: dirac-install-agent(service) - If the component being installed already has corresponding 
     CS section, it is not overwritten unless explicitly asked for
NEW: dirac-install functionality enhancement: start using the switches as defined in issue #26;
CHANGE: dirac-install - write the defaults if any under defaults-.cfg so dirac-configure can 
        pick it up
FIX: dirac-install - define DYLD_LIBRARY_PATH ( for Mac installations )     
NEW: dirac-install - put all the goodness under a function so scripts like lhcb-proxy-init can use it easily
FIX: dirac-install - Properly search for the LcgVer
NEW: dirac-install will write down the releases files in -d mode   
CHANGE: use new dirac_install from gothub/integration branch in install_site.sh
NEW: Extensions can request custom external dependencies to be installed via pip when 
     installing DIRAC.
NEW: LCG bundle version can be defined on a per release basis in the releases.cfg 
NEW: dirac-deploy-scripts - when setting the lib path in the deploy scripts. 
     Also search for subpaths of the libdir and include them
NEW: Install tools - plainly separate projects from installations

*Accounting
CHANGE: For the WMSHistory type, send as JobSplitType the JobType
CHANGE: Reduced the size of the max key length to workaround mysql max bytes for index problem
FIX: Modified buckets width of 1week to 1 week + 1 day to fix summer time end week (1 hour more )

*WorkloadManagement
CHANGE: SiteDirector - simplified executable generation
NEW: SiteDirector - few more checks of error conditions   
NEW: SiteDirector - limit the queue max length to the value of MaxQueueLengthOption 
     ( 3 days be default )
BUGFIX: SiteDirector - do not download pilot output if the flag getPilotOutput is not set     
NEW: JobDB will extract the VO when applying DIRAC/VOPolicy from the proper VO
FIX: SSHTorque - retrieve job status by chunks of 100 jobs to avoid too long
NEW: glexecComputingElement - allow glexecComputingElement to "Reschedule" jobs if the Test of
     the glexec fails, instead of defaulting to InProcess. Controlled by
     RescheduleOnError Option of the glexecComputingElement
NEW: SandboxStore - create a different SBPath with the group included     
FIX: JobDB - properly treat Site parameter in the job JDL while rescheduling jobs
NEW: JobSchedulingAgent - set the job Site attribute to the name of a group of sites corresponding 
     to a SE chosen by the data staging procedure 
CHANGE: TimeLeft - call batch system commands with the ( default ) timeout 120 sec
CHANGE: PBSTimeLeft - uses default CPU/WallClock if not present in the output  
FIX: PBSTimeLeft - proper handling of (p)cput parameter in the batch system output, recovery of the
     incomplete batch system output      
NEW: automatically add SubmitPools JDL option of the job owner's VO defines it     
NEW: JobManager - add MaxParametericJobs option to the service configuration
NEW: PilotDirector - each SubmitPool or Middleware can define TargetGrids
NEW: JobAgent - new StopOnApplicationFailure option to make the agent exiting the loop on application failure
NEW: PilotAgentsDB - on demand retrieval of the CREAM pilot output
NEW: Pilot - proper job ID evaluation for the OSG sites
FIX: ComputingElement - fixed proxy renewal logic for generic and private pilots
NEW: JDL - added %j placeholder in the JDL to be replaced by the JobID
BUGFIX: DownloadInputData - bug fixed in the naming of downloaded files
FIX: Matcher - set the group and DN when a request gets to the matcher if the request is not 
     coming from a pilot
FIX: Matcher = take into account JobSharing when checking the owner for the request
CHANGE: PilotDirector, dirac-pilot - interpret -V flag of the pilot as Installation name

*DataManagement
FIX: FileCatalog/DiractoryLevelTree - consistent application of the max directory level using global 
     MAX_LEVELS variable
FIX: FileCatalog - Directory metadata is deleted together with the directory deletion, issue #40    
CHANGE: FileCatalog - the logic of the files query by metadata revisited to increase efficiency 
FIX: LcgFileCatalog - use lfcthr and call lfcthr.init() to allow multithread
     try the import only once and just when LcgFileCatalogClient class is intantiated
NEW: LcgFileCatalogClient - new version of getPathPermissions relying on the lfc_access method to solve the problem
     of multiple user DNs in LFC.     
FIX: StorageElement - get service CS options with getCSOption() method ( closes #97 )
FIX: retrieve FileCatalogs as ordered list, to have a proper default.
CHANGE: FileCatalog - allow up to 15 levels of directories
BUGFIX: FileCatalog - bug fixes in the directory removal methods (closes #98)
BUGFIX: RemovalAgent - TypeError when getting JobID in RemovalAgent
BUGFIX: RemovalAgent - put a limit to be sure the execute method will end after a certain number of iterations
FIX: DownloadInputData - when files have been uploaded with lcg_util, the PFN filename
     might not match the LFN file name
FIX: putting FTSMonitor web page back
NEW: The default file catalog is now determined using /LocalSite/FileCatalog. The old behavior 
     is provided as a fallback solution
NEW: ReplicaManager - can now deal with multiple catalogs. Makes sure the surl used for removal is 
the same as the one used for registration.   
NEW: PoolXMLCatalog - added getTypeByPfn() function to get the type of the given PFN  
NEW: dirac-dms-ban(allow)-se - added possibility to use CheckAccess property of the SE

*StorageManagement
FIX: Stager - updateJobFromStager(): only return S_ERROR if the Status sent is not
recognized or if a state update fails. If the jobs has been removed or
has moved forward to another status, the Stager will get an S_OK and
should forget about the job.
NEW: new option in the StorageElement configuration "CheckAccess"
FIX: Requests older than 1 day, which haven't been staged are retried. Tasks older than "daysOld" 
     number of days are set to Failed. These tasks have already been retried "daysOld" times for staging.
FIX: CacheReplicas and StageRequests records are kept until the pin has expired. This way the 
     StageRequest agent will have proper accounting of the amount of staged data in cache.
NEW: FTSCleaningAgent will allow to fix transient errors in RequestDB. At the moment it's 
     only fixing Requests for which SourceTURL is equal to TargetSURL.
NEW: Stager - added new command dirac-stager-stage-files          
FIX: Update Stager code in v6 to the same point as v5r13p37
FIX: StorageManager - avoid race condition by ensuring that Links=0 in the query while removing replicas

*RequestManagement
FIX: RequestDBFile - get request in chronological order (closes issue #84)
BUGFIX: RequestDBFile - make getRequest return value for getRequest the same as for

*ResourceStatusSystem
NEW: Major code refacoring. First refactoring of RSS's PEP. Actions are now function 
     defined in modules residing in directory "Actions".
NEW: methods to store cached environment on a DB and ge them.
CHANGE: command caller looks on the extension for commands.
CHANGE: RSS use now the CS instead of getting info from Python modules.
BUGFIX: Cleaned RSS scripts, they are still prototypes
CHANGE: PEP actions now reside in separate modules outside PEP module.
NEW: RSS CS module add facilities to extract info from CS.
CHANGE: Updating various RSS tests to make them compatible with
changes in the system.
NEW: CS is used instead of ad-hoc configuration module in most places.
NEW: Adding various helper functions in RSS Utils module. These are
functions used by RSS developers, including mainly myself, and are
totally independant from the rest of DIRAC.
CHANGE: Mostly trivial changes, typos, etc in various files in RSS     
CHANGE: TokenAgent sends e-mails with current status   

*Transformation
CHANGE: allow Target SE specification for jobs, Site parameter is not set in this case
CHANGE: TransformationAgent  - add new file statuses in production monitoring display
CHANGE: TransformationAgent - limit the number of files to be treated in TransformationAgent 
        for replication and removal (default 5000)
BUGFIX: TransformationDB - not removing task when site is not set
BUGFIX: TransformationCleaningAgent - archiving instead of cleaning Removal and Replication 
        transformations 
FIX: TransformationCleaningAgent - kill jobs before deleting them        

*Workflow
NEW: allow modules to define Input and Output parameters that can be
     used instead of the step_commons/workflow_commons (Workflow.py, Step.py, Module.py)

*Various fixes
BUGFIX: Mail.py uses SMTP class rather than inheriting it
FIX: Platform utility will properly discover libc version even for the new Ubuntu
FIX: Removed old sandbox and other obsoleted components<|MERGE_RESOLUTION|>--- conflicted
+++ resolved
@@ -1,4 +1,3 @@
-<<<<<<< HEAD
 [v6r16-pre1]
 
 *Core
@@ -8,7 +7,7 @@
 *Resources
 NEW: MessageQueue resources to manage MQ connections complemented with
      MQListener and MQPublisher helper classes
-=======
+
 [v6r15p13]
 
 *Resources
@@ -16,7 +15,6 @@
   
 *TS
 FIX: ValidateOutputDataAgent - works now with the DataManager shifter proxy
->>>>>>> 1576b104
 
 [v6r15p12]
 
