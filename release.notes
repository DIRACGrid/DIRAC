--- conflicted
+++ resolved
@@ -1,4 +1,3 @@
-<<<<<<< HEAD
 [v6r6-pre5]
 
 *Core
@@ -75,11 +74,10 @@
 *TS
 BUGFIX: TaskManager - bug fixed in treating tasks with input data
 FIX: TransformationCleaningAgent - properly call superclass constructor with loadName argument
-=======
+
 [v6r5p7]
 
 FIX: merged in patch v6r4p28
->>>>>>> 04b4cf01
 
 [v6r5p6]
 
