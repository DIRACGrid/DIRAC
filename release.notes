--- conflicted
+++ resolved
@@ -1,4 +1,3 @@
-<<<<<<< HEAD
 [v7r0-pre13]
 
 FIX: (#3962) use print function instead of print statement
@@ -50,7 +49,7 @@
 NEW: (#3744) Add WMS documentation in DeveloperGuide/Systems
 NEW: Added script (docs/Tools/UpdateDiracCFG.py) to collate the ConfigTemplate.cfg 
      files into the main dirac.cfg file
-=======
+
 [v6r21p3]
 
 *Core
@@ -83,7 +82,6 @@
              with different requirements to jobs to be matched
 CHANGE: (#4017) Standardize sizes returned by StoragePlugins in Bytes
 CHANGE: (#4011) MQ: randomzied the broker list when putting message
->>>>>>> a72e013d
 
 [v6r21p2]
 
