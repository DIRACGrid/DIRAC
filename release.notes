--- conflicted
+++ resolved
@@ -1,4 +1,3 @@
-<<<<<<< HEAD
 [v7r1p22]
 
 *WMS
@@ -412,12 +411,11 @@
 *docs
 NEW: (#4289) Document how to run integration tests in docker
 NEW: (#4551) add DNProperties description to Registry/Users subsection
-=======
+
 [v7r0p42]
 
 *Configuration
 CHANGE: (#4587) Added possibility to load more then one cfg file from DIRACSYSCONFIGFILE env variable
->>>>>>> e618cc98
 
 [v7r0p41]
 
