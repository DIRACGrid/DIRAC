--- conflicted
+++ resolved
@@ -1,4 +1,3 @@
-<<<<<<< HEAD
 [v7r2-pre34]
 
 FIX: python 2-3 compatibility fixes
@@ -96,7 +95,7 @@
 NEW: (#4910) --runslow option on unit tests to allow faster local tests
 NEW: (#4938) added a helloworld test for the (yet to be implemented) cloud testing in certification
 CHANGE: (#4968) Change the defaults for tests (to MySQL 8 and ES 7)
-=======
+
 [v7r1p29]
 
 FIX: Fixes from v7r0p49 patch release
@@ -115,7 +114,6 @@
 
 *Workflow
 FIX: (#4953) ModuleBase - remove deprecated function that does not do anything
->>>>>>> 67af5183
 
 [v7r1p28]
 
