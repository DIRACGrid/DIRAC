<<<<<<< HEAD
[v7r3-pre11]

FIX: (#5028) Replaced all the cases of BaseException use by Exception
NEW: (#5000) Initial support for Python 3 server installations
CHANGE: (#4715) removing env variable DIRAC_USE_NEWTHREADPOOL

*Core
FIX: (#4997) Handle SIGINT correctly when reading certificate passwords
NEW: (#4997) dirac-configure can now be ran without arguments when using Python 3
CHANGE: (#4937) removed dirac-agent, dirac-service, dirac-executor scripts (use '_' counterparts instead)
CHANGE: (#5110) Removed Core.Utilities.Grid.getBdiiCEInfo function use Utilities.Glue2.getGlue2CEInfo.
        Also dropped ldapSite, ldapCluster, ldapCE, ldapCEState, ldapCEVOView, ldapService functions
NEW: (#5062) provide some docs and add registerArgument method to register arguments in Script
CHANGE: (#4903) Using former RSS State Machine as general State Machine

*Configuration
CHANGE: (#5110) Dropped Glue2Only and Glue2URLS options from Bdii2CSAgent, Glue2 is now the only way
CHANGE: (#5110) dirac-admin-add-resources: drop -g -G options, Glue2 is now the only way
CHANGE: (#5110) Configuration.Client.Utilities functions getGridCEs, getSiteUpdates no longer take glue2 parameter
CHANGE: (#5000) Deprecate CSGlobals.getInstalledExtensions, DIRAC.Core.Utilities.Extensions.extensionsByPriority should be used instead
CHANGE: (#5000) Deprecate getCSExtensions, DIRAC.Core.Utilities.Extensions.extensionsByPriority should be used instead
NEW: (#5062) add registerCmdArg to register arguments and group argument to group returned arguments

*Interfaces
CHANGE: (#5110) DiracAdmin: dropped getBDII* functions, which were looking for Glue1 information
CHANGE: (#5110) removed dirac-admin-bdii-info command

*Framework:
CHANGE: (#4303) Removed completely the SystemLogging
CHANGE: (#5164) Remove HashTag table from Framework/UserProfile
CHANGE: (#5164) Remove dataTypeRE argument when retrieving values from Framework/UserProfileClient

*WMS
CHANGE: (#4884) JobDB: compress JDLs by default (no need for flag anymore)
CHANGE: (#4937) removed StatesMonitoringAgent (use StatesAccountingAgent agent instead)
NEW: (#4903) Added WMS (Jobs) State Machine
CHANGE: (#5141) add an Aborted_HOUR column to the pilot efficiency table needed by the WebApp
CHANGE: (#5178) JobMonitoring does not need to look into TaskQueue

*RSS
NEW: (#5042) Multi-VO mode of operation support

*tests
CHANGE: (#5046) don't use mail in the self generated certificates
NEW: (#5062) add Test_LocalConfiguration
=======
[v7r2p10]

*Python 3
FIX: (#5175) Improve "git describe" command used by setuptools-scm to ignore v6e7p27

*Core
NEW: (#5180) Add callStack keyword argument to S_ERROR to allow object to be created much faster
FIX: (#5182) Optimise ClassAd.asJDL to remove quadratic runtime dependence on the length of the output

*Framework
FIX: (#5187) ComponentSupervisionAgent: add necessary SystemAdministrator Authorization
     Settings in the docstring

*Configuration
CHANGE: (#5180) No longer include a full CallStack in the S_ERROR object returned by
        ConfigurationClient.getOption
NEW: (#5185) Add DIRAC_FEWER_CFG_LOCKS environment variable to significantly improve multithreading
     performance in CS heavy workloads

*WMS
FIX: (#5184) JobDB: Getting InputDataModule from Operations section
FIX: (#5184) JobCleaningAgent: get jobIDs old and recent, and combine

*Resources
FIX: (#5179) Handle the case where inputs is None in SSHComputingElement.submitJobToHost()
CHANGE: (#5189) PoolComputingElement use concurrent.futures.ProcessPoolExecutor
CHANGE: (#5189) PoolComputingElement: added a shutdown (called by JobAgent)

*tests
CHANGE: (#5186) AgentOptionTests: re-work ConfigTemplate discovery, should be
        transparent for the users, but work better for extensions
>>>>>>> 5082ef95

[v7r2p9]

*FrameworkSystem
NEW: (#5173) Add option to exclude list of hosts from dirac-admin-instace-update
CHANGE: (#5169) Deprecate checkTypeRe and HashTags in UserProfileClient
FIX: (#5169) Python 3 compatibility in UserProfileClient

[v7r2p8]

*Core
FIX: (#5158) Workaround for OSError when copying vomses directory with too many extended attributes

*Framework
NEW: (#5155) ComponentSupervisionAgent to Monitor running components. See Agent Documentation for details.

*WorkloadManagement
NEW: (#5122) multi-node allocation support via the ParallelLibraries and srun

[v7r2p7]

*Core
CHANGE: (#5142) Move MySQL.ConnectionPool class to the module level
CHANGE: (#5142) Move RequestHandler.ConnectionError to the module level
FIX: (#5133) The RPC Client class should now be threadsafe
FIX: (#5133) Correctly add RPC attributes to client objects in Python 3
FIX: (#5130) Avoid race when importing modules which can cause classes to be redefined

*Transformation
FIX: (#5135) TransformationBody update is too long for parameters

[v7r2p6]

*Core
FIX: (#5000) Display thousands separators in PrettyScalarFormatter again

[v7r2p5]

FIX: fixes from v7r0p56, v7r1p39

*WMS
CHANGE: (#5102) JobCleaningAgent will first DELETE and only then REMOVE jobs

[v7r2p4]

*Core
NEW: (#5094) DIRAC.Core.Utilities.Extensions module for interacting with extensions in a Python 3 compatible way

*tests
NEW: (#5094) ./integration_tests.py helper script for running the integration tests locally

[v7r2p3]

FIX: Fixes from v7r054 and v7r1p37
FIX: (#5088) Fix various Python 3.9 deprecations

*Core
FIX: (#5095) Avoid KeyError when calling parseCommandLine

*Framework
CHANGE: (#5092) Use String(64) for DIRACVersion column in InstalledComponentsDB.HostLogging
CHANGE: (#5098) in the run files created by ComponentInstaller, execute directly the deployed scripts

*WMS
NEW: (#5073) JobManager service now exposes a "RemoveJob" RPC call
NEW: (#5073) implementing bulk indexing for jobs parameters
CHANGE: (#5073) JobCleaningAgent will not remove those jobs that, while marked "DELETED", have still Operations to do in RMS

*RequestManagement
FIX: (#5091) Ensure BLOB columns are always passed bytes data

*Resources
CHANGE: (#5050) StompMQConnector uses a single connection

*tests
NEW: (#5086) Integration tests can be re-ran locally without re-installing the entire setup

[v7r2p2]

FIX: Fixes from v7r053 and v7r1p36

[v7r2p1]

NEW: (#5041) Add Python 3 install docs to README
FIX: (#5065) Explicitly convert variables assigned to range() into lists

*Core
CHANGE: (#5052) Added IS NULL mySql condition

*WMS
FIX: (#5039) dirac_wms_cpu_normalization: fix for python3 client, and stop looking for MJF
CHANGE: (#5070) Using ThreadPool in StalledJobAgent

*DMS
NEW: (#5057) Allows to retrieve the non recursive size of a directory from the DFC
CHANGE: (#5057) Factorize TornadoFileCatalogHandler and FileCatalogHander

[v7r2]

FIX: python 2-3 compatibility fixes
NEW: (#4209) Extends the MonitoringSystem to support RMS and DMS/Agents/RequestOperations.
CHANGE: (#4586) Use __future__ imports to get Python 3 like behaviour for imports, division and printing
CHANGE: (#4796, #4797) removed obsoleted codes
CHANGE: (#4823) Service handlers use class variables instead of global
NEW: Moved to a src/ repository layout
NEW: (#4906) Deploy releases to PyPI
FIX: (#4921) use six.moves for urllib
CHANGE: (#4958) use __doc__ for script help message, remove filecfg as argument from usage description
FIX: (#5015) Add prompt-toolkit to setuptools metadata

*Core
FIX: (#4283) Added protection against empty certificates directory in dirac-install
CHANGE: (#4582) Use concurrent.future.ThreadPoolExecutor by default.
FIX: (#4606) Handle expected HTTP status codes in dirac-install (#4562)
CHANGE: (#4630) Create symlinks to bashrc when using versions directory structure
        with dirac-install.py. Fixes #4565
NEW: (#4497) add histogram support to the Graph package.
NEW: (#4497) adapt Graph package to python3
CHANGE: (#4581) Replace DIRAC.Core.Utilities.CFG with independent diraccfg module
CHANGE: (#4671) Add an example for DIRAC_NO_CFG to bashrc.
FIX: (#4736) dirac-install: use system tar command for extracting tarballs, fixes #4246
NEW: (#4677) X509Chain returns DN entry
NEW: (#4677) introduction of Tornado based services
NEW: (#4732) Support installing Python 3 clients using by passing --pythonVersion=3 to ./dirac-install.py
CHANGE: (#4791) dirac-install with diracos: remove TERMINFO, RRD_DEFAULT_FONT, GFAL and ARC paths from bashrc
FIX: (#4791) Late import of MonitoringReport
NEW: (#4823) flipped default value of DIRAC_USE_JSON_DECODE env variable
FIX: (#4843) X509Chain: fix downloading X509 certificates
FIX: (#4870) ElasticSearchDB: fix exception handling when checking existance of indices
FIX: (#4887) fix exception in Services when trying to use uninitialized gMonitor client while
             targeting ES monitoring
NEW: (#4898) added a base DB class for all DB types
NEW: (#4865) Fully support installation with setuptools
CHANGE: (#4932) Rename DIRAC_VOMSES to X509_VOMSES in dirac-install.py
CHANGE: (#4958) when import Script, a help message is formed from __doc__, not need to use Script.setUsageMessage(__doc__)
FIX: (#4956) use logging.warning in favor of deprecated logging.warn
CHANGE: (#4997) Use prompt-toolkit for password input when generating proxies
CHANGE: (#4994) dirac-install.py should now be taken from management
CHANGE: (#5010) Use ConfigurationClient in CSCLI and CSShellCLI
CHANGE: (#5026) Remove DIRAC.Core.Utilities.ExitCallback

*Configuration
CHANGE: (#4866) split standard and tornado refresher in two files to avoid tornado dependency on the client
CHANGE: (#4958) setUsageMessage in LocalConfiguration will parse received str value for building help message
FIX: (#5008) HTTPS: allow to run master CS in parallel of other tornado services
FIX: (#5016) harmonize https and dips version of ServiceHandler, and make doc consistent with reality

*Framework
CHANGE: (#4787) expose deleteProxyBundle call to ProxyManagerClient
FIX: (#4850) MQ logging sends also the message,asctime and levelname field
FIX: fix link to DIRAC install instruction and comments for WebApp
FIX: (#4977) SystemAdministratorClientCLI - fix log message about responding hosts in sysadmin cli
CHANGE: (#4956) renames of column names to avoid reserved keywords

*Interfaces
CHANGE: (#4799) remove runLocalAgent method from DIRAC API

*Accounting
NEW: (#4537) Add histogram of CPU usage to Job accounting
NEW: (#4537) Implement the method used to retrieve data for creating histograms

*WMS
NEW: (#4367) Added option "CompressJDLs" to JobDB, which compresses JDLs before they are
     added to the JobJDLs table
CHANGE: (#4428) removed the watchdog for mac, simplified linux
CHANGE: (#4577) Removed the Pilot2
NEW: (#4799) JobWrapperTemplate kills the JobWrapper in case of Exception during Execution phase
CHANGE: (#4799) Remove MultiProcessorSiteDirector (use standard SiteDirector)
CHANGE: (#4799) stop setting JDL requirements MaxCPUTime, SubmitPools, GridRequiredCEs, Origin, JobMode
CHANGE: (#4823) using JobReport and delayed send for JobStateUpdate
FIX: (#4829) PilotCStoJSONSynchronizer - upload method uses WebDav
NEW: (#4874) new agent PilotsSyncAgent for syncing pilot files.
NEW: (#4874) new script dirac-admin-sync-pilots for syncing pilot files.
CHANGE: (#4874) largely simplified PilotCStoJSONSynchronizer
CHANGE: (#4874) don't call PilotCStoJSONSynchronizer from the CS
NEW: (#4905) moving towards a single agent for WMS history
CHANGE: (#4925) SiteDirector - removed using of SubmitPools requirement by default
CHANGE: (#4925) SiteDirector, JobAgent - no more using ProxyManager tokens while user proxy retrieval
NEW: (#4950) JobAgent adds GridCE and queue to Job Parameters
CHANGE: (#4966) added flag to exclude the master CS from the list of servers synchronized by PilotCS2JSON
FIX: (#5017) Fix uploading jobDescription.xml in upload sandboxes with Python 3

*DataManagement
CHANGE: (#5019) Remove IRODSStorageElementHandler

*Monitoring
FIX: (#4768) Adapting RMSMonitoring type to ES7
FIX: (#4844) Correct the rounding of integers when computing buckets in MonitoringDB
NEW: (#4898) added possibility to configure the period and so the indexing strategy
CHANGE: (#4976) removed DynamicMonitoring (replaced by ActivityMonitoring)

*ResourceStatusSystem
CHANGE: (#4235) Removes locals() way of passing parameters
NEW: (#4900) Remove old entries from history
CHANGE: (#5002) RSS handlers: removed global objects

*RMS
CHANGE: (#4887) use dedicated ES monitoring flag RMSMonitoring

*docs
FIX: (#4740) make dirac-docs-get-release-notes.py python3 compatible
CHANGE: (#4823) added some clarifications on starting the pilots
CHANGE: (#4829) updated configuration in terms of security, added description of webdav
FIX: (#4905) added config and instructions for Monitoring DBs (ES) configuration
FIX: (#4973) fix link to DIRAC install instruction and comments for WebApp

*tests
NEW: (#4179) Set up Gitlab CI pipeline using Docker containers
FIX: (#4677) Ignore tornado services and test DBs
NEW: (#4677) new integration tests for Tornado based services
NEW: (#4910) --runslow option on unit tests to allow faster local tests
NEW: (#4938) added a helloworld test for the (yet to be implemented) cloud testing in certification
CHANGE: (#4968) Change the defaults for tests (to MySQL 8 and ES 7)

[v7r1p43]

CHANGE: new features and fixes from v7r0p57

*WorkloadManagement
FIX: (#5177) Look for dirac-jobexec instead of $DIRACROOT to decide when to copy the pilot.cfg
     to improve compatibility with v7r2

[v7r1p42]

*Framework
FIX: (#5168) Avoid minor caching bug which causes constraints to be violated when rapidly
     writing to UserProfileDB

[v7r1p41]

*Accounting
FIX: (#5152) Bug in PilotSubmission efficiency plot

*Framework
NEW: (#5159) Add UserProfileClient.listStatesForWeb endpoint to make the Public State Manager faster
CHANGE: (#5153) change SQLITE connection option for speed improvement

*DataManagement
FIX: (#5163) DatasetManager - Fix the syntax of the query to get dataset files
FIX: (#5162) Improve listing error if file info is missing from DB

*WorkloadManagement
CHANGE: (#5161) SiteDirector - Combine CE and Queue name in PilotSubmissionAccounting
        to avoid duplicated queue name

[v7r1p40]

*Core
CHANGE: (#5123) Read X509_CERT_DIR from central place

*WorkloadManagement
CHANGE: (#5143) Clarify that "tarfile failed with message" can be normal
FIX: (#5146) SiteDirector._getPilotsWeMayWantToSubmit: fix return type in case of error

*DataManagement
CHANGE: (#5144) FileManagerPS has bulk method for getReplicas

*Resources
CHANGE: (#5137) HTCondorCE submits jobs with -spool option when a local schedd is used to
        spool the pilot wrappers that can be deleted afterwards

[v7r1p39]

*WMS
CHANGE: (#5121) for HTCondor, the SiteDirectory write the executable in the globally defined working directory

[v7r1p38]

FIX: fixes from v7r0p55

*WMS
FIX: (#5108) delete the local output sandbox tarfile in case it's still there
FIX: (#5106) SiteDirector - use | operand for the union of tests
CHANGE: (#5104) JobDB.setJobAttributes: use _update instead of _transaction (as not needed)

[v7r1p37]

*DataManagement
NEW: (#5096) FTS3 plugins to alter TPC and source SE preferences

[v7r1p36]

*DMS
FIX: (#5080) SQLAlchemy 1.4 support for FTS3DB
FIX: (#5054) Submit FTS3 jobs with lowercase checksum

*RMS
FIX: (#5080) SQLAlchemy 1.4 support for ReqDB

*Resources
FIX: (#5077) Host.py - Fix for the case where no subprocess32 module found

[v7r1p35]

FIX: Fixes from v7r0p52

*Core
NEW: (#5047) DIRAC_M2CRYPTO_DEBUG env variable for SSL debugging

*WorkloadManagement
FIX: (#5062) Move the CPU work left computation at the beginning of the JobAgent execution
CHANGE: (#5053) Remove margins from the TimeLeft utility
CHANGE: (#5051) if the HeartBeatTime of a job is not set, it cannot be seen as Stalled.
        Hence set the HeartBeatTime (if not set) when setting the StartExecTime
CHANGE (#5051) (StalledJobAgent): don't try and get pilot status if "Unknown"

*Interfaces
CHANGE: (#5051) print the jobID in dirac-wms-job-logging-info

*DMS
CHANGE: (#5051) lower logging level for individual LFNs (from INFO to VERBOSE) to decrease
        amount of logged information. Replace with a summary

[v7r1p34]

FIX: Fixes from v7r0p51 patch release

[v7r1p33]

*DMS
FIX: (#4960) FTS3 explicitly use verify_checksum
NEW: (#4960) add --FTSOnly and --ExcludeSE options to dirac-dms-protocol-matrix

*RMS
CHANGE: (#4960) ReqClient prints the FTS3 job url directly

[v7r1p32]

*Core
FIX: (#5021) Glue2: fix error when too many execution environments were looked for
FIX: (#5021) Subprocess: when the systemCall failed, S_ERROR now contains a string
             in 'Message' instead of an exception object

[v7r1p31]

*Resources
FIX: (#4996) Getting access to $_CONDOR_JOB_AD in HTCondorResourceUsage

*WMS
CHANGE: (#5001) JobAgent: if we don't match a job, independently from the reason, we wait a
        bit longer before trying again
CHANGE: (#5001) JobAgent: moved check of availability of CE before doing anything else
NEW: (#4998) JobWrapper - find executables from PATH if not using an absolute filename
FIX: (#5009) As the job status is set AFTER the request is uploaded, it may happen that the request
     is executed BEFORE the status is set... Add thus a delay of 2 minutes for execution

[v7r1p30]

*Configuration
FIX: (#4879) The loop in the siteCE mapping was exiting as soon as a mis-configured site was found.
     Fixed to continue the loop, while adding an error message.
FIX: (#4970) Utilities - fixed bug in addToChangeSet(): use tuple instead 4 arguments
FIX: (#4974) Utilities - fix setting of LocalCEType

*WorkloadManagementSystem
FIX: (#4972) fix the cpu work left computation in JobAgent when batch system information cannot be processed
CHANGE: (#4978) Improved logging of the Matcher: adding pilotReference

*Resources
FIX: (#4955) SingularityComputingElement - better error message when the Singularity CE not found
CHANGE: (#4972) add a condition in TimeLeft module to know whether the batch system relies on wallclock and/or cpu time
NEW: (#4972) HTCondorResourceUsage module to get the time left in CERN-specific HTCondor resources.
CHANGE: (#4935) HTCondorCE: add a periodic remove in case we are not using the local schedd

[v7r1p29]

FIX: Fixes from v7r0p49 patch release

*Core
CHANGE: (#4954) using argparse for a few scripts instead of getopt
NEW: (#4957) ObjectLoader: do not fail if one module fails importing in recursive loading

*Framework
CHANGE: (#4964) dirac-proxy-init always uploads the proxy unless --no-upload is specified
FIX: (#4964) ProxyManagerClient checks for group and groupless proxies in its cache

*WMS
FIX: (#4954) PilotCStoJSONSynchronizer - bug fixed in getting CE information
CHANGE: (#4956) JobAgent - resorting to calculate time left with info in possession

*Workflow
FIX: (#4953) ModuleBase - remove deprecated function that does not do anything

[v7r1p28]

CHANGE: Revert #4919 - absolute imports in several modules

*Configuration
FIX: (#4945) CS.Client.Utilities: change exception caught to IndexError

*WMS
FIX: (#4947) SiteDirector: fix for case of empty tag

*DMS
CHANGE: (#4891) split staging and access protocols
NEW: (#4891) FTS3 can submit transfers with staging protocols different from transfer protocols

[v7r1p27]

FIX: Fixes from v7r0p47
FIX: (#4919) Added from future import absolute_import when having conflicts when importing standard modules.
     Fixes issue #2207

*Core
FIX: (#4918) Glue2: fix problem for CEs with multiple Queues, only one queue was discovered
FIX: (#4926) ElasticSearchDB: fix exception handling when checking existence of indices

*Configuration
CHANGE: (#4926) Adding Pool as LocalCEType for MultiProcessor queues (invoked by BDII2CSAgent)

*Framework
CHANGE: (#4928) initialized, processMessage and flushAllMessages functions of Logging are deprecated

*WMS
FIX: (#4923) The StalledJobAgent's behaviour changed (for bad) as only jobs stalled for more than 24.5 hours were
     checked before being set Failed... Restore v7r0 behaviour with immediate check
CHANGE: (#4926) JobAgent: getting CEType only from LocalSite/LocalCE config
CHANGE: (#4926) JobAgent: flipped the default for fillingMode
CHANGE: (#4926) SiteDirector: The max number of jobs in filling mode is not set anymore by the SD. The option
        MaxJobsInFillMode was removed

*Resources
FIX: (#4931) InProcess/SingularityComputingElement - Fix calling _monitorProxy as a periodic task

*Monitoring
NEW: (#4924) added possibility to login to ES via certificates.

*docs
NEW: (#4853) user management, ProxyManager
CHANGE: (#4853) move Registry from ConfReference to dirac.cfg
CHANGE: (#4853) move CommandReference content to scripts docs

[v7r1p26]

FIX: Fixes from v7r0p46

*Resources
FIX: (#4909) use grid CA to download the srr file
FIX: (#4904) ARCComputingElement: fixed a few places where unicode literals have leaked: wrapped in str

*WMS
FIX: (#4904) JobAgent: using internal function for rescheduling jobs

[v7r1p25]

FIX: Fixes from v7r0p45

*Core
CHANGE: (#4890) logging failing MySQL commands

*WMS
FIX: (#4889) fix for retrieving the pilot reference when it's an ES JobParameter
FIX: (#4889) fix for using the ES JobParameters for static data of heartbeats (app std out)
FIX: (#4897) added timestamp to pilot.json

[v7r1p24]

FIX: fixes from v7r0p44

*TransformationSystem
FIX: (#4883) fix to allow to pass a list of sourceSE to dirac-transformation-replication

[v7r1p23]

FIX: Fixes from v7r0p43

*Configuration
FIX: (#4869) Bdii2CSAgent: remove constant update of NumberOfProcessors parameter.
     Comparison between int and str lead to "new" value every run.

*WMS
FIX: (#4868) JobLoggingDB: fix for backward compatibility

*Monitoring
CHANGE: (#4872) better, faster aggregations. Always using term queries for keyword fields,
         and other less important changes
CHANGE: (#4872) do not return error if trying to delete non-existing index

*tests
NEW: (#4872) added integration test for MonitoringDB

[v7r1p22]

*WMS
NEW: (#4852) new module JobMinorStatus.py to put some standard minor statuses
CHANGE: (#4852) JobStateUpdateHandler - set startTime of job (in attributes) as from when the
        (#4852) job is Running (was when the application started). As agreed in a mail discussion...
CHANGE: (#4852) JobWrapper - send failover requests and accounting information after setting the final status

[v7r1p21]

*ConfigurationSystem
FIX: (#4854) Fix typo in CERNLDAPSyncPlugin

*Resources
FIX: (#4848) Fix SingularityComputingElement for non-server-style installations

[v7r1p20]

*Core
CHANGE: (#4842) TLS: read proxy flag from M2Crypto.X509

*Framework
CHANGE: (#4832) NotificationHandler: sendMail: the avoidSpam parameter is deprecated.
        All emails (same subject, address, body) are now only sent once per 24h

*WorkloadManagementSystem
FIX: (#4839) There was a bug handling the bulk status updates that was not updating
             correctly the job status although the job logging information was correct).
             This PR fixes this bug. It was tested in certification as a hotfix
CHANGE: (#4839) internally always call the setJobStatusBulk() method in order to be consistent
CHANGE: (#4839) in JobReport, only send statuses that are not empty, and remove handling of
                ApplicationCounter that is never sent nor used anywhere
CHANGE: (#4834) JobStateUpdateHandler: use class variables instead of global

*Resources
FIX: (#4841) Fix using SingularityComputingElement with the host's DIRAC installation

*Interfaces
FIX: (#4834) Job.py: use --cfg option for JobConfigArgs

*RSS
FIX: (#4834) Added one field for retrieving the corrected order of columns

[v7r1p19]

FIX: Fixes from v7r0p40

*Configuration
FIX: (#4821) Bdii2CSAgent: Updating CE information wasn't working because the list of
     CEs wasn't picked up from the right place (Site/CE option, instead of Site/CES/<CE_Sections>)
FIX: (#4821) Glue2: fix association of CEs to sites if the CE associated sitename in the BDII differs
     from the Name given in the CS
FIX: (#4821) dirac-admin-add-resources: Fix bug preventing the use of GLUE2 mode
CHANGE: (#4636) BDII2CSAgent: stop looking for SEs in BDII

*Resources
FIX: (#4827) SingularityCE: Create pilot.cfg as part of the inner DIRAC install.

*RSS
FIX: (#4830) added vo field to ResourceStatusClient calls

[v7r1p18]

*RSS
FIX: (#4815) Fix a problem with vo being returned in a middle to a list in toList

[v7r1p17]

*Configuration
NEW: (#4784) VOMS2CSAgent introduce SyncPlugins to add extra or validate user information information
NEW: (#4809) Add CERNLDAPSyncPlugin for VOMS2CSAgent

*Accounting
CHANGE: (#4798) multiply wallclock per the number of processors used

*WMS
FIX: (#4816) JobStateUpdateHandler - Fix bug when using elasticJobParametersDB

*Resources
FIX: (#4792) Initialisation of arc.Endpoint in ARCComputingElement

*RSS
FIX: (#4790) use createClient decorator for RSS clients

[v7r1p16]

*Resources
FIX: (#4786) FileCatalogClient: correctly returning error in getReplicas() call

[v7r1p15]

*Configuration
FIX: (#4766) Bdii2CSAgent: Fix exception if selectedSites was set, but some unknown Sites were found by the agent
CHANGE: Bdii2CSAgent: if selectedSites is configured, also remove all CEs from unknown sites from the results

*Framework
CHANGE: (#4766) NotificationHandler: sendMail: the avoidSpam parameter is deprecated. All emails (same subject, address,
        body) are now only sent once per 24h

*Resources
FIX: (#4777) Mount the host's DIRAC installation in the container when using SingularityCE without
     InstallDIRACInContainer

*RSS
CHANGE: (#4767) SummarizeLogAgent uses list instead of tuples

*WorkloadManagement
CHANGE: (#4767) JobMonitoring uses cls/self attributes instead of global variable
CHANGE: (#4772) JobMonitoring.getJobPageSummaryWeb can provide jobIDs according to the pilotJobReferences

[v7r1p14]

*Core
CHANGE: (#4752) Glue2: the number of ldap searches has been reduced to three making lookups much faster
CHANGE: (#4752) Glue2: return also unknown sites not found in the information provider for given VO
CHANGE: (#4752) Glue2: fill value for SI00 for queues as well. Value is fixed at 2500 and will overwrite any existing value.
CHANGE: (#4752) Glue2: architecture will now always be lowercase.
CHANGE: (#4752) Glue2: Read the GLUE2ComputingShareMaxSlotsPerJob value and fill the NumberOfProcessors entry for
                the respective queue. Ignores CREAM CEs. A Ceiling for this number can be set by
                /Resources/Computing/CEDefaults/MaxNumberOfProcessors, defaults to 8. Solves #3926
CHANGE: (#4747) Added support for ElasticSearch 7.
CHANGE: (#4747)  Find cas.pem and crls.pem if they are local, before generating them.

*Configuration:
CHANGE: (#4752) Bdii2CSAgent: change email subject to agent name
CHANGE: (#4752) Bdii2CSAgent: Make GLUE2Only=True the default
CHANGE: (#4752) Bdii2CSAgent: Email also information about CEs not found in the specified information, CEs can be ignored with BannedCEs option, solves #1034
CHANGE: (#4752) dirac-admin-add-resources: printout CEs that are not known at the given information provider
CHANGE: (#4752) dirac-admin-add-resources: default to Glue2, deprecate -G flag. Add -g flag to use glue1
FIX: (#4752) dirac-admin-add-resources: Do not exit if no new CEs are found, still look for changes of existing CEs

*Monitoring
CHANGE: (#4747) Eliminate types from MonitoringDB for support for ElasticSearch 7

*WMS
CHANGE: (#4747) renamed ElasticJobDB.py in ElasticJobParametersDB.py
CHANGE: (#4747) Eliminate types from ElasticJobParametersDB.py for support for ElasticSearch 7
CHANGE: (#4747) Use ES query DSL for searches in ElasticJobParametersDB.py, also for deleting entries

*Resources

CHANGE: (#4755) remove backward compatibility for BaseSE defined in StorageElements section (issue #3516)
CHANGE: (#4755) Clearer error message related to LFN convention (issue #2790)

[v7r1p13]

*WMS
CHANGE: (#4750) JobMonitoring casts for JSON

*Framework
CHANGE: (#4750) ignore serialization error for JSON in the Monitoring

*RMS
CHANGE: (#4750) ignore serialization error in ForwardDISET

tests
FIX: (#4745, #4746) transformation_replication - fix integration test

[v7r1p12]

*Core:
FIX: (#4724) correctly pass the argument to the new ThreadPool in MessageBroker
FIX: (#4737) modify logging when CAs & CRLs sync

*Framework
FIX: (#4728) Fix hashing of local CA and CRL bundles
FIX: (#4737) add check of availability of directories for sync CAs in BundleDeliveryClient

*Production
FIX: (#4739) Fixes for JSON serialization

*WMS
FIX: (#4739) Fixes for JSON serialization

*Transformation
FIX: (#4739) TransformationManagerHandler: fixes for JSON serialization


*ResourceStatusSystem
CHANGE: (#4720) add a VO column to all tables as apart of the primary key and a default value='all'

*Resources
NEW: (#4721) SingularityCE: singularityCE: added possibility to run without re-installing DIRAC inside the container
CHANGE: (#4733) SingularityComputingElement: Enable userns option in singularity if possible.
CHANGE: (#4733) SingularityComputingElement: Use CVMFS as singularity fallback location if userns is enabled.

*docs:
CHANGE: (#4721) improved doc for SingularityCE options

*tests
FIX: (#4724) fix rss-scripts syntax

[v7r1p11]

*WMS
FIX: (#4712) PilotStatusAgent was crashing due to a bug

*Test
FIX: (#4712) fix for main RSS system test

[v7r1p10]

Fixes from v7r0p32

CHANGE: (#4690) ComponentInstaller uses --cfg option

[v7r1p9]

Fixes from v7r0p31

*Resources
FIX: (#4704) ARCComputingElement: fix use of gLogger, which was replaced by self.log

[v7r1p8]

*WMS
NEW: (#4699) add a retryUpload option in the JobWrapper

*DMS
NEW: (#4699) add a retryUpload option to FailoverTransfer
CHANGE: (#4693) Retry file upload for any error condition, not just file catalogue failure.

*Resources
FIX: (#4669) multiple minor style fixes

*tests
FIX: (#4695) Tests are modified so the MultiVO File catalog is not a master catalog anymore.
     Addresses #4682 .

[v7r1p7]

*Core
FIX: (#4679) dirac-install is getting the globalDefaults.cfg from CVMFS if available
FIX: (#4679) dirac-install - loads the installation configuration from etc/dirac.cfg if it is present
NEW: (#4679) dirac-install-extension - new command to add an extension to an existing installation
CHANGE: (#4679) dirac-deploy-scripts - added --module option to inspect only specified modules

*WMS
CHANGE: (#4674) DownloadInputData no longer fails if getFileMetadata fails for the first SE, tries others if available

*DMS
FIX: (#4678) Fix problem where a FileCatalog instance was not aware of SEs added by a different instance.
     SEManager.getSEName now refreshes if an seID is not known. Fixes #4653

*docs
FIX: (#4667) some more info on duplications

*tests
FIX: (#4681) Test_UserMetadata makes dynamic lfns using VO

[v7r1p6]

*Framework
CHANGE: (#4643) BundleDeliveryClient: inheriting from Client

*SMS
FIX: (#4645) StorageManagementDB - drop the tables in the correct order to avoid foreign key errors

*TS
NEW: (#4641) TransformationCleaningAgent will (re)clean very old transformations that are still in the system

*tests
FIX: (#4645) dropDBs uses real array;
FIX: (#4645) remove readonly variables

[v7r1p5]

*Framework
FIX: (#4640) Install of ES DBs: only search in *DB.py files

[v7r1p4]

Includes fixes from v6r22p30, v7r0p26

*Framework
CHANGE: (#4632) dirac-sysadmin - handle installation possible also for ES DBs

*tests
NEW: (#4633) added xmltodict module - makes working with XML feel like working with JSON.

[v7r1p3]

Includes fixes from v6r22p29, v7r0p25

*Framework
FIX: (#4611) ProxyManager, dirac-admin-get-proxy - allow bool type for vomsAttribute parameter
     on service side. Fixes #4608

[v7r1p2]

Changes from v7r0p24 patch

[v7r1p1]

Changes from v6r22p28 patch

*Framework
CHANGE: (#4572) removed group from proxy expiration notification

[v7r1]

NEW: Add environment.yml file for preparing an environment with conda
CHANGE: (#4507) autopep8 for the entire code stack

*Core
NEW: initial support for mysql8
NEW: (#4236) DISET - pass the client DIRAC version as part of the request description structure
NEW: (#4274) Allow installation from a local directory
FIX: (#4289) Use subprocess32 if possible for significantly better performance
FIX: (#4289) TypeLoader should not be a singleton as it has a cache
CHANGE: (#4362) RPC parameters are cast to list/tuples when needed
FIX: (#4410) M2Crypto transport cast socket.error to strings
CHANGE: (#4410) (JSON) rpcStub uses list instead of tuples
NEW: (#4410) add utilities for JSON Serialization (strToIntDict and ignoreEncodeWarning)
CHANGE: (#4354) ThreadPool - replaced by ThreadPoolExecutor(native python)
FIX: (#4439) MySQLDB _connect method
NEW: (#4510) Removed dirac-distribution (use docker image)
CHANGE: (#4491) Streamline of CS helpers for sites and computing elements
NEW: (#4538) MixedEncode - allows for json serialization transition
CHANGE: (#4461) use M2Crypto by default
CHANGE: (#4565) Source bashrc in wrapper script

*Configuration
CHANGE: (#4157) add new helper methods for IdP/Proxy Providers, OAuthManager. Add methods that 
        read DN options in dirac user section
NEW: (#4241) Slave configuration servers are automatically updated as part of the new configuration 
     changes commit
NEW: (#4241) Configuration Server - added forceGlobalConfigurationUpdate() interface to force all 
     registered service to update their configuration
NEW: (#4257) Add search emails for group method in Registry
NEW: (#4397) ConfigurationClient - added getOptionsDictRecursively method, add docs
CHANGE: (#4551) Registry - change search DN properties logic

*Framework
CHANGE: (#4157) add possibility to work with Proxy Providers and "clean" proxy without 
        voms/dirac extensions
NEW: (#4257) Filter of duplicate mails in Notification
FIX: (#4257) Optimize test in NotificationHandler
FIX: (#4289) Avoid leaking std(in|out|err) file handles when running runsvdir
CHANGE: (#4362) BundleDeliveryFramework uses list instead of tuple
CHANGE: (#4410) (JSON) use of list instead of tuples for SecurityLog

*WMS
CHANGE: (#4362) SandboxStoreClient uses list instead of tuple
CHANGE: (#4396) Removed outdated PilotMonitorAgent
CHANGE: (#4410) (JSON) use of list instead of tuples for JobReport and Watchdog
CHANGE: (#4416) As explained in #4412, Completed jobs is used as major status for jobs during
        completion while it is also used for jobs that have a pending request and require a further
        action before being Done or Failed.
CHANGE: (#4416) Completing jobs are treated exactly like Running jobs, i.e. set Stalled if they
        didn't give sign of life, and are not set Failed directly as before. Jobs to be checked
        are those that had not sent a heartbeat within the stalledTime period, in order to reduce
        the number of jobs to check.
NEW: (#4416) Created a file JobStatus.py for replacing the literal job statuses, and updated many
        modules using these new variables. Note that there are still many others to change, but
        could be done gradually...
FIX: (#4451) StalledJobAgent - use int factor to the seconds time delta
FIX: (#4451) ProxyDB - set UserName in setPersistencyFlag() if it is a first record in ProxyDB_Proxies
FIX: (#4514) JobWrapper: try to send the failover requests BEFORE declaring the job status
FIX: (#4514) JobAgent: do not override the job status after the job has finished

*DMS
CHANGE: (#4243) FileCatalog - standard components are loaded using ObjectLoader mechanism
NEW: (#4279) FileCatalog - added VOMSSecurityManager class
CHANGE: (#4279) FileCatalog - dropped PolicyBasedSecurityManager and VOMSPolicy classes
CHANGE: (#4410) (JSON) correct casts for serialization for FTS
CHANGE: (#4364) remove all the SE mangling in the DFC (SEPrefix, resolvePFN, SEDefinition)
CHANGE: (#4423) FileMetadata - split getFileMetadataFields into getFileMetadataFields and _getFileMetadataFields
CHANGE: (#4423) DirectoryMetadata - split getMetadataFields into getMetadataFields and _getMetadataFields
NEW: (#4465) FileCatalog - a FileMetadata and DirectoryMetadata multi VO targeted plug-in wrappers for
     user metadata operations.
FIX: (#4535) StorageElement - do not return negative values in getFreeDiskSpace()

*RMS
CHANGE: (#4410) (JSON) correct casts for serialization
FIX: (#4517) When finalising the request, one should take into account the fact that if the job is
     Stalled one must find its previous status. This is fixed in ReqClient

*Resources
NEW: (#4157) ProxyProvider resources with implementation for DIRAC CA and PUSP proxy providers
NEW: (#4276) IdProvider resources to represent external user identity providers
FIX: (#4455) discrepancy in CE._reset() methods return value in different CE implementations
NEW: (#4546) add Test_ProxyProviderFactory, docs


*RSS
CHANGE: (#4362) SQL query orders using list instead of tuples
CHANGE: (#4410) (JSON) db ordering uses list instead of tuples
FIX: (#4462) convert the dictionary keys to number, when it is required.
CHANGE: (#4463) Dynamically load database handlers for ResourceStatus and ResourceManagement modules in
         preparation for a schema changes needed by multi-VO versions of these.


*StorageManagement
CHANGE: (#4410) (JSON) use lists instead of tuples

*tests
CHANGE: (#4279) use VOMSSecurityManager for integration instead of PolicyBasedSecurityManager/VOMSPolicy
FIX: (#4284) DMS client tests to use DIRAC user name, rather than the local system user name
NEW: (#4289) CI for unit/lint/integration testing with GitHub actions
NEW: (#4289) Start using shell linting of the test scripts
FIX: (#4289) Exit quickly if the installation fails to make it easier to find issues
CHANGE: (#4410) call pytest directly instead of as a module
FIX: (#4426) restored system test, moved Jenkins test to appropriate location
CHANGE: (#4439) integrate test_MySQLDB to all_integration_server_tests

*tests
FIX: (#4469) ProxyDB integration tests fixed for the M2Crypto case
FIX: (#4551) align ProxyDB test to current changes

*docs
NEW: (#4289) Document how to run integration tests in docker
NEW: (#4551) add DNProperties description to Registry/Users subsection

[v7r0p57]

*Resources
NEW: (#5067) RucioFileCatalog plugin based on Belle II implementation

[v7r0p56]

*Resources
FIX: (#5119) HTCondorCE: Limit calls to actual cleanup (find and delete files on disk) to
     once per minute per SiteDirector, fixes #5118
CHANGE: (#5119) HTCondorCE cleanup: Run the DIRAC_ executable purge with -O3 and -maxdepth
        1 to speed up the find

[v7r0p55]

*TS
FIX: (#5109) DataRecoveryAgent: immediately skip transformations without jobs, prevents
     exception later on

[v7r0p54]

*Core
FIX: (#5087) Undefined variable error when RabbitMQAdmin fails to connect

*CS
FIX: (#5090) VOMS2CSSynchronizer: add email information about a user joining groups for an additional VO, fix for #5037
FIX: (#5090) VOMS2CSSynchronizer: When a user leaves a second VO, only the membership in these groups is removed
CHANGE: (#5090) VOMS2CSSynchronizer: If email of user is known, do not replace it with None

[v7r0p53]

*Interface
FIX: (#5069) parseArguments strip arguments correctly

[v7r0p52]

*Core
FIX: (#5058) (M2Crypto) fixes in proxy serial parsing

[v7r0p51]

*Configuration
FIX: (#5037) VOMS2CSAgent: fix an issue in the agent that prevented users being added to
     a second VO if they were already existing in another VO

[v7r0p50]

*Core
CHANGE: (#4927) Added MySQL LIKE query feature.

[v7r0p49]

*Core
NEW: (#4967) introduce DIRAC_M2CRYPTO_SSL_METHODS to configure accepted protocols
NEW: (#4967) introduce DIRAC_M2CRYPTO_SSL_CIPHERS to configure accepted ciphers

[v7r0p48]

CHANGE: (#4949) change default top-level bdii to cclcgtopbdii01.in2p3.fr (was lcg-bdii.cern.ch)

*CS
FIX: (#4943) Fix exception in VOMS2CSAgent for missing 'suspended' and other entries occurring if the credentials
     used to query the VOMS server have insufficient privileges to obtain this information

[v7r0p47]

*Core
CHANGE: (#4930) Resolve location of etc/grid-security/vomses via env variable X509_VOMSES

[v7r0p46]

*DMS
FIX: (#4908) FTS3Job: fix the check of isTapeSE for multiVO instances, fixes #4878
FIX: (#4908) FTS3Job: pass VO for fetchSpaceToken function to StorageElement

[v7r0p45]

*WMS
FIX: (#4899) JobAgent: adding ExtraOptions as argument iff the executable is a DIRAC script

*Resources
CHANGE: (#4896) ARC CE: request all processors on the same node.

[v7r0p44]

*Core
CHANGE: (#4873) default generated bashrc does not overwrite X509* variables if already set
NEW: (#4873) Add DIRAC_X509_HOST_CERT and DIRAC_X509_HOST_KEY environment variables

*WMS
CHANGE: (#4836) JobWrapper: Add extraOptions only when the executable is a DIRAC script

[v7r0p43]

*RSS
FIX: (#4871) SiteInspectorAgent: prevent the agent from getting locked if an exception occurs during enforcement
FIX: (#4871) ElementInspectorAgent: prevent the agent from getting locked if an exception occurs during enforcement

[v7r0p42]

*Configuration
CHANGE: (#4587) Added possibility to load more then one cfg file from DIRACSYSCONFIGFILE env variable

[v7r0p41]

*Core
FIX: (#4845) Fix hashing SubjectName in X509Chain

*FrameworkSystem
FIX: (#4833) pilot update script, update global CS not the local one
NEW: (#4840) Add option to retry to update hosts in dirac-admin-update-instance

*WorkloadManagementSystem
FIX: (#4838) SiteDirector - Flatten platform list avoid crash if CheckPlatform=True

[v7r0p40]

*docs
FIX: (#4826) correct link to LHCb documentation

[v7r0p39]

NEW: (#4814) FileManager, FileCatalogDB - added repairFilesTable function to fix differencies between FC_Files
     and FC_FileInfo tables
NEW: (#4814) FileCatalog CLI - rmdir command can perform recursive directory removal
NEW: (#4814) FileCatalog CLI - repair command adapted to multiple repair operations

[v7r0p38]

*Configuration
FIX: (#4807) --cfg option supports tilde
FIX: (#4813) Show username when deleting users

*FrameworkSystem
NEW: (#4800) new tool dirac-admin-update-instance to update all servers of a dirac instance from command line
NEW: (#4800) new tool dirac-admin-update-pilot to update version of pilot in CS from command line

*DMS
CHANGE: (#4807) FTS3 gives priority to disk replicas

*Resources
NEW: (#4807) CTA compatible Storage plugin
FIX: (#4812) get SSH hostname from the CE config instead of the job ID to get the job output

*tests
FIX: (#4803) Use GitHub Container registry due to pull limit on dockerhub
CHANGE: (#4806) Remove obsolete gitlab integration

[v7r0p37]

*TS
CHANGE: (#4769) consider all sites when getting sites with storage (not only LCG sites with Tier0, 1 or 2

*WMS
FIX: (#4769) dirac-wms-job-parameters: output was printed twice

*docs
NEW: (#4771) admin tutorial on how to install the WorkloadManagementSystem
CHANGE: (#4780) mock the MySQLDB python module as we cannot install it in RTD any longer

[v7r0p36]

FIX: fixes from v6r22p35 patch release

[v7r0p35]

*Core
FIX: (#4751) Do not read suspensionReason from VOMS as it's not used anywhere and
     needs special permissions to give this information
FIX: (#4756) Fix for silly-formed XMLs from GOCDB

*Framework
CHANGE: (#4753) NotificationService: if avoidSpam=True the email is now sent immediately
        and cached for up to one hour, instead of being cached and then sent after up to an hour.

*Resources
FIX: (#4743) remove dots in xroot virtual username

[v7r0p34]

*Core
NEW: (#4391) Make M2Crypto TLS implementation compatible with openssl 1.1 series

*DataManagement
FIX: (#4729) Allow no LFNs to be passed to getReplicas

*RSS
FIX: (#4722) GOCDBClient: fix for different forms of XML answer from GOC

*Resources
FIX: (#4725) create "task kwargs" with the required arguments in PoolCE before passing them to the ProcessPool
FIX: (#4738) create chunks before using the Arc.JobSupervisor

[v7r0p33]

*Interfaces
FIX: (#4713) Pass useCertificates to WMSClient in Dirac API

*Resources
NEW: (#4716) better way to discover the innerCESubmissionType (Pool CE)
CHANGE: (#4716) SingularityCE: get info from Pilot3 pilot.json, if present

*tests
NEW: (#4716) added integration test for SingularityCE

[v7r0p32]

*Core
FIX: (#4688) M2Crypto based protocol - better handling of timeout
NEW: (#4710) add loadCRLFromFile to pyGSI implementation of X509CRL

*WorkloadManagement
NEW: (#4708) JobAgent - define DIRAC_JOB_PROCESSORS environment to number of
     processors allocated for the user job

[v7r0p31]

*WorkloadManagement
FIX: (#4706) Crash getting available memory limits when MJF is not available

[v7r0p30]

*Core
FIX: (#4698) Glue2: Fix crash in bdii2CSAgent, when ARC CEs do not have an ExecutionEnvironment

*WorkloadManagementSystem
FIX: (#4701) Ensure JobParameters.getNumberOfProcessors always returns an integer

*RSS
NEW: (#4691) GOCDB - interpret also downtimes with URLs different from the hostname

*Resources
CHANGE: (#4666) ARCComputingElement - enable GLUE2 queries on ARC CEs, which is now strongly recommended
        as GLUE1 publishing is stopped in ARC6.

*docs
NEW: (#4684) Added documentation for HTCondor/use full proxy length setting.

[v7r0p29]

*Core
FIX: (#4683) M2Crypto - force bio free and shutdown when closing

*Configuration
CHANGE: (#4651) Add --cfg option for config files, deprecating old non-option version.

*TransformationSystem
FIX: (#4680) Bug fixed in updateFilterQueries. The bug was affecting only TS catalog interface.

*Production
FIX: (#4672) minor fix in ProdValidator
FIX: (#4672) more detailed output added in dirac-prod-get-trans

*Resources
FIX: (#4673) hack in Slurm ResourceUsage to stop jobs running out of time on multi-processors resources

[v7r0p28]

*Core
FIX: (#4642) M2Crypto closes the socket after dereferencing the Connection instance

*DMS
FIX: (#4644) Cancel FTS3 Operation if the RMS request does not exist

*RMS
NEW: (#4644) getRequestStatus returns ENOENT if the request does not exist

*TS
FIX: (#4647) TaskManager - hospital sites were not looked for correctly, which
      generated an exception
FIX: (#4656) fix parsing of command line flags (e.g., -ddd) for dirac-transformation-archive/clean/remove-output/verify-outputdata

*Interfaces
CHANGE: (#4652) dirac-admin-add-host now inserts hosts into the ComponentMonitoring if the host
        is not yet known

[v7r0p27]

*Framework
FIX: (#4639) MySQL - commit transaction when creating tables

[v7r0p26]

*Resources
CHANGE: (#4626) Test_PoolComputingElement - increase delays for job submission
CHANGE: (#4626) PoolComputingElement - fix the logic of number of processors evaluation
FIX: (#4634) Add pilot.cfg symlink in SingularityCE for Pilot3 compatibility.
FIX: (#4620) in getPilotOutput, returns errors when the HTCondor working directory is
     not available and condor_transfer_data fails

*WMS
NEW: (#4614) uploadToWebApp flag to disable the json upload for the CSToJson
FIX: (#4614) Fix an absolute path in the CSToJSON
NEW: (#4620) pop the pilot reference from the failedPilotOutput dictionary when
     maxRetryGetPilotOutput is reached
NEW: (#4619) Watchdog - added DISABLE_WATCHDOG_CPU_WALLCLOCK_CHECK env variable
FIX: (#4619) Watchdog - Split check methods for better control

*Docs:
CHANGE: (#4614) allow to generate only header/footer in the release notes if no PR were merged
FIX: (#4635) add missing packages for the UBUNTU Linux Distribution that need to be installed
     before installing DIRAC
NEW: (#4635) add useful commands for working with conda environments
CHANGE: (#4622) diracdoctools - No longer mock numpy and matplotlib
FIX: (#4619) added doc about DIRACSYSCONFIG environment variable

[v7r0p25]

Fixes from v6r22p29 patch

*Core
FIX: (#4615) M2SSLTransport does not catch all the exceptions
FIX: (#4615) M2SSLTransport calls parent class when renewing context
CHANGE: (#4615) default to split handshake
NEW: (#4617) Added test for profiler.py

*WMS
FIX: (#4617) Watchdog - use 2 flags for profiler: withChildren and withTerminatedChildren

[v7r0p24]

*Core
FIX: (#4584) M2SSLTransport catch exceptions and convert them into S_ERROR
CHANGE: (#4584) M2SSLTransport: allow to do the SSL handshake in threads
CHANGE: (#4584) Do not query the Registry when doing the handshake

*WMS
CHANGE: (#4587) Check LFN InputSandbox separately from InputData
NEW: (#4593) option to only retry to get pilot outputs a limited number of times
CHANGE: (#4594) SandboxStoreClient - remove direct access to SandboxMetadataDB by default
CHANGE: (#4594) JobSanity - instantiate SandboxStoreClient with direct access to SandboxMetadataDB
FIX: (#4601) JobAgent: check if there are arguments

*Resources
CHANGE: (#4593) retrieve pilot output paths in getJobOutput using the pilot IDs instead of calling condor

*Interfaces
Change: (#4594) Dirac - instantiate SandboxStoreClient without smdb=False which is now a default

*docs
FIX: (#4598) Use also time in addition to date to get list of PRs since last tag

[v7r0p23]

*Core
FIX: (#4580) The CPU for the jobWrapper process group was incorrectly calculated as
     it was not including former children of the JobWrapper.

*Framework
FIX: (#4570) MonitoringCatalog only prints an error when there is really one

*WMS
NEW: (#4576) add a workDir to PilotCStoJSONSynchronizer
FIX: (#4591) Fix exception when calling HTCondorCE killJob, used when killing pilots
     with dirac-admin-kill-pilot for example. Fixes #4590

*DMS
FIX: (#4591) allow dirac-dms-protocol-matrix be run for non LHCb VOs

*RMS
CHANGE: (#4573) Add include from ConfigTemplate to CleanReqDBAgent, RequestExecutingAgent, ReqManager
CHANGE: (#4573) align defaults in ConfigTemplate with those in the Code

*Resources
FIX: (#4588) HTCondorCE cleanup only the pilots files related to the CE

*Docs:
NEW: (#4571) the DiracDocTools are now also compatible with python3
NEW: (#4571) added ".readthedocs.yml" config

[v7r0p22]

*Core:
CHANGE: (#4554) dirac-install: remove empty lines between options in dirac-install --help

*Configuration
CHANGE: (#4563) move documentation to ConfigTemplate, Module docstrings

*Accounting
CHANGE: (#4564) Move documentation about agent and services configuration to module docstrings, ConfigTemplate

*Docs
CHANGE: (#4554) Small restructuring in the DeveloperGuide: merge sections on testing, add note about generating command references
NEW: (#4554) DeveloperGuide: add section about DIRACOS and link to diracos.readthedocs.io
CHANGE: (#4560) allow release notes to be empty in dirac-docs-get-release-notes

*Tests
FIX: (#4560) DataManager tests check VO dynamically

[v7r0p21]

*Core
CHANGE: (#4506) remove rst2pdf from dirac-create-distribution-tarball

*Framework
CHANGE: (#4536) Don't loop forever if a query does not work in the MonitoringCatalog

[v7r0p20]

*Core
FIX: (#4531) Mail.py - add SMTP parameters

*DMS
CHANGE: (#4528) FTS3 - failoverTransfer sleep & retries in case of FC unavailability

*Resources
NEW: (#4529) WLCGAccountingHTTPJson occupancy plugin

*TS
CHANGE: (#4525) clean the DataFiles table when cleaning a Transformation

[v7r0p19]

*DMS
CHANGE: (#4505) explicitly delegate the proxy to FTS3 with a configurable lifetime
NEW: (#4519) S3 storage support

*RSS
FIX: (#4520) correct verbosity (avoid non-necessary warnings)

*docs
NEW: (#4520) Minimal documentation on Bdii2CSAgent and GOCDB2CSAgent

[v7r0p18]

*Interfaces
CHANGE: (#4502) run jobs locally: use $DIRAC for $DIRACROOT

*Docs
NEW: (#4513) add recommonmark extension to allow use of markdown files in the documenation

[v7r0p17]

*WMS
FIX: (#4496) PilotCS2Json: fix writing of local pilot.json file, which is used to calculate the hash
FIX: (#4496) PilotCS2Json: write checksum file in text mode

*DMS
FIX: (#4476) StorageElementHandler: removed ignoreMaxStorageSize flag from getTotalDiskSpace and getFreeDiskSpace

*Resources
FIX: (#4499) Slurm Resource Usage

[v7r0p16]

*Core
CHANGE: (#4482) TimeLeft modules become ResourceUsage and inherit from an abstract module called ResourceUsage
NEW: (#4482) TimeLeft/SLURMResourceUsage module to get resource usage from a SLURM installation
CHANGE: (#4482) Move TimeLeft from Core/Utilities to Resources/Computing/BatchSystems

*WMS
NEW: (#4493) Add checksum calculation for PilotCSToJsonSynchroniser
NEW: (#4493) Add checksum checks to PilotWrapper
FIX: (#4493) Fix download checks in PilotWrapper in case the webserver does not return 404 but not the expected file content either.

*Resources
FIX: (#4482) LocalCE: proxy submission and getJobStatus
FIX: (#4482) Slurm getJobStatus() making use of sacct
FIX: (#4466) Stomp reconnection only reconnect the connection that dropped

[v7r0p15]

*Accounting
NEW: (#4464) StorageOccupancy accounting

*RSS
NEW: (#4464) FreeDiskSpaceCommand used to fill the StorageOccupancy accounting
CHANGE: (#4464) FreeDiskSpaceCommand can clean the from not-anymore-existing SEs

*WMS
CHANGE: (#4471) Optimizer: treat input sandboxes uploaded as LFNs ad Input Data

[v7r0p14]

*Framework
CHANGE: (#4458) Remove LHCb specific code used to install cx_Oracle

*Core
CHANGE: (#4460) agents exit with sys.exit(2) in case of errors

*Resources
CHANGE: (#4460) InProcess CE correctly reports number of processors available

*WMS
FIX: (#4454) PilotWrapper: try to untar also with system tar

[v7r0p13]

*Core
FIX: (#4448) SubProcess: rewritten function for getting child PIDs

*ResourceStatusSystem
NEW: (#4419) Backported GGUSTicketsPolicy from LHCb
CHANGE: (#4419) removed dangerous script dirac-rss-policy-manager

*tests
NEW: (#4429) Allow extensions to extend the continuous integration tests

*docs
NEW: (#4431) dirac-doc-get-release-notes can take a sinceLatestTag option, header and footer messages,
     and can create github/gitlab release

[v7r0p12]

*WMS
FIX: (#4432) Better logging for WMS Optimizers
NEW: (#4435) PilotCS2JSONSynchronizer: added options pilotRepoBranch and pilotVORepoBranch

*DMS
FIX: (#4436) dirac-dms-clean-directory: also works on single empty directory, fixes #4420

*Framework
FIX: (#4436) dirac-install-component: fix bug prohibiting use of the -m/--module parameter

*tests
NEW: (#4429) Allow extensions to extend the continuous integration tests
NEW: (#4433) added README.rst for every subdirectory

*docs
FIX: (#4438) update notes for dirac-distribution (add extensions)

[v7r0p11]

*Core
FIX: (#4411) Make dirac-install tool python 3 compatible
NEW: (#4409) Allow --dirac-os-version argument to dirac-install.py to be a path or URL to a tarball

[v7r0p10]

*Core
FIX: (#4394) RequestHandler - fix log output for the case where the ActionTuple is actually a string
FIX: (#4394) AuthManager - manage the case where ExtraCredentials are in a form of a list
NEW: (#4379) dirac-install accepts userEnvVariables switch, adds user-requested env variables
     to *rc* files

*WMS
FIX: (#4404) Fix the matching delay functionality, fixes #2983
NEW: (#4403) JobCleaningAgent: Add possibility to remove HeartBeatLoggingInfo before jobs are
     completely removed.
FIX: (#4394) SiteDirector - do not add downloading files ti the pilot if Pilot3 flag is False
FIX: (#4390) Watchdog: get the CPU consumed by children processes too
FIX: (#4370) SiteDirector: Pilot3 option easier to interpret
CHANGE: (#4338) getStatus method in ARC CE now uses a JobSupervisor to get status of multiple pilots at once.
CHANGE: (#4338) SiteDirector.updatePilotStatus has been parallelized using threads.
NEW: (#4338) AvailableSlotsUpdateCycleFactor is a parameter part of the configuration allowing to control
     the rate of the update of the available slots in the queues.
FIX: (#4338) Revert to queueCECache being an object attribute to fix the CEs instantiation.

*RMS
CHANGE: (#4400) ReqDB: Add pool_recycle=3600 parameter for sql engine setup, might prevent
        occasional "Mysql Server has gone away" errors

*Resources
FIX: (#4380) ComputingElement classes: use GridEnv if present
CHANGE: (#4360) in HTCondor CEs, the pilot stamps are now used to retrieve outputs and logging info

*DMS
CHANGE: (#4400) FTS3DB: Add pool_recycle=3600 parameter for sql engine setup, might prevent
        occasional "Mysql Server has gone away" errors

*Docs
CHANGE: (#4402) dirac-docs-get-release-notes.py does not require a GITLABTOKEN

[v7r0p9]

*Core
CHANGE: (#4302) Simplify and convert command wrapper scripts to bash. Also removed some obsolete MacOS code.
FIX: (#4361) restore the possibility to set a global timeout for a Client

*DMS
CHANGE: (#4353) FTS3 persistOperation method checks that the caller is allowed to do so
CHANGE: (#4353) FTS3Manager: do not expose updateJobStatus and updateFileStatus on the service
CHANGE: (#4353) FTS3 operation is canceled if the matching request is canceled
CHANGE: (#4353) when a source file does not exist, defunct the FTS3File associated
CHANGE: (#4353) use the JEncode serializer instead of the custom FTS3Serializer
CHANGE: (#4353) cancel an FTS3Job together with its associated FTS3Files if the job is not found on the server

*RSS
CHANGE: (#4336) remove a call to shifterProxy configuration which would not work for multi VO Dirac

*docs
CHANGE: (#4378) using docker images from docker hub

[v7r0p8]

*Configuration
CHANGE: Let update the config, even if the Pilot info is not in the CS

[v7r0p7]

*Core
CHANGE: {bash,tchs,diracos}rc set the PYTHONPATH to only dirac (ignore existing PYTHONPATH)
CHANGE: dirac-configure might work without the need of a proxy
CHANGE: the timeout of an RPC call is always updated

[v7r0p8]

*Configuration
CHANGE: Let update the config, even if the Pilot info is not in the CS

[v7r0p7]

*Core
CHANGE: {bash,tchs,diracos}rc set the PYTHONPATH to only dirac (ignore existing PYTHONPATH)
CHANGE: dirac-configure might work without the need of a proxy
CHANGE: the timeout of an RPC call is always updated

[v7r0p6]

*Core
NEW: Add environment.yml file for preparing an environment with conda
CHANGE: Use subprocess32 if possible for significantly better performance
FIX: TypeLoader should not be a singleton as it has a cache

*FrameworkSystem
FIX: Avoid leaking std(in|out|err) file handles when running runsvdir

*WorkloadManagementSystem
NEW: To activate the pilot logging mechanism the following option must be present in CS: Pilot/PilotLogging with a value set to "true", "yes" or "y".

*Tests
NEW: CI for unit/lint/integration testing with GitHub actions
NEW: Start using shell linting of the test scripts
FIX: Exit quickly if the installation fails to make it easier to find issues

*Docs
NEW: Document how to run integration tests in docker
CHANGE: The options in the command reference sections: 'ignore' and 'scripts', are replaced by 'exclude' and 'manual' respectively. The entries in 'exclude' will now reject scripts that are otherwise picked up by the 'patterns'. Entries in 'manual' will be added to the indexFile, but their rst file has to be provided by hand. Fixes #4345

[v7r0p5]

FIX: changes from v6r22p15 included

[v7r0p4]

*Core
FIX: (#4337) remove unexisting import from dirac-info

*WMS
CHANGE: (#4317) dealing with min and max number of processors from the job

*docs
CHANGE: (#4317) added WMS admin doc (job state machine)

[v7r0p3]

*Core
FIX: (#4298) install_site.sh : set UpdatePilotCStoJSONFile=False for initial installations

*WMS
FIX: (#4294) JobState - restored logic of having database clients at the class level

*TS
CHANGE: (#4308) Rename Operations option Productions/ProductionFilesMaxResetCounter to Transformations/FilesMaxResetCounter

*Resources, WMS, tests
CHANGE: (#4295) save the number of processors as jobLimits in pilot cfg

*tests
CHANGE: (#4291) removed pilot2 tests

*docs
NEW: (#4309) Added how to create a dedicated dirac file catalog

[v7r0p2]

*Accounting
FIX: (#4290) Allow longer user and site names.

*WMS
NEW: (#4287) dirac-wms-get-wn and dirac-wms-pilot-job-info scripts (ported from LHCbDIRAC)

*docs
CHANGE: (#4266) the AdministratorGuide has been restructured

[v7r0p1]

FIX: Removing some deprecated codes

[v7r0]

FIX: (#3962) use print function instead of print statement
FIX: (#3962) remove the usage of the long suffix to distinguish between long and int
FIX: (#3962) convert octal literals to new syntax
NEW: (#3962) Add pylint test to check python 3 compatibility

*Configuration
CHANGE: (#4249) The flag UpdatePilotCStoJSONFile has been moved to Operations/[]/Pilot section
NEW: (#4255) Resources - added getStorageElements() method

*Framework
CHANGE: (#4180) Removed local MySQL handling (DIRACOS won't have install it)
CHANGE: (#4180) Removed setup of old portal

*Accounting
CHANGE: (Multi)AccountingDB - Grouping Type and Object loader together with the MonitoringSystem ones.

*WorkloadManagementSystem
NEW: Add JobElasticDB.py with getJobParameters and setJobParameter methods to work with ElasticSearch (ES) backend.
NEW: Add gJobElasticDB variable and indicates the activation of ES backend.
CHANGE: Modify export_getJobParameter(s) to report values from ES if available.
CHANGE: (#3748) Reduced (removed, in fact) interactions of Optimizers with JobParameters, using only OptimizerParameters
NEW: (#3760) Add Client/JobStateUpdateClient.py
NEW: (#3760) Add Client/JobManagerClient.py
CHANGE: (#3760) Use the above Client classes instead of invoking RPCClient()
NEW: Added ES backend to WMSAdministratorHandler to get JobParameters.
NEW: Added separate MySQL table for JobsStatus in JobDB, and modified code accordingly.
CHANGE: ElasticJobDB.py: Modify setJobParameter method to register JobAttributes like Owner, Proxy, JobGroup etc.
CHANGE: ElasticJobDB.py: added getJobParametersAndAttributes method to retrieve both parameters and attributes for a given JobID.
CHANGE: Pilot Watchdog - using python UNIX services for some watchdog calls
CHANGE: (#3890) JobState always connects to DBs directly
CHANGE: (#3890) remove JobStateSync service
CHANGE: (#3873) Watchdog: use Profiler instead of ProcessMonitor
NEW: (#4163) SiteDirectors send by default Pilot3 (flag for pilot2 is still kept)
FIX: (#4163) removed unicode_literals (messes up things with DEncode)
NEW: (#4224) PilotWrapper can get the Pilot files from a list of locations
CHANGE: (#4224) PilotWrapper is compatible with several python versions
NEW: (#4260) New dirac-wms-match command to test a given job for matching computing resources
NEW: (#4260) QueueUtilities - utilities relevant to queues manipulation
FIX: (#4265) urllib.urlopen() call with and without the 'context' parameter in Utilities/PilotWrapper.py 
     according to the version of urllib instead of the python version
CHANGE: (#4244) Modified flag for using the JobParameters on ElasticSearch database

*Core
NEW: (#3744) Add update method to the ElasticSearchDB.py to update or if not available create the values 
     sent from the setJobParameter function. Uses update_by_query and index ES APIs.
CHANGE: (#3744) generateFullIndexName() method made static under the ElasticSearchDB class.
CHANGE: (#3744) removed unused/outdated stuff from Distribution module
FIX: check for empty /etc/grid-security/certificates dir
NEW: (#3842) Add createClient decorator to add wrapper for all export_ functions automatically
NEW: (#3678) dirac-install can install a non released code directly from the git repository
FIX: (#3931) AuthManager - modified to work with the case of unregistered DN in credDict
FIX: (#4182) Add CountryName OID and be more permissive in the String type for decoding VOMSExtensions
FIX: (#4211) change orders of @deprecated and @classmethod decorators in X509Chain
NEW: (#4229) dirac-install defines XRD_RUNFORKHANDLER environment variable

*TransformationSystem
NEW: (#4124) InputDataQuery and OutputDataQuery parameters can be set for Transformations before 
     they are added to the transformation system. Solves #4071
CHANGE: (#4238) TransformationDB.getTransformationMetaQuery returns ENOENT if no meta query exists
FIX: (#4238) InputDataAgent: silence warnings about transformations not having a input data query

*ProductionManagement
NEW: (#3703) ProductionManagement system is introduced

*Interfaces
CHANGE: (#4163) removed deprecated methods from Dirac.py

*Resources
FIX: (#4229) add proxy location as a virtual user for xroot urls
FIX: (#4234) future import in executeBatch script that prevented the pilot deployment on SSH CE, fixes #4233
FIX: (#4231) SE __executeMethod: only pass protocols parameter to getTransportURL
NEW: (#4255) New dirac-resource-info command to display computing and storage resources available
     to a given VO     

*ResourceStatusSystem
CHANGE: (#4177) use the ObjectLoader for Clients, in PEP

*Monitoring
FIX: MonitoringReporter - make processRecords() method thread safe, fixes #4193

*tests
NEW: Add ChangeESFlag.py script to modify useES flag in dirac.cfg. To be integrated with Jenkins code.
CHANGE: (#3760) Use the above Client classes instead of invoking RPCClient()
NEW: (#3744) Added performance tests for ES and MySQL for WMS DB backends
NEW: (#3744) Added miniInstallDIRAC function for Jenkins jobs
FIX: (#4177) restored test of JobsMonitor().JobParameters
NEW: (#4224) added a test for PilotWrapper
NEW: (#4244) integration test for JobParameters on ElasticSearch database

*Docs
FIX: Better dirac.cfg example configuration for web
NEW: (#3744) Add WMS documentation in DeveloperGuide/Systems
NEW: Added script (docs/Tools/UpdateDiracCFG.py) to collate the ConfigTemplate.cfg 
     files into the main dirac.cfg file
CHANGE: (#4110) updated basic tutorial for CC7 instead of SLC6.     
NEW: (#4170) added Production system documentation
CHANGE: (#4224) Pilot 3 is the default
NEW: (#4244) Added a few notes on using the JobParameters on ElasticSearch database

[v6r22p35]

*WMS
FIX: (#4759) exclude fuse from df (watchdog checks)

[v6r22p34]

*DMS
FIX: (#4748) FTS3Agent - Rotate FTS3Operations list to fetch all. Fixes #4727

[v6r22p33]

*Core
NEW: (#4710) add loadCRLFromFile to pyGSI implementation of X509CRL

[v6r22p32]

*Core
Change: (#4665) ElasticSearchDB - existing index function is modified to add argument option of document id
NEW: (#4665) ElasticSearchDB - update() function is added.

*Resources
CHANGE: (#4676) ARCComputingElement - reserve the number of cores as defined in the NumberOfProcessors
        configuration parameter
FIX: (#4676) ARCComputingElement - use CEQueueName configuration parameter if defined

[v6r22p31]

*DMS
FIX: (#4646) Print error from dirac-dms-add-file if input LFN list file is missing.

*RMS
FIX: (#4657) RequestDB - fix getRequestCountersWeb error in DIRACOS

[v6r22p30]

*DataManagementSystem
FIX: (#4627) Throw an error if LFN contains '//'

[v6r22p29]

*WorkloadManagementSystem
CHANGE: (#4603) Updated to customize the JobType of user jobs in JobDescription and JobManifest

*DataManagementSystem
CHANGE: (#4618) dirac-dms-remove-catalog-files and dirac-dms-remove-catalog-files use
        Operations/.../DataManagement/AllowUserReplicaManagement to allow users perform
        direct File Catalog operations

[v6r22p28]

*TS
FIX: (#4569) TransformationClient - allow "LFN" condition as a string to be compatible with the service

[v6r22p27]

*Monitoring
CHANGE: (#4543) Allow to retrieve multiple variables from Monitoring DB.
        Add functions to calculate efficiency.

*TS
FIX: (#4550) infinite loop when a file was requested an it was not in the TS
CHANGE: (#4550) show headers in Utilities sub logger (but this is not effective yet)

[v6r22p26]

*Resources
FIX: (#4518) HTCondorCE - added missing multicore option

*Transformation
FIX: (#4523) when getTransformationFiles was called with a large list
     of LFNs, the DB couldn't cope. This fix truncates the list of
     LFNs in chunks such that each call to the DB is fast enough.

[v6r22p25]

*Framework
FIX: (#4503) SystemLoggingDB: reduce too long messages to 255 characters (see also #1780 ?)

*WMS
FIX: (#4503) JobLoggingDB: Limit StatusSource to 32 characters

*TS
CHANGE: (#4503) TransformationDB.Transformations TransformationGroup column increased to 255 characters
        (ALTER TABLE Transformations MODIFY TransformationGroup VARCHAR(255) NOT NULL default 'General';)

*Resources
FIX: (#4511) Moved _prepareRemoteHost in SSHComputingElement

[v6r22p24]

*Core
FIX: (#4477) Try to untar using system tar in case tarfile module is failing

[v6r22p23]

*DMS
CHANGE: (#4472) DM.getFile only checks metadata of files with replicas

[v6r22p22]

*Framework
CHANGE: (#4457) Web portal compilation is done during the DIRAC distribution, it is not
        required to compile during the installation

*RSS
FIX: (#4452) PublisherHandler - fix UnboundLocalError

[v6r22p21]

*Core
FIX: (#4442) If no port is set in the CS for ES assume that the URL points to right location

*RSS
FIX: (#4441) DowntimeCommand - fix typo that was preventing to update expired or deleted
     downtimes from RSS downtime cache.

*ConfigurationSystem
FIX: (#4447) remove logging from inside getConfigurationTree

*MonitoringSystem
FIX: (#4447) add check if MQ is setup for Monitoring
CHANGE: (#4443) Read the IndexPrefix for the CS and use this index prefix when creating ES indices,
        if not given use the name of the setup

[v6r22p20]

*Core
CHANGE: (#4424) SocketInfo.py - DEFAULT_SSL_CIPHERS updated following the issue #4393

*WorkloadManagement
FIX: (#4440) ServerUtils.py - server name in ServerUtils.getPilotAgentsDB()

*Transformation
FIX: (#4434) TaskManager.py - fix bug in finding the settings for Clinics in the hospital

[v6r22p19]

*Framework
CHANGE: (#4415) ComponentInstaller - do not start runsvdir if not needed

*Resources
FIX: (#4414) Enable setting of WaitingToRunningRatio from Global CE Defaults, fixes #4368

*DMS
CHANGE: (#4413) FTS3Agent - change proxy lifetime of FTS3Agent from 2 to 12 hours

[v6r22p18]

*TS
CHANGE: (#4331) TaskManager - give possibility to run jobs for different problematic productions at
        different Hospital sites

[v6r22p17]

CHANGE: Just update the Web version

[v6r22p16]

*Core
CHANGE: remove many calls to gLogger.debug() of low level DB modules (in particular MySQL.py) that may slowdown services

*FrameworkSystem
FIX: PRIVATE_LIMITED_DELEGATION role can download its own proxies

*ResourceStatusSystem
FIX: PublisherHandler: Convert set to list, because set can not be serialized using DEncode.

[v6r22p15]

*Resources
NEW: GFAL2_StorageBase: Disable GRIDFTP SESSION_REUSE by default. It can be enabled via 
     an environment variable export DIRAC_GFAL_GRIDFTP_SESSION_REUSE=True. This export 
     should be added in server bashrc files.

[v6r22p14]

*Framework
FIX: (#4318) NotificationHandler: fix name of initializeHandler function so the 
     handler is properly initialized and the periodicTasks are created
CHANGE: (#4325) InstalledComponentsDB.addInstalledComponents: Instead of creating a new 
        Host entry if only the CPU model changed, update the CPU field in the DBCHANGE: 
        InstalledComponentsDB.addInstalledComponents: Instead of creating a new Host entry 
        if only the CPU model changed, update the CPU field in the DB

*WMS
FIX: (#4329) Fix exception for PilotManager or PilotStatusAgent: itertems -> iteritems

*DMS
FIX: (#4327) avoid introducing inconsistencies in the DB due to the FTS inconsistencies

*Resources
CHANGE: (#4313) increase the SE logging level for plugin errors

*TS
CHANGE: (#4315) DataRecoveryAgent: Tweak information printout for email formatting; 
        clarify use of default values; reduce logging verbosity

[v6r22p13]

*Resources
FIX: (#4299) CREAMComputingElement - possibility to defined CEQueueName to be used in the pilot submission command
CHANGE: (#4297) SingularityCE: Delete workDir at end of job by default.
FIX: (#4297) SingularityCE: Always stop proxy renewal thread at end of job.

*TS
NEW: (#4301) DataRecoveryAgent to perform and apply consistency checks for transformations
NEW: (#4301) dirac-transformation-recover-data : script to manually run consistency checks on 
     individual transformations, for debugging and testing of the DataRecoveryAgent

[v6r22p12]

FIX: fixes from v6r21p16

[v6r22p11]

*Interfaces
FIX: (#4277) Dirac.py - fix error handling in getJobParameters()

[v6r22p10]

*Resources
FIX: (#4271) StorageElement - loadObject of occupancyPlugin is called with the path to OccupancyPlugins

[v6r22p9]

*Core
FIX: (#4269) Workflow - revert changes introduced in #4253

[v6r22p8]

*WMS
FIX: (#4256) handle empty results of getJobParameter in StalledJobAgent

*Resources
NEW: (#4223) Storage - occupancy plugin for WLCG standard accounting JSON
FIX: (#4259) SingularityComputingElement - ensure lcgBundle is installed in container if LCGBundleVersion is set.

[v6r22p7]

*Core
FIX: (#4253) Workflow - accept unicode file path to workflow XML

*WMS
NEW: (#4205) Statistics of Pilot submission is sent to Accounting System by SiteDirector.
FIX: (#4250) use host credentials to query the SandboxMetadataDB for async removal

*Resources
CHANGE: (#4242) DFC SEManagerDB: only acquire the lock if the cache needs to be modified
FIX: (#4251) preamble attribute was missing in SSHBatchComputingElement causing an error 
     in _submitJobHost()

*DMS
FIX: (#4248) SEManager correct order of calls at init

[v6r22p6]

*Core
CHANGE: (#4203) A VO with diracos extension, must be able to install the main diracos from DIRAC repository.

*TS
CHANGE: (#4218) do not set Job type 'hospital'

[v6r22p5]

*WMS
CHANGE: (#4217) Sandbox: Adding OwnerDN and OwnerGroup for DelayedExternalDeletion

*DMS
CHANGE: (#4202) relax permissions on getLFNForGUID

*Resources
FIX: (#4200) re-allow the use of the gsiftp cache in the SE
CHANGE: (#4206) Storage - improved treatment for the case without SpaceToken in SpaceOccupancy

[v6r22p4]

*Core
NEW: (#4181) Allow to install an extension of DIRACOS

*Docs
FIX: (#4187) Create a TransformationAgent Plugin -- more concrete 
     descriptions for adding a plugin to AllowedPlugins

[v6r22p3]

*WMS
CHANGE: (#4175) added function to get the number of Processors, using it in dirac-wms-get-wn-parameters (invoked by the pilots)
CHANGE: (#4175) changed port of PilotManager from 9129 to 9171

*docs
CHANGE: (#4174) update WebApp administrator docs
CHANGE: (#4175) removed mentions of MPIService

[v6r22p2]

*Core
FIX: (#4165) $Id$ keyword must be replaced only at the beginning of the file

*RSS
FIX: (#4169) PublisherHandler fix (UnboundLocalError)

*Docs
NEW: (#4167) /Operations/DataManagement - Added a link to the documentation on "Multi Protocol"

[v6r22p1]

*WMS
NEW: (#4147) added option for specifying a LocalCEType (which by default is "InProcess")

*Interfaces
NEW: (#4146) added setNumberOfProcessors method to Job() API

*Resources
NEW: (#4159) add dav(s) in the protocol lists of GFAL2_HTTPS

*tests
NEW: (#4154) Using variable for location of INSTALL_CFG_FILE (useful for extensions)

[v6r22]

*WorkloadManagementSystem
NEW: (#4045) PilotsHandler service (to interact with PilotAgentsDB)
CHANGE: (#4049) Pilot wrapper for pilot3: download files at runtime
CHANGE: (#4119) removed last bit looking into /Registry/VOMS/ section
CHANGE: (#4119) VOMS2CSAgent: mailFrom option is invalid, use MailFrom instead
FIX: (#4074) fixed PilotManager service name in ConfigTemplate.cfg
FIX: (#4100) use CAs to upload the pilot files to a dedicated web server using requests
FIX: (#4106) fixes for logging messages for Matcher
FIX: (#4106) fixes for logging messages for Optimizers
NEW: (#4136) added DIRACOS option (for SiteDirectors)

*ConfigurationSystem
NEW: (#4053) VOMS2CSSynchronizer/VOMS2CSAgent - enable automatic synchronization of the 
     Suspended user status with the VOMS database
CHANGE: (#4113) VOMS2CSSynchronizer: considering the case when no email is provided by VOMS

*Core
NEW: (#4053) AuthManager - interpret the Suspended user status considering suspended 
     users as anonymous visitors
CHANGE: (#4053) The use of CS.py module is replaced by the use of Registry.py and CSGlobals.py

*Interfaces
CHANGE: (#4098) removed dirac-admin-get-site-protocols.py as it could give potentially wrong results (use dirac-dms-protocol-matrix instead)

*Resources
NEW: (#4142) enable to get SE occupancy from plugin
NEW: (#4142) add occupancy plugin to retrieve the info from BDII
CHANGE: (#4142) GFAL2_SRM2Storage.getOccupancy() calls parent if SpaceToken is not given

*ResourceStatusSystem
CHANGE: clients: using DIRAC.Core.Base.Client as base
CHANGE: (#4098) SiteInspectorAgent runs only on sites with tokenOwner="rs_svc"
CHANGE: (#4098) remove SRM dependencies
CHANGE: (#4136) downtimeCommand will use the GOCServiceType only for SRM SEs
FIX: (#4139) only take the first endpoint for the SpaceOccupancy

*DataManagementSystem
CHANGE: (#4136) Moved methods from ResourceStatusSystem/CSHelpers to DMSHelpers
CHANGE: (#4138) FTS3 is now the default

*docs
NEW: (#4099) Instructions about setting up the DIRAC web server for pilot3
CHANGE: (#4119) added note on MultiProcessor jobs preparation

*test
FIX: (#4119) Not lhcb but dteam (for DIRAC certification)
FIX: (#4139) client_dms.sh not lhcb specific
CHANGE:(#4140) adapt transformation certification tests to dteam VO

[v6r21p16]

*Resources
FIX: (#4292) SSHComputingElement - define X509_USER_PROXY in case of gsissh access

*WMS
FIX: (#4292) SiteDirector - do not use keyword arguments when making setPilotStatus call

[v6r21p15]

*WMS
CHANGE: (#4214) Add an argument to the constructor of SandboxStoreClient for using in scripts 
        that cannot use the DB directly

*DMS
NEW: (#4171) ArchiveFiles Request Operation: to create a tarball out of a list of LFNs
NEW: (#4171) CheckMigration Request Operation to hold the request progress until the attached 
             LFNs are migrated to tape
NEW: (#4171) FCOnlyStorage StorageElement plugin to register LFNs without physical replica to 
             conserve LFN metadata when they are archived, for example
NEW: (#4171) dirac-dms-create-archive-request command to create a request to archive a list of 
             LFNs and remove their physical copies
NEW: (#4171) dirac-dms-create-moving-request command to move LFNs from a to b with optional 
             "CheckMigration" step. as it uses the ReplicateAndRegister operation, transfer via 
             FTS is also possible
FIX: (#4171) FileCatalogClient: add "addFileAncestors" to list of "write functions"

[v6r21p14]

*DMS
FIX: (#4192) dirac-dms-clean-directory correct usage message for list of arguments
FIX: (#4192) dirac-dms-clean-directory now properly prints error messages
FIX: (#4192) dirac-dms-clean-directory will now also clean empty directories
FIX: (#4192) FileCatalog.DirectoryMetadata: prevent error when removeMetadataDirectory is 
     called on empty list of directories, triggered when calling removeDirectory 
     on non-existing directory
FIX: (#4192) FileCatalog.DirectoryTreeBase: prevent maximum recursion depth exception 
     when calling remove directory with illegal path

*Resources
CHANGE: (#4191) Storages: catch specific DPM/Globus error code when creating existing directory

[v6r21p13]

*RSS
FIX: (#4173) only use the hostname of FTS servers in the RSS commands

[v6r21p12]

*WMS
FIX: (#4155) JobDB.getAttributesForJobList: Return S_ERROR if unknown attributes are requested. 
     Instead of potentially returning garbage a clear error message is returned.

[v6r21p11]

*Transformation
FIX: (#4144) fixed a logic bug in counting numberOfTasks in MCExtension which is expected
     to limit the total number of tasks for MC transformations

*Accounting
FIX: (#4151) In AccountingDB.insertRecordThroughQueue fix bad dictionary key "0K"

[v6r21p10]

*Core
FIX: (#4133) dirac-install: correct location for ARC plugins with DIRACOS

*WMS
CHANGE: (#4136) JobStateUpdateHandler - restoring the job status to Running after hearbeat

*Docs
NEW: (#4134) Added /Operations/DataManagement parameters for protocols

[v6r21p9]

*Core
FIX: (#4130) correct symlinks in dirac-deploy

[v6r21p8]

*WMS
CHANGE: (#4111) Better logging in JobWrapper
CHANGE: (#4114) JobScheduling - allow both Tag and Tags option in the job JDL

*DMS
FIX: (#4101) FileManagerBase - use returned ID:LFN dict instead of the LFN list. Fixes the bug in 
             getReplicasByMetadata reported in #4058

*TransformationSystem
FIX: (#4112) TaskManager.py - testing if the request ID is correct was not done properly, test the numerical value

[v6r21p7]

*Core
FIX: (#4076) A certain module like WebAppDIRAC must be checked out from the code repository once.

*Resources
FIX: (#4078) Fix the exception when StorageElement objects are created with a list of plugins

*SMS
NEW: (#4086) StageMonitorAgent: new option StoragePlugins to limit the protocols used to contact storagelements for staged files.

*WMS
FIX: (#4093) better logging from services

*TS
CHANGE: (#4095) ConfigTemplate for RequestTaskAgent now contains all options
CHANGE: (#4096) the Broadcast TransformationPlugin no longer requires a SourceSE to be set. If it is set, the behaviour is unchanged
CHANGE: (#4096) dirac-transformation-replication: change default pluging back to Broadcast (reverts #4066)

*Docs:
CHANGE: (#4095) AdministratorGuide install TS tutorial: added options MonitorFiles and MonitorTasks for TaskAgents

[v6r21p6]

*CS
FIX: (#4064) Fix exception when calling dirac-admin-add-shifter with already existing values

*Core
NEW: (#4065) getIndexInList utility in List.py

*Resources
NEW: (#4065) add a SpaceReservation concept to storages
NEW: (#4065) add a getEndpoint method to StorageBase

*RSS
CHANGE: (#4065) CSHelpers.getStorageElementEndpoint returns the endpoint or non srm protocol
CHANGE: (#4065) add the SpaceReservation to the FreeDiskSpaceCommand result

*TS
FIX: (#4066) The dirac-transformation-replication script will now create valid transformations 
     given only the required arguments. Instead of the 'Broadcast' plugin, the 'Standard' plugin 
     is created if not SourceSE is given. If a value for the plugin argument is given, that will 
     be used.

*docs
CHANGE: (#4069) DIRAC installation procedure is updated taking account DIRACOS
CHANGE: (#4094) Pilots3 options: moved to /Operation/Pilot section

[v6r21p5]

*Core
NEW: (#4046) allow install_site to install DIRACOS
FIX: (#4047) dirac-deploy-scripts uses correct regex to find scripts
NEW: (#4047) dirac-deploy-scripts can use symplink instead of wrapper
CHANGE: (#4051) use debug level for logs in the ProcessPool

*RequestManagementSystem
CHANGE: (#4051) split log messages

*ResourceStatusSystem
FIX: (#4050) fix reporting from EmailAgent
CHANGE: (#4051) split log messages in static and dynamic parts

*Docs
CHANGE: (#4034) Add magic runs to setup DIRAC in example scripts, so they work out of the box.
NEW: (#4046) add a tuto for setting up a basic installation
NEW: (#4046) add a tuto for setting up two Dirac SEs
NEW: (#4046) add a tuto for setting up the DFC
NEW: (#4046) add a tuto for managing identities
NEW: (#4046) add a tuto for setting up the RMS
NEW: (#4046) add a tuto for doing DMS with TS

*ConfigurationSystem
CHANGE: (#4044) dirac-configure: forcing update (override, in fact) of CS list

*WorkloadManagementSystem
FIX: (#4052) SiteDirector - restore the logic of limiting the number of pilots to submit due to the  
             WaitingToRunningRatio option
FIX: (#4052) Matcher - if a pilot presents OwnerGroup parameter in its description, this is interpreted 
             as a pilot requirement to jobs and should not be overriden.
CHANGE: (#4027) Improve scalability of HTCondorCE jobs

*Accounting
CHANGE: (#4033) accounting clients use DIRAC.Core.Base.Client as base

*DataManagementSystem
FIX: (#4042) add exit handler for stored procedure
FIX: (#4048) correct the header of the CSV file generated by dirac-dms-protocol-matrix

*TransformationSystem
FIX: (#4038) TransformationCleaningAgent cancels the Request instead of removing them

*Resources
CHANGE: (#4048) SE: give preference to native plugins when generating third party URLS

[v6r21p4]

WorkloadManagementSystem
CHANGE: (#4008) Modification of utility function PilotCStoJSONSynchronizer. The modification 
        allows to add information to created json file about the DNs fields of users belonging 
        to 'lhcb_pilot' group. This information is needed for the second level authorization 
        used in the Pilot Logger architecture. Also, some basic unit tests are added.

*Docs
CHANGE: (#4028) update instructions to install and setup runit

*TransformationSystem
FIX: (#4022) when a site was requested inside the job workflow description, and BulkSubmission was used, such site was not considered.

*Resources
FIX: (#4006) Resources/MessageQueue: add a dedicated listener ReconnectListener

[v6r21p3]

*Core
FIX: (#4005) getDiracModules is removed, class member is used instead.
FIX: (#4013) Use getCAsLocation in order to avoid non-exist os.environ['X509_CERT_DIR']

*ConfigurationSystem
FIX: (#4004) BDII2CSAgent: fix for CEs with incomplete BDII info

*WorkloadManagementSystem
NEW: (#4016) JobAgent - added possibility to try out several CE descriptions when 
             getting jobs in one cycle
NEW: (#4016) Matcher - MultiProcessor tag is added to the resource description if appropriate
NEW: (#4016) JobScheduling - MultiProcessor tag is added to the job description if it 
             specifies multiple processor requirements
FIX: (#4018) JobMonitoring.getJobParameter cast to int
NEW: (#4019) added WMSAdministratorClient module, and using it throughout the code

*Resources/MessageQueue
CHANGE: (#4007) change the way of defining identifier  format for MQ resources: 
        accepted values are  'Topics' or 'Queues'.

*DataManagementSystem
CHANGE: (#4017) DIP handler internally uses bytes instead of MB
NEW: (#4010) add dirac-dms-protocol-matrix script
CHANGE: (#4010) remove dirac-dms-add-files script

*Resources
NEW: (#4016) PoolComputingElement - getDescription returns a list of descriptions 
             with different requirements to jobs to be matched
CHANGE: (#4017) Standardize sizes returned by StoragePlugins in Bytes
CHANGE: (#4011) MQ: randomzied the broker list when putting message

[v6r21p2]

*Core
CHANGE: (#3992) dirac-install does not define REQUESTS_CA_BUNDLE in the bashrc anymore
NEW: (#3998) dirac-install if DIRACOS already installed and DIRACOS is not requested, 
             it will force to install it
CHANGE: (#3992) specify the ca location when calling requests
CHANGE: (#3991) MySQL class prints only debug logs
FIX: (#4003) dirac-install - if the DIRACOS version is not given then use the proper 
             release version

*WorkloadManagementSystem
CHANGE: (#3992) specify the ca location when calling requests
FIX: (#4002) Local protocols are retrieved as a list in InputDataResolution

*Interfaces
FIX: (#4000) Dirac.py - bug fixed: return value of getJobParameters changed that
     should be taken into account by the clients

[v6r21p1]

*WorkloadManagementSystem
CHANGE: (#3989) JobDB.py - do not add default SubmitPool parameter to a job description
FIX: (#3989) dirac-admin-get-site-mask - show only sites in Active state

*DataManagementSystem
CHANGE: (#3985) FTS3DB: getActiveJobs, those jobs are now selected that have been monitored the longest time ago. Ensure better cycling through FTS Jobs
FIX: (#3987) check missing file with another string

[v6r21]

*Core
NEW: (#3921) DictCache - allow threadLocal cache
FIX: (#3936) DictCache - Fix exception upon delete
FIX: (#3922) allow Script.py to accommodate specific test calls with pytest
CHANGE: (#3940) dirac-install - instrument to support DiracOS
FIX: (#3945) set DIRACOS environment variable before souring diracosrc
CHANGE: (#3949) Removed unattended dirac-install-client.py
CHANGE: (#3950) File.py - do not follow links when getting files list or size 
        in directory via getGlobbedFiles and getGlobbedTotalSize
CHANGE: (#3969) Use EOS for installing DIRAC software        

*FrameworkSystem
FIX: (#3968) removed the old logging

*ResourceStatusSystem
FIX: (#3921) fix logic of the RSSCache leading in expired keys

*Accounting
CHANGE: (#3933) Change the columns size of the FinalMinorStatus

*WorkloadManagementSystem
CHANGE: (#3923) Clean PYTHONPATH from *rc when installing DIRAC from the pilot
NEW: (#3941) JobDB: getJobParameters work also with list on job IDs
CHANGE: (#3941) JobCleaningAgent queries for job parameters in bulk
CHANGE: (#3941) Optimizers only set optimizers parameters (backported from v7r0)
CHANGE: (#3970) streamlining code in OptimizerModule. Also pep8 formatting (ignore white spaces for reviewing)
FIX: (#3976) fixed Banned Sites matching in TaskQueueDB
FIX: (#3970) when an optimizer agent was instantiating JobDB (via the base class) and the machine 
     was overloaded, the connection to the DB failed but this was not noticed and the agent was 
     not working until restarted after max cycles. Now testing JobDB  is valid in OptimizerModule 
     base class and exit if not valid.

*TransformationSystem
CHANGE: (#3946) Remove directory listing from ValidateOutputDataAgent
CHANGE: (#3946) Remove directory listing from TransformationCleaningAgent
FIX: (#3967) TransformationCleaningAgent: don't return error if log directory does not exist

*Interfaces
CHANGE: (#3947) removed old methods going through old RMS
CHANGE: (#3960) Dirac.py - getLFNMetadata returns result for both file and directory LFNs
FIX: (#3966) Dirac: replace the use of deprecated function status by getJobStatus

*DataManagementSystem
FIX: (#3922) Fixes FTS3 duplicate transfers
FIX: (#3982) respect the source limitation when picking source for an FTS transfer

*MonitoringSystem
CHANGE: (#3956) Change the bucket size from week to day.

*Resources
CHANGE: (#3933) When crating a consumer or producer then the error message must be 
        handled by the caller.
CHANGE: (#3937) MessageQueue log backends is now set to VERBOSE instead of DEBUG        
NEW: (#3943) SSHComputingElement - added Preamble option to define a command to be 
     executed right before the batch system job submission command
NEW: (#3953) Added the possibility to add filters to log backends to refine the 
     output shown/stored
NEW: (#3953) Resources.LogFilters.ModuleFilter: Filter that allows one to set the 
     LogLevel for individual modules
NEW: (#3953) Resources.LogFilter.PatternFilter: Filter to select or reject log 
     output based on words
FIX: (#3959) PoolComputingElement - bug fix: initialize process pool if not yet 
     done in getCEStatus()     

*test
CHANGE: (#3948) integration tests run with unittest now exit with exit code != 0 if failed

*docs
NEW: (#3974) Added HowTo section to the User Guide

[v6r20p28]

*WorkloadManagementSystem
FIX: (#4092) pilotTools - Ensure maxNumberOfProcessors is an int

[v6r20p27]

*WMS
FIX: (#4020) SiteDirector - do not use keywords in addPilotTQReference/setPilotStatus calls

[v6r20p26]

*WorkloadManagementSystem
FIX: (#3932) MutiProcessorSiteDirector: get platform is checkPLatform flag is true

*DataManagementSystem
FIX: (#3928) `FileCatalogClient` now properly forwards function docstrings through 
     `checkCatalogArguments` decorator, fixes #3927
CHANGE: (#3928) `Resources.Catalog.Utilities`: use functool_wraps in `checkCatalogArguments`

*TransformationSystem
CHANGE: (#3934) make the recursive removal of the log directory explicit in the TransformationCleaningAgent

[v6r20p25]

*Core
FIX: (#3909) DISET - always close the socket even in case of exception

*FrameworkSystem
FIX: (#3913) NotificationHandler - bugfixed: changed SMTPServer to SMTP
FIX: (#3914) add extjs6 support to the web compiler

*docs
NEW: (#3910) Added documentation on MultiProcessor jobs

*WorkloadManagementSystem
FIX: (#3910) TaskQueueDB - fixed strict matching with tags, plus extended the integration test

*DataManagementSystem
CHANGE: (#3917) FTS3: speedup by using subqueries for the Jobs table

*TransformationSystem
CHANGE: (#3916) use SE.isSameSE() method

*Resources
NEW: (#3916) Add isSameSE method to StorageElement which works for all protocols

[v6r20p24]

*WorkloadManagementSystem
FIX: (#3904) SiteDirector fixed case with TQs for 'ANY' site

[v6r20p23]

*TransformationSystem
NEW: (#3903)  do not remove archive SEs when looking at closerSE

*CORE
NEW: (#3902) When the environment variable DIRAC_DEPRECATED_FAIL is set to a non-empty value, 
     the use of deprecated functions will raise a NotImplementError exception

*ConfigurationSystem
FIX: (#3903) ServiceInterface - fix exception when removing dead slave

*FrameworkSystem
FIX: (#3901) NotificationClient - bug fix

[v6r20p22]

*Core
FIX: (#3897) ObjectLoader returns DErrno code
FIX: (#3895) more debug messages in BaseClient

*ResourceStatusSystem
FIX: (#3895) fixed bug in dirac-rss-set-token script

*WorkloadManagementSystem
FIX: (#3897) SiteDirector: using checkPlatform flag everwhere needed
CHANGE: (#3894) Using JobStateUpdateClient instead of RPCClient to it
CHANGE: (#3894) Using JobManagerClient instead of RPCClient to it

[v6r20p20]

*Core
CHANGE: (#3885) Script.parseCommandLine: the called script is not necessarily the first in sys.argv

*ConfigurationSystem
CHANGE: (#3887) /Client/Helpers/Registry.py: Added search dirac user for ID and CA

*MonitoringSystem
FIX: (#3888) mqProducer field in MonitoringReporter can be set to None, and the comparison was broken. 
     It is fixed. Also some additional checks are added.

*WorkloadManagementSystem
CHANGE: (#3889) removed confusing Job parameter LocalBatchID
CHANGE: (#3854) TQ matching (TaskQueueDB.py): when "ANY" is specified, don't exclude task queues 
        (fix with "Platforms" matching in mind)
CHANGE: (#3854) SiteDirector: split method getPlatforms, for extension purposes

*DataManagementSystem
FIX: (#3884) restore correct default value for the SEPrefix in the FileCatalogClient
FIX: (#3886) FTS3: remove the hardcoded srm protocol for registration
FIX: (#3886) FTS3: return an empty spacetoken if SRM is not available

*TransformationSystem
CHANGE: (#3891) ReplicationTransformation.createDataTransformation: returns S_OK with the 
        transformation object when it was successfully added, instead of S_OK(None)

*Resources
NEW: (#3886) SE - return a standard error in case the requested protocol is not available

[v6r20p18]

*DataManagementSystem
CHANGE: (#3882) script for allow/ban SEs now accepting -a/--All switch, for allo status types

*Core
FIX: (#3882) ClassAdLight - fix to avoid returning a list with empty string

*Resources
FIX: (#3882) Add site name configuration for the dirac installation inside singularity CE

*test
FIX: (#3882) fully activating RSS in Jenkins tests

[v6r20p17]

*Core
CHANGE: (#3874) dirac-create-distribution-tarball - add tests directory to the tar file and fix pylint warnings.
FIX: (#3876) Add function "discoverInterfaces" again which is still needed for VMDIRAC

*ConfigurationSystem
CHANGE: (#3875) Resources - allow to pass a list of platforms to getDIRACPlatform()

*WorkloadManagement
CHANGE: (#3867) SandboxStoreClient - Returning file location in output of getOutputSandbox
CHANGE: (#3875) JobDB - allow to define a list of Platforms in a job description JDL

*ResourceStatusSystem
CHANGE: (#3863) deprecated CSHelpers.getSites() function

*Interfaces
NEW: (#3872) Add protocol option to dirac-dms-lfn-accessURL
CHANGE: (#3864) marked deprecated some API functions (perfect replace exists already, as specified)

*Resources
FIX: (#3868) GFAL2_SRM2Storage: only set SPACETOKENDESC when SpaceToken is not an empty string

*Test
CHANGE: (#3863) Enable RSS in Jenkins

*DataManagementSystem
FIX: (#3859) FTS3: resubmit files in status Canceled on the FTS server
NEW: (#3871) FTS submissions can use any third party protocol
NEW: (#3871) Storage plugin for Echo (gsiftp+root)
FIX: (#3871) replace deprecated calls to the gfal2 API
NEW: (#3871) Generic implementation for retrieving space occupancy on storage

*TransformationSystem
FIX: (#3865) fixed submission of parametric jobs with InputData from WorkflowTask
FIX: (#3865) better logging for parametric jobs submission

*StorageManagamentSystem
FIX: (#3868) Fix StageRequestAgent failures for SEs without a SpaceToken

*RequestManagementSystem
FIX: (#3861) tests do not re-use File objects

[v6r20p16]

*WorkloadManagementSystem
CHANGE: (#3850) the platform discovery can be VO-specific.

*Interfaces
CHANGE: (#3856) setParameterSequence always return S_OK/S_ERROR

*TransformationSystem
FIX: (#3856) check for return value on Job interface and handle it

*ResourceStatusSystem
FIX: (#3852) site may not have any SE

[v6r20p15]

*Interface
FIX: (#3843) Fix the sandbox download, returning the inMemory default.

*WorkloadManagementSystem
FIX: (#3845) late creation on RPC in JobMonitoringClient and PilotsLoggingClient

*DataManagementSystem
FIX: (#3839) Update obsolete dirac-rms-show-request command in user message displayed when running dirac-dms-replicate-and-register-request

*FrameworkSystem
FIX: (#3845) added setServer for NotificationClient

*Docs
NEW: (#3847) Added some info on parametric jobs

[v6r20p14]

CHANGE: (#3826) emacs backup file pattern added to .gitignore

*MonitoringSystem
CHANGE: (#3827) The default name of the Message Queue can be changed

*Core
FIX: (#3832) VOMSService.py: better logging and error prevention

*ConfigurationSystem
FIX: (#3837) Corrected configuration location for Pilot 3 files synchronization

*FrameworkSystem
FIX: (#3830) InstalledComponentDB.__filterFields: fix error in "Component History Web App" when filter values are unicode

*Interface
CHANGE: (#3836) Dirac.py API - make the unpacking of downloaded sandboxes optional

*Accounting
CHANGE: (#3831) ReportGenerator: Authenticated users without JOB_SHARING will now only get plots showing their own jobs, solves #3776

*ResourceStatusSystem
FIX: (#3833) Documentation update
CHANGE: (#3838) For some info, use DMSHelper instead of CSHelper for better precision

*RequestManagementSystem
FIX: (#3829) catch more exception in the ReqClient when trying to display the associated FTS jobs

[v6r20p13]

*FrameworkSystem

FIX: (#3822) obsolete parameter maxQueueSize in UserProfileDB initialization removed

*WorkloadManagementSystem

FIX: (#3824) Added Parameter "Queue" to methods invoked on batch systems by LocalComputingElement
FIX: (#3818) Testing parametric jobs locally now should also work for parametric input data
NEW: (#3818) Parameters from Parametric jobs are also replaced for ModuleParameters, 
             and not only for common workflow parameters

*DataManagementSystem

FIX: (#3825) FileCatalogCLI: print error message when removeReplica encounters weird return value
FIX: (#3819) ReplicateAndRegister: fix a problem when transferring files to multiple storage 
             elements, if more than one attempt was needed the transfer to all SEs was not always 
             happening.
CHANGE: (#3821) FTS3Agent: set pool_size of the FTS3DB

*TransformationSystem

FIX: (#3820) Fix exception in TransformationCleaningAgent: "'str' object not callable"

*ConfigurationSystem

FIX: (#3816) The VOMS2CSAgent was not sending notification emails when the DetailedReport 
             option was set to False, it will now send emails again when things change for a VO.
CHANGE: (#3816) VOMS2CSAgent: Users to be checked for deletion are now printed sorted and line 
                by line
NEW: (#3817) dirac-admin-check-config-options script to compare options and values between 
             the current Configuration and the ConfigTemplates. Allows one to find wrong or 
             missing option names or just see the difference between the current settings and 
             the default values.

[v6r20p12]

*Core
FIX: (#3807) Glue2 will return a constant 2500 for the SI00 queue parameter, 
     any value is needed so that the SiteDirector does not ignore the queue, fixes #3790

*ConfigurationSystem
FIX: (#3797) VOMS2CSAgent: return error when VO is not set (instead of exception)
FIX: (#3797) BDII2CSAgent: Fix for GLUE2URLs option in ConfigTemplate (Lower case S at the end)

*DataManagementSystem
FIX: (#3814) SEManager - adapt to the new meaning of the SE plugin section name
FIX: (#3814) SEManager - return also VO specific prefixes for the getReplicas() and similar calls
FIX: (#3814) FileCatalogClient - take into account VO specific prefixes when constructing PFNs on the fly

*TransformationSystem
FIX: (#3812) checking return value of jobManagerClient.getMaxParametricJobs() call

[v6r20p11]

*Core
FIX: (#3805) ElasticSearchDB - fix a typo (itertems -> iteritems())

[v6r20p10]

*Core
NEW: (#3801) ElasticSearchDB - add method which allows for deletion by query
NEW: (#3792) added breakDictionaryIntoChunks utility

*WorkloadManagementSystem
FIX: (#3796) Removed legacy "SystemConfig" and "LHCbPlatform" checks
FIX: (#3803) bug fix: missing loop on pRef in SiteDirector
NEW: (#3792) JobManager exposes a call to get the maxParametricJobs

*TransformationSystem
NEW: (#3804) new option for dirac-transformation-replication scrip `--GroupName/-R`
FIX: (#3804) The TransformationGroup is now properly set for transformation created with dirac-transformation-replication, previously a transformation parameter Group was created instead.
FIX: (#3792) Adding JobType as parameter to parametric jobs
FIX: (#3792) WorkflowTaskAgent is submitting a chunk of tasks not exceeding the MaxParametricJobs accepted by JobManager

[v6r20p9]

*Core
FIX: (#3794) Fix executeWithUserProxy when called with proxyUserDN, 
     fixes exception in WMSAdministrator getPilotLoggingInfo and TransformationCleaningAgent

*DataManagementSystem
CHANGE: (#3793) reuse of the ThreadPool in the FTS3Agent in order to optimize the Context use

*WorkloadManagementSystem
FIX: (#3787) Better and simpler code and test for SiteDirector 
FIX: (#3791) Fix exception in TaskQueueDB.getActiveTaskQueues, triggered 
             by dirac-admin-show-task-queues

[v6r20p8]

*ResourceStatusSystem
FIX: (#3782) try/except for OperationalError for sqlite (EmailAction)

*Core
FIX: (#3785) Adjust voms-proxy-init timeouts
NEW: (#3773) New Core.Utilities.Proxy.UserProxy class to be used as a contextManager
FIX: (#3773) Fix race condition in Core.Utilities.Proxy.executeWithUserProxy, 
     the $X509_USER_PROXY environment variable from one thread could leak to another, fixes #3764


*ConfigurationSystem
NEW: (#3784) Bdii2CSAgent: New option **SelectedSites**, if any sites are set, only those will 
     be updated
NEW: (#3788) for CS/Registry section: added possibility to define a QuarantineGroup per VO

*WorkloadManagementSystem

FIX: (#3786) StalledJobAgent: fix "Proxy not found" error when sending kill command to stalled job, 
     fixes #3783
FIX: (#3773) The solution for bug #3764 fixes a problem with the JobScheduling executor, where 
     files could end up in the checking state with the error "Couldn't get storage metadata 
     of some files"
FIX: (#3779) Add setting of X509_USER_PROXY in pilot wrapper script, 
which is needed to establish pilot env in work nodes of Cluster sites.

*DataManagementSystem
FIX: (#3778) Added template for RegisterReplica
FIX: (#3772) add a protection against race condition between RMS and FTS3
FIX: (#3774) Fix FTS3 multi-VO support by setting VO name in SE constructor.

*TransformationSystem
FIX: (#3789) better tests for TS agents

*StorageManagamentSystem
FIX: (#3773) Fix setting of the user proxy for StorageElement.getFileMetadata calls, fixes #3764

[v6r20p7]

*Core
FIX: (#3768) The Glue2 parsing handles some common issues more gracefully:
     handle cases where the execution environment just does not exist, use sensible;
     dummy values in this case (many sites);
     handle multiple execution environments at a single computing share (i.e., CERN);
     handle multiple execution environments with the same ID (e.g., SARA)
     
CHANGE: (#3768) some print outs are prefixed with "SCHEMA PROBLEM", which seem to point to problems in the published information, i.e. keys pointing to non-existent entries, or non-unique IDs

*Tests
NEW: (#3769) allow to install DIRACOS if DIRACOSVER env variable is specified

*ResourceStatusSystem
CHANGE: (#3767) Added a post-processing function in InfoGetter, for handling special case of FreeDisk policies

*WorkloadManagementSystem
FIX: (#3767) corrected inconsistent option name for pilotFileServer CS option

*TransformationSystem
CHANGE: (#3766) TransformationCleaningAgent can now run without a shifterProxy, it uses 
        the author of the transformation for the cleanup actions instead.
CHANGE: (#3766) TransformationCleaningAgent: the default value for shifterProxy was removed
FIX: (#3766) TaskManagerAgent: RequestTasks/WorkflowTasks: value for useCertficates to `False` 
     instead of `None`. Fixes the broken submission when using a shifterProxy for the TaskManagerAgents

[v6r20p6]

*Tests
CHANGE: (#3757) generate self signed certificate TLS compliant

*Interfaces
FIX: (#3754) classmethods should not have self! (Dirac.py)

*WorkloadManagementSystem
FIX: (#3755) JobManager - bug fix in __deleteJob resulting in exceptions

*DataManagementSystem
NEW: (#3736) FTS3 add kicking of stuck jobs
FIX: (#3736) FTS3 update files in sequence to avoid mysql deadlock
CHANGE: (#3736) Canceled is not a final state for FTS3 Files
CHANGE: (#3736) FTS3Operations are finalized if the Request is in a final state (instead of Scheduled)
FIX: (#3724) change the ps_delete_files and ps_delete_replicas_from_file_ids to not lock on MySQL 5.7

*TransformationSystem
CHANGE: (#3758) re-written a large test as pytest (much less verbosity, plan to extend it)
FIX: (#3758) added BulkSubmission option in documentation for WorkflowTaskAgent

*RequestManagementSystem
FIX: (#3759) dirac-rms-request: silence a warning, when not using the old FTS Services

*ResourceStatusSystem
FIX: (#3753) - style changes

[v6r20p5]

*Docs

FIX: (#3747) fix many warnings
FIX: (#3735) GetReleaseNotes.py no longer depends on curl, but the python requests packe
FIX: (#3740) Fix fake environments for sqlalchemy.ext import, some code documentation pages were not build, e.g. FTS3Agent
NEW: (#3762) Add --repo option, e.g. --repo DiracGrid/DiracOS, or just --repo DiracOS, fixes DIRACGrid/DIRACOS#30

*TransformationSystem

FIX: (#3726) If the result can not be evaluated, it can be converted to list
FIX: (#3723) TaskManagerAgentBase - add option ShifterCredentials to set the credentials to 
     use for all submissions, this is single VO only
FIX: (#3723) WorkflowTasks/RequestTasks: pass ownerDN and ownerGroup parameter to all the submission 
     clients if using shifterProxy ownerDN and ownerGroup are None thus reproducing the original behaviour
FIX: (#3723) TaskManagerAgentBase - refactor adding operations for transformation to separate function to 
     ensure presence of Owner/DN/Group in dict entries RequestTaskAgent no longer sets shifterProxy by default.

*Resources

CHANGE: (#3745) Add the deprecated decorator to native XROOT plugin

[v6r20p4]

*DMS
FIX: (#3727) use proxy location in the SECache

*RMS
FIX: (#3727) use downloadVOMSProxyToFile in RequestTask

*TS
FIX: (#3720) TaskManager - pass output data arguments as lists rather 
     than strings to the parametric job description

Docs:
FIX: (#3725) AdministratorGuide TransformationSystem spell check and added a few 
     phrases, notably for bulk submission working in v6r20p3

[v6r20p3]

*Framework
FIX: SystemAdministrator - Get the correct cpu usage data for each component

*TS
NEW: new command dirac-transformation-replication to create replication transformation to copy files from some SEs to other SEs, resolves #3700

*RMS
FIX: fix integration tests to work with privileged and non privileged proxies

*RSS
FIX: Fix for downtime publisher: wrong column names. Avoiding dates (not reflected in web app)

[v6r20p2]

*Core

CHANGE: (#3713) Fixes the infamous "invalid action proposal" by speeding up the handshake and not looking up the user/group in the baseStub

*RequestManagementSystem
CHANGE: (#3713) FowardDISET uses the owner/group of Request to execute the stub
CHANGE: (#3713) owner/group of the Requests are evaluated/authorized on the server side
CHANGE: (#3713) LimitedDelegation or FullDelegation are required to set requests on behalf of others -> pilot user and hosts should must them (which should already be the case)

*docs

NEW: (#3699) documentation on Workflow
CHANGE: (#3699) update on documentation for integration tests

*ConfigurationSystem

CHANGE: (#3699) for pilotCS2JSONSynchronizer: if pilotFileServer is not set, still print out the content

*WorkloadManagementSystem

CHANGE: (#3693) introduce options for sites to choose usage of Singularity

*TransformationSystem

FIX: (#3706) TaskManger with bulksubmission might have occasional exception, depending on order of entries in a dictionary
FIX: (#3709) TaskManager - fix the generated JobName to be of the form ProdID_TaskID
FIX: (#3709) TaskManager - check the JOB_ID and PRODUCTION_ID parameters are defined in the workflow

*Interfaces

FIX: (#3709) Job API - do not merge workflow non-JDL parameters with the sequence parameters of the same name

[v6r20p1]

*WorkloadManagementSystem

FIX: (#3697) Ensure retrieveTaskQueues doesn't return anything when given an empty list of TQ IDs.
FIX: (#3698) Call optimizer fast-path for non-bulk jobs

[v6r20]

*Core
NEW: MJF utility added, providing a general interface to Machine/Job Features values.
NEW: DEncode - added unit tests
NEW: JEncode for json based serialization
NEW: Add conditional printout of the traceback when serializing/deserializing non json compatible
     object in DEncode (enabled with DIRAC_DEBUG_DENCODE_CALLSTACK environment variable)
NEW: File.py - utility to convert file sizes between different unit
NEW: new flag in dirac-install script to install DIRAC-OS on demand
CHANGE: Removed deprecated option "ExtraModules" (dirac-configure, dirac-install scripts)
CHANGE: dirac-deploy-scripts, dirac-install - allow command modules with underscores in 
        their names in order for better support for the code checking tools
CHANGE: dirac-distribution and related scripts - compile web code while release
        generation
CHANGE: dirac-external-requirements - reimplemented to use preinstalled pip command rather than
the pip python API
FIX: dirac-distribution - fixed wrong indentation  
NEW: new command name for voms proxy
FIX: dirac-install default behaviour preserved even with diracos options
New: Add additional check in MJF utility to look for a shutdown file located at '/var/run/shutdown_time'
FIX: The hardcoded rule was not taken into account when the query was coming from the web server
CHANGE: VOMSService - reimplemented using VOMS REST interface
FIX: MJF utility won't throw exceptions when MJF is not fully deployed at a site

*Framework
NEW: WebAppCompiler methods is implemented, which is used to compile the web framework
NEW: add JsonFormatter for logs
NEW: add default configuration to CS: only TrustedHost can upload file
CHANGE: ComponentInstaller - remove the old web portal configuration data used during the installation
CHANGE: MessageQueue log handler uses JsonFormatter

*Monitoring
CHANGE: fixes for testing in Jenkins with locally-deployed ElasticSearch
FIX: fixes in the query results interpretation

*Configuration
FIX: ConfigurationHandler, PilotCStoJSONSynchronizer - fixes for enabling pilotCStoJSONSynchronizer, and doc
NEW: dirac-admin-voms-sync - command line for VOMS to CS synchronization
NEW: VOMS2CSSynchronizer - new class encapsulating VOMS to CS synchronization
CHANGE: VOMS2CSAgent - reimplemented to use VOMS2CSSynchronizer

*WorkloadManagementSystem
NEW: StopSigRegex, StopSigStartSeconds, StopSigFinishSeconds, StopSigNumber added to JDL, which cause Watchdog to send a signal StopSigNumber to payload processes matching StopSigRegex when there are less than StopSigFinishSeconds of wall clock remaining according to MJF.
NEW: PilotLoggingDB, Service and Client for handling extended pilot logging
NEW: added a new synchronizer for Pilot3: sync of subset of CS info to JSON file, 
     and sync of pilot3 files
NEW: dirac-admin-get-pilotslogging script for viewing PilotsLogging
NEW: Bulk job submission with protection of the operation transaction
NEW: WMSHistoryCorrector and MonitoringHistoryCorrector classes inheriting from a common BaseHistoryCorrector class
CHANGE: SiteDirector - refactored Site Director for better extensibility
CHANGE: dirac-wms-cpu-normalization uses the abstracted DB12 benchmark script used by the HEPiX Benchmarking Working Group, and the new MJF utility to obtain values from the system and to save them into the DIRAC LocalSite configuration.
CHANGE: Removed TaskQueueDirector and the other old style (WMS) *PilotDirector
CHANGE: TaskQueueDB - removed PilotsRequirements table
CHANGE: TaskQueueDB - added FOREIGN KEYS 
CHANGE: Removed gLite pilot related WMS code
FIX: always initialize gPilotAgentsDB object
FIX: JobManager - Added some debug message when deleting jobs
FIX: Job.py - fixing finding XML file
NEW: SiteDirector - added flag for sending pilot3 files
CHANGE: SiteDirector - changed the way we create the pilotWrapper (better extensibility)
NEW: SiteDirector - added possibility for deploying environment variables in the pilot wrapper

*Workflow
CHANGE: Script.py: created _exitWithError method for extension possibilities

*TS
FIX: TranformationCleaningAgent - just few simplifications 

*DMS
NEW: FTS3Agent working only with the FTS3 service to replace the existing one
NEW: FTS3Utilities - use correct FTS Server Selection Policy
NEW: StorageElement service - getFreeDiskSpace() and getTotalDiskSpace() take into account 
     MAX_STORAGE_SIZE parameter value
CHANGE: Adding vo name argument for StorageElement   
CHANGE: Fixing rss to fetch fts3 server status
NEW: Add a feature to the DFC LHCbManager to dump the content of an SE as a CSV file
FIX: FTS3DB: sqlalchemy filter statements with "is None" do not work and result in no lines being selected
NEW: FTS3Agent and FTS3DB: add functionality to kick stuck requests and delete old requests
NEW: FTS3Agent - add accounting report

*RMS
FIX: Really exit the RequestExecutingAgent when the result queue is buggy

*RSS
CHANGE: Using StorageElement.getOccupancy()
FIX: Initialize RPC to WMSAdministrator only once
FIX: Using MB as default for the size
FIX: flagged some commands that for the moment are unusable
FIX: fixed documentation of how to develop commands

*Resources
NEW: New SingularityComputingElement to submit jobs to a Singularity container
NEW: Added StorageElement.getOccupancy() method for DIP and GFAL2_SMR2 SE types
CHANGE: enable Stomp logging only if DIRAC_DEBUG_STOMP environment variable is set to any value

*Interfaces
CHANGE: Dirac.py - saving output of jobs run with 'runLocal' when they fail (for DEBUG purposes)

*Docs
CHANGE: WebApp release procedure
FIX: Update of the FTS3 docs

*Tests
FIX: add MonitoringDB to the configuration
FIX: Installing elasticSeach locally in Jenkins, with ComponentInstaller support.

[v6r19p25]

*TransformationSystem
FIX: (#3742) TransformationDB - when adding files to transformations with a multi-threaded agent, 
     it might happen that 2 threads are adding the same file at the same time. The LFN was not 
     unique in the DataFiles table, which was a mistake... This fix assumes the LFN is unique, 
     i.e. if not the table had been cleaned and the table updated to be unique.

[v6r19p24]

*WMS
FIX: (#3739) pilotTools - added --tag and --requiredTag options
FIX: (#3739) pilotCommands - make NumberOfProcessors = 1 if nowhere defined (default)

*Resources
FIX: (#3739) CREAMComputingElement - possibility to defined CEQueueName to be used in the pilot submission command

[v6r19p23]

*TS
FIX: (#3734) catch correct exception for ast.literal_eval

[v6r19p22]

*Core
CHANGE: Backport from v6r20 - fixes the infamous "invalid action proposal" by speeding up 
        the handshake and not looking up the user/group in the baseStub

RMS:
CHANGE: Backport from v6r20 - FowardDISET uses the owner/group of Request to execute the stub
CHANGE: Backport from v6r20 - owner/group of the Requests are evaluated/authorized on the server side
CHANGE: Backport from v6r20 - LimitedDelegation or FullDelegation are required to set requests on behalf 
        of others -> pilot user and hosts should must them (which should already be the case)

*API
NEW: Dirac.py - running jobs locally now also works for parametric jobs. Only the first sequence will be run
FIX: Dirac.py - running jobs locally will now properly work with LFNs in the inputSanbdox

*DMS
FIX: DMSHelpers - in getLocalSiteForSE() return None as LocalSite if an SE is at no site

[v6r19p21]

*Configuration
FIX: Bdii2CSAgent - make the GLUE2 information gathering less verbose; Silently ignore StorageShares

*Test
CHANGE: backported some of the CI tools from the integration branch 

[v6r19p20]

*StorageManagement
FIX: StorageManagementDB - fixed buggy group by with MySQL 5.7

[v6r19p19]

*Configuration

NEW: BDII2CSAgent - new options: GLUE2URLs, if set this is queried in addition to the other BDII;
    GLUE2Only to turn off looking on the old schema, if true only the main BDII URL is queried;
    Host to set the BDII host to search

NEW: dirac-admin-add-resources new option G/glue2 , enable looking at GLUE2 Schema, 
     H/host to set the host URL to something else

[v6r19p18]

*Configuration
CHANGE: Better logging of the Configuration file write exception

*RSS
FIX: SummarizeLogsAgent - fix the case when no previous history

[v6r19p17]

*Framework
FIX: ProxyManager - if an extension has a ProxyDB, use it

*RSS
FIX: CSHelpers.py minor fixes

[v6r19p16]

*WMS
FIX: pilotCommands - cast maxNumOfProcs to an int.
CHANGE: pilotTools - change maxNumOfProcs short option from -P to -m.

[v6r19p15]

*Framework
NEW: ProxyDB - allow FROM address to be set for proxy expiry e-mails

*DMS
CHANGE: FTSJob - FailedSize is now BIGINT in FTSJob
CHANGE: FTSJob - increase the bringonline time

*WMS
FIX: SiteDirector won't set CPUTime of the pilot
FIX: convert MaxRAM inside the pilots to int

*RSS
FIX: SummarizeLogsAgent: comparison bug fix
FIX: Fixed sites synchronizer

[v6r19p14]

*WMS
NEW: pilotCommands/Tools - added possibility to specify a maxNumberOfProcessors parameter for pilots
CHANGE: MultiProcessorSiteDirector - allow kwargs to SiteDirector getExecutable & _getPilotOptions functions

*RMS
FIX: Fix a bug in ReplicateAndRegister Operation preventing files having failed once to be retried

*DMS
FIX: FileCatalogWithFkAndPsDB.sql - Fixes for the DFC to be compatible with strict group by mode 
     (https://dev.mysql.com/doc/refman/5.7/en/sql-mode.html#sqlmode_only_full_group_by)

*docs
CHANGE: added little documentation for lcgBundles

[v6r19p13]

*WMS
FIX: JobWrapper - added a debug message
FIX: Allow non-processor related tags to match TQ in MultiProcessorSiteDirector.

*Test
CHANGE: improve Gfal2 integration tests by checking the metadata

[v6r19p12]

*Core
CHANGE: QualityMapGraph - change the color map of the Quality plots

*Framework
FIX: Logging - remove the space after log messages if no variable message is printed, fixes #3587

*MonitoringSystem
CHANGE: ElasticSearch 6 does not support multiple types, only one type is created instead.

*RSS
FIX: GOCDBClient - encode in utf-8, update goc db web api URL
FIX: fixed bug in creation of history of status (avoid repetition of entries)

*DMS
FIX: fixed bug in FTSAgent initialization

*WMS
FIX: fix bug in dirac-wms-job-select: treating the case of jobGroup(s) not requested

[v6r19p11]

*Framework:
CHANGE: moved column "Instance" of InstalledComponentsDB.InstalledComponent 
        table from 64 to 32 characters

*WMS
FIX: JobWrapperTemplate - fix exception handling
CHANGE: dirac-wms-select-jobs - new option to limit the number of selected jobs
CHANGE: returning an error when sandboxes can't be unassigned from jobs (JobCleaningAgent)

*RMS
FIX: RequestDB - add missing JOIN in the web summary query
NEW: dirac-rms-request - add option to allow resetting the NotBefore member even 
     for non-failed requests

*DMS
FIX: FTSAgent - change data member names from uppercase to lower case

*Interfaces
CHANGE: autopep8 on the API/Dirac module

*docs:
NEW: added some doc about shifterProxy

[v6r19p10]

*Core
FIX: MySQL - catch exception when closing closed connection

*TS
CHANGE: add possibility to get extension-specific tasks and files statuses in TransformationMonitor web application

*RMS
NEW: dirac-rms-request - add option --ListJobs to list the jobs for a set of requests

*Resources
FIX: Use parameters given at construction for SRM2 protocols List

*StorageManagement
FIX: use StorageElement object to get disk cache size

*DMS
FIX: DMSHelpers - fix case when no site is found for an SE
FIX: ReplicateAndRegister - don't try and get SE metadata is replica is inactive

[v6r19p9]

*WMS
CHANGE: DownloadInputData was instantiating all local SEs which is not necessary... Only instantiate those that are needed
CHANGE: JobWrapper - use resolveSEGroup in order to allow defining SE groups including other SE groups
FIX: JobDB - fixed typo in getSiteMaskStatus() method
FIX: Fix getSiteMaskStatus in SiteDirector and MultiProcessSiteDirector
CHANGE: WatchdogLinux - using python modules in  instead of shell calls

*DMS
FIX: in DMSHelpers don't complain if an SE is at 0 sites

*Interfaces
CHANGE: Job.py - using the deprecated decorator for 2 deprecated methods

*RSS
FIX: EmailAction considers also CEs, not only SEs

*Resources
FIX: removed a useless/broken method in Resources helper
FIX: marked as obsoleted two methods in Resources helper (FTS2 related)

[v6r19p8]

*Configuration
FIX; Resources - don't overwrite queue tags if requiredtags are set.

*Framework
CHANGE: dirac-proxy-init - increase dirac-proxy-init CRL update frequency

*Accounting
CHANGE: AccountingDB - if the bucket length is part of the selected conditions, 
        add to the grouping

*WorkloadManagement
FIX: ConfigTemplate.cfg - allow user access to getSiteMaskStatus

*DataManagementSystem
FIX: DMSHelpers - recursive resolution of SEGroup was keeping the SEGroup in the list

*RSS
FIX: CSHelper - getting FTS from the correct location
CHANGE: use the SiteStatus object wherever possible

*Resources
FIX: CREAMComputingElement - added CS option for extra JDL parameters

*Documentation
CHANGE: point README to master and add badges for integration

[v6r19p7]

*WorkloadManagement
FIX: SiteDirector - correct escaping in pilot template
FIX: dirac-wms-get-wn-parameters - added some printouts to dirac-wms-get-wn-parameters

[v6r19p6]

*Core
FIX: SocketInfo - log proper message on CA's init failure.

*Accounting
CHANGE: NetworkAgent - remove support of perfSONAR summaries and add support of raw metrics.

*WMS
FIX: JobDB - don't trigger exception in webSummary if a site with a single dot is in the system
CHANGE: SiteDirector - added logging format and UTC timestamp to pilot wrapper
FIX: JobMonitoring - fix in getJobPageSummaryWeb() for showing correct sign of life for stalled jobs

*TS
FIX: TransformationManager - fix for wrong method called by the Manager

*RSS
NEW: SiteStatus object uses the RSS Cache
FIX: expiration time is a date (dirac-rss-query-db)

[v6r19p5]

*WMS
CHANGE: ParametricJob - added getParameterVectorLength() to replace getNumberOfParameters with a more detailed check of the job JDL validity
FIX: JobManagerHandler - restored the use of MaxParametricJobs configuration option

*Interfaces
FIX: Always use a list of LFNs for input data resolution (local run, mostly)

*tests
FIX: use rootPath instead of environment variable


[v6r19p4]

NEW: Added dummy setup.py in anticipation for standard installation procedure

*Core
CHANGE: SocketInfoFactory - version check of GSI at run time is removed

*Configuration 
FIX: Resources - fix RequiredTags in getQueue() function

*Interfaces
FIX: fix exception when using Dirac.Job.getJobJDL

*WMS
FIX: SiteDirector - fix proxy validity check in updatePilotStatus, a new proxy was 
     never created because isProxyValid returns non-empty dictionary
FIX: JobMonitoring - web table was not considering correctly Failed jobs because 
     stalled for setting the LastSignOfLife     

*DMS
FIX: StorageFactory - avoid complaining if Access option is not in SE section
CHANGE: dirac-dms-user-lfns - the wildcard flag will always assume leading "*" to match files, 
       unless the full path was specified in the wildcard no files were previously matched

*RSS
FIX: CacheFeederAgent resilient to command exceptions

*Resources
FIX: ARCComputingElement - the proxy environment variable was assumed before the 
     return value of the prepareProxy function was checked, which could lead to exceptions

[v6r19p3]

CHANGE: .pylintrc - disable redefined-variable-type
CHANGE: .pylintrc - max-nested-blocks=10 due to the many tests of result['OK']
CHANGE: use autopep8 for auto-formatting with following exceptions:
        tabs = 2 spaces and not 4
        line length check disabled (i.e. 120 characters instead of 80)
        Option for autopep8 are: --ignore E111,E101,E501

*Configuration
FIX: retrigger the initialization of the logger and the ObjectLoader after 
     all the CS has been loaded

*WMS
FIX: pilot commands will add /DIRAC/Extensions=extensions if requested
FIX: SiteDirector, pilotCommands - fix support for multiple values in the 
     RequiredTag CE parameter
FIX: MultiProcessorSiteDirector - fix dictionary changed size exception 

*Workflow
FIX: application log name can also come from step_commons.get['logFile']

*Resources
CHANGE: Condor, SLURM, SSHComputingElement - added parameters to force allocation
        of multi-core job slots

[v6r19p2]

*DMS
FIX: dirac-admin-allow-se: fix crash because of usage of old RSS function

*RSS
FIX: ResourceStatusDB - microseconds should always be 0 
FIX: Multiple fixes for the RSS tests

[v6r19p1]

*Core
FIX: ElasticSearchDB - certifi package was miscalled
FIX: ElasticSearchDB - added debug messages for DB connection

*Framework
FIX: ComponentInstaller - handling correctly extensions of DBs found in sql files

*WMS
FIX: SudoComputingElement - prevent message overwriting application errors
FIX: JobDB.getInputData now returns list of cleaned LFNs strings, possible "LFN:" 
     prefix is removed

*Interfaces
FIX: Dirac.py - bring back treatment of files in working local submission directory

[v6r19]

FIX: In multiple places - use systemCall() rather than shellCall() to avoid
     potential shell injection problems

FIX: All Databases are granting also REFERENCES grant to Dirac user to comply with
     more strict policies of MySQL version >= 5.7

*Accounting
NEW: new functionality to plot the data gathered by perfSONARs. It allows to 
     present jitter, one-way delay, packet-loss rate and some derived functions.
FIX: compatibility of AccountingDB with MySQL 5.7

*ConfigurationSystem
NEW: Allow to define FailoverURLs and to reference MainServers in the URLs

*FrameworkSystem
NEW: gLogger is replaced by the new logging system based on the python logging module
NEW: Added ElasticSearch backend for the logging
NEW: Central Backends configuration to customize their use by multiple components 
NEW: BundleDelivery - serves also CA's and CRL's all-in-one files
NEW: added shell scripts for generating CAs and CRLs with the possibility to specify the Input and/or output directories
CHANGE: can now send mails to multiple recipients using the NotificationClient
CHANGE: Make the new logging system thread-safe
FIX: Adapting query to MySLQ 5.7 "GROUP BY" clause
FIX: TopErrorMessagesReporter - more precise selection to please stricter versions of MySQL
CHANGE: ProxyGeneration - make RFC proxies by default, added -L/--legacy flag to dirac-proxy-init
        to force generation of no-RFC proxies

*Core
FIX: dirac-install - allow to use local md5 files
CHANGE: X509Chain - fixes to allow robot proxies with embedded DIRAC group extension
        ( allow DIRAC group extension not in the first certificate chain step )
CHANGE: BaseClient - recheck the useServerCertificate while establishing connection
        and take it into account even if it has changed after the client object creation    
FIX: PlainTransport - fixed socket creation in initAsClient()         
NEW: Technology preview of new logging system, based on standard python logging module
CHANGE: Added graphviz extension to sphinx builds
FIX: Added documentation of low level RPC/DISET classes
FIX: Gateway service - multiple fixes to resurrect the service and to correctly instantiate it
NEW: dirac-install will change the shebang of the python scripts to use the environment 
     python instead of the system one
NEW: Security.Utilities - methods to generate all-in-one CA certificates and CRLs files     
NEW: ElasticSearchDB - gets CA's all-in-one file from the BundleDelivery service if needed
NEW: genAllCAs.sh, genRevokedCerts.sh - DIRAC-free commands to generate all-in-one CA 
     certificates and CRLs files     
CHANGE: dirac-create-distribution-tarball - removing docs and tests directories when 
        creating release tarballs     

*DMS
CHANGE: FTSJob - use Request wrapper for the fts3 REST interface instead of pycurl based
        client
CHANGE: FTSHistoryView - drop FTSServer field from the view description   
CHANGE: FTSFile DB table: increased length of fields LFN(955), SourceSURL(1024), TargetSURL(1024)
CHANGE: Uniform length of LFN to 255 across DIRAC dbs
FIX: FTSJob - fix the serialization of 0 values
FIX: FTSFile, FTSJob - fix SQL statement generation for stricter versions of MySQL

*Resources
NEW: New method in the StorageElement to generate pair of URLs for third party copy.
     Implement the logic to generate pair of URLs to do third party copy. 
     This will be used mostly by FTS, but is not enabled as of now
FIX: StorageElement - fix different weird behaviors in Storage Element, in particular, 
     the inheritance of the protocol sections     
FIX: GFAL2 storage element: update for compatibility with GFAL2 2.13.3 APIs
NEW: Introduced Resources/StorageElementBases configuration section for definitions
     of abstract SEs to be used in real SEs definition by inheritance     

*RMS
NEW: dirac-rms-request - command including functionality of several other commands:
     dirac-rms-cancel|reset|show-request which are dropped. The required functionality
     is selected by the appropriate switches   

*RSS
NEW: Put Sites, ComputingElements, FTS and Catalogs under the status control of the
     RSS system 
NEW: Rewrote RsourceStatus/ResourceManagementDB tables with sqlAlchemy (RM DB with declarative base style)
NEW: SiteStatus client to interrogate site status with respect to RSS
CHANGE: introduced backward compatibility of RSS services with DIRAC v6r17 clients
CHANGE: moved some integration tests from pytest to unittest
CHANGE: Moved ResourceStatusDB to sqlAlchemy declarative_base
FIX: Automated setting of lastCheckTime and Dateffective in ResourceStatusDB and ResourceManagementDB
FIX: fixes for tables inheritance and extensions
FIX: fixes for Web return structure ("meta" column)
FIX: ResourceStatus, RSSCacheNoThread - fixed RSS cache generation 
FIX: ResourceStatus - fixes for getting status from the CS information
FIX: ResourceManagement/StatusDB - fixed bugs in meta parameter check
FIX: fixed incompatibility between Active/InActive RSS clients return format
FIX: SiteStatus - bug fixed in getSites() method - siteState argument not propagated to
     the service call
FIX: ResourceStatus - return the same structure for status lookup in both RSS and CS cases     
FIX: Bug fixes in scripts getting data out of DB


*Monitoring
CHANGE: DBUtils - change the bucket sizes for the monitoring plots as function of the time span

*WMS
NEW: SiteDirector - checks the status of CEs and Sites with respect to RSS  
NEW: pilotCommands - new ReplaceDIRACCode command mostly for testing purposes
NEW: JobAgent, JobWrapper - several fixes to allow the work with PoolComputingElement
     to support multiprocessor jobs    
NEW: JobScheduling - interpret WholeNode and NumberOfProcessors job JDL parameters and
     convert then to corresponding tags
NEW: SiteDirector - CEs can define QueryCEFlag in the Configuration Service which can be
     used to disallow querying the CE status and use information from PiltAgentsDB instead     
NEW: The application error codes, when returned, are passed to the JobWrapper, and maybe interpreted.
NEW: The JobWrapperTemplate can reschedule a job if the payload exits with status DErrno.EWMSRESC & 255 (222)
FIX: SiteDirector - unlink is also to be skipped for Local Condor batch system
FIX: JobDB - fixes necessary to suite MySQL 5.7
FIX: dirac-pilot, pilotTools - PYTHONPATH is cleared on pilot start, pilot option keepPP
     can override this
FIX: WMSAdministratorHandler - make methods static appropriately
FIX: Bug fix for correctly excluding WebApp extensions
CHANGE: JobScheduling - more precise site name while the job is Waiting, using the set of 
        sites at which the input files are online rather than checking Tier1s in eligible sites      
FIX: SiteDirector - aggregate tags for the general job availability test         
FIX: JobScheduling - bug fix in __sendToTQ()
FIX: pilotTools,pilotCommands - pick up all the necessary settings from the site/queue configuration
     related to Tags and multi-processor
NEW: SiteDirector - added option to force lcgBundle version in the pilot
FIX: SiteDirector - if MaxWaitingJobs or MaxTotalJobs not defined for a queue, assume a default value of 10
FIX: MatcherHandler - preprocess resource description in getMatchingTaskQueues()
FIX: JobDB - set CPUTime to a default value if not defined when rescheduling jobs

*TS
FIX: TransformationClient - fix issue #3446 for wrong file error counting in TS
FIX: TransformationDB - set ExternalID before ExternalStatus in tasks
BUGFIX: TransformationClient - fix a bug in the TS files state machine (comparing old status.lower() 
        with new status)

*Interfaces
CHANGE: Dirac API - expose the protocol parameter of getAccessURL()
CHANGE: Dirac API - added runLocal as an API method

*Docs
NEW: Documentation for developing with a container (includes Dockerfile)
NEW: Add script to collate release notes from Pull Request comments  
NEW: Chapter on scaling and limitations
CHANGE: Added documentation about runsv installation outside of DIRAC

*tests
NEW: Added client (scripts) system test
CHANGE: Add to the TS system test, the test for transformations with meta-filters
FIX: Minor fixes in the TS system test
FIX: correctly update the DFC DB configuration in jenkins' tests

[v6r17p35]

*Core
FIX: GOCDBClient - add EXTENSIONS & SCOPE tag support to GOCDB service queries.

[v6r17p34]

*SMS
FIX: StorageManagerClient - fix logic for JobScheduling executor when CheckOnlyTapeSEs is 
     its default true and the lfn is only on a tapeSE

[v6r17p33]

*WMS
FIX: StalledJobAgent - if no PilotReference found in jobs parameters, do as if there would be 
     no pilot information, i.e. set Stalled job Failed immediately
CHANGE: DownloadInputData - job parameters report not only successful downloads but also failed ones
FIX: JobDB - back port - set CPUTime to 0 if not defined at all for the given job 
FIX: JobDB - back port - use default CPUTime in the job description when rescheduling jobs

*Resources
FIX: ARCComputingElement - fix job submission issue due to timeout for newer lcg-bundles

[v6r17p32]

Resources:
CHANGE: /Computing/BatchSystems/Condor.py: do not copy SiteDirector's shell environment variables into the job environment

*WMS
CHANGE: Add option to clear PYTHONPATH on pilot start

[v6r17p31]

*RMS
FIX: ReqClient - avoid INFO message in client
*WMS
CHANGE: JobWrapper - allow SE-USER to be defined as another SE group (e.g. Tier1-USER)
*DMS
CHANGE: DMSHelpers - make resolveSEGroup recursive in order to be able to define SE groups in terms of SE groups

[v6r17p30]

*DMS
CHANGE: StorageElement - added status(), storageElementName(), checksumType() methods returning
        values directly without the S_OK structure. Remove the checks of OK everywhere
NEW: dirac-dms-add-file, DataManager - added option (-f) to force an overwrite of an existing file

*TS:
FIX: TransformationDB.py - set the ExternalID before the ExternalStatus in order to avoid inconsistent 
     tasks if setting the ExternalID fails

*StorageManagementSystem
FIX: StorageManagementClient.py - return the full list of onlineSites while it was previously happy 
     with only one

*Resources
FIX: HTCondorCEComputingElement.py - transfer output files(only log and err) for remote scheduler

[v6r17p29]

*WMS
CHANGE: split time left margins in cpuMargin and wallClockMargin. Also simplified check.


[v6r17p28]

*WMS
BUGFIX: JobScheduling - fix a bug introduced in 6r17p27 changes

*Monitoring
BUGFIX: MonitoringReporter - do not try to close the MQ connection if MD is not used

[v6r17p27]

*Configuration
FIX: ConfigurationClient - allow default value to be a tuple, a dict or a set

*Monitoring
CHANGE: DBUtils - change bucket sizes and simplify settings

*DMS
FIX: DMSRequestOperationsBase, RemoveFile - allow request to not fail if an SE is temporarily banned
FIX: dirac-admin-allow-se - first call of gLogger after its import

*RMS
CHANGE: remove scripts dirac-rms-show-request, dirac-rms-cancel-request and dirac-rms-reset-request 
        and replace with a single script dirac-rms-request with option (default is "show")
CHANGE: allow script to finalize a request if needed and set the job status appropriately

*Resources
FIX: LocalComputingElement - pilot jobIDs start with ssh to be compatible with pilotCommands. 
     Still original jobIDs are passed to getJobStatus. To be reviewed

*WMS
CHANGE: JobScheduling - assign a job to Group.<site>.<country>, if input files are at <site>.<country>.
        If several input replicas, assign Waiting to "MultipleInput"

[v6r17p26]

*Core
FIX: dirac-install.py to fail when installation of lcgBundle has failed
FIX: ClassAdLight - getAttributeInt() and getAttributeFloat() return None 
     if the corresponding JDL attribute is not defined

*MonitoringSystem
CHANGE: The Consumer and Producer use separate connections to the MQ; 
        If the db is not accessible, the messaged will not be consumed.

*WMS
FIX: JobDB - fix the case where parametric job placeholder %j is used in the JobName attribute
FIX: JobDB - take into account that ClassAdLight methods return None if numerical attribute is not defined
FIX: ParametricJob utility - fixed bug in evaluation of the ParameterStart|Step|Factor.X job numerical attribute

[v6r17p25]

*Monitoring
NEW: Implemented the support of monthly indexes and the unit tests are fixed

*RMS
FIX: RequestExecutingAgent - fix infinite loop for duplicate requests

*WMS 
NEW: ARCComputingElement - add support for multiprocessor jobs

[v6r17p24]

*WMS
FIX: SiteDirector - unlink is also to be skipped for Local Condor batch system

[v6r17p23]

*WMS
FIX: get job output for remote scheduler in the case of HTCondorCE

[v6r17p22]

*Framework
FIX: NotificationClient - added avoidSpam flag to sendMail() method which is propagated to
     the corresponding service call
     
*Integration
FIX: several fixes in integration testing scripts     

[v6r17p21]

*Core
NEW: Mail.py - added mechanism to compare mail objects
FIX: Grid.py - take into account the case sometimes happening to ARC CEs 
     where ARC-CE BDII definitions have SubClusters where the name isn't set to 
     the hostname of the machine

*Framework
FIX: Notification service - avoid duplicate emails mechanism 

[v6r17p20]

*Core
NEW: API.py - added __getstate__, __setstate__ to allow pickling objects inheriting
     API class by special treatment of internal Logger objects, fixes #3334

*Framework
FIX: SystemAdministrator - sort software version directories by explicit versions in the
     old software cleaning logic
FIX: MonitoringUtilities - sets a suitable "unknown" username when installing DIRAC from scratch, 
     and the CS isn't initialized fully when running dirac-setup-site     
CHANGE: Logger - added getter methods to access internal protected variables, use these methods
        in various places instead of access Logger protected variables     

*WMS
CHANGE: JobDB - removed unused CPUTime field in the Jobs table
CHANGE: JobScheduling - make check for requested Platform among otherwise eligible sites
        for a given job, fail jobs if no site with requested Platform are available

*RSS
FIX: Commands - improved logging messages

*SMS
FIX: StorageManagerClient - instantiate StorageElement object with an explicit vo argument,
     fixes #3335

*Interfaces
NEW: dirac-framework-self-ping command for a server to self ping using it's own certificate

[v6r17p19]

*Core
FIX: Adler - fix checksum with less than 8 characters to be 8 chars long

*Configuration
FIX: VOMS2CSAgent - fix to accomodate some weird new user DNs (containing only CN field)

*DMS
FIX: FileCatalog - fix for the doc strings usage in file catalog CLI, fixes #3306
FIX: FileCatalog - modified recursive file parameter setting to enable usage of the index

*SMS
CHANGE: StorageManagerClient - try to get sites with data online if possible in getFilesToStage

*RMS
FIX: RequestExecutingAgent - tuning of the request caching while execution

*WMS
FIX: DownloadInputData - do not mistakenly use other metadata from the replica info than SEs
FIX: JobScheduling - put sites holding data before others in the list of available sites
FIX: JobScheduling - try and select replicas for staging at the same site as online files
FIX: SiteDirector - keep the old pilot status if the new one can not be obtained in updatePilotStatus()

*Resources
FIX: CREAMComputingElement - return error when pilot output is missing in getJobOutput()

*Monitoring
FIX: DBUtils - change the buckets in order to support queries which require more than one year 
     data. The maximum buckets size is 7 weeks

[v6r17p18]

*Framework
NEW: SystemAdministrator - added possibility to remove old software installations keeping
     only a predefined number of the most recent ones.

*DMS
FIX: RemoveReplica - removing replica of a non-existing file is considered successful

*SMS
CHANGE: StorageManagerClient - restrict usage of executeWithUserProxy decorator 
        to calling the SE.getFileMetadata only; added flag to check only replicas 
        at tape SEs
        
*WMS
FIX: JobScheduling - added CS option to flag checking only replicas at tape SEs;
     fail jobs with input data not available in the File Catalog        

[v6r17p17]

*DMS
NEW: FTSAgent has a new CS parameter ProcessJobRequests to be able to process job
     requests only. This allows to run 2 FTS agents in parallel
     
*Resources
FIX: GFAL2_StorageBase - only set the space token if there is one to avoid problems
     with some SEs     

[v6r17p16]

*Configuration
FIX: VOMS2CSAgent - create user home directory in the catalog without
     recursion in the chown command
     
*RMS
FIX: RequestExecutingAgent - catch error of the cacheRequest() call
FIX: ReqClient - enhanced log error message

*SMS
FIX: StorageManagerClient - treat the case of absent and offline files on an SE 
     while staging
     
*TS
FIX: TaskManagerBase - process tasks in chunks of 100 in order to 
     update faster the TS (tasks and files)          

*WMS
FIX: JobScheduling - do not assume that all non-online files required staging

[v6r17p15]

*WMS
CHANGE: StalledJobAgent - ignore or prolong the Stalled state period for jobs 
        at particular sites which can be suspended, e.g. Boinc sites

[v6r17p14]

*Core
FIX: PrettyPrint.printTable utility enhanced to allow multi-row fields and
     justification specification for each field value  

*Accounting
NEW: DataStore - allow to run several instances of the service with only one which
     is enabled to do the bucketing

*RMS
NEW: new dirac-rms-list-req-cache command to list the requests in the ReqProxies services

*Interfaces
CHANGE: Dirac API - make several private methods visible to derived class

[v6r17p13]

*Core
NEW: Proxy - added executeWithoutServerCertificate() decorator function 

*Resources
FIX: CREAMComputingElement - split CREAM proxy renewal operation into smaller chunks for 
     improved reliability

[v6r17p12]

*Framework
FIX: SecurityFileLog  - when the security logs are rotated, the buffer size is reduced
     to 1 MB to avoid gzip failures ( was 2 GBs )

*WMS
FIX: pilotCommands - fix for interpreting DNs when saving the installation environment
FIX: SandboxStoreClient - do not check/make destination directory if requested sandbox 
     is returned InMemory

*TS
FIX: TransformationAgent CS option MaxFiles split in MaxFilesToProcess and MaxFilesPerTask,
     MaxFiles option is interpreted as MaxFilesPerTask for backward compatibility

*Resources
NEW: Added plug-ins for GSIFTP and HTTPS Storage protocols 

[v6r17p11]

*Core
FIX: ElasticSearchDB - set a very high number (10K) for the size of the ElasticSearch result

*Monitoring
FIX: MonitoringDB - et a very high number (10K) for the size of the ElasticSearch result

*WMS
FIX: pilotCommands - get the pilot environment from the contents of the bashrc script

*DMS
FIX: RemoveReplica - fix for the problem that if an error was set it was never reset
FIX: SE metadata usage in several components: ConsistencyInspector, DataIntwgrityClient,
     FTSRequest, dirac-dms-replica-metadata, StageMonitorAgent, StageRequestAgent,
     StorageManagerClient, DownloadInputData, InputDataByProtocol

[v6r17p10]

*Core
NEW: Logger - printing methods return True/False if the message was printed or not
FIX: ElastocSearchDB - error messages demoted to warnings

*Monitoring
FIX: MonitoringReporter - create producers if the CS definitions are properly in place

*TS
CHANGE: TaskManagerPlugin - allow to redefine the AutoAddedSites for each job type

[v6r17p9]

*WMS
BUGFIX: JobScheduling - bug fixed introduced in the previous patch 
NEW: pilotTools - introduced -o swicth for a generic CS option

*SMS
FIX: StorageManagerClient - fixes in the unit test

*DMS
FIX: FileManagerPs - in _getFileLFNs() - break a long list of LFNs into smaller chunks

[v6r17p8]

*Core
NEW: DErrno.ENOGROUP error to denote proxies without DIRAC group extension embedded
CHANGE: X509Chain - use DErrno.ENOGROUP error
FIX: dirac-install, dirac-deploy-scripts - fixes to allow DIRAC client installation on
     recent MacOS versions with System Integrity Protection feature
CHANGE: Proxy - added executionLock optional argument to executeWithUserProxy() decorator
        to lock while executing the function with user proxy 
FIX: Proxy - fix indentation in getProxy() preventing looping on the DNs  

*Framework
FIX: ProxyDB - fix of error message check in completeDelegation()

*WMS
FIX: TaskQueueDB - when an empty TaskQueue is marked for deletion, it can still get matches 
     which result in no selected jobs that produced unnecessary error messages 
FIX: JobScheduling executor - calls getFilesToStage() with a flag to lock while file lookup
     with user proxy; same for InputData executor for calling _resolveInputData()      

*TS
FIX: FileReport - fix in setFileStatus() for setting status for multiple LFNs at once

*SMS
FIX: StorageManagerClient - in getFilesToStage() avoid using proxy if no files to check
     on a storage element

*Resources
FIX: GFAL2_XROOTStorage - fix to allow interactive use of xroot plugin
FIX: GFAL2_StorageBase - enable IPV6 for gsiftp

[v6r17p7]

*DMS
FIX: dirac-dms-user-lfns - do not print out empty directories

*WMS
FIX: InputData Executor, JobWrapper - use DataManager.getReplicasForJobs() for
     getting input data replicas

*TS
FIX: TransformationAgent - use DataManager.getReplicasForJobs() for transformations
     creating jobs  

[v6r17p6]

*DMS
NEW: DataManager - add key argument forJobs (default False) in getReplicas() in order 
     to get only replicas that can be used for jobs (as defined in the CS); added
     getReplicasForJobs(), also used in the Dirac API

*SMS
FIX: Stager agents - monitor files even when there is no requestID, e.g. dCache returns None 
     when staging a file that is already staged    

*Resources
FIX: StorageFactory - bug fixes when interpreting SEs inheriting other SE parameters
NEW: Test_StorageFactory unit test and corresponding docs
FIX: Torque - some sites put advertising in the command answer that can not be parsed:
     redirect stderr to /dev/null

[v6r17p5]

*Resources
FIX: LcgFileCatalogClient - do not evaluate GUID if it is not a string

[v6r17p4]

*Configuration
FIX: Utilities - fixed interpretation of weird values of GlueCEPolicyMaxWallClockTime
     BDII parameter; newMaxCPUTime should is made integer

*Framework
FIX: Logger - make subloggers processing messages with the same level
     as the parent logger

*Docs
NEW: Updated documentation in several sections

*DMS
FIX: RemoveReplica operation - don't set file Done in RemoveReplicas if there is an error

[v6r17p3]

*RSS
FIX: Synchronizer - the sync method removes the resources that are no longer 
     in the CS from the DowntimeCache table

*DMS
CHANGE: dirac-dms-find-lfns - added SE switch to look for files only having
        replicas on a given SE (list)

*TS
FIX: TaskManager - optimization of the site checking while preparing job; optimized
     creation of the job template

*Resources
CHANGE: GFAL2_SRM2Storage, SRM2Storage - added gsiftp to the list of OUTPUT protocols 

[v6r17p2]

*Monitoring
FIX: ElasticSearchDB - fixes required to use host certificate for connection;
     fixes required to pass to version 5.0.1 of the elasticsearch.py binding

[v6r17p1]

*RSS
FIX: GOCDBSync - make commmand more verbose and added some minor fixes

[v6r17]

*Core
FIX: Adler - check explicitly if the checksum value is "False"
FIX: install_site.sh - added command line option to choose DIRAC version to install
NEW: ComponentInstaller - added configuration parameters to setup NoSQL database

*Framework
CHANGE: Logger - test level before processing string (i.e. mostly converting objects to strings)  
CHANGE: dirac-proxy-init - check and attempt to update local CRLs at the same time as
        generating user proxy
CHANGE: ProxyManager service - always store the uploaded proxy even if the already stored
        one is of the same validity length to allow replacement in case of proxy type
        changes, e.g. RFC type proxies           

*DMS
NEW: Next in implementation multi-protocol support for storage elements. When performing 
     an action on the StorageElement, instead of looping over all the protocol plugins, 
     we loop over a filtered list. This list is built taking into account which action 
     is taken (read vs write), and is also sorted according to lists defined in the CS.
     The negotiation for third party transfer is also improved: it takes into account all 
     possible protocols the source SE is able to produce, and all protocols the target is 
     able to receive as input.
NEW: StorageElement - added methods for monitoring used disk space
FIX: ReplicateAndRegister - fix the case when checksum is False in the FC
NEW: DMSHelpers - get list of sites from CS via methods; allow to add automatically sites 
     with storage

*RSS
NEW: FreeDiskSpace - added new command which is used to get the total and the remaining 
     disk space of all dirac storage elements that are found in the CS and inserts the 
     results in the SpaceTokenOccupancyCache table of ResourceManagementDB database.  
NEW: GOCDBSync command to ensure that all the downtime dates in the DowntimeCache 
     table are up to date       

Resources*
NEW: Updated Message Queue interface: MQ service connection management, support for
     SSL connections, better code arrangement

*Workflow
FIX: Modulebase, Script - avoid too many unnecessarily different application states

*WMS
FIX: JobStateUpdate service - in setJobStatusBulk() avoid adding false information when adding 
     an application status
     
*TS
FIX: TaskManager, TaskManagerAgentBase - standardize the logging information; removed unnecessary 
     code; use iterators wherever possible     
NEW: Introduced metadata-based filters when registering new data in the TS as catalog       

[v6r16p6]

*WMS
NEW: Added MultiProcessorSiteDirector section to the ConfigTemplate.cfg

*DMS
FIX: FileCatalogClient - added missing read methods to the interface description
     getDirectoryUserMetadata(), getFileUserMetadata()

[v6r16p5]

FIX: included patches from v6r15p27

[v6r16p4]

FIX: applied fixes from v6r15p26

[v6r16p3]

FIX: incorporated fixes from v6r15p25

[v6r16p2]

*Configuration
CHANGE: VOMS2CSAgent - remove user DNs which are no more in VOMS. Fixes #3130

*Monitoring
CHANGE: WMSHistory - added user, jobgroup and usergroup selection keys

*DMS
FIX: DataManager - retry checksum calculation on putAndRegister, pass checksum to the DataManager
     object in the FailoverTransfer object.
FIX: DatasetManager, FileCatalogClientCLI - bug fixes in the dataset management and commands      
     
*WMS
CHANGE: JobManager - added 'Killed' to list of jobs status that can be deleted     

[v6r16p1]

*Monitoring
CHANGE: MonitorinDB - allow to use more than one filter condition

*WMS
CHANGE: StalledJobAgent - send a kill signal to the job before setting it Failed. This should 
        prevent jobs to continue running after they have been found Stalled and then Failed.

[v6r16]

*Core
CHANGE: dirac-install, dirac-configure - use Extensions options consistently, drop
        ExtraModule option
CHANGE: dirac-install - use insecure ssl context for downloading files with urllib2.urlopen    
CHANGE: GOCDBClient - replaced urllib2 with requests module
        FIX: dirac-setup-site - added switch to exitOnError, do not exit on error by default
CHANGE: Added environment variables to rc files to enable certificates verification (necessary for python 2.7.9+)
FIX: ComponentInstaller - always update CS when a database is installed, even if it is
     already existing in the db server 
FIX: SSLSocketFactory - in __checkKWArgs() use correct host address composed of 2 parts      

*Framework
FIX: SystemAdministrator service - do not install WebAppDIRAC by default, only for the host
     really running the web portal

*Accounting
FIX: JobPolicy - remove User field from the policy conditions to fix a problem that 
     non-authenticated user gets more privileges on the Accounting info.

*Monitoring
NEW: New Monitoring system is introduced to collect, analyze and display various
     monitoring information on DIRAC components status and behavior using ElasticSearch
     database. The initial implementation is to collect WMSHistory counters.

*DMS
NEW: MoveReplica operation for the RMS system and a corresponding dirac-dms-move-replica-request
     comand line tool

*Resources
NEW: MessageQueue resources to manage MQ connections complemented with
     MQListener and MQPublisher helper classes
NEW: SudoComputingElement - computing element to execute payload with a sudo to a dedicated
     UNIX account     

[v6r15p27]

*Configuration
FIX: CSAPI - changed so that empty but existing options in the CS can be still
     modified

[v6r15p26]

*WMS
FIX: SandboxStoreClient - ensure that the latest sandbox is returned in the Web
     portal in the case the job was reset.

[v6r15p25]

*Resources
FIX: HTCondorCEComputingElement - cast useLocalSchedd to bool value even if it
     is defined as srting

[v6r15p24]

*Resources
CHANGE: HTCondorCE - added option to use remote scheduler daemon

[v6r15p23]

*DMS
FIX: dirac-dms-find-lfns - fixed bug causing generl script failure

[v6r15p22]

*Interfaces
CHANGE: Dirac API - add possibility to define the VO in the API
CHANGE: Dirac API - add checkSEAccess() method for checking SE status

[v6r15p21]

*WMS
FIX: removed default LCG version from the pilot (dirac-install will use the one of the requested release)

*RMS
FIX: reject bad checksum

[v6r15p20]

*Framework
FIX: SystemAdministratorHandler - in updateSoftware() put explicitly the project
     name into the command
FIX: ComponentInstaller - added baseDir option to the mysql_install_db call
     while a fresh new database server installation     

[v6r15p19]

*Core
FIX: dirac-install - lcg-binding version specified in the command switch
     overrides the configuration option value
     
*DMS
FIX: RemoveFile operation - Remove all files that are not at banned SEs

*TMS
FIX: FileReport - after successful update of input files status, clear the 
     cache dictionary to avoid double update      

[v6r15p18]

*Configuration
FIX: Utilities - take into account WallClock time limit while the MaxCPUTime
     evaluation in the Bdii@CSAgent 

*DMS
FIX: FTSJob - specify checksum type at FTS request submission

*StorageManagement
FIX: StorageManagerClient - in getFilesToStage() avoid exception in case
     of no active replicas

*Resources
FIX: StorageBase - in getParameters() added baseURL in the list of parameters returned 

*WMS
FIX: CPUNormalization - minor code rearrangement

[v6r15p17]

*Core
CHANGE: GOCDBClient - catch all downtimes, independently of their scope
FIX: LSFTimeLeft - accept 2 "word" output from bqueues command
CHANGE: dirac-install - create bashrc/cshrc with the possibility to define
        installation path in the $DIRAC env variable, this is needed for
        the cvmfs DIRAC client installation

[v6r15p16]

*Core
CHANGE: AgentModule - added a SIGALARM handler to set a hard timeout for each Agent
        cycle to avoid agents stuck forever due to some faults in the execution code

*DMS
FIX: DataManager - cache SE status information in filterTapeReplicas() to speed up execution
     
*WMS
BUGFIX: InputDataByProtocol - the failed resolution for local SEs was not considered correctly:
        if there were other SEs that were ignored (e.g. because on tape)     
     
*TS
FIX: TransformationAgent - in getDataReplicasDM() no need to get replica PFNs     

[v6r15p15]

*Configuration
CHANGE: VOMS2CSAgent - added new features: deleting users no more registered in VOMS;
        automatic creation of home directories in the File Catalog for new users

*WMS
CHANGE: JobScheduling - correct handling of user specified sites in the executor,
        including non-existent (misspelled) site names
FIX: CPUNormalization - accept if the JOBFEATURES information is zero or absent        

[v6r15p14]

*Core
FIX: BaseClient - proper error propagation to avoid excessive output in the logger

*Configuration
CHANGE: Resources helper - in getStorageElementOptions() dereference SEs containing
        BaseSE and Alias references

*Accounting
FIX: AccountingDB - changes to use DB index to speed-up removal query

*DMS
CHANGE: DMSHelpers - define SE groups SEsUsedForFailover, SEsNotToBeUsedForJobs, 
        SEsUsedForArchive in the Operations/DataManagement and use them in the
        corresponding helper functions
FIX: FTSJob - temporary fix for the FTS rest interface Request object until it is
     fixed in the FTS REST server         

*Resources
FIX: HTCondorCEComputingElement - check that some path was found in findFile(), return with error otherwise
CHANGE: ARCComputingElement - consider jobs in Hold state as Failed as they never come back
CHANGE: ARCComputingElement - do not use JobSupervisor tool for bulk job cancellation as
        it does not seem to work, cancel jobs one by one
FIX: ARCComputingElement - ensure that pilot jobs that are queued also get their proxies renewed on ARC-CE        

*WMS
FIX: SiteDirector - ensure that a proxy of at least 3 hours is available to the updatePilotStatus 
     function so that if it renews any proxies, it's not renewing them with a very short proxy

[v6r15p13]

*Resources
FIX: HTCondorCEComputingElement - fixed location of log/output files 
  
*TS
FIX: ValidateOutputDataAgent - works now with the DataManager shifter proxy

[v6r15p12]

*Core
FIX: Graphs - make sure matplotlib package is always using Agg backend
FIX: cshrc - added protection for cases with undefined environment variables
NEW: AuthManager - added possibility to define authorization rules by VO
     and by user group

*Configuration
NEW: Resources, ComputingElement(Factory) - added possibility to define site-wide
     CE parameters; added possibility to define common parameters for a given
     CE type.

*Framework
FIX: SystemAdministrator service - avoid using its own client to connect
     to itself for storing host information
FIX: SystemAdministratorClientCLI, dirac-populate-component-db - fix insertion
     of wrongly configured component to the ComponentMonitorDB     

*DMS
FIX: FileCatalog service - fix the argument type for getAncestor(), getDescendents()

*WMS
NEW: JobCleaningAgent - add an option (disabled by default) to remove Jobs from the 
     dirac server irrespective of their state

*Resources
CHANGE: HTCondorCE - added new configurable options - ExtraSubmitString, WorkingDirectory
        DaysToKeepLogs

[v6r15p11]

*Framework
NEW: dirac-proxy-destroy command to destroy proxy locally and in the ProxyManager
     service
CHANGE: ProxyManagerClient - reduce the proxy caching time to be more suitable
        for cases with short VOMS extensions     

*Configuration
FIX: VOMS2CSAgent - fixed typo bug in execute()

*RMS
FIX: RequestTask - fix if the problem when the processing of an operation times out, 
     there was no increment of the attempts done.

*DMS
FIX: FTSAgent - avoid FTS to fetch a request that was canceled

*Resources
FIX: HTCondorCE - protect against non-standard line in 'job status' list in the getJobStatus()
CHANGE: ComputingElement - reduce the default time length of the payload proxy to accomodate
        the case with short VOMS extensions

[v6r15p10]

*Core
FIX: MySQL - do not print database access password explicitly in the logs

*Configuration
CHANGE: VOMS2CSAgent - show in the log if there are changes ready to be committed
CHANGE: Bdii2CSAgent - get information from alternative BDII's for sites not 
        existing in central BDII

*Framework
FIX: ComponentInstaller - fixed location of stop_agent file in the content of t file
     of the runsv tool 

*RMS
FIX: Changed default port of ReqProxy service to 9161 from 9198

*Resources
FIX: BatchSystem/Condor, HYCondroCEComputingElement - more resilient parsing 
     of the status lookup command
FIX: CREAMComputingElement - in case of glite-ce-job-submit error print our both 
     std.err and std.out for completeness and better understanding    

*DMS
FIX: FileCatalogClient - bug fix in getDirectoryUserMetadata()

*Interfaces
FIX: Dirac - in replicateFile() in case of copying via the local cache check if 
     there is another copy for the same file name is happening at the same time

[v6r15p9]

*Configuration
FIX: fixed CS agents initialization bug

*DMS
FIX: fixed inconsistency between DataIntegrity and ConsistencyInspector modules

*Interfaces
FIX: Fix download of LFNs in InputSandbox when running job locally

[v6r15p8]

*Configuration
NEW: Added DryRun option for CS agents (false by default, True for new installations)

[v6r15p7]

*Core
CHANGE: Enabled attachments in the emails

*TS
*CHANGE: Added possibility for multiple operations in Data Operation Transformations

[v6r15p6]

*Resources
FIX: FCConditionParser: ProxyPlugin handles the case of having no proxy

*WMS
FIX: MJF messages correctly parsed from the pilot
NEW: Added integration test for TimeLeft utility and script calling it

[v6r15p5]

Included fixes from v6r14p36 patch release

*Framework
FIX: added GOCDB2CSAgent in template
FIX: Fixed permissions for HostLogging

*DMS
FIX: Introduced hopefully temporary fix to circumvent globus bug in gfal2

*WMS:
FIX: added test for MJF and made code more robust

*RSS
NEW: HTML notification Emails


[v6r15p4]

Included fixes from v6r14p35 patch release

*Core
NEW: Added a new way of doing pfnparse and pfnunparse using the standard python library. 
     The two methods now contains a flag to know which method to use. By default, the old 
     hand made one is used. The new one works perfectly for all standard protocols, except SRM

*RSS
FIX: dirac-rss-sync - command fixed to work with calling services rather than 
     databases directly
     
*Resources     
CHANGE: In multiple Storage classes use pfnparse and pfnunparse methods to manipulate
        url strings instead of using just string operations
NEW: A new attribute is added to the storage plugins: DYNAMIC_OPTIONS. This allows to construct 
     URLs with attributes going at the end of the URL, in the form ?key1=value1&key2=value2 
     This is useful for xroot and http.         

[v6r15p3]

Included changes from v6r14p34 patch release

*Accounting
FIX: DataStoreClient - catch all exceptions in sending failover accounting 
     requests as it could disrupt the logic of the caller 

*DMS
CHANGE: dirac-dms-show-se-status - added switches to show SEs only accessible by
        a given VO and SEs not assigned to any VO
FIX: dirac-dms-replicate-and-register-request - prints out the new request IDs
     to allow their monitoring by ID rather than possibly ambiguous request name      

[v6r15p2]

*WMS
FIX: pilotCommands - protect calls to external commands in case of empty
     or erroneous output
FIX: Matcher - fixed bug in the tag matching logic: if a site presented an empty
     Tag list instead of no Tag field at all, it was interpreted as site accepts
     all the tags
FIX: Matcher - matching parameters are printed out in the Matcher rather than
     in the TaskQueueDB, MaxRAM and Processors are not expanded into tags           

[v6r15p1]

Included patches for v6r14p32

*Configuration
CHANGE: Resources helper - remove "dips" protocol from the default list of third party
        protocols

*Resources
FIX: XROOTStorage - bug fixed in __createSingleDirectory() - proper interpretation
     of the xrootClient.mkdir return status
FIX: XROOTStorage unit test reenabled by mocking the xrootd import      

[v6r15]

Removed general "from DIRAC.Core.Utilities import *" in the top-level __init__.py

Made service handlers systematically working with unicode string arguments
Added requirements.txt and Makefile in the root of the project to support pip style installation

DIRAC documentation moved to the "docs" directory if the DIRAC project from the
DIRACDocs separate project.

*Accounting
CHANGE: INTEGER -> BIGINT for "id" in "in" accountingDB tables

*Core
NEW: The S_ERROR has an enhanced structure containing also the error code and the call
     stack from where the structure was created
NEW: DErrno module to contain definitions of the DIRAC error numbers and standard
     descriptions to be used from now on in any error code check      
CHANGE: gMonitor instantiation removed from DIRAC.__init__.py to avoid problems in
        documentation generation
CHANGE: removed Core.Utilities.List.sortList (sorted does the job)
CHANGE: removed unused module Core.Utilities.TimeSeries
NEW: dirac-install - makes us of the DIRAC tar files in CVMFS if available
NEW: dirac-install-client - a guiding script to install the DIRAC client from A to Z        
CHANGE: dirac-install - when generating bashrc and cshrc scripts prepend DIRAC paths
        to the ones existing in the environment already
NEW: MJFTimeLeft - using Machine JOb features in the TimeLeft utility
FIX: BaseClient - only give warning log message "URL banned" when one of the
     service URLs is really banned
CHANGE: DISET components - improved logic of service URL retries to speedup queries
        in case of problematic services     
NEW: dirac-rss-policy-manager - allows to interactively modify and test only the 
     policy section of Dirac.cfg     
FIX: XXXTimeLeft - do not mix CPU and WallTime values     
FIX: ComponentInstaller - longer timeout for checking components PID (after restart)
CHANGE: Proxy - in executeWithUserProxy() when multiple DNs are present, try all of them
CHANGE: List utility - change uniqueElements() to be much faster
NEW: Platform - added getPlatform() and getPlatformTuple() utilities to evaluate lazily the
     DIRAC platform only when it is needed, this accelerates DIRAC commands not needing
     the platform information. 

*Configuration
NEW: GOCDB2CSAgent agent to synchronize GOCDB and CS data about perfSONAR services
NEW: VOMS2CSAgent to synchronize VOMS user data with the DIRAC Registry
CHANGE: ConfigurationData - lazy config data compression in getCompressedData()

*Framework
CHANGE: SystemAdministratorIntegrator - make initial pinging of the hosts in parallel
        to speed up the operation
CHANGE: InstalledComponentsDB - table to cache host status information populated
        by a periodic task    
NEW: ComponentInstaller Client class to encapsulate all the installation utilities
     from InstallTools module    
NEW: SystemAdministratorClientCLI - added uninstall host command
NEW: SystemAdministratorClientCLI - added show ports command
NEW: SystemAdministratorHandler - added getUsedPorts() interface
NEW: SystemAdministratorHandler - show host command shows also versions of the Extensions
NEW: InstalledComponentsDB - added Extension field to the HostLogging table 
FIX: SystemLoggingDB - fixed double creation of db tables

*Accounting
FIX: DataStoreClient - Synchronizer based decorators have been replaced with a simple 
     lock as they were blocking addRegister() during every commit(); 

*RSS
NEW: CE Availability policy, closing #2373
CHANGE: Ported setStatus and setToken rpc calls to PublisherHandler from LHCb implementation
NEW: E-mails generated while RSS actions are now aggregated to avoid avalanches of mails
NEW: dirac-rss-sync is also synchronizing Sites now

*DMS
CHANGE: FileCatalogClient - make explicit methods for all service calls
CHANGE: DataManager, StorageElement - move physical accounting the StorageElement
CHANGE: FileCatalog - added recursive changePathXXX operations
CHANGE: FileCatalog contained objects have Master attribute defined in the CS. Extra check of eligibility of the catalogs specified explicitely. No-LFN write methods return just the Master result to be compatible with the current use in the clients.
CHANGE: Removed LcgFileCatalogXXX obsoleted classes
NEW: ConsistencyInspector class to perform data consistency checks between 
     different databases
CHANGE: FileCatalog(Client) - refactored to allow clients declare which interface
        they implement     
NEW: FileCatalog - conditional FileCatalog instantiation based on the configured
     Operations criteria        

*TS
CHANGE: TransformationDB table TaskInputs: InputVector column from BLOB to MEDIUMTEXT
FIX: TaskManager - fix bug in case there is no InputData for a task, the Request created 
     for the previous task was reassigned
NEW: TaskManager - possibility to submit one bulk job for a series of tasks     

*WMS
NEW: TaskQueueDB - possibility to present requirements in a form of tags from the 
     site( pilot ) to the jobs to select ones with required properties
FIX: JobWrapper - the InputData optimizer parameters are now DEncoded     
CHANGE: JobAgent - add Processors and WholeNode tags to the resources description
CHANGE: SiteDirector - flag to always download pilot output is set to False by default
FIX: SiteDirector - using PilotRunDirectory as WorkingDirectory, if available at the CE 
     level in the CS. Featire requested in issue #2746
NEW: MultiProcessorSiteDirector - new director to experiment with the multiprocessor/
     wholeNode queues
CHANGE: JobMemory utility renamed to JobParameters
CHANGE: CheckWNCapabilities pilot command changed to get WN parameters from the
        Machine Job Features (MJF) - NumberOfProcessors, MaxRAM    
NEW: JobManager, ParametricJob - utilities and support for parametric jobs with multiple
     parameter sequences      
NEW: SiteDirector - added logic to send pilots to sites with no waiting pilots even if
     the number of already sent pilots exceeds the number of waiting jobs. The functionality
     is switched on/off by the AddPilotsToEmptySites option.        

*RMS
FIX: Request - fix for the case when one of the request is malformed, the rest of 
     the requests could not be swiped
FIX: ReqProxyHandler - don't block the ReqProxy sweeping if one of the request is buggy     
CHANGE: ReqProxyHandler - added monitoring counters
NEW: ReqProxyHandler - added interface methods to list and show requests in a ReqProxy

*Resources
FIX: SRM2Storage - do not add accounting to the output structure as it is done in 
     the container StorageElement class
CHANGE: Add standard metadata in the output of all the Storage plugins     

*Interfaces
NEW: Job API - added setParameterSequence() to add an arbitrary number of parameter
     sequences for parametric jobs, generate the corresponding JDL

*tests
NEW: The contents of the TestDIRAC package is moved into the tests directory here

[v6r14p39]

Patch to include WebApp version v1r6p32

[v6r14p38]

*Core
CHANGE: Unhashable objects as DAG graph nodes

*RMS
CHANGE: Added possibility of constant delay for RMS operations

[v6r14p37]

*Core
NEW: Added soft implementation of a Direct Acyclic Graph

*Configuration
FIX: Bdii2CSAgent finds all CEs of a site (was finding only one)

*Resources
FIX: Make sure transferClient connects to the same ProxyStorage instance

[v6r14p36]

*Core
FIX: Sending mails to multiple recipients was not working

*WMS
FIX: Allow staging from SEs accessible by protocol


[v6r14p35]

*Core
FIX: SOAPFactory - fixes for import statements of suds module to work with the
     suds-jurko package that replaces the suds package

*Resources
FIX: BatchSystems.Torque - take into account that in some cases jobID includes
     a host name that should be stripped off
FIX: SSHComputingElement - in _getJobOutputFiles() fixed bug where the output
     of scpCall() call was wrongly interpreted    
FIX: ProxyStorage - evaluate the service url as simple /DataManagement/StorageElementProxy
     to solve the problem with redundant StorageElementProxy services with multiple
     possible urls       
     
*RSS
CHANGE: Configurations.py - Added DTScheduled3 policy (3 hours before downtime)     
     
*WMS
FIX: pilotCommands - take into account that in the case of Torque batch system
     jobID includes a host name that should be stripped off   
       
[v6r14p34]

*Configuration
FIX: Bdii2CSAgent - reinitilize the BDII info cache at each cycle in order not to 
     carry on obsoleted stuff. Fixes #2959

*Resources
FIX: Slurm.py - use --partition rather --cluster for passing the DIRAC queue name
FIX: DIPStorage - fixed bug in putFile preventing third party-like transfer from
     another DIPS Storage Element. Fixes #2413

*WMS
CHANGE: JobWrapper - added BOINC user ID to the job parameters
FIX: pilotCommands - interpret SLURM_JOBID environment if present
FIX: WMSClient - strip of comments in the job JDL before any processing.
     Passing jdl with comments to the WMS could provoke errors in the
     job checking.

[v6r14p33]

*WMS
FIX: JobAgent - included a mechanism to stop JobAgent if the host operator
     creates /var/lib/dirac_drain
FIX: CPUNormalization - fixed a typo in getPowerFromMJF() in the name of the
     exception log message           

[v6r14p32]

*Core
FIX: InstallTools - getStartupComponentStatus() uses "ps -p <pid>" variant of the
     system call to be independent of the OS differences

*DMS
FIX: RemoveReplica - bulkRemoval() was modifying its input dict argument and returning it,
     which was useless, only modify argument

*WMS
CHANGE: CPUNormalization - get HS'06 worker node value from JOBFEATURES if available

*RMS
FIX: ReqClient - bug fixed preventing the client to contact multiple instances of ReqManager
     service

[v6r14p31]

*DMS
FIX: FTSAgent - if a file was not Scheduled, the FTSAgent was setting it Done even if it had 
     not been replicated.

*Workflow
FIX: FailoverRequest - forcing setting the input file Unused if it was already set Processed

[v6r14p30]

*Framework
BUGFIX: MonitoringHandler - in deleteActivities() use retVal['Message'] if result is not OK

*Resources
FIX: XROOTStorage - in getFile() evaluate file URL without URL parameters
                    in __putSingleFile() use result['Message'] in case of error
                    
*RMS
FIX: dirac-rms-cancel-request - fixed crash because of gLogger object was not imported

*TS
FIX: TransformationCLI - in resetProcessedFile() added check that the Failed dictionary
     is present in the result of a call                    

[v6r14p29]

*Core
FIX: Time - skip the effect of timeThis decorator if not running interractively

*DMS
FIX: DataManager - in getFile(), select preferentially local disk replicas, if none disk replicas, 
     if none tape replicas
FIX: DataManager - avoid changing argument of public method checkActiveReplicas()
FIX: FTSAgent - wait 3 times longer for monitoring FTS jobs if Staging

*Accounting
CHANGE: Jobs per pilot plot is presented as Quality plot rather than a histogram

*WMS
CHANGE: dirac-wms-cpu-normalization - reduce memory usage by using xrange() instead of range()
        in the large test loop

[v6r14p28]

*TS
FIX: TaskManager - protection against am empty task dictionary in 
     prepareTransformationTasks()
FIX: Test_Client_TransformationSystem - fixes ti run in the Travis CI 
     environment
     
*WMS
FIX: JobMemory - use urllib instead of requests Python module as the latter
     can be unavailable in pilots.           

[v6r14p27]

*Core
FIX: PlainTransport,SocketInfoFactory - fix for the IPv6 "Address family not supported 
     by protocol" problems

*Interfaces
NEW: Dirac.py - in ping()/pingService() allow to ping a specific URL

*Resources
FIX: LcgFileCatalogClient - convert LFN into str in __fullLfn to allow LFNs
     in a unicode encoding

*WMS
FIX: JobWrapper - set the job minor status to 'Failover Request Failed' 
     if the failover request fails sending

*TS
FIX: TransformationDB - in getTransformationTasks(),getTaskInputVector 
     forward error result to the callers
FIX: TaskManager - in case there is no InputData for a task, the Request created 
     for the previous task was reassigned. This fixes this bug.      

*tests
FIX: several fixes to satisfy on-the-fly unit tests with teh Travis CI service 

[v6r14p26]

NEW: Enabled on-the-fly tests using the Travis-CI service

*Core
FIX: Subprocess - fix two potential infinite loops which can result in indefinite
     output buffer overflow

*WMS
FIX: JobScheduling executor - check properly if staging is allowed, it was always True before

[v6r14p25]

*Core
FIX: Subprocess - more detailed error log message in case ov output buffer
     overflow

*DMS
FIX: DataManager - fix for getActiveReplicas(): first check Active replicas before 
     selecting disk SEs

*Resources
FIX: StorageElementCache - fixes to make this class thread safe
FIX: StorageFactory - fix in getConfigStorageProtocols() to properly get options
     for inheriting SE definitions

[v6r14p24]

*Accounting
FIX: Plots, JobPlotter - fix sorting by plot labels in case the enddata != "now"

*DMS
FIX: dirac-dms-user-lfns - add error message when proxy is expired 

[v6r14p23]

*Interfaces
FIX: Job.py - setCPUTime() method sets both CPUTime and MaxCPUTime JDL parameters
     for backward compatibility. Otherwise this setting was ignored by scheduling

*TS
BUGFIX: TaskManager - bug fixed in submitTransformationTasks in getting the TransformationID 

[v6r14p22]

CHANGE: Multiple commands - permissions bits changed from 644 to 755  

*Framework
FIX: UserProfileDB - in case of desktop name belonging to two different users we have 
     to use both desktop name and user id to identify the desktop

*WMS
BUGFIX: JobWrapperTemplate - bug fixed in evaluation of the job arguments

*TMS
CHANGE: TaskManager - added TransformationID to the log messages

[v6r14p21]

*DMS
CHANGE: dirac-admin-allow(ban)-se - allow an SE group to be banned/allowed

*SMS
FIX: RequestPreparationAgent - fix crash in execute() in case no replica information
     available

*WMS
FIX: TaskQueueDB, PilotAgentsDB - escape DN strings to avoid potential SQL injection
FIX: JobWrapperTemplate - pass JobArguments through a json file to fix the case
     of having apostrophes in the values

*TMS
FIX: TransformationAgent - in processTransformation() fix reduction of number of files

[v6r14p20]

*WMS
FIX: SandboxMetadataDB - escape values in SandboxMetadataDB SQL queries to accommodate
     DNs containing apostrophe 

[v6r14p19]

*Core
NEW: CLI base class for all the DIRAC CLI consoles, common methods moved to the new class,
     XXXCLI classes updated to inherit the base class
FIX: Network - fix crash when path is empty string, fixes partly #2413     
     
*Configuration
FIX: Utilities.addToChangeSet() - fix the case when comma is in the BDII Site description 
     followed by a white space, the description string was constantly updated in the CS

*Interfaces
FIX: Dirac.py - in retrieveRepositorySandboxes/Data - "Retrieved" and "OutputData" key values
     are strings '0' in the jobDict when a repository file is read, need to cast it to int

*DMS
FIX: RegisterReplica - if operation fails on a file that no longer exists and has no 
     replica at that SE, consider the operation as Done.

*Resources
FIX: ARCComputingElement - bug fix in getJobOutput in using the S_ERROR()

[v6r14p18]

*Core
FIX: VOMSService - attGetUserNickname() can only return string type values
FIX: dirac-deploy-scripts - install DIRAC scripts first so that they can be 
     overwritten by versions from extensions

*Framework
FIX: dirac-populate-component-db - bug fixed to avoid duplicate entries in the
     database

*TS
FIX: TaskManager - do not use ReqProxy when submitting Request for Tasks, otherwise
     no RequestID can be obtained

*Interfaces
CHANGE: Dirac.py - increase verbosity of a error log message in selectJobs

*Resources
FIX: XROOTStorage - fixed KeyError exception while checking file existence
FIX: ARCComputingElement - in getJobOutput test for existence of an already 
     downloaded pilot log

[v6r14p17]

*Core
FIX: Service.py - use the service name as defined in the corresponding section in the CS
     and not the name defined in service Module option. This fixes the problem with the
     StorageElement service not interpreting properly the PFN name and using a wrong local
     data path. 

*Resources
CHANGE: ARCComputingElement - if the VO is not discoverable from the environment, use ARC API
        call in the getCEStatus, use ldapsearch otherwise

[v6r14p16]

*Resources
CHANGE: ARC Computing Element automatically renew proxies of jobs when needed

[v6r14p15]

*Core
FIX: VOMS.py - Fixed bug that generates proxies which are a mix between legacy and rfc proxies.

*DMS
CHANGE: Allow selecting disk replicas in getActiveReplicas() and getReplicas()

*WMS
CHANGE: Use the preferDisk option in the InputData optimizer, the TransformationAgent and in the Interface splitter


[v6r14p14]

*Core
FIX: VOMS.py - return RFC proxy if necessary after adding the VOMS extension

*Configuration
FIX: Validate maxCPUTime and Site description value

*Resources
FIX: XROOTStorage - changes to allow third party transfers between XROOT storages
CHANGE: HTCondorCEComputingElement - the Condor logging can now be obtained in the webinterface;
        SIGTERM (instead of SIGKILL) is send to the application in case jobs are killed by the host site;
        when pilots are put in held status we kill them in condor and mark them as aborted.

*WMS
FIX: pilotCommands - fixes for intrepreting tags in the pilot

[v6r14p13]

*WMS
FIX: pilot commands CheckCECapabilities and CheckWNCapabilities were not considering the case of missing proxy

[v6r14p12]

*Core
FIX: allow a renormalization of the estimated CPU power
FIX: dirac-install: Make hashlib optional again (for previous versions of python, since the pilot may end up on old machines)

*Framework
FIX: allow to install agents with non-standard names (different from the module name)

*DMS
CHANGE: Consider files to reschedule and submit when they are Failed in FTS

*WMS
CHANGE: Move getCEStatus function back to using the ARC API

[v6r14p11]

*Core
FIX: XXXTimeLeft - set limit to CPU lower than wall clock if unknown
FIX: Logger - fix exception printing in gLogger.exception()
CHANGE: InstallTools - added more info about the process in getStartupComponentStatus()
CHANGE: Time - better report from timeThis() decorator

*DMS
CHANGE: FTSAgent - wait some time between 2 monitorings of each job

*WMS
NEW: pilotCommands - added CheckCECapabilities, CheckWNCapabilities commands
NEW: Added dirac-wms-get-wn-parameters command

*TS
NEW: Added dirac-production-runjoblocal command
FIX: TransformationAgent(Plugin) - clean getNextSite() and normalizeShares()
FIX: TransformationPlugin - added setParameters() method

*RSS
FIX: dirac-rss-sync - move imports to after the Script.getPositionalArguments()

*Resources
NEW: Added dirac-resource-get-parameters command

[v6r14p10]
*Configuration
FIX: Resources - getQueue() is fixed to get properly Tag parameters

*Framework
FIX: SecurityFileLog - fix for zipping very large files

*Resources
NEW: added dirac-resource-get-parameters command

*WMS
NEW: JobMonitoringHandler - add getJobsParameters() method
NEW: pilotCommands - added CheckCECapabilities, CheckWNCapabilities
NEW: Added dirac-wms-get-wn-parameters command
NEW: Matcher - generate internal tags for MaxRAM and NumberOfProcessors parameters
CHANGE: SiteDirector does not pass Tags to the Pilot
FIX: Matcher(Handler) - do not send error log message if No match found,
     fixed Matcher return value not correctly interpreted

[v6r14p9]

*Core
FIX: BaseClient - enhance retry connection logic to minimize the overall delay
FIX: MessageBroker - fix of calling private __remove() method from outside
     of the class

*Framework
BUGFIX: dirac-(un)install-component - bug in importing InstallTools module

*WMS:
FIX: JobWrapper - fix in getting the OutputPath defined in the job

*Resources
FIX: ARCComputingElement - add queue to the XRSL string

[v6r14p8]

*Core
FIX: XXXTimeLeft - minor fixes plus added the corresponding Test case
FIX: ReturnValues - fixes in the doc strings to comply with the sphinx syntax
FIX: SocketInfoFactory - in __sockConnect() catch exception when creating a
     socket

*Interfaces
FIX: Job.py - fixes in the doc strings to comply with the sphinx syntax

*RSS
NEW: Configurations.py - new possible configuration options for Downtime Policies

*WMS
CHANGE: StatesAccountingAgent - retry once and empty the local messages cache
        in case of failure to avoid large backlog of messages
CHANGE: SiteDirector - do not send SharedArea and ClientPlatform as pilot
        invocation arguments  
CHANGE: Matcher - allow matching by hosts in multi-VO installations              

[v6r14p7]

*Core
CHANGE: XXXTimeLeft utilities revisited - all return real seconds,
        code refactoring - use consistently always the same CPU power 

*WMS
FIX: JobAgent - code refactoring for the timeLeft logic part

*Resources
BUGFIX: ComputingElement - get rid of legacy getResourcesDict() call

[v6r14p6]

*Configuration
FIX: Bdii2CSAgent - refresh configuration from Master before updating
FIX: Bdii2CSAgent - distinguish the CE and the Cluster in the Glue 1.0 schema

*DMS
CHANGE: FTSAgent - make the amount of scheduled requests fetched by the 
        FTSAgent a parameter in the CS 
CHANGE: RMS Operations - check whether the always banned policy is applied for SEs
        to a given access type

*RMS
FIX: RequestClient(DB,Manager) - fix bulk requests, lock the lines when selecting 
     the requests to be assigned, update the LastUpdate time, and expose the 
     assigned flag to the client

*WMS
FIX: JobAgent - when the application finishes with errors but the agent continues 
     to take jobs, the timeLeft was not evaluated
FIX: JobAgent - the initial timeLeft value was always set to 0.0     

[v6r14p5]

*Core
FIX: X509Certificate - protect from VOMS attributes that are not decodable


*Resources
FIX: GFAL2_StorageBase - fixed indentation and a debug log typo

*WMS
BUGFIX: Matcher - only the first job was associated with the given pilot
FIX: pilotTools - 0o22 is only a valid int for recent python interpreters, 
     replaced by 18

[v6r14p4]

*Core
FIX: DictCache - fix the exception in the destructor preventing the final
     cache cleaning

*Framework
FIX: SystemAdministratorClientCLI - corrected info line inviting to update
     the pilot version after the software update

*DMS
FIX: FTSAgent - Add recovery of FTS files that can be left in weird statuses 
     when the agent dies
CHANGE: DataManager - allow to not get URLs of the replicas
CHANGE: FTSJob - keep and reuse the FTS3 Context object

*Storage
CHANGE: StorageManagerClient - don't fail getting metadata for staging if at 
        least one staged replica found

*WMS
FIX: CPUNormalization - protect MJF from 0 logical cores
FIX: JobScheduling - fix printout that was saying "single site" and "multiple sites" 
     in two consecutive lines
NEW: pilotTools,Commands - added CEType argument, e.g. to specify Pool CE usage 
FIX: WatchDog - added checks of function return status, added hmsCPU initialization to 0,
     removed extra printout     
     
*Resources
FIX: GFAL2 plugins - multiple bug fixes     

[v6r14p3]

*Core
BUGFIX: small bug fixed in dirac-install-component, dirac-uninstall-component
BUGFIX: VOMS - remove the temporary file created when issuing getVOMSProxyInfo
FIX: FileHelper - support unicode file names
FIX: DictCache - purges all the entry of the DictCache when deleting the DictCache object 

*Framework
BUGFIX: dirac-populate-component-db - avoid return statement out of scope

*Interfaces
BUGFIX: Dirac - in submitJob() faulty use of os.open

*WMS
FIX: JobWrapper - avoid evaluation of OutputData to ['']
FIX: Matcher - the Matcher object uses a VO dependent Operations helper
CHANGE: JobAgent - stop agent if time left is too small (default 1000 HS06.s)
FIX: CPUNormalization - use correct denominator to get power in MJF

*Resources
FIX: ARCComputingElement - changed implementation of ldap query for getCEStatus

[v6r14p2]

*Core
FIX: Use GSI version 0.6.3 by default
CHANGE: Time - print out the caller information in the timed decorator
CHANGE: dirac-install - set up ARC_PLUGIN_PATH environment variable

*Framework
FIX: dirac-proxy-info - use actimeleft VOMS attribute

*Accounting
CHANGE: Removed SRMSpaceTokenDeployment Accounting type

*RSS
CHANGE: ResourceStatus - re-try few times to update the RSS SE cache before giving up
FIX: XXXCommand, XXXAction - use self.lof instead of gLogger
CHANGE: Added support for all protocols for SEs managed by RSS

*RMS
FIX: Request - produce enhanced digest string
FIX: RequestDB - fix in getDigest() in case of errors while getting request

*Resources
CHANGE: Propagate hideExceptions flag to the ObjectLoader when creating StorageElements
FIX: ARCComputingElement - multiple fixes after experience in production

*WMS
FIX: Pilot commands - fixed an important bug, when using the 
     dirac-wms-cpu-normalization script

[v6r14p1]

The version is buggy when used in pilots

*Core
NEW: dirac-install-component command replacing dirac-install-agent/service/executor
     commands
     
*Resources
NEW: FileStorage - plugin for "file" protocol
FIX: ARCComputingElement - evaluate as int the job exit code

*RSS
FIX: CSHelpers - several fixes and beautifications     

[v6r14]

*Core
NEW: CSGlobals - includes Extensions class to consistently check the returned
     list of extensions with proper names 
NEW: ProxyManagerXXX, ProxyGeneration, X509XXX - support for RFC proxies
NEW: ProxyInfo - VOMS proxy information without using voms commands
NEW: LocalConfiguration - option to print out license information    
FIX: SocketInfo.py - check the CRL lists while handshaking  

Configuration
NEW: ConfigurationClient - added getSectionTree() method

*Framework
NEW: InstalledComponentsDB will now store information about the user who did the 
     installation/uninstallation of components.

*Resources
NEW: ARCComputingElement based on the ARC python API

*RSS
FIX: Improved logging all over the place 

*DMS
NEW: New FileCatalog SecurityManager with access control based on policies,
     VOMSPolicy as one of the policy implementations.
NEW: lfc_dfc_db_copy - script used by LHCb to migrate from the LFC to the DFC with 
     Foreign Keys and Stored Procedures by accessing the databases directly     
NEW: FileManagerPs.py - added _getFileLFNs() to serve info for the Web Portal     
CHANGE: Moving several tests to TestDIRAC

*Interfaces
CHANGE: use jobDescription.xml as a StringIO object to avoid multiple disk
        write operations while massive job submission

*WMS
FIX: Watchdog - review for style and pylint
CHANGE: Review of the Matcher code, extracting Limiter and Matcher as standalone 
        utilities
        

*Transformation
NEW: New ported plugins from LHCb, added unit tests


[v6r13p21]

*TS
FIX: Registering TargetSE for Standard TransformationAgent plugin

[v6r13p20]

*DMS
FIX: DMSHelpers - allow for more than one Site defined to be local per SE

*Resources
FIX: XRootStorage - fix in getURLBase()

[v6r13p19]

FIX: changes incorporated from v6r12p53 patch

[v6r13p18]

*WMS
FIX: JobWrapper - ported back from v6r14p9 the fix for getting OutputPath

[v6r13p17]

FIX: changes incorporated from v6r12p52 patch

[v6r13p16]

FIX: changes incorporated from v6r12p51 patch

[v6r13p15]

Included patches from v6r12p50 release 

[v6r13p14]

*DMS
FIX: ReplicateAndRegister - fix a problem when a file is set Problematic 
     in the FC but indeed doesn't exist at all 

*Resources
CHANGE: StorageFactory - enhance the logic of BaseSE inheritance in the
        SE definition in the CS
        
*WMS
CHANGE: CPUNormalization, dirac-wms-cpu-normalization - reading CPU power 
        from MJF for comparison with the DIRAC evaluation
FIX: SiteDirector - create pilot working directory in the batch system working
     directory and not in "/tmp"                

[v6r13p13]

*DMS
BUGFIX: FileCatalogClient - bug fixed in getDirectoryMetadata()

[v6r13p12]

*Resources
FIX: StorageElement - bug fixed in inValid()
CHANGE: StorageFactory - do not interpret VO parameter as mandatory

[v6r13p11]

*DMS
BUGFIX: RemoveReplica - fix in singleRemoval()
FIX: dirac-dms-user-lfns - increased timeout

[v6r13p10]

CHANGE: Use sublogger to better identify log source in multiple places

*Core
CHANGE: Review / beautify code in TimeLeft and LSFTimeLeft
FIX: LSFTimeLeft - is setting shell variables, not environment variables, 
     therefore added an "export" command to get the relevant variable 
     and extract then the correct normalization

*Accounting
FIX: DataOperationPlotter - add better names to the data operations

*DMS:
FIX: DataManager - add mandatory vo parameter in __SEActive()
CHANGE: dirac-dms-replicate-and-register-request - submit multiple requests
        to avoid too many files in a single FTS request
FIX: FileCatalog - typo in getDirectoryMetadata()
FIX: FileCatalog - pass directory name to getDirectoryMetadata and not file name 
FIX: DataManager - in __SEActive() break LFN list in smaller chunks when
     getting replicas from a catalog        

*WMS
FIX: WMSAdministratorHandler - fix in reporting pilot statistics
FIX: JobScheduling - fix in __getSitesRequired() when calling self.jobLog.info 
CHANGE: pilotCommands - when exiting with error, print out current processes info

[v6r13p9]

*Framework
FIX: SystemLoggingDB - schema change for ClientIPs table to store IPv6 addresses

*DMS
BUGFIX: DMSRequestOperationsBase - bug fix in checkSEsRSS()
FIX: RemoveFile - in __call__(): bug fix; fix in the BannedSE treatment logic

*RMS
BUGFIX: Operation - in catalogList()
BUGFIX: ReqClient - in printOperation()

*Resources
FIX: GFAL2_StorageBase - added Lost, Cached, Unavailable in getSingleFileMetadata() output
BUGFIX: GFAL2_StorageBase - fixed URL construction in put(get)SingleFile() methods

*WMS
FIX: InputDataByProtocol - removed StorageElement object caching

[v6r13p8]

*Framework
FIX: MonitoringUtilities - minor bug fix

*DMS
FIX: DataManager - remove local file when doing two hops transfer

*WMS
FIX: SandboxStoreClient - get the VO info from the delegatedGroup argument to 
     use for the StorageElement instantiation

*TMS
CHANGE: Transformation(Client,DB,Manager) - multiple code clean-up without
        changing the logic

[v6r13p7]

*Core
NEW: X509CRL - class to handle certificate revocation lists

*DMS
FIX: RequestOperations/RemoveFile.py - check target SEs to be online before
     performing the removal operation. 
FIX: SecurityManager, VOMSPolicy - make the vomspolicy compatible with the old client 
     by calling in case of need the old SecurityManager     

*Resources
BUGFIX: Torque, GE - methods must return Message field in case of non-zero return status
FIX: SRM2Storage - when used internaly, listDirectory should return urls and not lfns

*WMS
FIX: ConfigureCPURequirements pilot command - add queue CPU length to the extra local
     configuration
FIX: JobWrapper - load extra local configuration of any     

*RMS
FIX: RequestDB - fix in getRequestSummaryWeb() to suit the Web Portal requirements

*Transformation
FIX: TransformationManagerHandler - fix in getTransformationSummaryWeb() to suit 
     the Web Portal requirements

[v6r13p6]

*Core
FIX: X509Chain - use SHA1 signature encryption in all tha cases

*Resources
FIX: ComputingElement - take CPUTime from its configuration defined in the 
     pilot parameters

*WMS
FIX: SiteDirector - correctly configure jobExecDir and httpProxy Queue parameters

[v6r13p5]

*Resources
BUGFIX: Torque - getCEStatus() must return integer job numbers
FIX: StorageBase - removed checking the VO name inside the LFN 

*WMS
FIX: InputData, JobScheduling - StorageElement needs to know its VO

*DMS
FIX: ReplicateAndRegister - Add checksumType to RMS files when adding 
     checksum value
FIX: DataManager - remove unnecessary access to RSS and use SE.getStatus()     
FIX: DMHelpers - take into account Alias and BaseSE in site-SE relation

*RMS
FIX: Request - bug fixed in optimize() in File reassignment from one
     Operation to another  

*Transformation
FIX: TransformationDB - set derived transformation to Automatic

[v6r13p4]

*Core
FIX: VOMSService - treat properly the case when the VOMS service returns no result
     in attGetUserNickname()

*DMS
FIX: FTSAgent, ReplicateAndRegister - make sure we use source replicas with correct 
     checksum 

*RMS
FIX: Request - minor fix in setting the Request properties, suppressing pylint
     warnings
CHANGE: File, Reques, Operation, RequestDB - remove the use of sqlalchemy on 
        the client side     
     
*Resources
FIX: StorageElement - import FileCatalog class rather than the corresponding module     
FIX: SLURM - proper formatting commands using %j, %T placeholders
FIX: SSHComputingElement - return full job references from getJobStatus() 

*RSS
FIX: DowntimeCommand - checking for downtimes including the time to start in hours

*Workflow
CHANGE: FailoverRequest - assign to properties rather than using setters

*Transformation
FIX: TransformationClient(DB,Utilities) - fixes to make derived transformations work

[v6r13p3]

*DMS
FIX: DataManager - in putAndRegister() specify explicitly registration protocol
     to ensure the file URL available right after the transfer
     
*Resources
FIX: SRM2Storage - use the proper se.getStatus() interface ( not the one of the RSS )     

[v6r13p2]

*Framework
FIX: SystemAdministratorHandler - install WebAppDIRAC extension only in case
     of Web Portal installation
CHANGE: dirac-populate-component-db - check the setup of the hosts to register 
        into the DB only installations from the same setup; check the MySQL installation
        before retrieving the database information      

*DMS
FIX: FTSAgent - fix in parsing the server result
FIX: FTSFile - added Waiting status
FIX: FTSJob - updated regexps for the "missing source" reports from the server;
     more logging message 

*Resources
FIX: SRM2Storage - fix in treating the checksum type 
FIX: StorageElement - removed getTransportURL from read methods

*RMS
FIX: Request - typo in the optimize() method

[v6r13p1]

*Framework
CHANGE: SystemAdminstratorIntegrator - can take a list of hosts to exclude from contacting

*DMS
FIX: DataManager - fix in __getFile() in resolving local SEs
FIX: dirac-dms-user-lfns - sort result, simplify logic

*RMS
FIX: Request - Use DMSHelper to resolve the Failovers SEs
FIX: Operation - treat the case where the SourceSE is None

*WMS
FIX: WMSAdministratorHandler - return per DN dictionary from getPilotStatistics 

[v6r13]

CHANGE: Separating fixed and variable parts of error log messages for multiple systems 
        to allow SystemLogging to work

*Core
FIX: MySQL.py - treat in detailed way datetime functions in __escapeString()
FIX: DictCache.get() returns now None instead of False if no or expired value
NEW: InstallTools - allow to define environment variables to be added to the component
     runit run script
NEW: Changes to make the DISET protocol IP V6 ready
CHANGE: BaseClient - retry service call on another instance in case of failure
CHANGE: InnerRPCClient - retry 3 times in case of exception in the transport layer
CHANGE: SocketInfo - retry 3 times in case of handshaking error
CHANGE: MySQL - possibility to specify charset in the table definition
FIX: dirac-install, dirac-distribution - removed obsoleted defaults     
NEW: Proxy utility module with executeWithUserProxy decorator function

*Configuration
NEW: CSAPI,dirac-admin-add-shifter - function, and script, for adding or modifying a 
     shifter in the CS

*Framework
FIX: NotificationDB - escape fields for sorting in getNotifications()
NEW: Database, Service, Client, commands for tracking the installed DIRAC components

*Interfaces
CHANGE: Dirac - changed method names, keeping backward compatibility
CHANGE: multiple commands updated to use the new Dirac API method names

*DMS
NEW: Native use of the FTS3 services
CHANGE: Removed the use of current DataLogging service
CHANGE: DataManager - changes to manage URLs inside StorageElement objects only
FIX: DataManager - define SEGroup as accessible at a site
CHANGE: DirectoryListing - extracted from FileCatalogClientCLI as an independent utility
CHANGE: MetaQuery - extracted from FileCatalogClientCLI as an independent utility
CHANGE: FileCatalogClientCLI uses external DirectoryListing, MetaQuery utilities
CHANGE: FileCatalog - replace getDirectoryMetadata by getDirectoryUserMetadata
NEW: FileCatalog - added new getDirectoryMetadata() interface to get standard directory metadata
NEW: FileCatalog - possibility to find files by standard metadata
NEW: FileCatalog - possibility to use wildcards in the metadata values for queries
NEW: DMSHelpers class
NEW: dirac-dms-find-lfns command

*WMS
NEW: SiteDirector - support for the MaxRAM queue description parameter
CHANGE: JobScheduling executor uses the job owner proxy to evaluate which files to stage
FIX: DownloadInputData - localFile was not defined properly
FIX: DownloadInputData - could not find cached files (missing [lfn])

*RMS
CHANGE: Removed files from the previous generation RMS
CHANGE: RMS refactored based on SQLAlchemy 
NEW: ReqClient - added options to putRequest(): useFailoverProxy and retryMainServer
CHANGE: DMSRequestOperationsBase - delay execution or cancel request based on SE statuses 
        from RSS/CS
FIX: Fixes to make use of RequestID as a unique identifier. RequestName can be used in
     commands in case of its uniqueness        

*Resources
NEW: Computing - BatchSystem classes introduced to be used both in Local and SSH Computing Elements
CHANGE: Storage - reworked Storage Element/Plugins to encapsulate physical URLs 
NEW: GFAL2_StorageBase.py, GFAL2_SRM2Storage.py, GFAL2_XROOTStorage.py 

*RSS:
NEW: dirac-admin-allow(ban)-se - added RemoveAccess status
CHANGE: TokenAgent - added more info to the mail

*TS
CHANGE: Task Manager plugins

[v6r12p53]

*DMS
CHANGE: FileCatalogClientCLI - ls order by size, human readable size value
FIX: DirectoryMetadata - enhanced error message in getDirectoryMetadata

*WMS
BUGFIX: JobAgent - bug when rescheduling job due to glexec failure

*TS
NEW: TransformationCLI - added getOutputFiles, getAllByUser commands
NEW: Transformation - added getAuthorDNfromProxy, getTransformationsByUser methods

*Resources
CHANGE: GlobusComputingElement - simplify creating of pilotStamp

[v6r12p52]

*DMS
NEW: dirac-dms-directory-sync - new command to synchronize the contents of a
     local and remote directories
FIX: DataManager - in removeFile() return successfully if empty input file list     

*TS
NEW: TransformationCLI - getInputDataQuery command returning inputDataQuery 
     of a given transformation

[v6r12p51]

*Core
FIX: dirac-install - fix to work with python version prior to 2.5

*DMS
CHANGE: FileCatalogClientCLI - possibility to set multiple metadata with one command

*Resources
FIX: HTCondorComputingElement - multiple improvements

[v6r12p50]

*Core
FIX: dirac-install - define TERMINFO variable to include local sources as well

*Framework
FIX: SystemAdministratorHandler - show also executors in the log overview

*DMS
FIX: FileCatalogClientCLI - use getPath utility systematically to normalize the
     paths passed by users

*WMS
FIX: PilotStatusAgent - split dynamic and static parts in the log error message

*Resources
NEW: HTCondorCEComputingElement class

[v6r12p49]

*Resources
FIX: GlobusComputingElement - in killJob added -f switch to globus-job-clean command
FIX: ARCComputingElement - create working directory if it does not exist

*DMS
CHANGE: DataManager - added XROOTD to registration protocols

*TMS
FIX: TransformationCLI - doc string

[v6r12p48]

*DMS
FIX: DirectoryTreeBase - fix in changeDirectoryXXX methods to properly interpret input

[v6r12p47]

*DMS
BUGFIX: FileCatalogClientCLI - wrong signature in the removeMetadata() service call

[v6r12p46]

*Core
FIX: GraphData - check for missing keys in parsed_data in initialize()

*WMS
CHANGE: PilotStatusAgent - kill pilots being deleted; do not delete pilots still
        running jobs
  
*RSS
CHANGE: Instantiate RequestManagementDB/Client taking into account possible extensions        

*Resources
FIX: GlobusComputingElement - evaluate WaitingJobs in getCEStatus()
FIX: SRM2Storage - error 16 of exists call is interpreted as existing file
FIX: XROOTStorage - added Lost, Cached, Unavailable in the output of getSingleMetadata()

*WMS
FIX: pilotCommands - removed unnecessary doOSG() function

[v6r12p45]

*Resources
FIX: SRM2Storage - error 22 of exists call is interpreted as existing file
     ( backport from v6r13 )

[v6r12p44]

*WMS
FIX: SiteDirector - consider also pilots in Waiting status when evaluating
     queue slots available

*Resources
NEW: SRM2Storage - makes use of /Resources/StorageElements/SRMBusyFilesExist option
     to set up the mode of interpreting the 22 error code as existing file

[v6r12p43]

*DMS:
FIX: DirectoryTreeBase - avoid double definition of FC_DirectoryUsage table
     in _rebuildDirectoryUsage()

[v6r12p42]

FIX: added fixes from v6r11p34 patch release

[v6r12p41]

*WMS
CHANGE: dirac-wms-job-submit - "-r" switch to enable job repo

[v6r12p40]

*DMS
FIX: DirectoryTreeBase.py - set database engine to InnoDB 

[v6r12p39]

FIX: imported fixes from rel-v6r11

[v6r12p38]

*DMS
CHANGE: DataManager - enhanced real SE name resolution

*RMS
FIX: Request - fixed bug in the optimization of requests with failover operations

*Resources
CHANGE: StorageFactory - allow for BaseSE option in the SE definition

[v6r12p37]

*Core
FIX: InstallTools - force $HOME/.my.cnf to be the only defaults file

[v6r12p36]

*Configuration
FIX: Utilities.py - bug fix getSiteUpdates()

[v6r12p35]

*Core
CHANGE: VOMSService - add URL for the method to get certificates

*DMS
FIX: DataManager - in __replicate() set do not pass file size to the SE if no
     third party transfer
FIX: RemoveFile, ReplicateAndRegister - regular expression for "no replicas"
     common for both DFC and LFC     
     
*WMS
FIX: WMSHistoryCorrector - make explicit error if no data returned from WMSHistory
     accounting query     

[v6r12p34]

*DMS
BUGFIX: FileCatalogWithFkAndPsDB - fix storage usage calculation

[v6r12p33]

*Core
NEW: VOMSService - added method admListCertificates()

*DMS
BUGFIX: dirac-dms-put-and-register-request - missing Operation in the request

*Resources
FIX: sshce - better interpretation of the "ps" command output

[v6r12p32]

*RMS
FIX: ReqManager - in getRequest() possibility to accept None type
     argument for any request 

[v6r12p31]

*WMS
FIX: pilotCommands - import json module only in case it is needed

[v6r12p30]

*Core
FIX: InstallTools - 't' file is deployed for agents installation only
FIX: GOCDBClient - creates unique DowntimeID using the ENDPOINT

*Framework
FIX: SystemAdministratorHandler - use WebAppDIRAC extension, not just WebApp

*DMS:
FIX: FileCatalogComponents.Utilities - do not allow empty LFN names in
     checkArgumentDict()

[v6r12p29]

*CS
CHANGE: CSCLI - use readline to store and resurrect command history

*WMS
FIX: JobWrapper - bug fixed in the failoverTransfer() call
CHANGE: dirac-wms-job-submit - added -f flag to store ids

*DMS
FIX: DataManager - make successful removeReplica if missing replica 
     in one catalog

*RMS
FIX: Operation, Request - limit the length of the error message

[v6r12p28]

*RMS
FIX: Request - do not optimize requests already in the DB 

[v6r12p27]

*Core
CHANGE: InstallTools - install "t" script to gracefully stop agents

*DMS
FIX: FileCatalog - return GUID in DirectoryParameters

*Resource
CHANGE: DFC/LFC clients - added setReplicaProblematic()

[v6r12p26]

*DMS
BUGFIX: FileCatalog - getDirectoryMetadata was wrongly in ro_meta_methods list 

*RMS
FIX: Operation - temporary fix in catalog names evaluation to smooth
     LFC->DFC migration - not to forget to remove afterwards !

*WMS
CHANGE: JobWrapper - added MasterCatalogOnlyFlag configuration option

[v6r12p25]

*DMS
BUGFIX: PutAndRegister, RegitserFile, RegisterReplica, ReplicateAndRegister - do not
        evaluate the catalog list if None

[v6r12p24]

*DMS:
FIX: DataManager - retry RSS call 5 times - to be reviewed

[v6r12p23]

*DMS
FIX: pass a catalog list to the DataManager methods
FIX: FileCatalog - bug fixed in the catalog list evaluation

[v6r12p22]

*DMS
FIX: RegisterFile, PutAndRegister - pass a list of catalogs to the DataManager instead of a comma separated string
FIX: FTSJob - log when a job is not found in FTS
CHANGE: dropped commands dirac-admin-allow(ban)-catalog

*Interfaces
CHANGE: Dirac, JobMonitoringHandler,dirac-wms-job-get-jdl - possibility to retrieve original JDL

*WMS
CHANGE: JobManifest - make MaxInputData a configurable option

[v6r12p21]

*RMS
BUGFIX: File,Operation,RequestDB - bug making that the request would always show 
        the current time for LastUpdate
  
*WMS
FIX: JobAgent - storing on disk retrieved job JDL as required by VMDIRAC
     ( to be reviewed )        

[v6r12p20]

*DMS
FIX: DataManager - more informative log messages, checking return structure
FIX: FileCatalog - make exists() behave like LFC file catalog client by checking
     the unicity of supplied GUID if any
FIX: StorageElementProxyHandler - do not remove the cache directory

*Framework
FIX: SystemAdministratorClient - increase the timeout to 300 for the software update     

*RMS
FIX: Operation.py - set Operation Scheduled if one file is Scheduled
CHANGE: Request - group ReplicateAndRegister operations together for failover 
        requests: it allows to launch all FTS jobs at once

*Resources
FIX: LcgFileCatalogClient - fix longstanding problem in LFC when several files 
     were not available (only one was returned) 

*TS
BUGFIX: TransformationCleaning,ValidateOutputDataAgent - interpret correctly
        the result of getTransformationParameters() call
FIX: TaskManager - fix exception in RequestTaskAgent        

[v6r12p19]

*Core
FIX: Core.py - check return value of getRecursive() call

*DMS
FIX: FileCatalog - directory removal is successful if does not exist
     special treatment of Delete operation

*WMS
FIX: InputDataByProtocol - fix interpretation of return values

[v6r12p18]

*DMS
FIX: FTSStrategy - config option name
FIX: DataManager - removing dirac_directory flag file only of it is there
     in __cleanDirectory()

*RMS
FIX: Operation - MAX_FILES limit set to 10000
FIX: ReqClient - enhanced log messages

*TMS
FIX: TaskManager - enhanced log messages

*RSS
FIX: DowntimeCommand - fixed mix of SRM.NEARLINE and SRM

*WMS
FIX: InputDataByProtocol - fixed return structure

[v6r12p16]

*DMS
FIX: IRODSStorageElement more complete implementation
FIX: FileCatalogHandler(DB) - make removeMetadata bulk method

*Resources
FIX: FileCatalog - make a special option CatalogList (Operations) to specify catalogs used by a given VO

[v6r12p15]

*Core
FIX: ProcessPool - kill the working process in case of the task timeout
FIX: FileHelper - count transfered bytes in DataSourceToNetwork()

*DMS
BUGFIX: FileCatalogCLI - changed interface in changePathXXX() methods
NEW: IRODSStorageElementHandler class
CHANGE: FileCatalog - separate metadata and file catalog methods, 
        apply metadata methods only to Metadata Catalogs 

*Resources
FIX: SSHTorqueComputingElement - check the status of the ssh call for qstat 

*WMS
FIX: WatchdogLinux - fixed typo

[v6r12p14]

*TS
FIX: TaskManagerAgentBase: avoid race conditions when submitting to WMS

*DMS
NEW: FileCatalog - added new components ( directory tree, file manager ) 
     making use of foreign keys and stored procedures
FIX: DataManager returns properly the FileCatalog errors     

[v6r12p13]

*TS
BUGFIX: TransformationAgent - data member not defined

*WMS
FIX: InputData(Resolution,ByProtocol) - possibility to define RemoteProtocol

[v6r12p12]

*WMS
BUGFIX: pilotTools - missing comma

[v6r12p11]

*WMS
FIX: CPUNormalization - dealing with the case when the maxCPUTime is not set in the queue
     definition
FIX: pilotTools - added option pilotCFGFile

[v6r12p10]

*DMS
FIX: StorageElementProxy - BASE_PATH should be a full path

*Resources
FIX: SRM2Storage - return specific error in putFile

*TS
FIX: TransformationAgent - fix to avoid an exception in finalize and double printing 
     when terminating the agent
BUGFIX: TransformationDB - fix return value in setTransformationParameter()

[v6r12p9]

*Core
CHANGE: SiteCEMapping - getSiteForCE can take site argu

ment to avoid confusion

*Interfaces
FIX: Job - provide optional site name in setDestinationCE()

*WMS
FIX: pilotCommands - check properly the presence of extra cfg files
     when starting job agent
FIX: JobAgent - can pick up local cfg file if extraOptions are specified     

[v6r12p8]

*Core
FIX: dirac-configure - correctly deleting useServerCertificate flag
BUGFIX: InstallTools - in fixMySQLScript()

*DMS
BUGFIX: DatasetManager - bug fixes
CHANGE: StorageElementProxy - internal SE object created with the VO of the requester

*TS
FIX: dirac-transformation-xxx commands - do not check the transformation status
CHANGE: Agents - do not use shifter proxy 
FIX: TransformationAgent - correct handling of replica cache for transformations 
     when there were more files in the transformation than accepted to be executed
FIX: TransformationAgent - do not get replicas for the Removal transformations     

*RMS
NEW: new SetFileStatus Operation

[v6r12p7]

*Core
FIX: dirac-configure - always removing the UseServerCertificate flag before leaving
FIX: ProcessPool - one more check for the executing task ending properly 

*Interfaces 
FIX: Dirac.py - use printTable in loggingInfo()

[v6r12p6]

FIX: fixes from v6r11p26 patch release

[v6r12p5]

*Core
FIX: VOMS.py - do not use obsoleted -dont-verify-ac flag with voms-proxy-info

*TS
FIX: TransformationManager - no status checked at level service

[v6r12p4]

FIX: fixes from v6r11p23 patch release

[v6r12p3]

*Configuration
CHANGE: dirac-admin-add-resources - define VOPath/ option when adding new SE 

*Resources
NEW: StorageFactory - modify protocol Path for VO specific value

*DMS
FIX: FileCatalog - check for empty input in checkArgumentFormat utility
FIX: DataManager - protect against FC queries with empty input

[v6r12p2]

*Core
FIX: dirac-install - svn.cern.ch rather than svnweb.cern.ch is now needed for direct 
     HTTP access to files in SVN

*WMS
FIX: dirac-wms-cpu-normalization - when re-configuring, do not try to dump in the 
     diracConfigFilePath

[v6r12p1]

*Configuration
FIX: Core.Utilities.Grid, dirac-admin-add-resources - fix to make a best effort to 
     guess the proper VO specific path of a new SE
*WMS
FIX: dirac-configure, pilotCommands, pilotTools - fixes to use server certificate

[v6r12]

*Core
CHANGE: ProcessPool - do not stop working processes by default
NEW: ReturnValue - added returnSingleResult() utility 
FIX: MySQL - correctly parse BooleanType
FIX: dirac-install - use python 2.7 by default
FIX: dirac-install-xxx commands - complement installation with the component setup
     in runit
NEW: dirac-configure - added --SkipVOMSDownload switch, added --Output switch
     to define output configuration file
CHANGE: ProcessPool - exit from the working process if a task execution timed out  
NEW: ProcessMonitor - added evaluation of the memory consumed by a process and its children   
NEW: InstallTools - added flag to require MySQL installation
FIX: InstallTools - correctly installing DBs extended (with sql to be sourced) 
FIX: InstallTools - run MySQL commands one by one when creating a new database
FIX: InstallTools - fixMySQLScripts() fixes the mysql start script to ognore /etc/my.cnf file
CHANGE: Os.py - the use of "which" is replaced by distutils.spawn.find_executable
NEW: Grid.py - ldapSA replaced by ldapSE, added getBdiiSE(CE)Info() methods
CHANGE: CFG.py - only lines starting with ^\s*# will be treated as comments
CHANGE: Shifter - Agents will now have longer proxies cached to prevent errors 
        for heavy duty agents, closes #2110
NEW: Bdii2CSAgent - reworked to apply also for SEs and use the same utilities for the
     corresponding command line tool
NEW: dirac-admin-add-resources - an interactive tool to add and update sites, CEs, SEs
     to the DIRAC CS   
CHANGE: dirac-proxy-init - added message in case of impossibility to add VOMS extension   
FIX: GOCDBClient - handle correctly the case of multiple elements in the same DT            


*Accounting
NEW: Allow to have more than one DB for accounting
CHANGE: Accounting - use TypeLoader to load plotters

*Framework
FIX: Logger - fix FileBackend implementation

*WMS
NEW: Refactored pilots ( dirac-pilot-2 ) to become modular following RFC #18, 
     added pilotCommands.py, SiteDirector modified accordingly 
CHANGE: InputData(Executor) - use VO specific catalogs      
NEW: JobWrapper, Watchdog - monitor memory consumption by the job ( in a Warning mode )
FIX: SandboxStoreHandler - treat the case of exception while cleaning sandboxes
CHANGE: JobCleaningAgent - the delays of job removals become CS parameters
BUGFIX: JobDB - %j placeholder not replaced after rescheduling
FIX: JobDB - in the SQL schema description reorder tables to allow foreign keys
BUGFIX: JobAgent, Matcher - logical bug in using PilotInfoReported flag
FIX: OptimizerExecutor - when a job fails the optimization chain set the minor status 
     to the optimiser name and the app status to the fail error

*Resources
NEW: StorageElement - added a cache of already created SE objects
CHANGE: SSHTorqueComputingElement - mv getCEStatus to remote script

*ResourceStatus
NEW: ResourceManagementClient/DB, DowntimeCommand - distinguish Disk and Tape storage 
FIX: GODDBClient  - downTimeXMLParsing() can now handle the "service type" parameter properly
CHANGE: dirac-rss-xxx commands use the printTable standard utility
FIX: dirac-dms-ftsdb-summary - bug fix for #2096

*DMS
NEW: DataManager - add masterCatalogOnly flag in the constructor
FIX: DataManager - fix to protect against non valid SE
CHANGE: FC.DirectoryLevelTree - use SELECT ... FOR UPDATE lock in makeDir()
FIX: FileCatalog - fixes in using file and replica status
CHANGE: DataManager - added a new argument to the constructor - vo
CHANGE: DataManager - removed removeCatalogFile() and dirac-dms-remove-catalog-file adjusted
CHANGE: Several components - field/parameter CheckSumType all changed to ChecksumType
CHANGE: PoolXMLCatalog - add the SE by default in the xml dump and use the XML library 
        for dumping the XML
FIX: XROOTStorageElement - fixes to comply with the interface formalism        

*SMS
FIX: StorageManagementDB - small bugfix to avoid SQL errors

*RMS
NEW: Added 'since' and 'until' parameters for getting requests
NEW: Request - added optimize() method to merge similar operations when
     first inserting the request
NEW: ReqClient, RequestDB - added getBulkRequest() interface. RequestExecutingAgent
     can use it controlled by a special flag     
FIX: Operation, Request - set LastUpdate time stamp when reaching final state
FIX: OperationHandlerBase - don't erase the original message when reaching the max attempts      
FIX: removed some deprecated codes
FIX: RequestTask - always set useServerCerificate flag to tru in case of executing inside
     an agent
CHANGE: gRequestValidator removed to avoid object instantiation at import   
NEW: dirac-rms-cancel-request command and related additions to the db and service classes  

*TMS
NEW: WorkflowTaskAgent is now multi-threaded
NEW: Better use of threads in Transformation Agents
CHANGE: TransformationDB - modified such that the body in a transformation can be updated
FIX: TransformationCleaningAgent - removed non-ASCII characters in a comment

[v6r11p34]

*Resources
NEW: GlobusComputingElement class

[v6r11p33]

*Configuration
FIX: Resources - avoid white spaces in OSCompatibility

[v6r11p32]

*Core
CHANGE: BaseClient, SSLSocketFactory, SocketInfo - enable TLSv1 for outgoing 
        connections via suds, possibility to configure SSL connection details
        per host/IP 

[v6r11p31]

*Core
FIX: CFG - bug fixed in loadFromBuffer() resulting in a loss of comments

*Resources
FIX: SSHTorqueComputingElement - check the status of ssh call for qstat

*DMS
FIX: FileCatalog - return LFN name instead of True from exists() call if LFN
     already in the catalog

[v6r11p30]

*DMS
CHANGE: FileCatalogCLI - add new -D flag for find to print only directories

[v6r11p29]

*DMS
FIX: FTS(Agent,Startegy,Gragh) - make use of MaxActiveJobs parameter, bug fixes

*TMS
FIX: Transformation(Agent,Client) - Operations CS parameters can be defined for each plugin: MaxFiles, SortedBy, NoUnusedDelay. Fixes to facilitate work with large numbers of files.

[v6r11p28]

*Core
FIX: InstallTools - check properly the module availability before installation

*WMS
FIX: JobScheduling - protection against missing dict field RescheduleCounter

*TMS
FIX: TransformationCleaningAgent - execute DM operations with the shifter proxy

[v6r11p27]

*Core
BUGFIX: InstallTools - bug fix in installNewPortal()

*WMS
FIX: Watchdog - disallow cputime and wallclock to be negative

*TS
FIX: TransformationAgent - correct handling of replica caches when more than 5000 files


BUGFIX: ModuleBase - bug fix in execute()
BUGFIX: Workflow - bug fix in createStepInstance()

*DMS
BUGFIX: DiractoryTreeBase - bug fix in getDirectoryPhysicalSizeFromUsage()

*Resources
FIX: XROOTStorage - back ported fixes from #2126: putFile would place file in 
     the wrong location on eos

[v6r11p26]

*Framework
FIX: UserProfileDB.py - add PublishAccess field to the UserProfileDB

*RSS
FIX: Synchronizer.py - fix deletion of old resources

*DMS
FIX: DataManager - allow that permissions are OK for part of a list of LFNs ( __verifyWritePermission() )
     (when testing write access to parent directory). Allows removal of replicas 
     even if one cannot be removed
FIX: DataManager - test SE validity before removing replica     
     
*RMS
FIX: RequestTask - fail requests for users who are no longer in the system
FIX: RequestExecutingAgent - fix request timeout computation

[v6r11p25]

*Interfaces
FIX: Job.py - bring back different logfile names if they have not been specified by the user

[v6r11p24]

*DMS
BUGFIX: SEManagerDB - bug fixed in getting connection in __add/__removeSE

[v6r11p23]

*DMS
CHANGE: FTSRequest is left only to support dirac-dms-fts-XXX commands

[v6r11p22]

*DMS
FIX: FTSJob - fixes in the glite-transfer-status command outpu parsing
FIX: TransformationClient - allow single lfn in setFileStatusForTransformation()

*WMS
FIX: StatesMonitoringAgent - install pika on the fly as a temporary solution

[v6r11p21]

*DMS
BUGFIX: dirac-dms-remove-replicas - continue in case of single replica failure
FIX: dirac-rms-xxx scripts - use Script.getPositionalArgs() instead of sys.argv

*Workflow
FIX: Test_Modules.py - fix in mocking functions, less verbose logging

[v6r11p20]

*DMS
BUGFIX: DataManager - in __SEActive() use resolved SE name to deal with aliases
BUGFIX: FileMetadata - multiple bugs in __buildUserMetaQuery()

[v6r11p19]

*DMS
FIX: FTSJob - fix FTS job monitoring a la FTS2

*RMS
CHANGE: ReqClient - added setServer() method
FIX: File,Operation,Request - call the getters to fetch the up-to-date information 
     from the parent

[v6r11p18]

*DMS
FIX: FTSAgent(Job) - fixes for transfers requiring staging (bringOnline) and adaptation 
     to the FTS3 interface

*WMS
FIX: StatesMonitoringAgent - resend the records in case of failure

[v6r11p17]

*DMS
FIX: FileCatalog - in multi-VO case get common catalogs if even VO is not specified

*Resources
FIX: ComputintgElement - bugfix in available() method

*WMS
FIX: SiteDirector - if not pilots registered in the DB, pass empty list to the ce.available()

[v6r11p16]

*RMS
BUGFIX: Request,Operation,File - do not cast to str None values

[v6r11p15]

*DMS
FIX: ReplicateAndRegister - do not create FTSClient if no FTSMode requested
CHANGE: FTSAgent(Job,File) - allow to define the FTS2 submission command;
        added --copy-pin-lifetime only for a tape backend
        parse output of both commands (FTS2, FTS3)
        consider additional state for FTS retry (Canceled)
        
*RMS
FIX: Operation, Request - treat updates specially for Error fields        

*TMS
FIX: TransformationAgent - fixes in preparing json serialization of requests

*WMS
NEW: StateMonitoringAgent - sends WMS history data through MQ messages 

[v6r11p14]

*WMS
CHANGE: JobDB - removed unused tables and methods
CHANGE: removed obsoleted tests

*DMS
FIX: FTSAgent - recover case when a target is not in FTSDB
CHANGE: FTSAgent(Job) - give possibility to specify a pin life time in CS 

*RMS
FIX: Make RMS objects comply with Python Data Model by adding __nonzero__ methods 

[v6r11p13]

*DMS
BUGFIX: SEManager - in SEManagerDB.__addSE() bad _getConnection call, closes #2062

[v6r11p12]

*Resources
CHANGE: ARCComputingElement - accomodate changes in the ARC job reported states

*Configuration
CHANGE: Resources - define a default FTS server in the CS (only for v6r11 and v6r12)

*DMS
FIX: FTSStrategy - allow to use a given channel more than once in a tree 
FIX: FTSAgent - remove request from cache if not found
FIX: FTSAgent - recover deadlock situations when FTS Files had not been correctly 
     updated or were not in the DB

*RMS
FIX: RequestExecutingAgent - fix a race condition (cache was cleared after the request was put)
FIX: RequestValidator - check that the Operation handlers are defined when inserting a request

[v6r11p11]

*Core
FIX: TransportPool - fixed exception due to uninitialized variable
FIX: HTTPDISETSocket - readline() takes optional argument size ( = 0 )

*DMS
FIX: FTSAgent - check the type of the Operation object ( can be None ) and
     some other protections
FIX: FTSClient - avoid duplicates in the file list

*RMS
FIX: ReqClient - modified log message
CHANGE: dirac-dms-fts-monitor - allow multiple comma separated LFNs in the arguments

[v6r11p10]

*RSS
FIX: DowntimeCommand, Test_RSS_Command_GOCDBStatusCommand - correctly interpreting list of downtimes

*RMS
FIX: ReplicateAndRegister - Create a RegisterReplica (not RegisterFile) if ReplicateAndRegister 
     fails to register
FIX: OperationHandlerBase - handle correctly Attempt counters when SEs are banned
FIX: ReplicateAndRegister - use FC checksum in case of mismatch request/PFN
FIX: FTSAgent - in case a file is Submitted but the FTSJob is unknown, resubmit
FIX: FTSAgent - log exceptions and put request to DB in case of exception
FIX: FTSAgent - handle FTS error "Unknown transfer state NOT_USED", due to same file 
     registered twice (to be fixed in RMS, not clear origin)

*WMS
FIX: JobStateUpdateHandler - status not updated while jobLogging is, due to time skew between 
     WN and DB service
FIX: JobStateUpdateHandler - stager callback not getting the correct status Staging 
     (retry for 10 seconds)     

[v6r11p9]

*Core
NEW: AgentModule - set AGENT_WORKDIRECTORY env variable with the workDirectory
NEW: InstallTools - added methods for the new web portal installation

*DMS
FIX: ReplicateAndRegister - apply same error logic for DM replication as for FTS

*Resources:
FIX: SRM2Storage - fix log message level
FIX: SRM2Storage - avoid useless existence checks 

*RMS
FIX: ForwardDISET - a temporary fix for a special LHCb case, to be removed asap
FIX: ReqClient - prettyPrint is even prettier
FIX: RequestTask - always use server certificates when executed within an agent

[v6r11p8]

*TMS
FIX: TransformationDB - fix default value within ON DUPLICATE KEY UPDATE mysql statement

[v6r11p7]

*Framework
BUGFIX: ProxyDB.py - bug in a MySQL table definition

*DMS
FIX: ReplicateAndRegister.py - FTS client is not instantiated in the c'tor as it 
     might not be used, 

*WMS
FIX: JobWrapper - don't delete the sandbox tar file if upload fails
FIX: JobWrapper - fix in setting the failover request

*RMS
FIX: RequestDB - add protections when trying to get a non existing request

[v6r11p6]

*WMS
FIX: InpudDataResolution - fix the case when some files only have a local replica
FIX: DownloadInputData, InputDataByProtocol - fix the return structure of the
     execute() method
     
*Resources
NEW: LocalComputingElement, CondorComputingElement      

[v6r11p5]

FIX: Incorporated changes from v6r10p25 patch

*Framework
NEW: Added getUserProfileNames() interface

*WMS
NEW: WMSAdministrator - added getPilotStatistics() interface
BUGFIX: JobWrapperTemplate - use sendJobAccounting() instead of sendWMSAccounting()
FIX: JobCleaningAgent - skip if no jobs to remove

*DMS
BUGFIX: FileCatalogClientCLI - bug fix in the metaquery construction

*Resources
CHANGE: StorageElement - enable Storage Element proxy configuration by protocol name

*TMS
NEW: TransformationManager - add Scheduled to task state for monitoring

[v6r11p4]

*Framework
NEW: ProxyDB - added primary key to ProxyDB_Log table
CHANGE: ProxyManagerHandler - purge logs once in 6 hours

*DMS
FIX: DataManager - fix in the accounting report for deletion operation
CHANGE: FTSRequest - print FTS GUID when submitting request
FIX: dirac-dms-fts-monitor - fix for using the new FTS structure
FIX: DataLoggingDB - fix type of the StatusTimeOrder field
FIX: DataLoggingDB - take into account empty date argument in addFileRecord()
FIX: ReplicateAndRegister - use active replicas
FIX: FTS related modules - multiple fixes

*WMS
NEW: SiteDirector - pass the list of already registered pilots to the CE.available() query
FIX: JobCleaningAgent - do not attempt job removal if no eligible jobs

*Resources
FIX: LcgFileCatalogClient - if replica already exists while registration, reregister
NEW: CREAM, SSH, ComputingElement - consider only registered pilots to evaluate queue occupancy

[v6r11p3]

FIX: import gMonitor from it is original location

*Core
FIX: FC.Utilities - treat properly the LFN names starting with /grid ( /gridpp case )

*Configuration
FIX: LocalConfiguration - added exitCode optional argument to showHelp(), closes #1821

*WMS
FIX: StalledJobAgent - extra checks when failing Completed jobs, closes #1944
FIX: JobState - added protection against absent job in getStatus(), closes #1853

[v6r11p2]

*Core
FIX: dirac-install - skip expectedBytes check if Content-Length not returned by server
FIX: AgentModule - demote message "Cycle had an error:" to warning

*Accounting
FIX: BaseReporter - protect against division by zero

*DMS
CHANGE: FileCatalogClientCLI - quite "-q" option in find command
FIX: DataManager - bug fix in __initializeReplication()
FIX: DataManager - less verbose log message 
FIX: DataManager - report the size of removed files only for successfully removed ones
FIX: File, FTSFile, FTSJob - SQL tables schema change: Size filed INTEGER -> BIGINT

*RMS
FIX: dirac-rms-reset-request, dirac-rms-show-request - fixes
FIX: ForwardDISET - execute with trusted host certificate

*Resources
FIX: SSHComputingElement - SSHOptions are parsed at the wrong place
NEW: ComputingElement - evaluate the number of available cores if relevant

*WMS
NEW: JobMonitoringHander - added export_getOwnerGroup() interface

*TMS
CHANGE: TransformationCleaningAgent - instantiation of clients moved in the initialize()

[v6r11p1]

*RMS
FIX: ReqClient - failures due to banned sites are considered to be recoverable

*DMS
BUGFIX: dirac-dms-replicate-and-register-request - minor bug fixes

*Resources
FIX: InProcessComputingElement - stop proxy renewal thread for a finished payload

[v6r11]

*Core
FIX: Client - fix in __getattr__() to provide dir() functionality
CHANGE: dirac-configure - use Registry helper to get VOMS servers information
BUGFIX: ObjectLoader - extensions must be looked up first for plug-ins
CHANGE: Misc.py - removed obsoleted
NEW: added returnSingleResult() generic utility by moving it from Resources/Utils module 

*Configuration
CHANGE: Resources.getDIRACPlatform() returns a list of compatible DIRAC platforms
NEW: Resources.getDIRACPlatforms() used to access platforms from /Resources/Computing/OSCompatibility
     section
NEW: Registry - added getVOs() and getVOMSServerInfo()     
NEW: CE2CSAgent - added VO management

*Accounting
FIX: AccountingDB, Job - extra checks for invalid values

*WMS
NEW: WMS tags to allow jobs require special site/CE/queue properties  
CHANGES: DownloadInputData, InputDataByProtocol, InputDataResolution - allows to get multiple 
         PFNs for the protocol resolution
NEW: JobDB, JobMonitoringHandler - added traceJobParameters(s)() methods     
CHANGE: TaskQueueDirector - use ObjectLoader to load directors    
CHANGE: dirac-pilot - use Python 2.7 by default, 2014-04-09 LCG bundles

*DMS
NEW: DataManager to replace ReplicaManager class ( simplification, streamlining )
FIX: InputDataByProtocol - fix the case where file is only on tape
FIX: FTSAgent - multiple fixes
BUGFIX: ReplicateAndRegister - do not ask SE with explicit SRM2 protocol

*Interfaces
CHANGE: Dirac - instantiate SandboxStoreClient and WMSClient when needed, not in the constructor
CHANGE: Job - removed setSystemConfig() method
NEW: Job.py - added setTag() interface

*Resources
CHANGE: StorageElement - changes to avoid usage PFNs
FIX: XROOTStorage, SRM2Storage - changes in PFN construction 
NEW: PoolComputingElement - a CE allowing to manage multi-core slots
FIX: SSHTorqueComputingElement - specify the SSHUser user for querying running/waiting jobs 

*RSS
NEW: added commands dirac-rss-query-db and dirac-rss-query-dtcache

*RMS
CHANGE: ReqDB - added Foreign Keys to ReqDB tables
NEW: dirac-rms-reset-request command
FIX: RequestTask - always execute operations with owner proxy

*SMS
FIX: few minor fixes to avoid pylint warnings

[v6r10p25]

*DMS
CHANGE: FileCatalog - optimized file selection by metadata

[v6r10p24]

*DMS
FIX: FC.FileMetadata - optimized queries for list interception evaluation

[v6r10p23]

*Resoures
CHANGE: SSHComputingElement - allow SSH options to be passed from CS setup of SSH Computing Element
FIX: SSHComputingElement - use SharedArea path as $HOME by default

[v6r10p22]

*CS
CHANGE: Operations helper - if not given, determine the VO from the current proxy 

*Resources
FIX: glexecComputingElement - allows Application Failed with Errors results to show through, 
     rather than be masked by false "glexec CE submission" errors
     
*DMS     
CHANGE: ReplicaManager - in getReplicas() rebuild PFN if 
        <Operations>/DataManagement/UseCatalogPFN option is set to False ( True by default )

[v6r10p21]

*Configuration
FIX: CSGlobals - allow to specify extensions in xxxDIRAC form in the CS

*Interfaces
FIX: Job - removed self.reqParams
FIX: Job - setSubmitPools renamed to setSubmitPool, fixed parameter definition string

*WMS
FIX: JobMonitorigHandler, JobPolicy - allow JobMonitor property to access job information

[v6r10p20]

*DMS
FIX: FTSAgent/Client, ReplicateAndRegister - fixes to properly process failed
     FTS request scheduling

[v6r10p19]

*DMS
FIX: FTSAgent - putRequest when leaving processRequest
FIX: ReplicaManager - bug in getReplicas() in dictionary creation

[v6r10p18]

*DMS
FIX: ReplicateAndRegister - dictionary items incorrectly called in ftsTransfer()

[v6r10p17]

*RMS
FIX: RequestDB.py - typo in a table name
NEW: ReqManagerHandler - added getDistinctValues() to allow selectors in the web page

*DMS
CHANGE: ReplicaManager - bulk PFN lookup in getReplicas()

[v6r10p16]

*Framework
NEW: PlottingClient - added curveGraph() function

*Transformation
FIX: TaskManagerAgentBase - add the missing Scheduled state

*WMS
FIX: TaskQueueDB - reduced number of lines in the matching parameters printout

*DMS
FIX: dirac-dms-show-se-status - exit on error in the service call, closes #1840

*Interface
FIX: API.Job - removed special interpretation of obsoleted JDLreqt type parameters

*Resources
FIX: SSHComputingElement - increased timeout in getJobStatusOnHost() ssh call, closes #1830

[v6r10p15]

*DMS
FIX: FTSAgent - added missing monitoring activity
FIX: FileCatalog - do not check directory permissions when creating / directory

*Resources
FIX: SSHTorqueComputingElement - removed obsoleted stuff

[v6r10p14]

*SMS
FIX: RequestPreparationAgent - typo fixed

[v6r10p13]

*SMS
FIX: RequestPreparationAgent - use ReplicaManager to get active replicas

*DMS
FIX: ReplicaManager - getReplicas returns all replicas ( in all statuses ) by default
CHANGE: FC/SecurityManager - give full ACL access to the catalog to groups with admin rights

*WMS
CHANGE: SiteDirector - changes to reduce the load on computing elements
FIX: JobWrapper - do not set Completed status for the case with failed application thread

[v6r10p12]

*WMS
CHANGE: Replace consistently everywhere SAM JobType by Test JobType
FIX: JobWrapper - the outputSandbox should be always uploaded (outsized, in failed job)

*DMS
FIX: RemoveFile - bugfix
FIX: ReplicateAndRegister - fixes in the checksum check, retry failed FTS transfer 
     with RM transfer
NEW: RegisterReplica request operation     

*RMS
FIX: ReqClient - fix in the request state machine
FIX: Request - enhance digest string
NEW: dirac-dms-reset-request command
CHANGE: dirac-rms-show-request - allow selection of a request by job ID

*TS
FIX: TransformationDB - in getTransformationParameters() dropped "Submitted" counter 
     in the output

[v6r10p11]

*Core
FIX: X509Chain - cast life time to int before creating cert

*Accounting
FIX: DataStoreClient - self.__maxRecordsInABundle = 5000 instead of 1000
FIX: JobPolicy - allow access for JOB_MONITOR property

*RMS
FIX: ReqClient - fix the case when a job is Completed but in an unknown minor status

*Resources
BUGFIX: ProxyStorage - use checkArgumentFormat() instead of self.__checkArgumentFormatDict()

[v6r10p10]

*DMS
FIX: Several fixes to make FTS accounting working (FTSAgent/Job, ReplicaManager, File )

[v6r10p9]

*Core
BUGFIX: LineGraph - Ymin was set to a minimal plot value rather than 0.

*DMS
CHANGE: FTSJob(Agent) - get correct information for FTS accounting (registration)

[v6r10p8]

*Core
FIX: InstallTools - admin e-mail default location changed

*Framework
FIX: SystemAdministratorClientCLI - allow "set host localhost"
FIX: BundleDelivery - protect against empty bundle

*WMS
FIX: SiteDirector - Pass siteNames and ceList as None if any is accepted
FIX: WorkloadManagement.ConfigTemplate.SiteDorectory - set Site to Any by default 

*DMS
FIX: FileCatalogCLI - ignore Datasets in ls command for backward compatibility

*Resources
FIX: SSH - some platforms use Password instead of password prompt

[v6r10p7]

*Core
FIX: dirac-install - execute dirac-fix-mysql-script and dirac-external-requirements after sourcing the environment
FIX: InstallTools - set basedir variable in fixMySQLScript()
FIX: InstallTools - define user root@host.domain in installMySQL()

*Framework
BUGFIX: SystemAdministratorCLI - bug fixed in default() call signature

*DMS
FIX: FTSRequest - handle properly FTS server in the old system 
FIX: ReplicaManager - check if file is in FC before removing 
FIX: Request/RemovalTask - handle properly proxies for removing files 
BUGFIX: DatasetManager - in the table description

[v6r10p6]

*Core
FIX: X509Certificate - reenabled fix in getDIRACGroup()

*Configuration
FIX: CSAPI - Group should be taken from the X509 chain and not the certificate

*RMS
CHANGE: ReqClient - if the job does not exist, do not try further finalization

[v6r10p5]

*Core
FIX: X509Certificate - reverted fix in getDIRACGroup()

[v6r10p4]

*Core
NEW: dirac-info - extra printout
CHANGE: PrettyPrint - extra options in printTable()
FIX: X509Certificate - bug fixed in getDIRACGroup()

*Framework
NEW: SystemAdministratorCLI - new showall command to show components across hosts
NEW: ProxyDB - allow to upload proxies without DIRAC group

*RMS
CHANGE: ReqClient - requests from failed jobs update job status to Failed
CHANGE: RequestTask - retry in the request finalize()

[v6r10p3]

*Configuration
CHANGE: Registry - allow to define a default group per user

*WMS
BUGFIX: JobReport - typo in generateForwardDISET()

[v6r10p2]

*TMS
CHANGE: Backward compatibility fixes when setting the Transformation files status

*DMS
BUGFIX: ReplicateAndRegister - bugfix when replicating to multiple destination by ReplicaManager

*WMS
BUGFIX: JobManager - bug fix when deleting no-existing jobs

[v6r10p1]

*RMS
FIX: ReqDB.Operations - Arguments field changed type from BLOB to MEDIUMBLOB

*DMS
FIX: FileCatalog - check for non-exiting directories in removeDirectory()

*TMS
FIX: TransformationDB - removed constraint that was making impossible to derive a production

[v6r10]

*Core
FIX: Several fixes on DB classes(AccountingDB, SystemLoggingDB, UserProfileDB, TransformationDB, 
     JobDB, PilotAgentsDB) after the new movement to the new MySQL implementation with a persistent 
     connection per running thread
NEW: SystemAdministratorCLI - better support for executing remote commands 
FIX: DIRAC.__init__.py - avoid re-definition of platform variable    
NEW: Graphs - added CurveGraph class to draw non-stacked lines with markers
NEW: Graphs - allow graphs with negative Y values
NEW: Graphs - allow to provide errors with the data and display them in the CurveGraph
FIX: InstallTools - fix for creation of the root@'host' user in MySQL 
FIX: dirac-install - create links to permanent directories before module installation
CHANGE: InstallTools - use printTable() utility for table printing
CHANGE: move printTable() utility to Core.Utilities.PrettyPrint
NEW: added installation configuration examples
FIX: dirac-install - fixBuildPath() operates only on files in the directory
FIX: VOMSService - added X-VOMS-CSRF-GUARD to the html header to be compliant with EMI-3 servers

*CS
CHANGE: getVOMSVOForGroup() uses the VOMSName option of the VO definition 
NEW: CE2CSAgent - added ARC CE information lookup

*Framework
FIX: SystemAdministratorIntegrator - use Host option to get the host address in addition to the section name, closes #1628
FIX: dirac-proxy-init - uses getVOMSVOForGroup() when adding VOMS extensions

*DMS
CHANGE: DFC - optimization and bug fixes of the bulk file addition
FIX: TransferAgent - protection against badly defined LFNs in collectFiles()
NEW: DFC - added getDirectoryReplicas() service method support similar to the LFC
CHANGE: DFC - added new option VisibleReplicaStatus which is used in replica getting commands
CHANGE: FileCatalogClientCLI client shows number of replicas in the 2nd column rather than 
        unimplemented number of links
CHANGE: DFC - optimizations for the bulk replica look-up
CHANGE: DFC updated scalability testing tool FC_Scaling_test.py        
NEW: DFC - methods returning replicas provide also SE definitions instead of PFNs to construct PFNs on the client side
NEW: DFC - added getReplicasByMetadata() interface
CHANGE: DFC - optimized getDirectoryReplicas()
CHANGE: FileCatalogClient - treat the reduced output from various service queries restoring LFNs and PFNs on the fly
NEW: DFC - LFNPFNConvention flag can be None, Weak or Strong to facilitate compatibility with LFC data 
CHANGE: FileCatalog - do not return PFNs, construct them on the client side
CHANGE: FileCatalog - simplified FC_Scaling_test.py script
NEW: FileCatalog/DatasetManager class to define and manipulate datasets corresponding to meta queries
NEW: FileCatalogHandler - new interface methods to expose DatasetManager functionality
NEW: FileCatalogClientCLI - new dataset family of commands
FIX: StorageFactory, ReplicaManager - resolve SE alias name recursively
FIX: FTSRequest, ReplicaManager, SRM2Storage - use current proxy owner as user name in accounting reports, closes #1602
BUGFIX: FileCatalogClientCLI - bug fix in do_ls, missing argument to addFile() call, closes #1658
NEW: FileCatalog - added new setMetadataBulk() interface, closes #1358
FIX: FileCatalog - initial argument check strips off leading lfn:, LFN:, /grid, closes #448
NEW: FileCatalog - added new setFileStatus() interface, closes #170, valid and visible file and replica statuses can be defined in respective options.
CHANGE: multiple new FTS system fixes
CHANGE: uniform argument checking with checkArgumentFormat() in multiple modules
CHANGE: FileCatalog - add Trash to the default replica valid statuses
CHANGE: ReplicaManager,FTSRequest,StorageElement - no use of PFN as returned by the FC except for file removal,
        rather constructing it always on the fly
        
*SMS
CHANGE: PinRequestAgent, SENamespaceCatalogCheckAgent - removed
CHANGE: Use StorageManagerClient instead of StorageDB directly        

*WMS
CHANGE: JobPolicy - optimization for bulk job verification
NEW: JobPolicy - added getControlledUsers() to get users which jobs can be accessed for 
     a given operation
CHANGE: JobMonitoringHandler - Avoid doing a selection of all Jobs, first count matching jobs 
        and then use "limit" to select only the required JobIDs.
NEW: JobMonitoringHandler - use JobPolicy to filter jobs in getJobSummaryWeb()
NEW: new Operations option /Services/JobMonitoring/GlobalJobsInfo ( True by default ) to 
     allow or not job info lookup by anybody, used in JobMonitoringHandler       
BUGFIX: SiteDirector - take into account the target queue Platform
BUGFIX: JobDB - bug in __insertNewJDL()    
CHANGE: dirac-admin-show-task-queues - enhanced output  
CHANGE: JobLoggingDB.sql - use trigger to manage the new LoggingInfo structure  
CHANGE: JobWrapper - trying several times to upload a request before declaring the job failed
FIX: JobScheduling executor - fix race condition that causes a job to remain in Staging
NEW: SiteDirector - do not touch sites for which there is no work available
NEW: SiteDirector - allow sites not in mask to take jobs with JobType Test
NEW: SiteDirector - allow 1 hour grace period for pilots in Unknown state before aborting them
CHANGE: Allow usage of non-plural form of the job requirement options ( PilotType, GridCE, BannedSite, 
        SubmitPool ), keep backward compatibility with a plural form
        
*RSS
FIX: DowntimeCommand - take the latest Downtime that fits    
NEW: porting new Policies from integration  
NEW: RSS SpaceToken command querying endpoints/tokens that exist  
        
*Resources
NEW: added SSHOARComputingElement class 
NEW: added XROOTStorage class       
FIX: CREAMComputingElement - extra checks for validity of returned pilot references
        
*TS
CHANGE: TransformationClient(DB,Manager) - set file status for transformation as bulk operation 
CHANGE: TransformationClient - applying state machine when changing transformation status
BUGFIX: TransformationClient(Handler) - few minor fixes
NEW: TransformationDB - backported __deleteTransformationFileTask(s) methods
CHANGE: TransformationDB(Client) - fixes to reestablish the FileCatalog interface
FIX: TransformationAgent - added MissingInFC to consider for Removal transformations
BUGFIX: TransformationAgent - in _getTransformationFiles() variable 'now' was not defined
FIX: TransformationDB.sql - DataFiles primary key is changed to (FileID) from (FileID,LFN) 
CHANGE: TransformationDB(.sql) - schema changes suitable for InnoDB
FIX: TaskManager(AgentBase) - consider only submitted tasks for updating status
CHANGE: TransformationDB(.sql) - added index on LFN in DataFiles table

*RMS
NEW: Migrate to use the new Request Management by all the clients
CHANGE: RequestContainer - Retry failed transfers 10 times and avoid sub-requests to be set Done 
        when the files are failed
CHANGE: Use a unique name for storing the proxy as processes may use the same "random" name and 
        give conflicts
NEW: RequestClient(Handler) - add new method readRequest( requestname)                 

*Workflow
NEW: Porting the LHCb Workflow package to DIRAC to make the use of general purpose modules and
     simplify construction of workflows        

[v6r9p33]

*Accounting
BUGFIX: AccountingDB - wrong indentation

[v6r9p32]

*Accounting
FIX: AccountingDB - use old style grouping if the default grouping is altered, e.g. by Country

[v6r9p31]

*Accounting
CHANGE: AccountingDB - changes to speed up queries: use "values" in GROUP By clause;
        drop duplicate indexes; reorder fields in the UniqueConstraint index of the
        "bucket" tables  

[v6r9p30]

*DMS
CHANGE: FileCatalogFactory - construct CatalogURL from CatalogType by default

*SMS
FIX: dirac-stager-stage-files - changed the order of the arguments

[v6r9p29]

*TS
FIX: TaskManager(AgentBase) - fix for considering only submitted tasks 

[v6r9p28]

*TS
FIX: TransformationDB(ManagerHandler) - several portings from v6r10

[v6r9p27]

*SMS
FIX: StorageManagementDB - in removeUnlinkedReplicas() second look for CacheReplicas 
     for which there is no entry in StageRequests

[v6r9p26]

*Resources
CHANGE: CREAMComputigElement - Make sure that pilots submitted to CREAM get a 
        fresh proxy during their complete lifetime
*Framework
FIX: ProxyDB - process properly any SQLi with DNs/groups with 's in the name

[v6r9p25]

*TS
CHANGE: TransformationClient - changed default timeout values for service calls
FIX: TransformationClient - fixes for processing of derived transformations 

[v6r9p24]

*TS
FIX: TransformationClient - in moveFilesToDerivedTransformation() set file status
     to Moved-<prod>

[v6r9p23]

*Core
BUGFIX: InstallTools - improper configuration prevents a fresh new installation

*WMS
BUGFIX: PilotDirector - Operations Helper non-instantiated

[v6r9p22]

*WMS
FIX: PilotDirector - allow to properly define extensions to be installed by the 
     Pilot differently to those installed at the server
FIX: Watchdog - convert pid to string in ProcessMonitor

*TS
FIX: TransformationDB - splitting files in chunks

*DMS
NEW: dirac-dms-create-removal-request command
CHANGE: update dirac-dms-xxx commands to use the new RMS client,
        strip lines when reading LFNs from a file

[v6r9p21]

*TS
FIX: Transformation(Client,DB,Manager) - restored FileCatalog compliant interface
FIX: TransformationDB - fix in __insertIntoExistingTransformationFiles()

[v6r9p20]

*Core
BUGFIX: ProxyUpload - an on the fly upload does not require a proxy to exist

*DMS
CHANGE: TransferAgent - use compareAdler() for checking checksum
FIX: FailoverTransfer - recording the sourceSE in case of failover transfer request 

*WMS
FIX: ProcessMonitor - some fixes added, printout when <1 s of consumed CPU is found

*Transformation
BUGFIX: TransformationClient - fixed return value in moveFilesToDerivedTransformation()

*RMS
BUGFIX: CleanReqDBAgent - now() -> utcnow() in initialize()

*Resources
FIX: ARCComputingElement - fix the parsing of CE status if no jobs are available

[v6r9p19]

*DMS
FIX: FileCatalog/DirectoryMetadata - inherited metadata is used while selecting directories
     in findDirIDsByMetadata()

[v6r9p18]

*DMS
FIX: FTSSubmitAgent, FTSRequest - fixes the staging mechanism in the FTS transfer submission
NEW: TransferDBMonitoringHandler - added getFilesForChannel(), resetFileChannelStatus()

[v6r9p17]

*Accounting
FIX: DataStoreClient - send accounting records in batches of 1000 records instead of 100

*DMS:
FIX: FailoverTransfer - catalog name from list to string
FIX: FTSSubmitAgent, FTSRequest - handle FTS3 as new protocol and fix bad submission time
FIX: FTSSubmitAgent, FTSRequest - do not submit FTS transfers for staging files

*WMS
FIX: TaskQueueDB - do not check enabled when TQs are requested from Directors
FIX: TaskQueueDB - check for Enabled in the TaskQueues when inserting jobs to print an alert
NEW: TaskQueueDB - each TQ can have at most 5k jobs, if beyond the limit create a new TQ 
     to prevent long matching times when there are way too many jobs in a single TQ

[v6r9p16]

*TS
BUGFIX: typos in TransformationCleaningAgent.py

*DMS
CHANGE: DownloadInputData - check the available disk space in the right input data directory
FIX: DownloadInputData - try to download only Cached replicas 

[v6r9p15]

*Core
FIX: MySQL - do not decrease the retry counter after ping failure

*DMS
CHANGE: FC/DirectoryMetadata - Speed up findFilesByMetadataWeb when many files match
FIX: RemovalTask - fix error string when removing a non existing file (was incompatible 
     with the LHCb BK client). 

*WMS
FIX: JobReport - minor fix ( removed unused imports )
FIX: JobMonitoring(JobStateUpdate)Handler - jobID argument can be either string, int or long

*TS
CHANGE: TransformationClient - change status of Moved files to a deterministic value
FIX: FileReport - minor fix ( inherits object ) 

[v6r9p14]

*DMS
CHANGE: FTSDB - changed schema: removing FTSSite table. From now on FTS sites 
        would be read from CS Resources

[v6r9p13]

FIX: included fixes from v6r8p26 patch release

[v6r9p12]

FIX: included fixes from v6r8p25 patch release

[v6r9p11]

*DMS
BUGFIX: FTSRequest - in __resolveFTSServer() type "=" -> "=="

[v6r9p10]

FIX: included fixes from v6r8p24 patch release

*Core
NEW: StateMachine utility

*DMS
BUGFIX: in RegisterFile operation handler

*Interfaces
FIX: Dirac.py - in splitInputData() consider only Active replicas

[v6r9p9]

*RMS
FIX: RequestDB - added getRequestFileStatus(), getRequestName() methods

[v6r9p8]

*DMS
FIX: RequestDB - get correct digest ( short request description ) of a request

[v6r9p7]

FIX: included fixes from v6r8p23 patch release

*RSS
FIX: SpaceTokenOccupancyPolicy - SpaceToken Policy decision was based on 
     percentage by mistake
     
*RMS
NEW: new scripts dirac-dms-ftsdb-summary, dirac-dms-show-ftsjobs    
FIX: FTSAgent - setting space tokens for newly created FTSJobs 

[v6r9p6]

*DMS
BUGFIX: dirac-admin-add-ftssite - missing import

*RMS
NEW: RequestDB, ReqManagerHandler - added getRequestStatus() method

*TS
FIX: fixes when using new RequestClient with the TransformationCleaningAgent

*WMS
BUGFIX: typo in SandboxStoreHandler transfer_fromClient() method

[v6r9p5]

*DMS
BUGFIX: missing proxy in service env in the FTSManager service. By default service 
        will use DataManager proxy refreshed every 6 hours.

*Resources
NEW: StorageElement - new checkAccess policy: split the self.checkMethods in 
     self.okMethods. okMethods are the methods that do not use the physical SE. 
     The isValid returns S_OK for all those immediately

*RSS
FIX: SpaceTokenOccupancyPolicy - Policy that now takes into account absolute values 
     for the space left
     
*TS
FIX: TransformationCleaningAgent - will look for both old and new RMS     

[v6r9p4]

*Stager
NEW: Stager API: dirac-stager-monitor-file, dirac-stager-monitor-jobs, 
     dirac-stager-monitor-requests, dirac-stager-show-stats

[v6r9p3]

*Transformation
FIX: TransformationCleaning Agent status was set to 'Deleted' instead of 'Cleaned'

[v6r9p2]

*RSS
NEW: Added Component family tables and statuses
FIX: removed old & unused code 
NEW: allow RSS policies match wild cards on CS

*WMS
BUGFIX: FailoverTransfer,JobWrapper - proper propagation of file metadata

[v6r9p1]

*RMS
NEW: FTSAgent - update rwAccessValidStamp,
     update ftsGraphValidStamp,
     new option for staging files before submission,
     better log handling here and there
CHANGE: FTSJob - add staging flag in in submitFTS2
CHANGE: Changes in WMS (FailoverTransfer, JobReport, JobWrapper, SandboxStoreHandler) 
        and TS (FileReport) to follow the new RMS.
NEW: Full CRUD support in RMS.

*RSS
NEW: ResourceManagementDB - new table ErrorReportBuffer
NEW: new ResourceManagementClient methods - insertErrorReportBuffer, selectErrorReportBuffer,
     deleteErrorReportBuffer

[v6r9]

NEW: Refactored Request Management System, related DMS agents and FTS management
     components

[v6r8p28]

*Core
BUGFIX: RequestHandler - the lock Name includes ActionType/Action

*DMS
FIX: dirac-dms-filecatalog-cli - prevent exception in case of missing proxy

[v6r8p27]

*DMS
BUGFIX: dirac-dms-add-file - fixed typo item -> items

[v6r8p26]

*Core
NEW: RequestHandler - added getServiceOption() to properly resolve inherited options 
     in the global service handler initialize method
NEW: FileCatalogHandler, StorageElementHandler - use getServiceOption()

[v6r8p25]

FIX: included fixes from v6r7p40 patch release

*Resources
FIX: SRM2Storage - do not account gfal_ls operations

[v6r8p24]

FIX: included fixes from v6r7p39 patch release

*Core
FIX: SiteSEMapping was returning wrong info

*DMS
FIX: FTSRequest - choose explicitly target FTS point for RAL and CERN
BUGFIX: StrategyHandler - wrong return value in __getRWAccessForSE()

*Resources
CHANGE: SRM2Storage - do not account gfal_ls operations any more

[v6r8p23]

FIX: included fixes from v6r7p37 patch release

*TS
FIX: TransformationDB - allow tasks made with ProbInFC files
FIX: TransformationCleaingAgent,Client - correct setting of transformation 
     status while cleaning

[v6r8p22]

FIX: included fixes from v6r7p36 patch release

[v6r8p21]

*DMS
FIX: FileCatalog/DirectoryMetadata - even if there is no meta Selection 
     the path should be considered when getting Compatible Metadata
FIX: FileCatalog/DirectoryNodeTree - findDir will return S_OK( '' ) if dir not 
     found, always return the same error from DirectoryMetadata in this case.     

*RSS
FIX: DowntimeCommand - use UTC time stamps

*TS
FIX: TransformationAgent - in _getTransformationFiles() get also ProbInFC files in 
     addition to Used 

[v6r8p20]

*Stager
NEW: Stager API: dirac-stager-monitor-file, dirac-stager-monitor-jobs, 
     dirac-stager-monitor-requests, dirac-stager-show-stats

[v6r8p19]

*Transformation
FIX: TransformationCleaning Agent status was set to 'Deleted' instead of 'Cleaned'

[v6r8p18]

*TS
BUGFIX: TransformationAgent - regression in __cleanCache()

[v6r8p17]

FIX: included fixes from v6r7p32 patch release

*WMS
FIX: StalledJobAgent - for accidentally stopped jobs ExecTime can be not set, 
     set it to CPUTime for the accounting purposes in this case

[v6r8p16]

FIX: included fixes from v6r7p31 patch release

*WMS
BUGFIX: TaskQueueDB - fixed a bug in the negative matching conditions SQL construction

*RSS
NEW: improved doc strings of PEP, PDP modules ( part of PolicySystem )
FIX: Minor changes to ensure consistency if ElementInspectorAgent and 
     users interact simultaneously with the same element
CHANGE: removed DatabaseCleanerAgent ( to be uninstalled if already installed )
FIX: SummarizeLogsAgent - the logic of the agent was wrong, the agent has been re-written.
     
[v6r8p15]

*Core
FIX: X509Chain - fix invalid information when doing dirac-proxy-info without CS
     ( in getCredentials() )

*RSS
NEW: PDP, PEP - added support for option "doNotCombineResult" on PDP

[v6r8p14]

*Core
FIX: dirac-deploy-scripts - can now work with the system python

*WMS
NEW: dirac-wms-cpu-normalization - added -R option to modify a given configuration file
FIX: Executor/InputData - Add extra check for LFns in InputData optimizer, closes #1472

*Transformation
CHANGE: TransformationAgent - add possibility to kick a transformation (not skip it if no 
        unused files), by touching a file in workDirectory
BUGFIX: TransformationAgent - bug in __cleanCache() dict modified in a loop        

[v6r8p13]

*Transformation
BUGFIX: TransformationDB - restored import of StringType

[v6r8p12]

NEW: Applied patches from v6r7p29

*WMS
FIX: JobDB - check if SystemConfig is present in the job definition and convert it 
     into Platform

*DMS
FIX: ReplicaManager - do not get metadata of files when getting files in a directory 
     if not strictly necessary

*RSS
NEW: ported from LHCb PublisherHandler for RSS web views

[v6r8p11]

NEW: Applied patches from v6r7p27

*RSS
NEW: SpaceTokenOccupancyPolicy - ported from LHCbDIRAC 
NEW: db._checkTable done on service initialization ( removed dirac-rss-setup script doing it )

*Transformation
FIX: TaskManager - reset oJob for each task in prepareTransformationTasks()
BUGFIX: ValidateOutputDataAgent - typo fixed in getTransformationDirectories()
FIX: TransformationManagerHandler - use CS to get files statuses not to include in 
     processed file fraction calculation for the web monitoring pages

[v6r8p10]

NEW: Applied patches from v6r7p27

[v6r8p9]

*DMS
FIX: TransferAgent,dirac-dms-show-se-status, ResourceStatus,TaskManager - fixes
     needed for DMS components to use RSS status information
NEW: ReplicaManager - allow to get metadata for an LFN+SE as well as PFN+SE     

[v6r8p8]

*RSS
BUGFIX: dirac-rss-setup - added missing return of S_OK() result

[v6r8p7]

NEW: Applied patches from v6r7p24

*DMS
BUGFIX: LcgFileCatalogClient - bug in addFile()

*RSS
BUGFIX: fixed script dirac-rss-set-token, broken in the current release.
NEW: Statistics module - will be used in the future to provide detailed information 
     from the History of the elements 

[v6r8p6]

NEW: Applied patches from v6r7p23

*Transformation
FIX: TaskManager - allow prepareTransformationTasks to proceed if no OutputDataModule is defined
FIX: TransformationDB - remove INDEX(TaskID) from TransformationTasks. It produces a single counter 
     for the whole table instead of one per TransformationID
     
*WMS     
FIX: WMSUtilities - to allow support for EMI UI's for pilot submission we drop support for glite 3.1

[v6r8p5]

NEW: Applied patches from v6r7p22

*RSS
CHANGE: removed old tests and commented out files

*WMS
FIX: PoolXMLCatalog - proper addFile usage

*Transformation
CHANGE: TransformationAgent - clear replica cache when flushing or setting a file in the workdirectory

[v6r8p4]

*Transformation
FIX: The connection to the jobManager is done only at submission time
FIX: Jenkins complaints fixes

*WMS
BUGFIX: JobDB - CPUtime -> CPUTime
FIX: Jenkins complaints fixes

[v6r8p3]

*DMS
BUGFIX: LcgFileCatalogClient

[v6r8p2]

*DMS:
FIX: LcgFileCatalogClient - remove check for opening a session in __init__ as credentials are not yet set 

*Transformation
CHANGE: reuse RPC clients in Transformation System 

[v6r8p1]

*Core
FIX: dirac-deploy-scripts - restored regression w.r.t. support of scripts starting with "d"

*DMS
BUGFIX: LcgFileCatalogClient - two typos fixed

[v6r8]

CHANGE: Several fixes backported from the v7r0 integration branch

*Core
CHANGE: DictCache - uses global LockRing to avoid locks in multiprocessing
FIX: X509Chain - proxy-info showing an error when there's no CS

*DMS
FIX: TransferAgent - inside loop filter out waiting files dictionary
BUGFIX: dirac-admin-allow-se - there was a continue that was skipping the complete loop for 
        ARCHIVE elements
NEW: LcgFileCatalogClient - test return code in startsess lfc calls       

*WMS:
FIX: OptimizerExecutor, InputData, JobScheduling - check that site candidates have all the 
     replicas

*RSS: 
BUGFIX: ResourceStatus, RSSCacheNoThread - ensure that locks are always released

*Transformation
FIX: TaskManager - site in the job definition is taken into account when submitting
NEW: Transformation - get the allowed plugins from the CS /Operations/Transformations/AllowedPlugins
FIX: ValidateOutputDataAgent - self not needed for static methods

[v6r7p40]

*Resources
FIX: StorageElement class was not properly passing the lifetime argument for prestageFile method

[v6r7p39]

*Core
CHANGE: Grid - in executeGridCommand() allow environment script with arguments needed for ARC client

*DMS
FIX: DFC SEManager - DIP Storage can have a list of ports now

*Resources
FIX: ARCComputingElement - few fixes after debugging

[v6r7p38]

*Core
NEW: DISET FileHelper, TransferClient - possibility to switch off check sum

*Resources
NEW: ARCComputingElement - first version
NEW: StorageFactory - possibility to pass extra protocol parameters to storage object
NEW: DIPStorage - added CheckSum configuration option
BUGFIX: SSHComputingElement - use CE name in the pilot reference construction

*WMS
FIX: StalledJobAgent - if ExecTime < CPUTime make it equal to CPUTime

[v6r7p37]

*Framework
BUGFIX: NotificationDB - typos in SQL statement in purgeExpiredNotifications() 

*WMS
NEW: JobCleaningAgent - added scheduling sandbox LFN removal request 
     when deleting jobs
CHANGE: JobWrapper - report only error code as ApplicationError parameter 
        when payload finishes with errors    
NEW: SiteDirector - possibility to specify extensions to be installed in 
     pilots in /Operations/Pilots/Extensions option in order not to install
     all the server side extensions        

*DMS
CHANGE: FileCatalogFactory - use service path as default URL
CHANGE: FileCatalogFactory - use ObjectLoader to import catalog clients

*SMS
BUGFIX: StorageManagementDB, dirac-stager-monitor-jobs - small bug fixes ( sic, Daniela )

*Resources
CHANGE: DIPStorage - added possibility to specify a list of ports for multiple
        service end-points
CHANGE: InProcessComputingElement - demote log message when payload failure 
        to warning, the job will fail anyway
FIX: StalledJobAgent - if pilot reference is not registered, this is not an 
     error of the StalledJobAgent, no log.error() in  this case                
        
*RMS
CHANGE: RequestTask - ensure that tasks are executed with user credentials 
        even with respect to queries to DIRAC services ( useServerCertificate 
        flag set to false )        

[v6r7p36]

*WMS
FIX: CREAMCE, SiteDirector - make sure that the tmp executable is removed
CHANGE: JobWrapper - remove sending mails via Notification Service in case
        of job rescheduling
        
*SMS
FIX: StorageManagementDB - fix a race condition when old tasks are set failed 
     between stage submission and update.        

[v6r7p35]

*Stager
NEW: Stager API: dirac-stager-monitor-file, dirac-stager-monitor-jobs, 
     dirac-stager-monitor-requests, dirac-stager-show-stats

[v6r7p34]

*Transformation
FIX: TransformationCleaning Agent status was set to 'Deleted' instead of 'Cleaned'

[v6r7p33]

*Interfaces
FIX: Job.py - in setExecutable() - prevent changing the log file name string type

*StorageManagement
NEW: StorageManagementDB(Handler) - kill staging requests at the same time as 
     killing related jobs, closes #1510
FIX: StorageManagementDB - demote the level of several log messages       

[v6r7p32]

*DMS
FIX: StorageElementHandler - do not use getDiskSpace utility, use os.statvfs instead
CHANGE: StorageManagementDB - in getStageRequests() make MySQL do an UNIQUE selection 
        and use implicit loop to speed up queries for large results

*Resources
FIX: lsfce remote script - use re.search instead of re.match in submitJob() to cope with
     multipline output

[v6r7p31]

*WMS
FIX: SiteDirector - make possible more than one SiteDirector (with different pilot identity) attached 
     to a CE, ie sgm and pilot roles. Otherwise one is declaring Aborted the pilots from the other.

[v6r7p30]

*Core
CHANGE: X509Chain - added groupProperties field to the getCredentials() report
BUGFIX: InstallTools - in getSetupComponents() typo fixed: agent -> executor

[v6r7p29]

*DMS
CHANGE: FileCatalog - selection metadata is also returned as compatible metadata in the result
        of getCompatibleMetadata() call
NEW: FileCatalog - added path argument to getCompatibleMetadata() call
NEW: FileCatalogClient - added getFileUserMetadata()
BUGFIX: dirac-dms-fts-monitor - exit with code -1 in case of error

*Resources
FIX: CREAMComputingElement - check globus-url-copy result for errors when retrieving job output

[v6r7p28]

*DMS
BUGFIX: FileCatalog/DirectoryMetadata - wrong MySQL syntax 

[v6r7p27]

*Core
FIX: Mail.py - fix of the problem of colons in the mail's body

*Interfaces
NEW: Job API - added setSubmitPools(), setPlatform() sets ... "Platform"

*WMS
FIX: TaskQueueDB - use SystemConfig as Platform for matching ( if Platform is not set explicitly

*Resources
FIX: SSHComputingElement - use ssh host ( and not CE name ) in the pilot reference
BUGFIX: SSHGEComputingElement - forgotten return statement in _getJobOutputFiles()

*Framework
NEW: dirac-sys-sendmail - email's body can be taken from pipe. Command's argument 
     in this case will be interpreted as a destination address     

[v6r7p26]

*DMS
FIX: ReplicaManager - status names Read/Write -> ReadAccess/WriteAccess

[v6r7p25]

*Core
CHANGE: X509Chain - in getCredentials() failure to contact CS is not fatal, 
        can happen when calling dirac-proxy-init -x, for example

[v6r7p24]

*DMS
NEW: FileCatalog - added getFilesByMetadataWeb() to allow pagination in the Web 
     catalog browser
     
*WMS
CHANGE: WMSAdministrator, DiracAdmin - get banned sites list by specifying the status
        to the respective jobDB call     

[v6r7p23]

*Transformation
BUGFIX: TransformationDB - badly formatted error log message

*RMS
CHANGE: RequestDBMySQL - speedup the lookup of requests

*WMS
BUGFIX: dirac-dms-job-delete - in job selection by group

*DMS
FIX: LcgFileCatalogClient - getDirectorySize made compatible with DFC
BUGFIX: LcgFileCatalogClient - proper call of __getClientCertInfo()

[v6r7p22]

*Transformation
CHANGE: InputDataAgent - treats only suitable transformations, e.g. not the extendable ones. 
CHANGE: TransformationAgent - make some methods more public for easy overload

[v6r7p21]

*Core
FIX: Shifter - pass filePath argument when downloading proxy

[v6r7p20]

*DMS
CHANGE: StrategyHandler - move out SourceSE checking to TransferAgent
CHANGE: ReplicaManager, InputDataAgent - get active replicas
FIX: StorageElement, SRM2Storage - support for 'xxxAccess' statuses, checking results
     of return structures
     
*RSS
NEW: set configurable email address on the CS to send the RSS emails
NEW: RSSCache without thread in background
FIX: Synchronizer - moved to ResourceManager handler     

[v6r7p19]

*DMS
BUGFIX: ReplicaManager - in putAndRegister() SE.putFile() singleFile argument not used explicitly

[v6r7p18]

*WMS
FIX: StalledJobAgent - do not exit the loop over Completed jobs if accounting sending fails
NEW: dirac-wms-job-delete - allow to specify jobs to delete by job group and/or in a file
FIX: JobManifest - If CPUTime is not set, set it to MaxCPUTime value

[v6r7p17]

*Resources
FIX: SRM2Storage - treat properly "22 SRM_REQUEST_QUEUED" result code

[v6r7p16]

*DMS
FIX: StrategyHandler - do not proceed when the source SE is not valid for read 
BUGFIX: StorageElement - putFile can take an optional sourceSize argument
BUGFIX: ReplicaManager - in removeFile() proper loop on failed replicas

*RSS
FIX: SpaceTokenOccupancyCommand, CacheFeederAgent - add timeout when calling lcg_util commands

*WMS
FIX: JobManifest - take all the SubmitPools defined in the TaskQueueAgent 
NEW: StalledJobAgent - declare jobs stuck in Completed status as Failed

[v6r7p15]

*Core
BUGFIX: SocketInfo - in host identity evaluation

*DMS
BUGFIX: FileCatalogHandler - missing import os

*Transformation
CHANGE: JobManifest - getting allowed job types from operations() section 

[v6r7p14]

*DMS
CHANGE: StorageElementProxy - removed getParameters(), closes #1280
FIX: StorageElementProxy - free the getFile space before the next file
FIX: StorageElement - added getPFNBase() to comply with the interface

*Interfaces
CHANGE: Dirac API - allow lists of LFNs in removeFile() and removeReplica()

*WMS
CHANGE: JobSchedulingAgent(Executor) - allow both BannedSite and BannedSites JDL option

*RSS
FIX: ElementInspectorAgent - should only pick elements with rss token ( rs_svc ).
FIX: TokenAgent - using 4th element instead of the 5th. Added option to set admin email on the CS.

[v6r7p13]

*Core
FIX: Resources - in getStorageElementSiteMapping() return only sites with non-empty list of SEs

*DMS
FIX: StorageElement - restored the dropped logic of using proxy SEs
FIX: FileCatalog - fix the UseProxy /LocalSite/Catalog option

*Transformation
FIX: TransformationDB - use lower() string comparison in extendTransformation()

[v6r7p12]

*WMS
BUGFIX: JobManifest - get AllowedSubmitPools from the /Systems section, not from /Operations

*Core
NEW: Resources helper - added getSites(), getStorageElementSiteMapping()

*DMS
CHANGE: StrategyHandler - use getStorageElementSiteMapping helper function
BUGFIX: ReplicaManager - do not modify the loop dictionary inside the loop

[v6r7p11]

*Core
CHANGE: Subprocess - put the use of watchdog in flagging

[v6r7p10]

*Core
NEW: Logger - added getLevel() method, closes #1292
FIX: Subprocess - returns correct structure in case of timeout, closes #1295, #1294
CHANGE: TimeOutExec - dropped unused utility
FIX: Logger - cleaned unused imports

*RSS
CHANGE: ElementInspectorAgent - do not use mangled name and removed shifterProxy agentOption

[v6r7p9]

*Core
BUGFIX: InstallTools - MySQL Port should be an integer

[v6r7p8]

*Core
FIX: Subprocess - consistent timeout error message

*DMS
NEW: RemovalTask - added bulk removal
FIX: StrategyHandler - check file source CEs
CHANGE: DataIntegrityClient - code beautification
CHANGE: ReplicaManager - do not check file existence if replica information is queried anyway,
        do not fail if file to be removed does not exist already. 

[v6r7p7]

FIX: Several fixes to allow automatic code documentation

*Core
NEW: InstallTools - added mysqlPort and mysqlRootUser

*DMS
CHANGE: ReplicaManager - set possibility to force the deletion of non existing files
CHANGE: StrategyHandler - better handling of checksum check during scheduling 

[v6r7p6]

*Core
FIX: dirac-install - restore signal alarm if downloadable file is not found
FIX: Subprocess - using Manager proxy object to pass results from the working process

*DMS:
CHANGE: StorageElement - removed overwride mode
CHANGE: removed obsoleted dirac-dms-remove-lfn-replica, dirac-dms-remove-lfn
NEW: FTSMonitorAgent - filter out sources with checksum mismatch
FIX: FTSMonitorAgent, TransferAgent - fix the names of the RSS states

*RSS
NEW: ElementInspectorAgent runs with a variable number of threads which are automatically adjusted
NEW: Added policies to force a particular state, can be very convenient to keep something Banned for example.
NEW: policy system upgrade, added finer granularity when setting policies and actions

*WMS
NEW: SiteDirector- allow to define pilot DN/Group in the agent options
CHANGE: JobDescription, JobManifest - take values for job parameter verification from Operations CS section

[v6r7p5]

*Interfaces
BUGFIX: dirac-wms-job-get-output - properly treat the case when output directory is not specified 

[v6r7p4]

*Core
FIX: Subprocess - avoid that watchdog kills the executor process before it returns itself

*Framework
BUGFIX: ProxuManagerClient - wrong time for caching proxies

*RSS
FIX: removed obsoleted methods

*DMS
NEW: FileCatalog - added findFilesByMetadataDetailed - provides detailed metadata for 
     selected files

[v6r7p3]

*DMS
FIX: FTSMonitorAgent - logging less verbose

*Transformation
FIX: TransformationAgent - use the new CS defaults locations
FIX: Proper agent initialization
NEW: TransformationPlaugin - in Broadcast plugin added file groupings by number of files, 
     make the TargetSE always defined, even if the SourceSE list contains it 

*ResourceStatus
FIX: Added the shifter's proxy to several agents

*RMS
FIX: RequestContainer - the execution order was not properly set for the single files 

*Framework:
BUGFIX: ProxyManagerClient - proxy time can not be shorter than what was requested

[v6r7p2]

*Core
FIX: dirac-configure - switch to use CS before checking proxy info

*Framework
NEW: dirac-sys-sendmail new command
NEW: SystemAdmininistratorCLI - added show host, uninstall, revert commands
NEW: SystemAdmininistratorHandler - added more info in getHostInfo()
NEW: SystemAdmininistratorHandler - added revertSoftware() interface

*Transformation
FIX: TransformationCleaningAgent - check the status of returned results

[v6r7p1]

*Core
FIX: Subprocess - finalize the Watchdog closing internal connections after a command execution
CHANGE: add timeout for py(shell,system)Call calls where appropriate
CHANGE: Shifter - use gProxyManager in a way that allows proxy caching

*Framework
NEW: ProxyManagerClient - allow to specify validity and caching time separately
FIX: ProxyDB - replace instead of delete+insert proxy in __storeVOMSProxy

*DMS
NEW: FTSMonitorAgent - made multithreaded for better efficiency
FIX: dirac-dms-add-file - allow LFN: prefix for lfn argument

*WMS
NEW: dirac-wms-job-get-output, dirac-wms-job-status - allow to retrieve output for a job group
FIX: TaskQueueDB - fixed selection SQL in __generateTQMatchSQL()
CHANGE: OptimizerExecutor - reduce diversity of MinorStatuses for failed executors

*Resources
FIX: CREAMComputingElement - remove temporary JDL right after the submission 

[v6r6p21]

*DMS
BUGFIX: TransformationCleaningAgent - use the right signature of cleanMetadataCatalogFiles() call

[v6r6p20]

*DMS
FIX: RegistrationTask - properly escaped error messages
BUGFIX: DirectoryMetadata - use getFileMetadataFields from FileMetadata in addMetadataField()
NEW: When there is a missing source error spotted during FTS transfer, file should be reset 
     and rescheduled again until maxAttempt (set to 100) is reached

*WMS
FIX: JobScheduling - fix the site group logic in case of Tier0

[v6r6p19]

*DMS
BUGFIX: All DMS agents  - set up agent name in the initialization

*Core
NEW: Subprocess - timeout wrapper for subprocess calls
BUGFIX: Time - proper interpreting of 0's instead of None
CHANGE: DISET - use cStringIO for ANY read that's longer than 16k (speed improvement) 
        + Less mem when writing data to the net
FIX: Os.py - protection against failed "df" command execution       
NEW: dirac-info prints lcg bindings versions
CHANGE: PlotBase - made a new style class 
NEW: Subprocess - added debug level log message

*Framework
NEW: SystemAdministratorIntegrator client for collecting info from several hosts
NEW: SystemAdministrator - added getHostInfo()
FIX: dirac-proxy-init - always check for errors in S_OK/ERROR returned structures
CHANGE: Do not accept VOMS proxies when uploading a proxy to the proxy manager

*Configuration
FIX: CE2CSAgent - get a fresh copy of the cs data before attempting to modify it, closes #1151
FIX: Do not create useless backups due to slaves connecting and disconnecting
FIX: Refresher - prevent retrying with 'Insane environment'

*Accounting
NEW: Accounting/Job - added validation of reported values to cope with the weird Yandex case
FIX: DBUtils - take into account invalid values, closes #949

*DMS
FIX: FTSSubmitAgent - file for some reason rejected from submission should stay in 'Waiting' in 
     TransferDB.Channel table
FIX: FTSRequest - fix in the log printout     
CHANGE: dirac-dms-add-file removed, dirac-dms-add-files renamed to dirac-dms-add-file
FIX: FileCatalogCLI - check the result of removeFile call
FIX: LcgFileCatalogClient - get rid of LHCb specific VO evaluation
NEW: New FileCatalogProxy service - a generalization of a deprecated LcgFileCatalog service
FIX: Restored StorageElementProxy functionality
CHANGE: dirac-dms-add-file - added printout
NEW: FileCatalog(Factory), StorageElement(Factory) - UseProxy flag moved to /Operations and /LocalSite sections

*RSS
NEW:  general reimplementation: 
      New DB schema using python definition of tables, having three big blocks: Site, Resource and Node.
      MySQLMonkey functionality almost fully covered by DB module, eventually will disappear.
      Services updated to use new database.
      Clients updated to use new database.
      Synchronizer updated to fill the new database. When helpers will be ready, it will need an update.
      One ElementInspectorAgent, configurable now is hardcoded.
      New Generic StateMachine using OOP.
      Commands and Policies simplified.
      ResourceStatus using internal cache, needs to be tested with real load.
      Fixes for the state machine
      Replaced Bad with Degraded status ( outside RSS ).
      Added "Access" to Read|Write|Check|Remove SE statuses wherever it applies.
      ResourceStatus returns by default "Active" instead of "Allowed" for CS calls.
      Caching parameters are defined in the CS
FIX: dirac-admin-allow/ban-se - allow a SE on Degraded ( Degraded->Active ) and ban a SE on Probing 
     ( Probing -> Banned ). In practice, Active and Degraded are "usable" states anyway.            
      
*WMS
FIX: OptimizerExecutor - failed optimizations will still update the job     
NEW: JobWrapper - added LFNUserPrefix VO specific Operations option used for building user LFNs
CHANGE: JobDB - do not interpret SystemConfig in the WMS/JobDB
CHANGE: JobDB - Use CPUTime JDL only, keep MaxCPUTime for backward compatibility
CHANGE: JobWrapper - use CPUTime job parameter instead of MaxCPUTime
CHANGE: JobAgent - use CEType option instead of CEUniqueID
FIX: JobWrapper - do not attempt to untar directories before having checked if they are tarfiles 
NEW: dirac-wms-job-status - get job statuses for jobs in a given job group
 
*SMS
FIX: StorageManagementDB - when removing unlinked replicas, take into account the case where a
     staging request had been submitted, but failed
      
*Resources    
NEW: glexecCE - add new possible locations of the glexec binary: OSG specific stuff and in last resort 
     looking in the PATH    
NEW: LcgFileCatalogClient - in removeReplica() get the needed PFN inside instead of providing it as an argument     
      
*TS      
CHANGE: Transformation types definition are moved to the Operations CS section

*Interfaces
FIX: Dirac.py - CS option Scratchdir was in LocalSite/LocalSite
FIX: Dirac.py - do not define default catalog, use FileCatalog utility instead

[v6r6p19]

*DMS
BUGFIX: All DMS agents  - set up agent name in the initialization

[v6r6p18]

*Transformation
CHANGE: /DIRAC/VOPolicy/OutputDataModule option moved to <Operations>/Transformations/OutputDataModule

*Resources
FIX: ComputingElement - properly check if the pilot proxy has VOMS before adding it to the payload 
     when updating it

*WMS
BUGFIX: JobSanity - fixed misspelled method call SetParam -> SetParameter

[v6r6p17]

*Transformation
BUGFIX: TransformationAgent - corrected  __getDataReplicasRM()

[v6r6p16]

*DMS
FIX: Agents - proper __init__ implementation with arguments passing to the super class
FIX: LcgFileCatalogClient - in removeReplica() reload PFN in case it has changed

[v6r6p15]

*Framework
BUGFIX: ErrorMessageMonitor - corrected updateFields call 

*DMS:
NEW: FTSMonitorAgent completely rewritten in a multithreaded way

*Transformation
FIX: InputDataAgent - proper instantiation of TransformationClient
CHANGE: Transformation - several log message promoted from info to notice level

[v6r6p14]

*Transformation
FIX: Correct instantiation of agents inside several scripts
CHANGE: TransformationCleaningAgent - added verbosity to logs
CHANGE: TransformationAgent - missingLFC to MissingInFC as it could be the DFC as well
FIX: TransformationAgent - return an entry for all LFNs in __getDataReplicasRM

*DMS
FIX: TransferAgent - fix exception reason in registerFiles()

[v6r6p13]

*DMS
CHANGE: TransferAgent - change RM call from getCatalogueReplicas to getActiveReplicas. 
        Lowering log printouts here and there

[v6r6p12]

*DMS
BUGFIX: RemovalTask - Replacing "'" by "" in error str set as attribute for a subRequest file. 
        Without that request cannot be updated when some nasty error occurs.

[v6r6p11]

*RMS:
BUGFIX: RequestClient - log string formatting

*DMS
BUGFIX: RemovalTask - handling for files not existing in the catalogue

*Transformation
FIX: TransformationManager - ignore files in NotProcessed status to get the % of processed files

*Interfaces
FIX: Fixes due to the recent changes in PromptUser utility

[v6r6p10]

*RMS
FIX: RequestDBMySQL - better escaping of queries 

*WMS
FIX: SiteDirector - get compatible platforms before checking Task Queues for a site

[v6r6p9]

*Core
FIX: Utilities/PromptUser.py - better user prompt

*Accounting
NEW: Add some validation to the job records because of weird data coming from YANDEX.ru

*DMS
BUGFIX: ReplicaManager - typo errStr -> infoStr in __replicate()
FIX: FTSRequest - fixed log message

*WMS
FIX: SiteDirector - use CSGlobals.getVO() call instead of explicit CS option

[v6r6p8]

*Transformation
BUGFIX: TransformationDB - typo in getTransformationFiles(): iterValues -> itervalues

[v6r6p7]

*Resources
FIX: StorageFactory - uncommented line that was preventing the status to be returned 
BUGFIX: CE remote scripts - should return status and not call exit()
BUGFIX: SSHComputingElement - wrong pilot ID reference

[v6r6p6]

*WMS
FIX: TaskQueueDB - in findOrphanJobs() retrieve orphaned jobs as list of ints instead of list of tuples
FIX: OptimizerExecutor - added import of datetime to cope with the old style optimizer parameters

*Transformation
FIX: TransformationAgent - fix finalization entering in an infinite loop
NEW: TransformationCLI - added resetProcessedFile command
FIX: TransformationCleaningAgent - treating the archiving delay 
FIX: TransformationDB - fix in getTransformationFiles() in case of empty file list

[v6r6p5]

*Transformation
FIX: TransformationAgent - type( transClient -> transfClient )
FIX: TransformationAgent - self._logInfo -> self.log.info
FIX: TransformationAgent - skip if no Unused files
FIX: TransformationAgent - Use CS option for replica cache lifetime
CHANGE: TransformationAgent - accept No new Unused files every [6] hours

[v6r6p4]

*DMS
FIX: TransferAgent - protection for files that can not be scheduled
BUGFIX: TransferDB - typo (instIDList - > idList ) fixed

*Transformation
BUGFIX: TransformationAgent - typo ( loginfo -> logInfo )

[v6r6p3]

FIX: merged in patch v6r5p14

*Core
BUGFIX: X509Chain - return the right structure in getCredentials() in case of failure
FIX: dirac-deploy-scripts.py - allow short scripts starting from "d"
FIX: dirac-deploy-scripts.py - added DCOMMANDS_PPID env variable in the script wrapper
FIX: ExecutorReactor - reduced error message dropping redundant Task ID 

*Interfaces
BUGFIX: Dirac.py - allow to pass LFN list to replicateFile()

*DMS
FIX: FileManager - extra check if all files are available in _findFiles()
BUGFIX: FileCatalogClientCLI - bug in DirectoryListing

[v6r6p2]

FIX: merged in patch v6r5p13

*WMS
FIX: SiteDirector - if no community set, look for DIRAC/VirtualOrganization setting

*Framework
FIX: SystemLoggingDB - LogLevel made VARCHAR in the MessageRepository table
FIX: Logging - several log messages are split in fixed and variable parts
FIX: SystemLoggingDB - in insertMessage() do not insert new records in auxiliary tables if they 
     are already there

[v6r6p1]

*Core:
CHANGE: PromptUser - changed log level of the printout to NOTICE
NEW: Base Client constructor arguments are passed to the RPCClient constructor

*DMS:
NEW: FTSRequest - added a prestage mechanism for source files
NEW: FileCatalogClientCLI - added -f switch to the size command to use raw faile tables 
     instead of storage usage tables
NEW: FileCatalog - added orphan directory repair tool
NEW: FIleCatalog - more counters to control the catalog sanity     

*WMS:
FIX: SandboxStoreClient - no more kwargs tricks
FIX: SandboxStoreClient returns sandbox file name in case of upload failure to allow failover
FIX: dirac-pilot - fixed VO_%s_SW_DIR env variable in case of OSG

*TS:
FIX: TransformationManagerHandler - avoid multiple Operations() instantiation in 
     getTransformationSummaryWeb()

[v6r6]

*Core
CHANGE: getDNForUsername helper migrated from Core.Security.CS to Registry helper
NEW: SiteSEMapping - new utilities getSitesGroupedByTierLevel(), getTier1WithAttachedTier2(),
     getTier1WithTier2
CHANGE: The DIRAC.Core.Security.CS is replaced by the Registry helper     
BUGFIX: dirac-install - properly parse += in .cfg files
FIX: Graphs.Utilities - allow two lines input in makeDataFromCVS()
FIX: Graphs - allow Graphs package usage if even matplotlib is not installed
NEW: dirac-compile-externals will retrieve the Externals compilation scripts from it's new location 
     in github (DIRACGrid/Externals)
NEW: Possibility to define a thread-global credentials for DISET connections (for web framework)
NEW: Logger - color output ( configurable )
NEW: dirac-admin-sort-cs-sites - to sort sites in the CS
CHANGE: MessageClient(Factor) - added msgClient attribute to messages
NEW: Core.Security.Properties - added JOB_MONITOR and USER_MANAGER properties

*Configuration
NEW: Registry - added getAllGroups() method

*Framework
NEW: SystemAdministratorClientCLI - possibility to define roothPath and lcgVersion when updating software

*Accounting
NEW: JobPlotter - added Normalized CPU plots to Job accounting
FIX: DBUtils - plots going to greater granularity

*DMS
NEW: FileCatalog - storage usage info stored in all the directories, not only those with files
NEW: FileCatalog - added utility to rebuild storage usage info from scratch
FIX: FileCatalog - addMetadataField() allow generic types, e.g. string
FIX: FileCatalog - path argument is normalized before usage in multiple methods
FIX: FileCatalog - new metadata for files(directories) should not be there before for directories(files)
NEW: FileCatalog - added method for rebuilding DirectoryUsage data from scratch 
NEW: FileCatalog - Use DirectoryUsage mechanism for both logical and physical storage
CHANGE: FileCatalog - forbid removing non-empty directories
BUGFIX: FileCatalogClientCLI - in do_ls() check properly the path existence
FIX: FileCatalogClientCLI - protection against non-existing getCatalogCounters method in the LFC client
FIX: DMS Agents - properly call superclass constructor with loadName argument
FIX: ReplicaManager - in removeFile() non-existent file is marked as failed
FIX: Make several classes pylint compliant: DataIntegrityHandler, DataLoggingHandler,
     FileCatalogHandler, StorageElementHandler, StorageElementProxyHandler, TransferDBMonitoringHandler
FIX: LogUploadAgent - remove the OSError exception in __replicate()
FIX: FileCatalogClientCLI - multiple check of proper command inputs,
     automatic completion of several commands with subcommands,
     automatic completion of file names
CHANGE: FileCatalogClientCLI - reformat the output of size command 
FIX: dirac-admin-ban-se - allow to go over all options read/write/check for each SE      
NEW: StrategyHandler - new implementation to speed up file scheduling + better error reporting
NEW: LcgFileCatalogProxy - moved from from LHCbDirac to DIRAC
FIX: ReplicaManager - removed usage of obsolete "/Resources/StorageElements/BannedTarget" 
CHANGE: removed StorageUsageClient.py
CHANGE: removed obsoleted ProcessingDBAgent.py

*WMS
CHANGE: RunNumber job parameter was removed from all the relevant places ( JDL, JobDB, etc )
NEW: dirac-pilot - add environment setting for SSH and BOINC CEs
NEW: WMSAdministrator - get output for non-grid CEs if not yet in the DB
NEW: JobAgent - job publishes BOINC parameters if any
CHANGE: Get rid of LHCbPlatform everywhere except TaskQueueDB
FIX: SiteDirector - provide list of sites to the Matcher in the initial query
FIX: SiteDirector - present a list of all groups of a community to match TQs
CHANGE: dirac-boinc-pilot dropped
CHANGE: TaskQueueDirector does not depend on /LocalSite section any more
CHANGE: reduced default delays for JobCleaningAgent
CHANGE: limit the number of jobs received by JobCleaningAgent
CHANGE: JobDB - use insertFields instead of _insert
CHANGE: Matcher, TaskQueueDB - switch to use Platform rather than LHCbPlatform retaining LHCbPlatform compatibility
BUGFIX: Matcher - proper reporting pilot site and CE
CHANGE: JobManager - improved job Killing/Deleting logic
CHANGE: dirac-pilot - treat the OSG case when jobs on the same WN all run in the same directory
NEW: JobWrapper - added more status reports on different failures
FIX: PilotStatusAgent - use getPilotProxyFromDIRACGroup() instead of getPilotProxyFromVOMSGroup()
CHANGE: JobMonitoringHandler - add cutDate and condDict parameters to getJobGroup()
NEW: JobMonitoringHandler - check access rights with JobPolicy when accessing job info from the web
NEW: JobManager,JobWrapper - report to accounting jobs in Rescheduled final state if rescheduling is successful
FIX: WMSAdministrator, SiteDirector - store only non-empty pilot output to the PilotDB
NEW: added killPilot() to the WMSAdministrator interface, DiracAdmin and dirac-admin-kill-pilot command
NEW: TimeLeft - renormalize time left using DIRAC Normalization if available
FIX: JobManager - reconnect to the OptimizationMind in background if not yet connected
CHANGE: JobManifest - use Operations helper
NEW: JobCleaningAgent - delete logging records from JobLoggingDB when deleting jobs

*RMS
FIX: RequestDBFile - better exception handling in case no JobID supplied
FIX: RequestManagerHandler - make it pylint compliant
NEW: RequestProxyHandler - is forwarding requests from voboxes to central RequestManager. 
     If central RequestManager is down, requests are dumped into file cache and a separate thread 
     running in background is trying to push them into the central. 
CHANGE: Major revision of the code      
CHANGE: RequestDB - added index on SubRequestID in the Files table
CHANGE: RequestClient - readRequestForJobs updated to the new RequetsClient structure

*RSS
NEW: CS.py - Space Tokens were hardcoded, now are obtained after scanning the StorageElements.

*Resources
FIX: SSHComputingElement - enabled multiple hosts in one queue, more debugging
CHANGE: SSHXXX Computing Elements - define SSH class once in the SSHComputingElement
NEW: SSHComputingElement - added option to define private key location
CHANGE: Get rid of legacy methods in ComputingElement
NEW: enable definition of ChecksumType per SE
NEW: SSHBatch, SSHCondor Computing Elements
NEW: SSHxxx Computing Elements - using remote control scripts to better capture remote command errors
CHANGE: put common functionality into SSHComputingElement base class for all SSHxxx CEs
NEW: added killJob() method tp all the CEs
NEW: FileCatalog - take the catalog information info from /Operations CS section, if defined there, 
     to allow specifications per VO 

*Interfaces
CHANGE: Removed Script.initialize() from the API initialization
CHANGE: Some general API polishing
FIX: Dirac.py - when running in mode="local" any directory in the ISB would not get untarred, 
     contrary to what is done in the JobWrapper

*TS
BUGFIX: TaskManager - bug fixed in treating tasks with input data
FIX: TransformationCleaningAgent - properly call superclass constructor with loadName argument
NEW: TransformationCleaningAgent - added _addExtraDirectories() method to extend the list of
     directories to clean in a subclass if needed
CHANGE: TransformationCleaningAgent - removed usage of StorageUsageClient     
NEW: TransformationAgent is multithreaded now ( implementation moved from LHCbDIRAC )
NEW: added unit tests
NEW: InputDataAgent - possibility to refresh only data registered in the last predefined period of time 
NEW: TransformationAgent(Client) - management of derived transformations and more ported from LHCbDIRAC
BUGFIX: TransformationDB - wrong SQL statement generation in setFileStatusForTransformation()

[v6r5p14]

*Core
NEW: Utilities - added Backports utility

*WMS
FIX: Use /Operations/JobScheduling section consistently, drop /Operations/Matching section
NEW: Allow VO specific share correction plugins from extensions
FIX: Executors - several fixes

[v6r5p13]

*WMS
FIX: Executors - VOPlugin will properly send and receive the params
NEW: Correctors can be defined in an extension
FIX: Correctors - Properly retrieve info from the CS using the ops helper

[v6r5p12]

FIX: merged in patch v6r4p34

[v6r5p11]

FIX: merged in patch v6r4p33

*Core
FIX: MySQL - added offset argument to buildConditions()

[v6r5p10]

FIX: merged in patch v6r4p32

[v6r5p9]

FIX: merged in patch v6r4p30

[v6r5p8]

FIX: merged in patch v6r4p29

[v6r5p7]

FIX: merged in patch v6r4p28

[v6r5p6]

FIX: merged in patch v6r4p27

*Transformation
BUGFIX: TransformationDB - StringType must be imported before it can be used

*RSS
NEW: CS.py - Space Tokens were hardcoded, now are obtained after scanning the StorageElements.

[v6r5p5]

FIX: merged in patch v6r4p26

[v6r5p4]

FIX: merged in patch v6r4p25

[v6r5p3]

*Transformation
FIX: merged in patch v6r4p24

[v6r5p2]

*Web
NEW: includes DIRACWeb tag web2012092101

[v6r5p1]

*Core
BUGFIX: ExecutorMindHandler - return S_OK() in the initializeHandler
FIX: OptimizationMindHandler - if the manifest is not dirty it will not be updated by the Mind

*Configuration
NEW: Resources helper - added getCompatiblePlatform(), getDIRACPlatform() methods

*Resources
FIX: SSHComputingElement - add -q option to ssh command to avoid banners in the output
FIX: BOINCComputingElement - removed debugging printout
FIX: ComputingElement - use Platform CS option which will be converted to LHCbPlatform for legacy compatibility

*DMS
FIX: RequestAgentBase - lowering loglevel from ALWAYS to INFO to avoid flooding SystemLogging

*WMS:
FIX: SiteDirector - provide CE platform parameter when interrogating the TQ
FIX: GridPilotDirector - publish pilot OwnerGroup rather than VOMS role
FIX: WMSUtilities - add new error string into the parsing of the job output retrieval

[v6r5]

NEW: Executor framework

*Core
NEW: MySQL.py - added Test case for Time.dateTime time stamps
NEW: MySQL.py - insertFields and updateFields can get values via Lists or Dicts
NEW: DataIntegrityDB - use the new methods from MySQL and add test cases
NEW: DataIntegrityHandler - check connection to DB and create tables (or update their schema)
NEW: DataLoggingDB - use the new methods from MySQL and add test cases
NEW: DataLoggingHandler - check connection to DB and create tables (or update their schema)
FIX: ProcessPool - killing stuck workers after timeout
CHANGE: DB will throw a RuntimeException instead of a sys.exit in case it can't contact the DB
CHANGE: Several improvements on DISET
CHANGE: Fixed all DOS endings to UNIX
CHANGE: Agents, Services and Executors know how to react to CSSection/Module and react accordingly
NEW: install tools are updated to deal with executors
FIX: dirac-install - add -T/--Timeout option to define timeout for distribution downloads
NEW: dirac-install - added possibility of defining dirac-install's global defaults by command line switch
BUGFIX: avoid PathFinder.getServiceURL and use Client class ( DataLoggingClient,LfcFileCatalogProxyClient ) 
FIX: MySQL - added TIMESTAMPADD and TIMESTAMPDIFF to special values not to be scaped by MySQL
NEW: ObjectLoader utility
CHANGE: dirac-distribution - added global defaults flag and changed the flag to -M or --defaultsURL
FIX: Convert to string before trying to escape value in MySQL
NEW: DISET Services - added PacketTimeout option
NEW: SystemLoggingDB - updated to use the renewed MySQL interface and SQL schema
NEW: Added support for multiple entries in /Registry/DefaultGroup, for multi-VO installations
CHANGE: Component installation procedure updated to cope with components inheriting Modules
CHANGE: InstallTools - use dirac- command in runit run scripts
FIX: X509Chain - avoid a return of error when the group is not valid
FIX: MySQL - reduce verbosity of log messages when high level methods are used
CHANGE: Several DB classes have been updated to use the MySQL buildCondition method
NEW: MySQL - provide support for greater and smaller arguments to all MySQL high level methods
FIX: Service.py - check all return values from all initializers

*Configuration
CHANGE: By default return option and section lists ordered as in the CS
NEW: ConfigurationClient - added function to refresh remote configuration

*Framework
FIX: Registry.findDefaultGroup will never return False
CHANGE: ProxyManager does not accept proxies without explicit group
CHANGE: SystemAdministratorHandler - force refreshing the configuration after new component setup

*RSS
CHANGE: removed code execution from __init__
CHANGE: removed unused methods
NEW: Log all policy results 

*Resources
NEW: updated SSHComputingElement which allows multiple job submission
FIX: SGETimeLeft - better parsing of the batch system commands output
FIX: InProcessComputingElement - when starting a new job discard renewal of the previous proxy
NEW: BOINCComputingElement - new CE client to work with the BOINC desktop grid infrastructure 

*WMS
CHANGE: WMS Optimizers are now executors
CHANGE: SandboxStoreClient can directly access the DB if available
CHANGE: Moved JobDescription and improved into JobManifest
FIX: typo in JobLoggingDB
NEW: JobState/CachedJobState allow access to the Job via DB/JobStateSync Service automatically
BUGFIX: DownloadInputData - when not enough disk space, message was using "buffer" while it should be using "data"
FIX: the sandboxmetadataDB explosion when using the sandboxclient without direct access to the DB
NEW: Added support for reset/reschedule in the OptimizationMind
CHANGE: Whenever a DB is not properly initialized it will raise a catchable RuntimeError exception 
        instead of silently returning
FIX: InputDataResolution - just quick mod for easier extensibility, plus removed some LHCb specific stuff
NEW: allow jobids in a file in dirac-wms-job-get-output
NEW: JobManager - zfill in %n parameter substitution to allow alphabetical sorting
NEW: Directors - added checking of the TaskQueue limits when getting eligible queues
CHANGE: Natcher - refactor to simpify the logic, introduced Limiter class
CHANGE: Treat MaxCPUTime and CPUTime the same way in the JDL to avoid confusion
NEW: SiteDirector - added options PilotScript, MaxPilotsToSubmit, MaxJobsInFillMode
BUGFIX: StalledJobAgent - use cpuNormalization as float, not string 
FIX: Don't kill an executor if a task has been taken out from it
NEW: dirac-boinc-pilot - pilot script to be used on the BOINC volunteer nodes
FIX: SiteDirector - better handling of tokens and filling mode 
NEW: Generic pilot identities are automatically selected by the TQD and the SiteDirector 
     if not explicitly defined in /Pilot/GenericDN and GenericGroup
NEW: Generic pilot groups can have a VO that will be taken into account when selecting generic 
     credentials to submit pilots
NEW: Generic pilots that belong to a VO can only match jobs from that VO
NEW: StalledJobAgent - added rescheduling of jobs stuck in Matched or Rescheduled status
BUGFIX: StalledJobAgent - default startTime and endTime to "now", avoid None value
NEW: JobAgent - stop after N failed matching attempts (nothing to do), use StopAfterFailedMatches option
CHANGE: JobAgent - provide resource description as a dictionary to avoid extra JDL parsing by the Matcher
CHANGE: Matcher - report pilot info once instead of sending it several times from the job
CHANGE: Matcher - set the job site instead of making a separate call to JobStateUpdate
NEW: Matcher - added Matches done and matches OK statistics
NEW: TaskQueue - don't delete fresh task queues. Wait 5 minutes to do so.
CHANGE: Disabled TQs can also be matched, if no jobs are there, a retry will be triggered

*Transformation
FIX: TransformationAgent - a small improvement: now can pick the prods status to handle from the CS, 
     plus few minor corrections (e.g. logger messages)
FIX: TransformationCLI - take into accout possible failures in resetFile command     

*Accounting
NEW: AccountingDB - added retrieving RAW records for internal stuff
FIX: AccountingDB - fixed some logic for readonly cases
CHANGE: Added new simpler and faster bucket insertion mechanism
NEW: Added more info when rebucketing
FIX: Calculate the rebucket ETA using remaining records to be processed instead of the total records to be processed
FIX: Plots with no data still carry the plot name

*DMS
NEW: SRM2Storage - added retry in the gfal calls
NEW: added new FTSCleaningAgent cleaning up TransferDB tables
FIX: DataLoggingClient and DataLoggingDB - tests moved to separate files
CHANGE: request agents cleanup

*RMS
CHANGE: Stop using RequestAgentMixIn in the request agents

[v6r4p34]

*DMS
BUGFIX: FileCatalogCLI - fixed wrong indentation
CHANGE: RegistrationTask - removed some LHCb specific defaults

[v6r4p33]

*DMS
CHANGE: FTSRequest - be more verbose if something is wrong with file

[v6r4p32]

*WMS
FIX: StalledJobAgent - avoid exceptions in the stalled job accounting reporting

*DMS
NEW: FTSMonitorAgent - handling of expired FTS jobs 

*Interfaces
CHANGE: Dirac.py - attempt to retrieve output sandbox also for Completed jobs in retrieveRepositorySandboxes()

[v6r4p30]

*Core
BUGFIX: dirac-admin-bdii-ce-voview - proper check of the result structure

*Interfaces
FIX: Dirac.py, Job.py - allow to pass environment variables with special characters

*DMS
NEW: FileCatalogCLI - possibility to sort output in the ls command

*WMS:
FIX: JobWrapper - interpret environment variables with special characters 

[v6r4p29]

*RMS
BUGFIX: RequestDBMySQL - wrong indentation in __updateSubRequestFiles()

[v6r4p28]

*Interfaces
CHANGE: Dirac.py, DiracAdmin.py - remove explicit timeout on RPC client instantiation

*RSS
FIX: CS.py - fix for updated CS location (backward compatible)

*DMS
BUGFIX: StrategyHandler - bug fixed determineReplicationTree()
FIX: FTSRequest - add checksum string to SURLs file before submitting an FTS job

*WMS
FIX: JobWrapper - protection for double quotes in JobName
CHANGE: SiteDirector - switched some logging messages from verbose to info level

*RMS
NEW: Request(Client,DBMySQL,Manager) - added readRequestsForJobs() method

[v6r4p27]

*DMS
FIX: SRM2Storage - removed hack for EOS (fixed server-side)

*Transformation
CHANGE: TransformationClient - limit to 100 the number of transformations in getTransformations()
NEW: TransformationAgent - define the transformations type to use in the configuration

*Interfaces
FIX: Job.py -  fix for empty environmentDict (setExecutionEnv)

[v6r4p26]

*Transformation
BUGFIX: TransformationClient - fixed calling sequence in rpcClient.getTransformationTasks()
NEW: TransformationClient - added log messages in verbose level.

[v6r4p25]

*DMS
BUGFIX: StrategyHandler - sanity check for wrong replication tree 

[v6r4p24]

*Core
NEW: MySQL - add 'offset' argument to the buildCondition()

*Transformation
FIX: TransformationAgent - randomize the LFNs for removal/replication case when large number of those
CHANGE: TransformationClient(DB,Manager) - get transformation files in smaller chunks to
        improve performance
FIX: TransformationAgent(DB) - do not return redundant LFNs in getTransformationFiles()    

[v6r4p23]

*Web
NEW: includes DIRACWeb tag web2012092101

[v6r4p22]

*DMS
FIX: SRM2Storage - fix the problem with the CERN-EOS storage 

[v6r4p21]

*Core
BUGFIX: SGETimeLeft - take into account dd:hh:mm:ss format of the cpu consumed

[v6r4p20]

*WMS
BUGFIX: PilotDirector, GridPilotDirector - make sure that at least 1 pilot is to be submitted
BUGFIX: GridPilotDirector - bug on how pilots are counted when there is an error in the submit loop.
BUGFIX: dirac-pilot - proper install script installation on OSG sites

[v6r4p19]

*RMS
FIX: RequestDBMySQL - optimized request selection query 

[v6r4p18]

*Configuration
BUGFIX: CE2CSAgent.py - the default value must be set outside the loop

*DMS
NEW: dirac-dms-create-replication-request
BUGFIX: dirac-dms-fts-submit, dirac-dms-fts-monitor - print out error messages

*Resources
BUGFIX: TorqueComputingElement.py, plus add UserName for shared Queues

*WMS
BUGFIX: JobManagerHandler - default value for pStart (to avoid Exception)

[v6r4p17]

*Core
FIX: dirac-configure - setup was not updated in dirac.cfg even with -F option
FIX: RequestHandler - added fix for Missing ConnectionError

*DMS
FIX: dirac-dms-clean-directory - command fails with `KeyError: 'Replicas'`.

*WMS
FIX: SiteDirector - adapt to the new method in the Matcher getMatchingTaskQueue 
FIX: SiteDirector - added all SubmitPools to TQ requests

[v6r4p16]

*Core:
FIX: dirac-install - bashrc/cshrc were wrongly created when using versionsDir

*Accounting
CHANGE: Added new simpler and faster bucket insertion mechanism
NEW: Added more info when rebucketing

*WMS
CHANGE: Matcher - refactored to take into account job limits when providing info to directors
NEW: JoAgent - reports SubmitPool parameter if applicable
FIX: Matcher - bad codition if invalid result

[v6r4p15]

*WMS
FIX: gLitePilotDirector - fix the name of the MyProxy server to avoid crasehs of the gLite WMS

*Transformation
FIX: TaskManager - when the file is on many SEs, wrong results were generated

[v6r4p13]

*DMS
FIX: dirac-admin-allow-se - added missing interpreter line

[v6r4p12]

*DMS
CHANGE: RemovalTask - for DataManager shifter change creds after failure of removal with her/his proxy.

*RSS
NEW: Added RssConfiguration class
FIX: ResourceManagementClient  - Fixed wrong method name

[v6r4p11]

*Core
FIX: GGUSTicketsClient - GGUS SOAP URL updated

*DMS
BUGFIX: ReplicaManager - wrong for loop

*RequestManagement
BUGFIX: RequestClient - bug fix in finalizeRequest()

*Transformation
FIX: TaskManager - fix for correctly setting the sites (as list)

[v6r4p10]

*RequestManagement
BUGFIX: RequestContainer - in addSubrequest() function

*Resources
BUGFIX: SRM2Storage - in checksum type evaluation

*ResourceStatusSystem
BUGFIX: InfoGetter - wrong import statement

*WMS
BUGFIX: SandboxMetadataDB - __init__() can not return a value

[v6r4p9]

*DMS
CHANGE: FailoverTransfer - ensure the correct execution order of the subrequests

[v6r4p8]

Bring in fixes from v6r3p17

*Core:
FIX: Don't have the __init__ return True for all DBs
NEW: Added more protection for exceptions thrown in callbacks for the ProcessPool
FIX: Operations will now look in 'Defaults' instead of 'Default'

*DataManagement:
FIX: Put more protection in StrategyHandler for neither channels  not throughput read out of TransferDB
FIX: No JobIDs supplied in getRequestForJobs function for RequestDBMySQL taken into account
FIX: Fix on getRequestStatus
CHANGE: RequestClient proper use of getRequestStatus in finalizeRequest
CHANGE: Refactored RequestDBFile

[v6r4p7]

*WorkloadManagement
FIX: SandboxMetadataDB won't explode DIRAC when there's no access to the DB 
CHANGE: Whenever a DB fails to initialize it raises a catchable exception instead of just returning silently

*DataManagement
CHANGE: Added Lost and Unavailable to the file metadata

[v6r4p6]

Bring fixes from v6r4p6

[v6r4p5]

*Configuration
NEW: Added function to generate Operations CS paths

*Core
FIX: Added proper ProcessPool checks and finalisation

*DataManagement
FIX: don't set Files.Status to Failed for non-existign files, failover transfers won't go
FIX: remove classmethods here and there to unblock requestHolder
CHANGE: RAB, TA: change task timeout: 180 and 600 (was 600 and 900 respectively)
FIX: sorting replication tree by Ancestor, not hopAncestorgit add DataManagementSystem/Agent/TransferAgent.py
NEW: TA: add finalize
CHANGE: TransferAgent: add AcceptableFailedFiles to StrategyHandler to ban FTS channel from scheduling
FIX: if there is no failed files, put an empty dict


*RSS
FIX: RSS is setting Allowed but the StorageElement checks for Active

*Workflows
FIX: Part of WorfklowTask rewritten to fix some issues and allow 'ANY' as site

*Transformation
FIX: Wrong calls to TCA::cleanMetadataCatalogFiles

[v6r4p4]

*Core
FIX: Platform.py - check if Popen.terminate is available (only from 2.6)

[v6r4p3]

*Core
FIX: ProcessPool with watchdog and timeouts - applied in v6r3 first

[v6r4p2]

*StorageManagement
BUGFIX: StorageElement - staging is a Read operation and should be allowed as such

*WMS
BUGFIX: InProcessComputingElement, JobAgent - proper return status code from the job wrapper

*Core
FIX: Platform - manage properly the case of exception in the ldconfig execution

[v6r4p1]

*DMS
FIX: TransferDB.getChannelObservedThroughput - the channelDict was created in a wrong way

*RSS
FIX: ResourceStatus was not returning Allowed by default

[v6r4]

*Core
FIX: dirac-install-db.py: addDatabaseOptionsToCS has added a new keyed argument
NEW: SGETimeLeft.py: Support for SGE backend
FIX: If several extensions are installed, merge ConfigTemplate.cfg
NEW: Service framework - added monitoring of file descriptors open
NEW: Service framework - Reduced handshake timeout to prevent stuck threads
NEW: MySQL class with new high level methods - buildCondition,insertFields,updateFields
     deleteEntries, getFields, getCounters, getDistinctAttributeValues
FIX: ProcessPool - fixes in the locking mechanism with LockRing, stopping workers when the
     parent process is finished     
FIX: Added more locks to the LockRing
NEW: The installation tools are updated to install components by name with the components module specified as an option

*DMS
FIX: TransferDB.py - speed up the Throughput determination
NEW: dirac-dms-add-files: script similar to dirac-dms-remove-files, 
     allows for 1 file specification on the command line, using the usual dirac-dms-add-file options, 
     but also can take a text file in input to upload a bunch of files. Exit code is 0 only if all 
     was fine and is different for every error found. 
NEW: StorageElementProxy- support for data downloading with http protocol from arbitrary storage, 
     needed for the web data download
BUGFIX: FileCatalogCLI - replicate operation does a proper replica registration ( closes #5 )     
FIX: ReplicaManager - __cleanDirectory now working and thus dirac-dms-clean-directory

*WMS
NEW: CPU normalization script to run a quick test in the pilot, used by the JobWrapper
     to report the CPU consumption to the accounting
FIX: StalledJobAgent - StalledTimeHours and FailedTimeHours are read each cycle, refer to the 
     Watchdog heartBeat period (should be renamed); add NormCPUTime to Accounting record
NEW: SiteDirector - support for the operation per VO in multi-VO installations
FIX: StalledJobAgent - get ProcessingType from JDL if defined
BUGFIX: dirac-wms-job-peek - missing printout in the command
NEW: SiteDirector - take into account the number of already waiting pilots when evaluating the number of pilots to submit
FIX: properly report CPU usage when the Watchdog kill the payload.

*RSS
BUGFIX: Result in ClientCache table is a varchar, but the method was getting a datetime
NEW: CacheFeederAgent - VOBOX and SpaceTokenOccupancy commands added (ported from LHCbDIRAC)
CHANGE: RSS components get operational parameters from the Operations handler

*DataManagement
FIX: if there is no failed files, put an empty dict

*Transformation
FIX: Wrong calls to TCA::cleanMetadataCatalogFiles

[v6r3p19]

*WMS
FIX: gLitePilotDirector - fix the name of the MyProxy server to avoid crashes of the gLite WMS

[v6r3p18]

*Resources
BUGFIX: SRM2Storage - in checksum type evaluation

[v6r3p17]

*DataManagement
FIX: Fixes issues #783 and #781. Bugs in ReplicaManager removePhisicalReplica and getFilesFromDirectory
FIX: Return S_ERROR if missing jobid arguments
NEW: Checksum can be verified during FTS and SRM2Storage 

[v6r3p16]

*DataManagement
FIX: better monitoring of FTS channels 
FIX: Handle properly None value for channels and bandwidths

*Core
FIX: Properly calculate the release notes if there are newer releases in the release.notes file

[v6r3p15]

*DataManagement
FIX: if there is no failed files, put an empty dict

*Transformation
FIX: Wrong calls to TCA::cleanMetadataCatalogFiles


[v6r3p14]

* Core

BUGFIX: ProcessPool.py: clean processing and finalisation
BUGFIX: Pfn.py: don't check for 'FileName' in pfnDict

* DMS

NEW: dirac-dms-show-fts-status.py: script showing last hour history for FTS channels
NEW: TransferDBMonitoringHandler.py: new function exporting FST channel queues
BUGFIX: TransferAgent.py,RemovalAgent.py,RegistrationAgent.py - unlinking of temp proxy files, corection of values sent to gMonitor
BUGFIX: StrategyHandler - new config option 'AcceptableFailedFiles' to unblock scheduling for channels if problematic transfers occured for few files
NEW: TransferAgent,RemovalAgent,RegistrationAgent - new confing options for setting timeouts for tasks and ProcessPool finalisation
BUGFIX: ReplicaManager.py - reverse sort of LFNs when deleting files and directories to avoid blocks
NEW: moved StrategyHandler class def to separate file under DMS/private

* TMS

FIX: TransformationCleaningAgent.py: some refactoring, new way of disabling/enabline execution by 'EnableFlag' config option

[v6r3p13]

*Core
FIX: Added proper ProcessPool checks and finalisation

*DataManagement
FIX: don't set Files.Status to Failed for non-existign files, failover transfers won't go
FIX: remove classmethods here and there to unblock requestHolder
CHANGE: RAB, TA: change task timeout: 180 and 600 (was 600 and 900 respectively)
FIX: sorting replication tree by Ancestor, not hopAncestorgit add DataManagementSystem/Agent/TransferAgent.py
NEW: TA: add finalize
CHANGE: TransferAgent: add AcceptableFailedFiles to StrategyHandler to ban FTS channel from scheduling

[v6r3p12]

*Core
FIX: Platform.py - check if Popen.terminate is available (only from 2.6)

[v6r3p11]

*Core
FIX: ProcessPool with watchdog and timeouts

[v6r3p10]

*StorageManagement
BUGFIX: StorageElement - staging is a Read operation and should be allowed as such

*WMS
BUGFIX: InProcessComputingElement, JobAgent - proper return status code from the job wrapper

*Core
FIX: Platform - manage properly the case of exception in the ldconfig execution

[v6r3p9]

*DMS
FIX: TransferDB.getChannelObservedThroughput - the channelDict was created in a wrong way

[v6r3p8]

*Web
CHANGE: return back to the release web2012041601

[v6r3p7]

*Transformation
FIX: TransformationCleaningAgent - protection from deleting requests with jobID 0 

[v6r3p6]

*Core
FIX: dirac-install-db - proper key argument (follow change in InstallTools)
FIX: ProcessPool - release all locks every time WorkignProcess.run is executed, more fixes to come
FIX: dirac-configure - for Multi-Community installations, all vomsdir/vomses files are now created

*WMS
NEW: SiteDirector - add pilot option with CE name to allow matching of SAM jobs.
BUGFIX: dirac-pilot - SGE batch ID was overwriting the CREAM ID
FIX: PilotDirector - protect the CS master if there are at least 3 slaves
NEW: Watchdog - set LocalJobID in the SGE case

[v6r3p5]

*Core:
BUGFIX: ProcessPool - bug making TaskAgents hang after max cycles
BUGFIX: Graphs - proper handling plots with data containing empty string labels
FIX: GateWay - transfers were using an old API
FIX: GateWay - properly calculate the gateway URL
BUGFIX: Utilities/Pfn.py - bug in pfnunparse() when concatenating Path and FileName

*Accounting
NEW: ReportGenerator - make AccountingDB readonly
FIX: DataCache - set daemon the datacache thread
BUGFIX: BasePlotter - proper handling of the Petabyte scale data

*DMS:
BUGFIX: TransferAgent, RegistrationTask - typos 

[v6r3p4]

*DMS:
BUGFIX: TransferAgent - wrong value for failback in TA:execute

[v6r3p3]

*Configuration
BUGFIX: Operations helper - typo

*DMS:
FIX: TransferAgent - change the way of redirecting request to task

[v6r3p2]

*DMS
FIX: FTSRequest - updating metadata for accouting when finalizing FTS requests

*Core
FIX: DIRAC/__init__.py - default version is set to v6r3

[v6r3p1]

*WMS
CHANGE: Use ResourcesStatus and Resources helpers in the InputDataAgent logic

*Configuration
NEW: added getStorageElementOptions in Resources helper

*DMS
FIX: resourceStatus object created in TransferAgent instead of StrategyHandler

[v6r3]

*Core
NEW: Added protections due to the process pool usage in the locking logic

*Resources
FIX: LcgFileCatalogClient - reduce the number of retries: LFC_CONRETRY = 5 to 
     avoid combined catalog to be stuck on a faulty LFC server
     
*RSS
BUGFIX: ResourceStatus - reworked helper to keep DB connections     

*DMS
BUGFIX: ReplicaManager::CatalogBase::_callFileCatalogFcnSingleFile() - wrong argument

*RequestManagement
FIX: TaskAgents - set timeOut for task to 10 min (15 min)
NEW: TaskAgents - fill in Error fields in case of failing operations

*Interfaces
BUGFIX: dirac-wms-select-jobs - wrong use of the Dirac API

[v6r2p9]

*Core
FIX: dirac-configure - make use of getSEsForSite() method to determine LocalSEs

*WMS
NEW: DownloadInputData,InputDataByProtocol - check Files on Tape SEs are on Disk cache 
     before Download or getturl calls from Wrapper
CHANGE: Matcher - add Stalled to "Running" Jobs when JobLimits are applied   
CHANGE: JobDB - allow to specify required platform as Platform JDL parameter,
        the specified platform is taken into account even without /Resources/Computing/OSCompatibility section

*DMS
CHANGE: dirac-admin-allow(ban)-se - removed lhcb-grid email account by default, 
        and added switch to avoid sending email
FIX: TaskAgents - fix for non-existing files
FIX: change verbosity in failoverReplication 
FIX: FileCatalog - remove properly metadata indices 
BUGFIX: FileManagerBase - bugfix in the descendants evaluation logic  
FIX: TransferAgent and TransferTask - update Files.Status to Failed when ReplicaManager.replicateAndRegister 
     will fail completely; when no replica is available at all.

*Core
FIX: dirac-pilot - default lcg bindings version set to 2012-02-20

[v6r2p8]

*DMS:
CHANGE: TransferAgent - fallback to task execution if replication tree is not found

[v6r2p7]

*WMS
BUGFIX: SiteDirector - wrong CS option use: BundleProxy -> HttpProxy
FIX: SiteDirector - use short lines in compressed/encoded files in the executable
     python script

[v6r2p6]

*DataManagement
FIX: Bad logic in StrategyHandler:MinimiseTotalWait

*Core
CHANGE: updated GGUS web portal URL

*RSS
BUGFIX: meta key cannot be reused, it is popped from dictionary

*Framework
FIX: The Gateway service does not have a handler
NEW: ConfingTemplate entry for Gateway
FIX: distribution notes allow for word wrap

*WorkloadManagement
FIX: avoid unnecessary call if no LFN is left in one of the SEs
FIX: When Uploading job outputs, try first Local SEs, if any


[v6r2p5]

*RSS
BUGFIX: several minor bug fixes

*RequestManagement
BUGFIX: RequestDBMySQL - removed unnecessary request type check

*DMS
BUGFIX: FileCatalogClienctCLI - wrong evaluation of the operation in the find command
NEW: FileCatalog - added possibility to remove specified metadata for a given path 
BUGFIX: ReplicaManager - wrong operation order causing failure of UploadLogFile module

*Core
NEW: dirac-install - generate cshrc DIRAC environment setting file for the (t)csh 

*Interfaces
CHANGE: Job - added InputData to each element in the ParametricInputData

*WMS
CHANGE: dirac-jobexec - pass ParametericInputData to the workflow as a semicolon separated string

[v6r2p4]

*WMS
BUGFIX: StalledJobAgent - protection against jobs with no PilotReference in their parameters
BUGFIX: WMSAdministratorHandler - wrong argument type specification for getPilotInfo method

*StorageManagement
BUGFIX: RequestFinalizationAgent - no method existence check when calling RPC method

[v6r2p3]

*WMS
CHANGE: Matcher - fixed the credentials check in requestJob() to simplify it

*ConfigurationSystem
CHANGE: Operations helper - fix that allow no VO to be defined for components that do not need it

*Core
BUGFIX: InstallTools - when applying runsvctrl to a list of components make sure that the config server is treated first and the sysadmin service - last
        
[v6r2p2]

*WMS
BUGFIX: Matcher - restored logic for checking private pilot asking for a given DN for belonging to the same group with JOB_SHARING property.

[v6r2p1]

*RequestManagementSystem
BUGFIX: RequestCleaningAgent - missing import of the "second" interval definition 

[v6r2]

*General
FIX: replaced use of exec() python statement in favor of object method execution

*Accounting
CHANGE: Accounting 'byte' units are in powers of 1000 instead of powers of 1024 (closes #457)

*Core
CHANGE: Pfn.py - pfnparse function rewritten for speed up and mem usage, unit test case added
FIX: DISET Clients are now thread-safe. Same clients used twice in different threads was not 
closing the previous connection
NEW: reduce wait times in DISET protocol machinery to improve performance    
NEW: dirac-fix-mysql-script command to fix the mysql start-up script for the given installation
FIX: TransferClient closes connections properly
FIX: DISET Clients are now thread-safe. Same client used twice in different threads will not close the previous connection
CHANGE: Beautification and reduce wait times to improve performance
NEW: ProcessPool - added functionality to kill all children processes properly when destroying ProcessPool objects
NEW: CS Helper for LocalSite section, with gridEnv method
NEW: Grid module will use Local.gridEnv if nothing passed in the arguments
CHANGE: Add deprecated sections in the CS Operations helper to ease the transition
FIX: dirac-install - execute dirac-fix-mysql-script, if available, to fix the mysql.server startup script
FIX: dirac-distribution - Changed obsoleted tar.list file URL
FIX: typo in dirac-admin-add-host in case of error
CHANGE: dirac-admin-allow(ban)-se - use diracAdmin.sendMail() instead of NotificationClient.sendMail()

*Framework
BUGFIX: UserProfileDB - no more use of "type" variable as it is a reserved keyword 

*RequestManagement:
FIX: RequestDBFile - more consistent treatment of requestDB Path
FIX: RequestMySQL - Execution order is evaluated based on not Done state of subrequests
NEW: RequestCleaningAgent - resetting Assigned requests to Waiting after a configurable period of time

*RSS
CHANGE: RSS Action now inherits from a base class, and Actions are more homogeneous, they all take a uniform set of arguments. The name of modules has been changed from PolType to Action as well.
FIX: CacheFeederAgent - too verbose messages moved to debug instead of info level
BUGFIX: fixed a bug preventing RSS clients to connect to the services     
FIX: Proper services synchronization
FIX: Better handling of exceptions due to timeouts in GOCDBClient   
FIX: RSS.Notification emails are sent again
FIX: Commands have been modified to return S_OK, S_ERROR inside the Result dict. This way, policies get a S_ERROR / S_OK object. CacheFeederAgent has been updated accordingly.
FIX: allow clients, if db connection fails, to reconnect ( or at least try ) to the servers.
CHANGE: access control using CS Authentication options. Default is SiteManager, and get methods are all.
BUGFIX: MySQLMonkey - properly escaped all parameters of the SQL queries, other fixes.
NEW: CleanerAgent renamed to CacheCleanerAgent
NEW: Updated RSS scripts, to set element statuses and / or tokens.
NEW: Added a new script, dirac-rss-synch
BUGFIX: Minor bugfixes spotted on the Web development
FIX: Removed useless decorator from RSS handlers
CHANGE: ResourceStatus helper tool moved to RSS/Client directory, no RSS objects created if the system is InActive
CHANGE: Removed ClientFastDec decorator, using a more verbose alternative.
CHANGE: Removed useless usage of kwargs on helper functions.  
NEW: added getSESitesList method to RSSClient      
FIX: _checkFloat() checks INTEGERS, not datetimes

*DataManagement
CHANGE: refactoring of DMS agents executing requests, allow requests from arbitrary users
NEW: DFC - allow to specify multiple replicas, owner, mode when adding files
CHANGE: DFC - optimization of the directory size evaluation
NEW: Added CREATE TEMPORARY TABLES privilege to FileCatalogDB
CHANGE: DFC - getCatalogCounters() update to show numbers of directories
NEW: lfc_dfc_copy script to migrate data from LFC to DFC
FIX: dirac-dms-user-lfns - fixed the case when the baseDir is specified
FIX: FTS testing scripts were using sys.argv and getting confused if options are passed
NEW: DFC - use DirectoryUsage tables for the storage usage evaluations
NEW: DFC - search by metadata can be limited to a given directory subtree
NEW: DFC - search by both directory and file indexed metadata
BUGFIX: DFC - avoid crash if no directories or files found in metadata query
NEW: DFC FileCatalogHandler - define database location in the configuration
NEW: DFC - new FileCatalogFactory class, possibility to use named DFC services
FIX: FTSMonitor, FTSRequest - fixes in handling replica registration, setting registration requests in FileToCat table for later retry
FIX: Failover registration request in the FTS agents.      
FIX: FTSMonitor - enabled to register new replicas if even the corresponding request were removed from the RequestManagement 
FIX: StorageElement - check if SE has been properly initialized before executing any method     
CHANGE: LFC client getReplica() - make use of the new bulk method lfc.lfc_getreplicasl()
FIX: LFC client - protect against getting None in lfc.lfc_readdirxr( oDirectory, "" )  
FIX: add extra protection in dump method of StorageElement base class
CHANGE: FailoverTransfer - create subrequest per catalog if more than one catalog

*Interface
NEW: Job.py - added method to handle the parametric parameters in the workflow. They are made available to the workflow_commons via the key 'GenericParameters'.
FIX: Dirac.py - fix some type checking things
FIX: Dirac.py - the addFile() method can now register to more than 1 catalog.

*WMS
FIX: removed dependency of the JobSchedulingAgent on RSS. Move the getSiteTier functionality to a new CS Helper.
FIX: WMSAdministratorHandler - Replace StringType by StringTypes in the export methods argument type
FIX: JobAgent - Set explicitly UseServerCertificate to "no" for the job executable
NEW: dirac-pilot - change directory to $OSG_WN_TMP on OSG sites
FIX: SiteDirector passes jobExecDir to pilot, this defaults to "." for CREAM CEs. It can be set in the CS. It will not make use of $TMPDIR in this case.
FIX: Set proper project and release version to the SiteDirector     
NEW: Added "JobDelay" option for the matching, refactored and added CS options to the matcher
FIX: Added installation as an option to the pilots and random MyProxyServer
NEW: Support for parametric jobs with parameters that can be of List type

*Resources
NEW: Added SSH Grid Engine Computing Element
NEW: Added SSH Computing Element
FIX: make sure lfc client will not try to connect for several days

*Transformation
FIX: TransformationDB - in setFileStatusForTransformation() reset ErrorCount to zero if "force" flag and    the new status is "unused"
NEW: TransformationDB - added support for dictionary in metadata for the InputDataQuery mechanism     

[v6r1p13]

*WMS
FIX: JobSchedulingAgent - backported from v6r2 use of Resources helper

[v6r1p12]

*Accounting
FIX: Properly delete cached plots

*Core
FIX: dirac-install - run externals post install after generating the versions dir

[v6r1p11]

*Core
NEW: dirac-install - caches locally the externals and the grid bundle
FIX: dirac-distribution - properly generate releasehistory and releasenotes

[v6r1p10]

*WorloadManagement
FIX: JobAgent - set UseServerCertificate option "no" for the job executable

[v6r1p9]

*Core
FIX: dirac-configure - set the proper /DIRAC/Hostname when defining /LocalInstallation/Host

*DataManagement
FIX: dirac-dms-user-lfns - fixed the case when the baseDir is specified
BUGFIX: dirac-dms-remove-files - fixed crash in case of returned error report in a form of dictionary 

[v6r1p8]

*Web
FIX: restored Run panel in the production monitor

*Resources
FIX: FileCatalog - do not check existence of the catalog client module file

[v6r1p7]

*Web
BUGFIX: fixed scroll bar in the Monitoring plots view

[v6r1p6]

*Core
FIX: TransferClient closes connections properly

[v6r1p5]

*Core
FIX: DISET Clients are now thread-safe. Same clients used twice in different threads was not 
     closing the previous connection
NEW: reduce wait times in DISET protocol machinery to improve performance   

[v6r1p4]

*RequestManagement
BUGFIX: RequestContainer - in isSubRequestDone() treat special case for subrequests with files

*Transformation
BUGFIX: TransformationCleaningAgent - do not clear requests for tasks with no associated jobs

[v6r1p3]

*Framework
NEW: Pass the monitor down to the request RequestHandler
FIX: Define the service location for the monitor
FIX: Close some connections that DISET was leaving open

[v6r1p2]

*WorkloadManagement
BUGFIX: JobSchedulingAgent - use getSiteTiers() with returned direct value and not S_OK

*Transformation
BUGFIX: Uniform use of the TaskManager in the RequestTaskAgent and WorkflowTaskAgent

[v6r1p1]

*RSS
BUGFIX: Alarm_PolType now really send mails instead of crashing silently.

[v6r1]

*RSS
CHANGE: Major refactoring of the RSS system
CHANGE: DB.ResourceStatusDB has been refactored, making it a simple wrapper round ResourceStatusDB.sql with only four methods by table ( insert, update, get & delete )
CHANGE: DB.ResourceStatusDB.sql has been modified to support different statuses per granularity.
CHANGE: DB.ResourceManagementDB has been refactored, making it a simple wrapper round ResourceStatusDB.sql with only four methods by table ( insert, update, get & delete )
CHANGE: Service.ResourceStatusHandler has been refactored, removing all data processing, making it an intermediary between client and DB.
CHANGE: Service.ResourceManagementHandler has been refactored, removing all data processing, making it an intermediary between client and DB.
NEW: Utilities.ResourceStatusBooster makes use of the 'DB primitives' exposed on the client and does some useful data processing, exposing the new functions on the client.
NEW: Utilities.ResourceManagementBooster makes use of the 'DB primitives' exposed on the client and does some useful data processing, exposing the new functions on the client.
CHANGE: Client.ResourceStatusClient has been refactorerd. It connects automatically to DB or to the Service. Exposes DB and booster functions.
CHANGE: Client.ResourceManagementClient has been refactorerd. It connects automatically to DB or to the Service. Exposes DB and booster functions.
CHANGE: Agent.ClientsCacheFeederAgent renamed to CacheFeederAgent. The name was not accurate, as it also feeds Accouting Cache tables.
CHANGE: Agent.InspectorAgent, makes use of automatic API initialization.
CHANGE: Command. refactor and usage of automatic API initialization.
CHANGE: PolicySystem.PEP has reusable client connections, which increase significantly performance.
CHANGE: PolicySystem.PDP has reusable client connections, which increase significantly performance.
NEW: Utilities.Decorators are syntactic sugar for DB, Handler and Clients.
NEW: Utilities.MySQLMonkey is a mixture of laziness and refactoring, in order to generate the SQL statements automatically. Not anymore sqlStatemens hardcoded on the RSS.
NEW: Utilities.Validator are common checks done through RSS modules
CHANGE: Utilities.Synchronizer syncs users and DIRAC sites
CHANGE: cosmetic changes everywhere, added HeadURL and RCSID
CHANGE: Removed all the VOExtension logic on RSS
BUGFIX: ResourceStatusHandler - getStorageElementStatusWeb(), access mode by default is Read
FIX: RSS __init__.py will not crash anymore if no CS info provided
BUGFIX: CS.getSiteTier now behaves correctly when a site is passed as a string

*dirac-setup-site
BUGFIX: fixed typos in the Script class name

*Transformation
FIX: Missing logger in the TaskManager Client (was using agent's one)
NEW: Added UnitTest class for TaskManager Client

*DIRAC API
BUGFIX: Dirac.py. If /LocalSite/FileCatalog is not define the default Catalog was not properly set.
FIX: Dirac.py - fixed __printOutput to properly interpret the first argument: 0:stdout, 1:stderr
NEW: Dirac.py - added getConfigurationValue() method

*Framework
NEW: UsersAndGroups agent to synchronize users from VOMRS server.

*dirac-install
FIX: make Platform.py able to run with python2.3 to be used inside dirac-install
FIX: protection against the old or pro links pointing to non-existent directories
NEW: make use of the HTTP proxies if available
FIX: fixed the logic of creating links to /opt/dirac directories to take into account webRoot subdirs

*WorkloadManagement
FIX: SiteDirector - change getVO() function call to getVOForGroup()

*Core:
FIX: Pfn.py - check the sanity of the pfn and catch the erroneous case

*RequestManagement:
BUGFIX: RequestContainer.isSubrequestDone() - return 0 if Done check fails

*DataManagement
NEW: FileCatalog - possibility to configure multiple FileCatalog services of the same type

[v6r0p4]

*Framework
NEW: Pass the monitor down to the request RequestHandler
FIX: Define the service location for the monitor
FIX: Close some connections that DISET was leaving open

[v6r0p3]

*Framework
FIX: ProxyManager - Registry.groupHasProperties() wasn't returning a result 
CHANGE: Groups without AutoUploadProxy won't receive expiration notifications 
FIX: typo dirac-proxy-info -> dirac-proxy-init in the expiration mail contents
CHANGE: DISET - directly close the connection after a failed handshake

[v6r0p2]

*Framework
FIX: in services logs change ALWAYS log level for query messages to NOTICE

[v6r0p1]

*Core
BUGFIX: List.uniqueElements() preserves the other of the remaining elements

*Framework
CHANGE: By default set authorization rules to authenticated instead of all
FIX: Use all required arguments in read access data for UserProfileDB
FIX: NotificationClient - dropped LHCb-Production setup by default in the __getRPSClient()

[v6r0]

*Framework
NEW: DISET Framework modified client/server protocol, messaging mechanism to be used for optimizers
NEW: move functions in DIRAC.Core.Security.Misc to DIRAC.Core.Security.ProxyInfo
CHANGE: By default log level for agents and services is INFO
CHANGE: Disable the log headers by default before initializing
NEW: dirac-proxy-init modification according to issue #29: 
     -U flag will upload a long lived proxy to the ProxyManager
     If /Registry/DefaultGroup is defined, try to generate a proxy that has that group
     Replaced params.debugMessage by gLogger.verbose. Closes #65
     If AutoUploadProxy = true in the CS, the proxy will automatically be uploaded
CHANGE: Proxy upload by default is one month with dirac-proxy-upload
NEW: Added upload of pilot proxies automatically
NEW: Print info after creating a proxy
NEW: Added setting VOMS extensions automatically
NEW: dirac-proxy-info can also print the information of the uploaded proxies
NEW: dirac-proxy-init will check that the lifetime of the certificate is less than one month and advise to renew it
NEW: dirac-proxy-init will check that the certificate has at least one month of validity
FIX: Never use the host certificate if there is one for dirac-proxy-init
NEW: Proxy manager will send notifications when the uploaded proxies are about to expire (configurable via CS)
NEW: Now the proxyDB also has a knowledge of user names. Queries can use the user name as a query key
FIX: ProxyManager - calculate properly the dates for credentials about to expire
CHANGE: ProxyManager will autoexpire old proxies, also auto purge logs
CHANGE: Rename dirac-proxy-upload to dirac-admin-proxy-upload
NEW: dirac-proxy-init will complain if the user certificate has less than 30 days
CHANGE: SecurityLogging - security log level to verbose
NEW: OracleDB - added Array type 
NEW: MySQL - allow definition of the port number in the configuration
FIX: Utilities/Security - hash VOMS Attributes as string
FIX: Utilities/Security - Generate a chain hash to discover if two chains are equal
NEW: Use chain has to discover if it has already been dumped
FIX: SystemAdministrator - Do not set  a default lcg version
NEW: SystemAdministrator - added Project support for the sysadmin
CHANGE: SysAdmin CLI - will try to connect to the service when setting the host
NEW: SysAdmin CLI - colorization of errors in the cli
NEW: Logger - added showing the thread id in the logger if enabled
     
*Configuration
NEW: added getVOfromProxyGroup() utility
NEW: added getVoForGroup() utility, use it in the code as appropriate
NEW: added Registry and Operations Configuration helpers
NEW: dirac-configuration-shell - a configuration script for CS that behaves like an UNIX shellCHANGE: CSAPI - added more functionality required by updated configuration console
NEW: Added possibility to define LocalSE to any Site using the SiteLocalSEMapping 
     section on the Operations Section     
NEW: introduce Registry/VO section, associate groups to VOs, define SubmitPools per VO
FIX: CE2CSAgent - update the CEType only if there is a relevant info in the BDII  

*ReleaseManagement
NEW: release preparations and installation tools based on installation packages
NEW: dirac-compile-externals will try go get a DIRAC-free environment before compiling
NEW: dirac-disctribution - upload command can be defined via defaults file
NEW: dirac-disctribution - try to find if the version name is a branch or a tag in git and act accordingly
NEW: dirac-disctribution - added keyword substitution when creating a a distribution from git
FIX: Install tools won't write HostDN to the configuration if the Admin username is not set 
FIX: Properly set /DIRAC/Configuration/Servers when installing a CS Master
FIX: install_site.sh - missing option in wget for https download: --no-check-certificate
FIX: dirac-install-agent(service) - If the component being installed already has corresponding 
     CS section, it is not overwritten unless explicitly asked for
NEW: dirac-install functionality enhancement: start using the switches as defined in issue #26;
CHANGE: dirac-install - write the defaults if any under defaults-.cfg so dirac-configure can 
        pick it up
FIX: dirac-install - define DYLD_LIBRARY_PATH ( for Mac installations )     
NEW: dirac-install - put all the goodness under a function so scripts like lhcb-proxy-init can use it easily
FIX: dirac-install - Properly search for the LcgVer
NEW: dirac-install will write down the releases files in -d mode   
CHANGE: use new dirac_install from gothub/integration branch in install_site.sh
NEW: Extensions can request custom external dependencies to be installed via pip when 
     installing DIRAC.
NEW: LCG bundle version can be defined on a per release basis in the releases.cfg 
NEW: dirac-deploy-scripts - when setting the lib path in the deploy scripts. 
     Also search for subpaths of the libdir and include them
NEW: Install tools - plainly separate projects from installations

*Accounting
CHANGE: For the WMSHistory type, send as JobSplitType the JobType
CHANGE: Reduced the size of the max key length to workaround mysql max bytes for index problem
FIX: Modified buckets width of 1week to 1 week + 1 day to fix summer time end week (1 hour more )

*WorkloadManagement
CHANGE: SiteDirector - simplified executable generation
NEW: SiteDirector - few more checks of error conditions   
NEW: SiteDirector - limit the queue max length to the value of MaxQueueLengthOption 
     ( 3 days be default )
BUGFIX: SiteDirector - do not download pilot output if the flag getPilotOutput is not set     
NEW: JobDB will extract the VO when applying DIRAC/VOPolicy from the proper VO
FIX: SSHTorque - retrieve job status by chunks of 100 jobs to avoid too long
NEW: glexecComputingElement - allow glexecComputingElement to "Reschedule" jobs if the Test of
     the glexec fails, instead of defaulting to InProcess. Controlled by
     RescheduleOnError Option of the glexecComputingElement
NEW: SandboxStore - create a different SBPath with the group included     
FIX: JobDB - properly treat Site parameter in the job JDL while rescheduling jobs
NEW: JobSchedulingAgent - set the job Site attribute to the name of a group of sites corresponding 
     to a SE chosen by the data staging procedure 
CHANGE: TimeLeft - call batch system commands with the ( default ) timeout 120 sec
CHANGE: PBSTimeLeft - uses default CPU/WallClock if not present in the output  
FIX: PBSTimeLeft - proper handling of (p)cput parameter in the batch system output, recovery of the
     incomplete batch system output      
NEW: automatically add SubmitPools JDL option of the job owner's VO defines it     
NEW: JobManager - add MaxParametericJobs option to the service configuration
NEW: PilotDirector - each SubmitPool or Middleware can define TargetGrids
NEW: JobAgent - new StopOnApplicationFailure option to make the agent exiting the loop on application failure
NEW: PilotAgentsDB - on demand retrieval of the CREAM pilot output
NEW: Pilot - proper job ID evaluation for the OSG sites
FIX: ComputingElement - fixed proxy renewal logic for generic and private pilots
NEW: JDL - added %j placeholder in the JDL to be replaced by the JobID
BUGFIX: DownloadInputData - bug fixed in the naming of downloaded files
FIX: Matcher - set the group and DN when a request gets to the matcher if the request is not 
     coming from a pilot
FIX: Matcher = take into account JobSharing when checking the owner for the request
CHANGE: PilotDirector, dirac-pilot - interpret -V flag of the pilot as Installation name

*DataManagement
FIX: FileCatalog/DiractoryLevelTree - consistent application of the max directory level using global 
     MAX_LEVELS variable
FIX: FileCatalog - Directory metadata is deleted together with the directory deletion, issue #40    
CHANGE: FileCatalog - the logic of the files query by metadata revisited to increase efficiency 
FIX: LcgFileCatalog - use lfcthr and call lfcthr.init() to allow multithread
     try the import only once and just when LcgFileCatalogClient class is intantiated
NEW: LcgFileCatalogClient - new version of getPathPermissions relying on the lfc_access method to solve the problem
     of multiple user DNs in LFC.     
FIX: StorageElement - get service CS options with getCSOption() method ( closes #97 )
FIX: retrieve FileCatalogs as ordered list, to have a proper default.
CHANGE: FileCatalog - allow up to 15 levels of directories
BUGFIX: FileCatalog - bug fixes in the directory removal methods (closes #98)
BUGFIX: RemovalAgent - TypeError when getting JobID in RemovalAgent
BUGFIX: RemovalAgent - put a limit to be sure the execute method will end after a certain number of iterations
FIX: DownloadInputData - when files have been uploaded with lcg_util, the PFN filename
     might not match the LFN file name
FIX: putting FTSMonitor web page back
NEW: The default file catalog is now determined using /LocalSite/FileCatalog. The old behavior 
     is provided as a fallback solution
NEW: ReplicaManager - can now deal with multiple catalogs. Makes sure the surl used for removal is 
the same as the one used for registration.   
NEW: PoolXMLCatalog - added getTypeByPfn() function to get the type of the given PFN  
NEW: dirac-dms-ban(allow)-se - added possibility to use CheckAccess property of the SE

*StorageManagement
FIX: Stager - updateJobFromStager(): only return S_ERROR if the Status sent is not
recognized or if a state update fails. If the jobs has been removed or
has moved forward to another status, the Stager will get an S_OK and
should forget about the job.
NEW: new option in the StorageElement configuration "CheckAccess"
FIX: Requests older than 1 day, which haven't been staged are retried. Tasks older than "daysOld" 
     number of days are set to Failed. These tasks have already been retried "daysOld" times for staging.
FIX: CacheReplicas and StageRequests records are kept until the pin has expired. This way the 
     StageRequest agent will have proper accounting of the amount of staged data in cache.
NEW: FTSCleaningAgent will allow to fix transient errors in RequestDB. At the moment it's 
     only fixing Requests for which SourceTURL is equal to TargetSURL.
NEW: Stager - added new command dirac-stager-stage-files          
FIX: Update Stager code in v6 to the same point as v5r13p37
FIX: StorageManager - avoid race condition by ensuring that Links=0 in the query while removing replicas

*RequestManagement
FIX: RequestDBFile - get request in chronological order (closes issue #84)
BUGFIX: RequestDBFile - make getRequest return value for getRequest the same as for

*ResourceStatusSystem
NEW: Major code refacoring. First refactoring of RSS's PEP. Actions are now function 
     defined in modules residing in directory "Actions".
NEW: methods to store cached environment on a DB and ge them.
CHANGE: command caller looks on the extension for commands.
CHANGE: RSS use now the CS instead of getting info from Python modules.
BUGFIX: Cleaned RSS scripts, they are still prototypes
CHANGE: PEP actions now reside in separate modules outside PEP module.
NEW: RSS CS module add facilities to extract info from CS.
CHANGE: Updating various RSS tests to make them compatible with
changes in the system.
NEW: CS is used instead of ad-hoc configuration module in most places.
NEW: Adding various helper functions in RSS Utils module. These are
functions used by RSS developers, including mainly myself, and are
totally independant from the rest of DIRAC.
CHANGE: Mostly trivial changes, typos, etc in various files in RSS     
CHANGE: TokenAgent sends e-mails with current status   

*Transformation
CHANGE: allow Target SE specification for jobs, Site parameter is not set in this case
CHANGE: TransformationAgent  - add new file statuses in production monitoring display
CHANGE: TransformationAgent - limit the number of files to be treated in TransformationAgent 
        for replication and removal (default 5000)
BUGFIX: TransformationDB - not removing task when site is not set
BUGFIX: TransformationCleaningAgent - archiving instead of cleaning Removal and Replication 
        transformations 
FIX: TransformationCleaningAgent - kill jobs before deleting them        

*Workflow
NEW: allow modules to define Input and Output parameters that can be
     used instead of the step_commons/workflow_commons (Workflow.py, Step.py, Module.py)

*Various fixes
BUGFIX: Mail.py uses SMTP class rather than inheriting it
FIX: Platform utility will properly discover libc version even for the new Ubuntu
FIX: Removed old sandbox and other obsoleted components<|MERGE_RESOLUTION|>--- conflicted
+++ resolved
@@ -1,4 +1,3 @@
-<<<<<<< HEAD
 [v7r3-pre11]
 
 FIX: (#5028) Replaced all the cases of BaseException use by Exception
@@ -44,7 +43,7 @@
 *tests
 CHANGE: (#5046) don't use mail in the self generated certificates
 NEW: (#5062) add Test_LocalConfiguration
-=======
+
 [v7r2p10]
 
 *Python 3
@@ -76,7 +75,6 @@
 *tests
 CHANGE: (#5186) AgentOptionTests: re-work ConfigTemplate discovery, should be
         transparent for the users, but work better for extensions
->>>>>>> 5082ef95
 
 [v7r2p9]
 
