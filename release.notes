--- conflicted
+++ resolved
@@ -1,4 +1,3 @@
-<<<<<<< HEAD
 [v6r16-pre6]
 
 *Core
@@ -21,7 +20,7 @@
 *Resources
 NEW: MessageQueue resources to manage MQ connections complemented with
      MQListener and MQPublisher helper classes
-=======
+
 [v6r15p18]
 
 *Configuration
@@ -40,7 +39,6 @@
 
 *WMS
 FIX: CPUNormalization - minor code rearrangement
->>>>>>> 318e24d4
 
 [v6r15p17]
 
