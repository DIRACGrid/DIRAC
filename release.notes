<<<<<<< HEAD
[v7r2-pre6]

FIX: python 2-3 compatibility fixes

*Core
FIX: (#4283) Added protection against empty certificates directory in dirac-install

*WMS
NEW: (#4367) Added option "CompressJDLs" to JobDB, which compresses JDLs before they are
     added to the JobJDLs table

*ResourceStatusSystem
CHANGE: (#4235) Removes locals() way of passing parameters

*tests
NEW: (#4179) Set up Gitlab CI pipeline using Docker containers

[v7r1-pre18]
=======
[v7r1-pre19]
>>>>>>> 08454cf6

NEW: Add environment.yml file for preparing an environment with conda

*Core
NEW: initial support for mysql8
NEW: (#4236) DISET - pass the client DIRAC version as part of the request description structure
NEW: (#4274) Allow installation from a local directory
FIX: (#4289) Use subprocess32 if possible for significantly better performance
FIX: (#4289) TypeLoader should not be a singleton as it has a cache
CHANGE: (#4362) RPC parameters are cast to list/tuples when needed
FIX: (#4410) M2Crypto transport cast socket.error to strings
CHANGE: (#4410) (JSON) rpcStub uses list instead of tuples
NEW: (#4410) add utilities for JSON Serialization (strToIntDict and ignoreEncodeWarning)
CHANGE: (#4354) ThreadPool - replaced by ThreadPoolExecutor(native python)
FIX: (#4439) MySQLDB _connect method

*Configuration
CHANGE: (#4157) add new helper methods for IdP/Proxy Providers, OAuthManager. Add methods that 
        read DN options in dirac user section
NEW: (#4241) Slave configuration servers are automatically updated as part of the new configuration 
     changes commit
NEW: (#4241) Configuration Server - added forceGlobalConfigurationUpdate() interface to force all 
     registered service to update their configuration
NEW: (#4257) Add search emails for group method in Registry
NEW: (#4397) ConfigurationClient - added getOptionsDictRecursively method, add docs

*Framework
CHANGE: (#4157) add possibility to work with Proxy Providers and "clean" proxy without 
        voms/dirac extensions
NEW: (#4257) Filter of duplicate mails in Notification
FIX: (#4257) Optimize test in NotificationHandler
FIX: (#4289) Avoid leaking std(in|out|err) file handles when running runsvdir
CHANGE: (#4362) BundleDeliveryFramework uses list instead of tuple
CHANGE: (#4410) (JSON) use of list instead of tuples for SecurityLog

*WMS
CHANGE: (#4362) SandboxStoreClient uses list instead of tuple
CHANGE: (#4396) Removed outdated PilotMonitorAgent
CHANGE: (#4410) (JSON) use of list instead of tuples for JobReport and Watchdog
CHANGE: (#4416) As explained in #4412, Completed jobs is used as major status for jobs during
        completion while it is also used for jobs that have a pending request and require a further
        action before being Done or Failed.
CHANGE: (#4416) Completing jobs are treated exactly like Running jobs, i.e. set Stalled if they
        didn't give sign of life, and are not set Failed directly as before. Jobs to be checked
        are those that had not sent a heartbeat within the stalledTime period, in order to reduce
        the number of jobs to check.
NEW: (#4416) Created a file JobStatus.py for replacing the literal job statuses, and updated many
        modules using these new variables. Note that there are still many others to change, but
        could be done gradually...
FIX: (#4451) StalledJobAgent - use int factor to the seconds time delta
FIX: (#4451) ProxyDB - set UserName in setPersistencyFlag() if it is a first record in ProxyDB_Proxies

*DMS
CHANGE: (#4243) FileCatalog - standard components are loaded using ObjectLoader mechanism
NEW: (#4279) FileCatalog - added VOMSSecurityManager class
CHANGE: (#4279) FileCatalog - dropped PolicyBasedSecurityManager and VOMSPolicy classes
CHANGE: (#4410) (JSON) correct casts for serialization for FTS
CHANGE: (#4364) remove all the SE mangling in the DFC (SEPrefix, resolvePFN, SEDefinition)
CHANGE: (#4423) FileMetadata - split getFileMetadataFields into getFileMetadataFields and _getFileMetadataFields
CHANGE: (#4423) DirectoryMetadata - split getMetadataFields into getMetadataFields and _getMetadataFields

*RMS
CHANGE: (#4410) (JSON) correct casts for serialization

*Resources
NEW: (#4157) ProxyProvider resources with implementation for DIRAC CA and PUSP proxy providers
NEW: (#4276) IdProvider resources to represent external user identity providers
FIX: (#4455) discrepancy in CE._reset() methods return value in different CE implementations

*RSS
CHANGE: (#4362) SQL query orders using list instead of tuples
CHANGE: (#4410) (JSON) db ordering uses list instead of tuples
FIX: (#4462) convert the dictionary keys to number, when it is required.
CHANGE: (#4463) Dynamically load database handlers for ResourceStatus and ResourceManagement modules in
         preparation for a schema changes needed by multi-VO versions of these.


*StorageManagement
CHANGE: (#4410) (JSON) use lists instead of tuples

*tests
CHANGE: (#4279) use VOMSSecurityManager for integration instead of PolicyBasedSecurityManager/VOMSPolicy
FIX: (#4284) DMS client tests to use DIRAC user name, rather than the local system user name
NEW: (#4289) CI for unit/lint/integration testing with GitHub actions
NEW: (#4289) Start using shell linting of the test scripts
FIX: (#4289) Exit quickly if the installation fails to make it easier to find issues
CHANGE: (#4410) call pytest directly instead of as a module
FIX: (#4426) restored system test, moved Jenkins test to appropriate location
CHANGE: (#4439) integrate test_MySQLDB to all_integration_server_tests

*docs
NEW: (#4289) Document how to run integration tests in docker

[v7r0p16]

*Core
CHANGE: (#4482) TimeLeft modules become ResourceUsage and inherit from an abstract module called ResourceUsage
NEW: (#4482) TimeLeft/SLURMResourceUsage module to get resource usage from a SLURM installation
CHANGE: (#4482) Move TimeLeft from Core/Utilities to Resources/Computing/BatchSystems

*WMS
NEW: (#4493) Add checksum calculation for PilotCSToJsonSynchroniser
NEW: (#4493) Add checksum checks to PilotWrapper
FIX: (#4493) Fix download checks in PilotWrapper in case the webserver does not return 404 but not the expected file content either.

*Resources
FIX: (#4482) LocalCE: proxy submission and getJobStatus
FIX: (#4482) Slurm getJobStatus() making use of sacct
FIX: (#4466) Stomp reconnection only reconnect the connection that dropped

[v7r0p15]

*Accounting
NEW: (#4464) StorageOccupancy accounting

*RSS
NEW: (#4464) FreeDiskSpaceCommand used to fill the StorageOccupancy accounting
CHANGE: (#4464) FreeDiskSpaceCommand can clean the from not-anymore-existing SEs

*WMS
CHANGE: (#4471) Optimizer: treat input sandboxes uploaded as LFNs ad Input Data

[v7r0p14]

*Framework
CHANGE: (#4458) Remove LHCb specific code used to install cx_Oracle

*Core
CHANGE: (#4460) agents exit with sys.exit(2) in case of errors

*Resources
CHANGE: (#4460) InProcess CE correctly reports number of processors available

*WMS
FIX: (#4454) PilotWrapper: try to untar also with system tar

[v7r0p13]

*Core
FIX: (#4448) SubProcess: rewritten function for getting child PIDs

*ResourceStatusSystem
NEW: (#4419) Backported GGUSTicketsPolicy from LHCb
CHANGE: (#4419) removed dangerous script dirac-rss-policy-manager

*tests
NEW: (#4429) Allow extensions to extend the continuous integration tests

*docs
NEW: (#4431) dirac-doc-get-release-notes can take a sinceLatestTag option, header and footer messages,
     and can create github/gitlab release

[v7r0p12]

*WMS
FIX: (#4432) Better logging for WMS Optimizers
NEW: (#4435) PilotCS2JSONSynchronizer: added options pilotRepoBranch and pilotVORepoBranch

*DMS
FIX: (#4436) dirac-dms-clean-directory: also works on single empty directory, fixes #4420

*Framework
FIX: (#4436) dirac-install-component: fix bug prohibiting use of the -m/--module parameter

*tests
NEW: (#4429) Allow extensions to extend the continuous integration tests
NEW: (#4433) added README.rst for every subdirectory

*docs
FIX: (#4438) update notes for dirac-distribution (add extensions)

[v7r0p11]

*Core
FIX: (#4411) Make dirac-install tool python 3 compatible
NEW: (#4409) Allow --dirac-os-version argument to dirac-install.py to be a path or URL to a tarball

[v7r0p10]

*Core
FIX: (#4394) RequestHandler - fix log output for the case where the ActionTuple is actually a string
FIX: (#4394) AuthManager - manage the case where ExtraCredentials are in a form of a list
NEW: (#4379) dirac-install accepts userEnvVariables switch, adds user-requested env variables
     to *rc* files

*WMS
FIX: (#4404) Fix the matching delay functionality, fixes #2983
NEW: (#4403) JobCleaningAgent: Add possibility to remove HeartBeatLoggingInfo before jobs are
     completely removed.
FIX: (#4394) SiteDirector - do not add downloading files ti the pilot if Pilot3 flag is False
FIX: (#4390) Watchdog: get the CPU consumed by children processes too
FIX: (#4370) SiteDirector: Pilot3 option easier to interpret
CHANGE: (#4338) getStatus method in ARC CE now uses a JobSupervisor to get status of multiple pilots at once.
CHANGE: (#4338) SiteDirector.updatePilotStatus has been parallelized using threads.
NEW: (#4338) AvailableSlotsUpdateCycleFactor is a parameter part of the configuration allowing to control
     the rate of the update of the available slots in the queues.
FIX: (#4338) Revert to queueCECache being an object attribute to fix the CEs instantiation.

*RMS
CHANGE: (#4400) ReqDB: Add pool_recycle=3600 parameter for sql engine setup, might prevent
        occasional "Mysql Server has gone away" errors

*Resources
FIX: (#4380) ComputingElement classes: use GridEnv if present
CHANGE: (#4360) in HTCondor CEs, the pilot stamps are now used to retrieve outputs and logging info

*DMS
CHANGE: (#4400) FTS3DB: Add pool_recycle=3600 parameter for sql engine setup, might prevent
        occasional "Mysql Server has gone away" errors

*Docs
CHANGE: (#4402) dirac-docs-get-release-notes.py does not require a GITLABTOKEN

[v7r0p9]

*Core
CHANGE: (#4302) Simplify and convert command wrapper scripts to bash. Also removed some obsolete MacOS code.
FIX: (#4361) restore the possibility to set a global timeout for a Client

*DMS
CHANGE: (#4353) FTS3 persistOperation method checks that the caller is allowed to do so
CHANGE: (#4353) FTS3Manager: do not expose updateJobStatus and updateFileStatus on the service
CHANGE: (#4353) FTS3 operation is canceled if the matching request is canceled
CHANGE: (#4353) when a source file does not exist, defunct the FTS3File associated
CHANGE: (#4353) use the JEncode serializer instead of the custom FTS3Serializer
CHANGE: (#4353) cancel an FTS3Job together with its associated FTS3Files if the job is not found on the server

*RSS
CHANGE: (#4336) remove a call to shifterProxy configuration which would not work for multi VO Dirac

*docs
CHANGE: (#4378) using docker images from docker hub

[v7r0p8]

*Configuration
CHANGE: Let update the config, even if the Pilot info is not in the CS

[v7r0p7]

*Core
CHANGE: {bash,tchs,diracos}rc set the PYTHONPATH to only dirac (ignore existing PYTHONPATH)
CHANGE: dirac-configure might work without the need of a proxy
CHANGE: the timeout of an RPC call is always updated

[v7r0p8]

*Configuration
CHANGE: Let update the config, even if the Pilot info is not in the CS

[v7r0p7]

*Core
CHANGE: {bash,tchs,diracos}rc set the PYTHONPATH to only dirac (ignore existing PYTHONPATH)
CHANGE: dirac-configure might work without the need of a proxy
CHANGE: the timeout of an RPC call is always updated

[v7r0p6]

*Core
NEW: Add environment.yml file for preparing an environment with conda
CHANGE: Use subprocess32 if possible for significantly better performance
FIX: TypeLoader should not be a singleton as it has a cache

*FrameworkSystem
FIX: Avoid leaking std(in|out|err) file handles when running runsvdir

*WorkloadManagementSystem
NEW: To activate the pilot logging mechanism the following option must be present in CS: Pilot/PilotLogging with a value set to "true", "yes" or "y".

*Tests
NEW: CI for unit/lint/integration testing with GitHub actions
NEW: Start using shell linting of the test scripts
FIX: Exit quickly if the installation fails to make it easier to find issues

*Docs
NEW: Document how to run integration tests in docker
CHANGE: The options in the command reference sections: 'ignore' and 'scripts', are replaced by 'exclude' and 'manual' respectively. The entries in 'exclude' will now reject scripts that are otherwise picked up by the 'patterns'. Entries in 'manual' will be added to the indexFile, but their rst file has to be provided by hand. Fixes #4345

[v7r0p5]

FIX: changes from v6r22p15 included

[v7r0p4]

*Core
FIX: (#4337) remove unexisting import from dirac-info

*WMS
CHANGE: (#4317) dealing with min and max number of processors from the job

*docs
CHANGE: (#4317) added WMS admin doc (job state machine)

[v7r0p3]

*Core
FIX: (#4298) install_site.sh : set UpdatePilotCStoJSONFile=False for initial installations

*WMS
FIX: (#4294) JobState - restored logic of having database clients at the class level

*TS
CHANGE: (#4308) Rename Operations option Productions/ProductionFilesMaxResetCounter to Transformations/FilesMaxResetCounter

*Resources, WMS, tests
CHANGE: (#4295) save the number of processors as jobLimits in pilot cfg

*tests
CHANGE: (#4291) removed pilot2 tests

*docs
NEW: (#4309) Added how to create a dedicated dirac file catalog

[v7r0p2]

*Accounting
FIX: (#4290) Allow longer user and site names.

*WMS
NEW: (#4287) dirac-wms-get-wn and dirac-wms-pilot-job-info scripts (ported from LHCbDIRAC)

*docs
CHANGE: (#4266) the AdministratorGuide has been restructured

[v7r0p1]

FIX: Removing some deprecated codes

[v7r0]

FIX: (#3962) use print function instead of print statement
FIX: (#3962) remove the usage of the long suffix to distinguish between long and int
FIX: (#3962) convert octal literals to new syntax
NEW: (#3962) Add pylint test to check python 3 compatibility

*Configuration
CHANGE: (#4249) The flag UpdatePilotCStoJSONFile has been moved to Operations/[]/Pilot section
NEW: (#4255) Resources - added getStorageElements() method

*Framework
CHANGE: (#4180) Removed local MySQL handling (DIRACOS won't have install it)
CHANGE: (#4180) Removed setup of old portal

*Accounting
CHANGE: (Multi)AccountingDB - Grouping Type and Object loader together with the MonitoringSystem ones.

*WorkloadManagementSystem
NEW: Add JobElasticDB.py with getJobParameters and setJobParameter methods to work with ElasticSearch (ES) backend.
NEW: Add gJobElasticDB variable and indicates the activation of ES backend.
CHANGE: Modify export_getJobParameter(s) to report values from ES if available.
CHANGE: (#3748) Reduced (removed, in fact) interactions of Optimizers with JobParameters, using only OptimizerParameters
NEW: (#3760) Add Client/JobStateUpdateClient.py
NEW: (#3760) Add Client/JobManagerClient.py
CHANGE: (#3760) Use the above Client classes instead of invoking RPCClient()
NEW: Added ES backend to WMSAdministratorHandler to get JobParameters.
NEW: Added separate MySQL table for JobsStatus in JobDB, and modified code accordingly.
CHANGE: ElasticJobDB.py: Modify setJobParameter method to register JobAttributes like Owner, Proxy, JobGroup etc.
CHANGE: ElasticJobDB.py: added getJobParametersAndAttributes method to retrieve both parameters and attributes for a given JobID.
CHANGE: Pilot Watchdog - using python UNIX services for some watchdog calls
CHANGE: (#3890) JobState always connects to DBs directly
CHANGE: (#3890) remove JobStateSync service
CHANGE: (#3873) Watchdog: use Profiler instead of ProcessMonitor
NEW: (#4163) SiteDirectors send by default Pilot3 (flag for pilot2 is still kept)
FIX: (#4163) removed unicode_literals (messes up things with DEncode)
NEW: (#4224) PilotWrapper can get the Pilot files from a list of locations
CHANGE: (#4224) PilotWrapper is compatible with several python versions
NEW: (#4260) New dirac-wms-match command to test a given job for matching computing resources
NEW: (#4260) QueueUtilities - utilities relevant to queues manipulation
FIX: (#4265) urllib.urlopen() call with and without the 'context' parameter in Utilities/PilotWrapper.py 
     according to the version of urllib instead of the python version
CHANGE: (#4244) Modified flag for using the JobParameters on ElasticSearch database

*Core
NEW: (#3744) Add update method to the ElasticSearchDB.py to update or if not available create the values 
     sent from the setJobParameter function. Uses update_by_query and index ES APIs.
CHANGE: (#3744) generateFullIndexName() method made static under the ElasticSearchDB class.
CHANGE: (#3744) removed unused/outdated stuff from Distribution module
FIX: check for empty /etc/grid-security/certificates dir
NEW: (#3842) Add createClient decorator to add wrapper for all export_ functions automatically
NEW: (#3678) dirac-install can install a non released code directly from the git repository
FIX: (#3931) AuthManager - modified to work with the case of unregistered DN in credDict
FIX: (#4182) Add CountryName OID and be more permissive in the String type for decoding VOMSExtensions
FIX: (#4211) change orders of @deprecated and @classmethod decorators in X509Chain
NEW: (#4229) dirac-install defines XRD_RUNFORKHANDLER environment variable

*TransformationSystem
NEW: (#4124) InputDataQuery and OutputDataQuery parameters can be set for Transformations before 
     they are added to the transformation system. Solves #4071
CHANGE: (#4238) TransformationDB.getTransformationMetaQuery returns ENOENT if no meta query exists
FIX: (#4238) InputDataAgent: silence warnings about transformations not having a input data query

*ProductionManagement
NEW: (#3703) ProductionManagement system is introduced

*Interfaces
CHANGE: (#4163) removed deprecated methods from Dirac.py

*Resources
FIX: (#4229) add proxy location as a virtual user for xroot urls
FIX: (#4234) future import in executeBatch script that prevented the pilot deployment on SSH CE, fixes #4233
FIX: (#4231) SE __executeMethod: only pass protocols parameter to getTransportURL
NEW: (#4255) New dirac-resource-info command to display computing and storage resources available
     to a given VO     

*ResourceStatusSystem
CHANGE: (#4177) use the ObjectLoader for Clients, in PEP

*Monitoring
FIX: MonitoringReporter - make processRecords() method thread safe, fixes #4193

*tests
NEW: Add ChangeESFlag.py script to modify useES flag in dirac.cfg. To be integrated with Jenkins code.
CHANGE: (#3760) Use the above Client classes instead of invoking RPCClient()
NEW: (#3744) Added performance tests for ES and MySQL for WMS DB backends
NEW: (#3744) Added miniInstallDIRAC function for Jenkins jobs
FIX: (#4177) restored test of JobsMonitor().JobParameters
NEW: (#4224) added a test for PilotWrapper
NEW: (#4244) integration test for JobParameters on ElasticSearch database

*Docs
FIX: Better dirac.cfg example configuration for web
NEW: (#3744) Add WMS documentation in DeveloperGuide/Systems
NEW: Added script (docs/Tools/UpdateDiracCFG.py) to collate the ConfigTemplate.cfg 
     files into the main dirac.cfg file
CHANGE: (#4110) updated basic tutorial for CC7 instead of SLC6.     
NEW: (#4170) added Production system documentation
CHANGE: (#4224) Pilot 3 is the default
NEW: (#4244) Added a few notes on using the JobParameters on ElasticSearch database

[v6r22p24]

*Core
FIX: (#4477) Try to untar using system tar in case tarfile module is failing

[v6r22p23]

*DMS
CHANGE: (#4472) DM.getFile only checks metadata of files with replicas

[v6r22p22]

*Framework
CHANGE: (#4457) Web portal compilation is done during the DIRAC distribution, it is not
        required to compile during the installation

*RSS
FIX: (#4452) PublisherHandler - fix UnboundLocalError

[v6r22p21]

*Core
FIX: (#4442) If no port is set in the CS for ES assume that the URL points to right location

*RSS
FIX: (#4441) DowntimeCommand - fix typo that was preventing to update expired or deleted
     downtimes from RSS downtime cache.

*ConfigurationSystem
FIX: (#4447) remove logging from inside getConfigurationTree

*MonitoringSystem
FIX: (#4447) add check if MQ is setup for Monitoring
CHANGE: (#4443) Read the IndexPrefix for the CS and use this index prefix when creating ES indices,
        if not given use the name of the setup

[v6r22p20]

*Core
CHANGE: (#4424) SocketInfo.py - DEFAULT_SSL_CIPHERS updated following the issue #4393

*WorkloadManagement
FIX: (#4440) ServerUtils.py - server name in ServerUtils.getPilotAgentsDB()

*Transformation
FIX: (#4434) TaskManager.py - fix bug in finding the settings for Clinics in the hospital

[v6r22p19]

*Framework
CHANGE: (#4415) ComponentInstaller - do not start runsvdir if not needed

*Resources
FIX: (#4414) Enable setting of WaitingToRunningRatio from Global CE Defaults, fixes #4368

*DMS
CHANGE: (#4413) FTS3Agent - change proxy lifetime of FTS3Agent from 2 to 12 hours

[v6r22p18]

*TS
CHANGE: (#4331) TaskManager - give possibility to run jobs for different problematic productions at
        different Hospital sites

[v6r22p17]

CHANGE: Just update the Web version

[v6r22p16]

*Core
CHANGE: remove many calls to gLogger.debug() of low level DB modules (in particular MySQL.py) that may slowdown services

*FrameworkSystem
FIX: PRIVATE_LIMITED_DELEGATION role can download its own proxies

*ResourceStatusSystem
FIX: PublisherHandler: Convert set to list, because set can not be serialized using DEncode.

[v6r22p15]

*Resources
NEW: GFAL2_StorageBase: Disable GRIDFTP SESSION_REUSE by default. It can be enabled via 
     an environment variable export DIRAC_GFAL_GRIDFTP_SESSION_REUSE=True. This export 
     should be added in server bashrc files.

[v6r22p14]

*Framework
FIX: (#4318) NotificationHandler: fix name of initializeHandler function so the 
     handler is properly initialized and the periodicTasks are created
CHANGE: (#4325) InstalledComponentsDB.addInstalledComponents: Instead of creating a new 
        Host entry if only the CPU model changed, update the CPU field in the DBCHANGE: 
        InstalledComponentsDB.addInstalledComponents: Instead of creating a new Host entry 
        if only the CPU model changed, update the CPU field in the DB

*WMS
FIX: (#4329) Fix exception for PilotManager or PilotStatusAgent: itertems -> iteritems

*DMS
FIX: (#4327) avoid introducing inconsistencies in the DB due to the FTS inconsistencies

*Resources
CHANGE: (#4313) increase the SE logging level for plugin errors

*TS
CHANGE: (#4315) DataRecoveryAgent: Tweak information printout for email formatting; 
        clarify use of default values; reduce logging verbosity

[v6r22p13]

*Resources
FIX: (#4299) CREAMComputingElement - possibility to defined CEQueueName to be used in the pilot submission command
CHANGE: (#4297) SingularityCE: Delete workDir at end of job by default.
FIX: (#4297) SingularityCE: Always stop proxy renewal thread at end of job.

*TS
NEW: (#4301) DataRecoveryAgent to perform and apply consistency checks for transformations
NEW: (#4301) dirac-transformation-recover-data : script to manually run consistency checks on 
     individual transformations, for debugging and testing of the DataRecoveryAgent

[v6r22p12]

FIX: fixes from v6r21p16

[v6r22p11]

*Interfaces
FIX: (#4277) Dirac.py - fix error handling in getJobParameters()

[v6r22p10]

*Resources
FIX: (#4271) StorageElement - loadObject of occupancyPlugin is called with the path to OccupancyPlugins

[v6r22p9]

*Core
FIX: (#4269) Workflow - revert changes introduced in #4253

[v6r22p8]

*WMS
FIX: (#4256) handle empty results of getJobParameter in StalledJobAgent

*Resources
NEW: (#4223) Storage - occupancy plugin for WLCG standard accounting JSON
FIX: (#4259) SingularityComputingElement - ensure lcgBundle is installed in container if LCGBundleVersion is set.

[v6r22p7]

*Core
FIX: (#4253) Workflow - accept unicode file path to workflow XML

*WMS
NEW: (#4205) Statistics of Pilot submission is sent to Accounting System by SiteDirector.
FIX: (#4250) use host credentials to query the SandboxMetadataDB for async removal

*Resources
CHANGE: (#4242) DFC SEManagerDB: only acquire the lock if the cache needs to be modified
FIX: (#4251) preamble attribute was missing in SSHBatchComputingElement causing an error 
     in _submitJobHost()

*DMS
FIX: (#4248) SEManager correct order of calls at init

[v6r22p6]

*Core
CHANGE: (#4203) A VO with diracos extension, must be able to install the main diracos from DIRAC repository.

*TS
CHANGE: (#4218) do not set Job type 'hospital'

[v6r22p5]

*WMS
CHANGE: (#4217) Sandbox: Adding OwnerDN and OwnerGroup for DelayedExternalDeletion

*DMS
CHANGE: (#4202) relax permissions on getLFNForGUID

*Resources
FIX: (#4200) re-allow the use of the gsiftp cache in the SE
CHANGE: (#4206) Storage - improved treatment for the case without SpaceToken in SpaceOccupancy

[v6r22p4]

*Core
NEW: (#4181) Allow to install an extension of DIRACOS

*Docs
FIX: (#4187) Create a TransformationAgent Plugin -- more concrete 
     descriptions for adding a plugin to AllowedPlugins

[v6r22p3]

*WMS
CHANGE: (#4175) added function to get the number of Processors, using it in dirac-wms-get-wn-parameters (invoked by the pilots)
CHANGE: (#4175) changed port of PilotManager from 9129 to 9171

*docs
CHANGE: (#4174) update WebApp administrator docs
CHANGE: (#4175) removed mentions of MPIService

[v6r22p2]

*Core
FIX: (#4165) $Id$ keyword must be replaced only at the beginning of the file

*RSS
FIX: (#4169) PublisherHandler fix (UnboundLocalError)

*Docs
NEW: (#4167) /Operations/DataManagement - Added a link to the documentation on "Multi Protocol"

[v6r22p1]

*WMS
NEW: (#4147) added option for specifying a LocalCEType (which by default is "InProcess")

*Interfaces
NEW: (#4146) added setNumberOfProcessors method to Job() API

*Resources
NEW: (#4159) add dav(s) in the protocol lists of GFAL2_HTTPS

*tests
NEW: (#4154) Using variable for location of INSTALL_CFG_FILE (useful for extensions)

[v6r22]

*WorkloadManagementSystem
NEW: (#4045) PilotsHandler service (to interact with PilotAgentsDB)
CHANGE: (#4049) Pilot wrapper for pilot3: download files at runtime
CHANGE: (#4119) removed last bit looking into /Registry/VOMS/ section
CHANGE: (#4119) VOMS2CSAgent: mailFrom option is invalid, use MailFrom instead
FIX: (#4074) fixed PilotManager service name in ConfigTemplate.cfg
FIX: (#4100) use CAs to upload the pilot files to a dedicated web server using requests
FIX: (#4106) fixes for logging messages for Matcher
FIX: (#4106) fixes for logging messages for Optimizers
NEW: (#4136) added DIRACOS option (for SiteDirectors)

*ConfigurationSystem
NEW: (#4053) VOMS2CSSynchronizer/VOMS2CSAgent - enable automatic synchronization of the 
     Suspended user status with the VOMS database
CHANGE: (#4113) VOMS2CSSynchronizer: considering the case when no email is provided by VOMS

*Core
NEW: (#4053) AuthManager - interpret the Suspended user status considering suspended 
     users as anonymous visitors
CHANGE: (#4053) The use of CS.py module is replaced by the use of Registry.py and CSGlobals.py

*Interfaces
CHANGE: (#4098) removed dirac-admin-get-site-protocols.py as it could give potentially wrong results (use dirac-dms-protocol-matrix instead)

*Resources
NEW: (#4142) enable to get SE occupancy from plugin
NEW: (#4142) add occupancy plugin to retrieve the info from BDII
CHANGE: (#4142) GFAL2_SRM2Storage.getOccupancy() calls parent if SpaceToken is not given

*ResourceStatusSystem
CHANGE: clients: using DIRAC.Core.Base.Client as base
CHANGE: (#4098) SiteInspectorAgent runs only on sites with tokenOwner="rs_svc"
CHANGE: (#4098) remove SRM dependencies
CHANGE: (#4136) downtimeCommand will use the GOCServiceType only for SRM SEs
FIX: (#4139) only take the first endpoint for the SpaceOccupancy

*DataManagementSystem
CHANGE: (#4136) Moved methods from ResourceStatusSystem/CSHelpers to DMSHelpers
CHANGE: (#4138) FTS3 is now the default

*docs
NEW: (#4099) Instructions about setting up the DIRAC web server for pilot3
CHANGE: (#4119) added note on MultiProcessor jobs preparation

*test
FIX: (#4119) Not lhcb but dteam (for DIRAC certification)
FIX: (#4139) client_dms.sh not lhcb specific
CHANGE:(#4140) adapt transformation certification tests to dteam VO

[v6r21p16]

*Resources
FIX: (#4292) SSHComputingElement - define X509_USER_PROXY in case of gsissh access

*WMS
FIX: (#4292) SiteDirector - do not use keyword arguments when making setPilotStatus call

[v6r21p15]

*WMS
CHANGE: (#4214) Add an argument to the constructor of SandboxStoreClient for using in scripts 
        that cannot use the DB directly

*DMS
NEW: (#4171) ArchiveFiles Request Operation: to create a tarball out of a list of LFNs
NEW: (#4171) CheckMigration Request Operation to hold the request progress until the attached 
             LFNs are migrated to tape
NEW: (#4171) FCOnlyStorage StorageElement plugin to register LFNs without physical replica to 
             conserve LFN metadata when they are archived, for example
NEW: (#4171) dirac-dms-create-archive-request command to create a request to archive a list of 
             LFNs and remove their physical copies
NEW: (#4171) dirac-dms-create-moving-request command to move LFNs from a to b with optional 
             "CheckMigration" step. as it uses the ReplicateAndRegister operation, transfer via 
             FTS is also possible
FIX: (#4171) FileCatalogClient: add "addFileAncestors" to list of "write functions"

[v6r21p14]

*DMS
FIX: (#4192) dirac-dms-clean-directory correct usage message for list of arguments
FIX: (#4192) dirac-dms-clean-directory now properly prints error messages
FIX: (#4192) dirac-dms-clean-directory will now also clean empty directories
FIX: (#4192) FileCatalog.DirectoryMetadata: prevent error when removeMetadataDirectory is 
     called on empty list of directories, triggered when calling removeDirectory 
     on non-existing directory
FIX: (#4192) FileCatalog.DirectoryTreeBase: prevent maximum recursion depth exception 
     when calling remove directory with illegal path

*Resources
CHANGE: (#4191) Storages: catch specific DPM/Globus error code when creating existing directory

[v6r21p13]

*RSS
FIX: (#4173) only use the hostname of FTS servers in the RSS commands

[v6r21p12]

*WMS
FIX: (#4155) JobDB.getAttributesForJobList: Return S_ERROR if unknown attributes are requested. 
     Instead of potentially returning garbage a clear error message is returned.

[v6r21p11]

*Transformation
FIX: (#4144) fixed a logic bug in counting numberOfTasks in MCExtension which is expected
     to limit the total number of tasks for MC transformations

*Accounting
FIX: (#4151) In AccountingDB.insertRecordThroughQueue fix bad dictionary key "0K"

[v6r21p10]

*Core
FIX: (#4133) dirac-install: correct location for ARC plugins with DIRACOS

*WMS
CHANGE: (#4136) JobStateUpdateHandler - restoring the job status to Running after hearbeat

*Docs
NEW: (#4134) Added /Operations/DataManagement parameters for protocols

[v6r21p9]

*Core
FIX: (#4130) correct symlinks in dirac-deploy

[v6r21p8]

*WMS
CHANGE: (#4111) Better logging in JobWrapper
CHANGE: (#4114) JobScheduling - allow both Tag and Tags option in the job JDL

*DMS
FIX: (#4101) FileManagerBase - use returned ID:LFN dict instead of the LFN list. Fixes the bug in 
             getReplicasByMetadata reported in #4058

*TransformationSystem
FIX: (#4112) TaskManager.py - testing if the request ID is correct was not done properly, test the numerical value

[v6r21p7]

*Core
FIX: (#4076) A certain module like WebAppDIRAC must be checked out from the code repository once.

*Resources
FIX: (#4078) Fix the exception when StorageElement objects are created with a list of plugins

*SMS
NEW: (#4086) StageMonitorAgent: new option StoragePlugins to limit the protocols used to contact storagelements for staged files.

*WMS
FIX: (#4093) better logging from services

*TS
CHANGE: (#4095) ConfigTemplate for RequestTaskAgent now contains all options
CHANGE: (#4096) the Broadcast TransformationPlugin no longer requires a SourceSE to be set. If it is set, the behaviour is unchanged
CHANGE: (#4096) dirac-transformation-replication: change default pluging back to Broadcast (reverts #4066)

*Docs:
CHANGE: (#4095) AdministratorGuide install TS tutorial: added options MonitorFiles and MonitorTasks for TaskAgents

[v6r21p6]

*CS
FIX: (#4064) Fix exception when calling dirac-admin-add-shifter with already existing values

*Core
NEW: (#4065) getIndexInList utility in List.py

*Resources
NEW: (#4065) add a SpaceReservation concept to storages
NEW: (#4065) add a getEndpoint method to StorageBase

*RSS
CHANGE: (#4065) CSHelpers.getStorageElementEndpoint returns the endpoint or non srm protocol
CHANGE: (#4065) add the SpaceReservation to the FreeDiskSpaceCommand result

*TS
FIX: (#4066) The dirac-transformation-replication script will now create valid transformations 
     given only the required arguments. Instead of the 'Broadcast' plugin, the 'Standard' plugin 
     is created if not SourceSE is given. If a value for the plugin argument is given, that will 
     be used.

*docs
CHANGE: (#4069) DIRAC installation procedure is updated taking account DIRACOS
CHANGE: (#4094) Pilots3 options: moved to /Operation/Pilot section

[v6r21p5]

*Core
NEW: (#4046) allow install_site to install DIRACOS
FIX: (#4047) dirac-deploy-scripts uses correct regex to find scripts
NEW: (#4047) dirac-deploy-scripts can use symplink instead of wrapper
CHANGE: (#4051) use debug level for logs in the ProcessPool

*RequestManagementSystem
CHANGE: (#4051) split log messages

*ResourceStatusSystem
FIX: (#4050) fix reporting from EmailAgent
CHANGE: (#4051) split log messages in static and dynamic parts

*Docs
CHANGE: (#4034) Add magic runs to setup DIRAC in example scripts, so they work out of the box.
NEW: (#4046) add a tuto for setting up a basic installation
NEW: (#4046) add a tuto for setting up two Dirac SEs
NEW: (#4046) add a tuto for setting up the DFC
NEW: (#4046) add a tuto for managing identities
NEW: (#4046) add a tuto for setting up the RMS
NEW: (#4046) add a tuto for doing DMS with TS

*ConfigurationSystem
CHANGE: (#4044) dirac-configure: forcing update (override, in fact) of CS list

*WorkloadManagementSystem
FIX: (#4052) SiteDirector - restore the logic of limiting the number of pilots to submit due to the  
             WaitingToRunningRatio option
FIX: (#4052) Matcher - if a pilot presents OwnerGroup parameter in its description, this is interpreted 
             as a pilot requirement to jobs and should not be overriden.
CHANGE: (#4027) Improve scalability of HTCondorCE jobs

*Accounting
CHANGE: (#4033) accounting clients use DIRAC.Core.Base.Client as base

*DataManagementSystem
FIX: (#4042) add exit handler for stored procedure
FIX: (#4048) correct the header of the CSV file generated by dirac-dms-protocol-matrix

*TransformationSystem
FIX: (#4038) TransformationCleaningAgent cancels the Request instead of removing them

*Resources
CHANGE: (#4048) SE: give preference to native plugins when generating third party URLS

[v6r21p4]

WorkloadManagementSystem
CHANGE: (#4008) Modification of utility function PilotCStoJSONSynchronizer. The modification 
        allows to add information to created json file about the DNs fields of users belonging 
        to 'lhcb_pilot' group. This information is needed for the second level authorization 
        used in the Pilot Logger architecture. Also, some basic unit tests are added.

*Docs
CHANGE: (#4028) update instructions to install and setup runit

*TransformationSystem
FIX: (#4022) when a site was requested inside the job workflow description, and BulkSubmission was used, such site was not considered.

*Resources
FIX: (#4006) Resources/MessageQueue: add a dedicated listener ReconnectListener

[v6r21p3]

*Core
FIX: (#4005) getDiracModules is removed, class member is used instead.
FIX: (#4013) Use getCAsLocation in order to avoid non-exist os.environ['X509_CERT_DIR']

*ConfigurationSystem
FIX: (#4004) BDII2CSAgent: fix for CEs with incomplete BDII info

*WorkloadManagementSystem
NEW: (#4016) JobAgent - added possibility to try out several CE descriptions when 
             getting jobs in one cycle
NEW: (#4016) Matcher - MultiProcessor tag is added to the resource description if appropriate
NEW: (#4016) JobScheduling - MultiProcessor tag is added to the job description if it 
             specifies multiple processor requirements
FIX: (#4018) JobMonitoring.getJobParameter cast to int
NEW: (#4019) added WMSAdministratorClient module, and using it throughout the code

*Resources/MessageQueue
CHANGE: (#4007) change the way of defining identifier  format for MQ resources: 
        accepted values are  'Topics' or 'Queues'.

*DataManagementSystem
CHANGE: (#4017) DIP handler internally uses bytes instead of MB
NEW: (#4010) add dirac-dms-protocol-matrix script
CHANGE: (#4010) remove dirac-dms-add-files script

*Resources
NEW: (#4016) PoolComputingElement - getDescription returns a list of descriptions 
             with different requirements to jobs to be matched
CHANGE: (#4017) Standardize sizes returned by StoragePlugins in Bytes
CHANGE: (#4011) MQ: randomzied the broker list when putting message

[v6r21p2]

*Core
CHANGE: (#3992) dirac-install does not define REQUESTS_CA_BUNDLE in the bashrc anymore
NEW: (#3998) dirac-install if DIRACOS already installed and DIRACOS is not requested, 
             it will force to install it
CHANGE: (#3992) specify the ca location when calling requests
CHANGE: (#3991) MySQL class prints only debug logs
FIX: (#4003) dirac-install - if the DIRACOS version is not given then use the proper 
             release version

*WorkloadManagementSystem
CHANGE: (#3992) specify the ca location when calling requests
FIX: (#4002) Local protocols are retrieved as a list in InputDataResolution

*Interfaces
FIX: (#4000) Dirac.py - bug fixed: return value of getJobParameters changed that
     should be taken into account by the clients

[v6r21p1]

*WorkloadManagementSystem
CHANGE: (#3989) JobDB.py - do not add default SubmitPool parameter to a job description
FIX: (#3989) dirac-admin-get-site-mask - show only sites in Active state

*DataManagementSystem
CHANGE: (#3985) FTS3DB: getActiveJobs, those jobs are now selected that have been monitored the longest time ago. Ensure better cycling through FTS Jobs
FIX: (#3987) check missing file with another string

[v6r21]

*Core
NEW: (#3921) DictCache - allow threadLocal cache
FIX: (#3936) DictCache - Fix exception upon delete
FIX: (#3922) allow Script.py to accommodate specific test calls with pytest
CHANGE: (#3940) dirac-install - instrument to support DiracOS
FIX: (#3945) set DIRACOS environment variable before souring diracosrc
CHANGE: (#3949) Removed unattended dirac-install-client.py
CHANGE: (#3950) File.py - do not follow links when getting files list or size 
        in directory via getGlobbedFiles and getGlobbedTotalSize
CHANGE: (#3969) Use EOS for installing DIRAC software        

*FrameworkSystem
FIX: (#3968) removed the old logging

*ResourceStatusSystem
FIX: (#3921) fix logic of the RSSCache leading in expired keys

*Accounting
CHANGE: (#3933) Change the columns size of the FinalMinorStatus

*WorkloadManagementSystem
CHANGE: (#3923) Clean PYTHONPATH from *rc when installing DIRAC from the pilot
NEW: (#3941) JobDB: getJobParameters work also with list on job IDs
CHANGE: (#3941) JobCleaningAgent queries for job parameters in bulk
CHANGE: (#3941) Optimizers only set optimizers parameters (backported from v7r0)
CHANGE: (#3970) streamlining code in OptimizerModule. Also pep8 formatting (ignore white spaces for reviewing)
FIX: (#3976) fixed Banned Sites matching in TaskQueueDB
FIX: (#3970) when an optimizer agent was instantiating JobDB (via the base class) and the machine 
     was overloaded, the connection to the DB failed but this was not noticed and the agent was 
     not working until restarted after max cycles. Now testing JobDB  is valid in OptimizerModule 
     base class and exit if not valid.

*TransformationSystem
CHANGE: (#3946) Remove directory listing from ValidateOutputDataAgent
CHANGE: (#3946) Remove directory listing from TransformationCleaningAgent
FIX: (#3967) TransformationCleaningAgent: don't return error if log directory does not exist

*Interfaces
CHANGE: (#3947) removed old methods going through old RMS
CHANGE: (#3960) Dirac.py - getLFNMetadata returns result for both file and directory LFNs
FIX: (#3966) Dirac: replace the use of deprecated function status by getJobStatus

*DataManagementSystem
FIX: (#3922) Fixes FTS3 duplicate transfers
FIX: (#3982) respect the source limitation when picking source for an FTS transfer

*MonitoringSystem
CHANGE: (#3956) Change the bucket size from week to day.

*Resources
CHANGE: (#3933) When crating a consumer or producer then the error message must be 
        handled by the caller.
CHANGE: (#3937) MessageQueue log backends is now set to VERBOSE instead of DEBUG        
NEW: (#3943) SSHComputingElement - added Preamble option to define a command to be 
     executed right before the batch system job submission command
NEW: (#3953) Added the possibility to add filters to log backends to refine the 
     output shown/stored
NEW: (#3953) Resources.LogFilters.ModuleFilter: Filter that allows one to set the 
     LogLevel for individual modules
NEW: (#3953) Resources.LogFilter.PatternFilter: Filter to select or reject log 
     output based on words
FIX: (#3959) PoolComputingElement - bug fix: initialize process pool if not yet 
     done in getCEStatus()     

*test
CHANGE: (#3948) integration tests run with unittest now exit with exit code != 0 if failed

*docs
NEW: (#3974) Added HowTo section to the User Guide

[v6r20p28]

*WorkloadManagementSystem
FIX: (#4092) pilotTools - Ensure maxNumberOfProcessors is an int

[v6r20p27]

*WMS
FIX: (#4020) SiteDirector - do not use keywords in addPilotTQReference/setPilotStatus calls

[v6r20p26]

*WorkloadManagementSystem
FIX: (#3932) MutiProcessorSiteDirector: get platform is checkPLatform flag is true

*DataManagementSystem
FIX: (#3928) `FileCatalogClient` now properly forwards function docstrings through 
     `checkCatalogArguments` decorator, fixes #3927
CHANGE: (#3928) `Resources.Catalog.Utilities`: use functool_wraps in `checkCatalogArguments`

*TransformationSystem
CHANGE: (#3934) make the recursive removal of the log directory explicit in the TransformationCleaningAgent

[v6r20p25]

*Core
FIX: (#3909) DISET - always close the socket even in case of exception

*FrameworkSystem
FIX: (#3913) NotificationHandler - bugfixed: changed SMTPServer to SMTP
FIX: (#3914) add extjs6 support to the web compiler

*docs
NEW: (#3910) Added documentation on MultiProcessor jobs

*WorkloadManagementSystem
FIX: (#3910) TaskQueueDB - fixed strict matching with tags, plus extended the integration test

*DataManagementSystem
CHANGE: (#3917) FTS3: speedup by using subqueries for the Jobs table

*TransformationSystem
CHANGE: (#3916) use SE.isSameSE() method

*Resources
NEW: (#3916) Add isSameSE method to StorageElement which works for all protocols

[v6r20p24]

*WorkloadManagementSystem
FIX: (#3904) SiteDirector fixed case with TQs for 'ANY' site

[v6r20p23]

*TransformationSystem
NEW: (#3903)  do not remove archive SEs when looking at closerSE

*CORE
NEW: (#3902) When the environment variable DIRAC_DEPRECATED_FAIL is set to a non-empty value, 
     the use of deprecated functions will raise a NotImplementError exception

*ConfigurationSystem
FIX: (#3903) ServiceInterface - fix exception when removing dead slave

*FrameworkSystem
FIX: (#3901) NotificationClient - bug fix

[v6r20p22]

*Core
FIX: (#3897) ObjectLoader returns DErrno code
FIX: (#3895) more debug messages in BaseClient

*ResourceStatusSystem
FIX: (#3895) fixed bug in dirac-rss-set-token script

*WorkloadManagementSystem
FIX: (#3897) SiteDirector: using checkPlatform flag everwhere needed
CHANGE: (#3894) Using JobStateUpdateClient instead of RPCClient to it
CHANGE: (#3894) Using JobManagerClient instead of RPCClient to it

[v6r20p20]

*Core
CHANGE: (#3885) Script.parseCommandLine: the called script is not necessarily the first in sys.argv

*ConfigurationSystem
CHANGE: (#3887) /Client/Helpers/Registry.py: Added search dirac user for ID and CA

*MonitoringSystem
FIX: (#3888) mqProducer field in MonitoringReporter can be set to None, and the comparison was broken. 
     It is fixed. Also some additional checks are added.

*WorkloadManagementSystem
CHANGE: (#3889) removed confusing Job parameter LocalBatchID
CHANGE: (#3854) TQ matching (TaskQueueDB.py): when "ANY" is specified, don't exclude task queues 
        (fix with "Platforms" matching in mind)
CHANGE: (#3854) SiteDirector: split method getPlatforms, for extension purposes

*DataManagementSystem
FIX: (#3884) restore correct default value for the SEPrefix in the FileCatalogClient
FIX: (#3886) FTS3: remove the hardcoded srm protocol for registration
FIX: (#3886) FTS3: return an empty spacetoken if SRM is not available

*TransformationSystem
CHANGE: (#3891) ReplicationTransformation.createDataTransformation: returns S_OK with the 
        transformation object when it was successfully added, instead of S_OK(None)

*Resources
NEW: (#3886) SE - return a standard error in case the requested protocol is not available

[v6r20p18]

*DataManagementSystem
CHANGE: (#3882) script for allow/ban SEs now accepting -a/--All switch, for allo status types

*Core
FIX: (#3882) ClassAdLight - fix to avoid returning a list with empty string

*Resources
FIX: (#3882) Add site name configuration for the dirac installation inside singularity CE

*test
FIX: (#3882) fully activating RSS in Jenkins tests

[v6r20p17]

*Core
CHANGE: (#3874) dirac-create-distribution-tarball - add tests directory to the tar file and fix pylint warnings.
FIX: (#3876) Add function "discoverInterfaces" again which is still needed for VMDIRAC

*ConfigurationSystem
CHANGE: (#3875) Resources - allow to pass a list of platforms to getDIRACPlatform()

*WorkloadManagement
CHANGE: (#3867) SandboxStoreClient - Returning file location in output of getOutputSandbox
CHANGE: (#3875) JobDB - allow to define a list of Platforms in a job description JDL

*ResourceStatusSystem
CHANGE: (#3863) deprecated CSHelpers.getSites() function

*Interfaces
NEW: (#3872) Add protocol option to dirac-dms-lfn-accessURL
CHANGE: (#3864) marked deprecated some API functions (perfect replace exists already, as specified)

*Resources
FIX: (#3868) GFAL2_SRM2Storage: only set SPACETOKENDESC when SpaceToken is not an empty string

*Test
CHANGE: (#3863) Enable RSS in Jenkins

*DataManagementSystem
FIX: (#3859) FTS3: resubmit files in status Canceled on the FTS server
NEW: (#3871) FTS submissions can use any third party protocol
NEW: (#3871) Storage plugin for Echo (gsiftp+root)
FIX: (#3871) replace deprecated calls to the gfal2 API
NEW: (#3871) Generic implementation for retrieving space occupancy on storage

*TransformationSystem
FIX: (#3865) fixed submission of parametric jobs with InputData from WorkflowTask
FIX: (#3865) better logging for parametric jobs submission

*StorageManagamentSystem
FIX: (#3868) Fix StageRequestAgent failures for SEs without a SpaceToken

*RequestManagementSystem
FIX: (#3861) tests do not re-use File objects

[v6r20p16]

*WorkloadManagementSystem
CHANGE: (#3850) the platform discovery can be VO-specific.

*Interfaces
CHANGE: (#3856) setParameterSequence always return S_OK/S_ERROR

*TransformationSystem
FIX: (#3856) check for return value on Job interface and handle it

*ResourceStatusSystem
FIX: (#3852) site may not have any SE

[v6r20p15]

*Interface
FIX: (#3843) Fix the sandbox download, returning the inMemory default.

*WorkloadManagementSystem
FIX: (#3845) late creation on RPC in JobMonitoringClient and PilotsLoggingClient

*DataManagementSystem
FIX: (#3839) Update obsolete dirac-rms-show-request command in user message displayed when running dirac-dms-replicate-and-register-request

*FrameworkSystem
FIX: (#3845) added setServer for NotificationClient

*Docs
NEW: (#3847) Added some info on parametric jobs

[v6r20p14]

CHANGE: (#3826) emacs backup file pattern added to .gitignore

*MonitoringSystem
CHANGE: (#3827) The default name of the Message Queue can be changed

*Core
FIX: (#3832) VOMSService.py: better logging and error prevention

*ConfigurationSystem
FIX: (#3837) Corrected configuration location for Pilot 3 files synchronization

*FrameworkSystem
FIX: (#3830) InstalledComponentDB.__filterFields: fix error in "Component History Web App" when filter values are unicode

*Interface
CHANGE: (#3836) Dirac.py API - make the unpacking of downloaded sandboxes optional

*Accounting
CHANGE: (#3831) ReportGenerator: Authenticated users without JOB_SHARING will now only get plots showing their own jobs, solves #3776

*ResourceStatusSystem
FIX: (#3833) Documentation update
CHANGE: (#3838) For some info, use DMSHelper instead of CSHelper for better precision

*RequestManagementSystem
FIX: (#3829) catch more exception in the ReqClient when trying to display the associated FTS jobs

[v6r20p13]

*FrameworkSystem

FIX: (#3822) obsolete parameter maxQueueSize in UserProfileDB initialization removed

*WorkloadManagementSystem

FIX: (#3824) Added Parameter "Queue" to methods invoked on batch systems by LocalComputingElement
FIX: (#3818) Testing parametric jobs locally now should also work for parametric input data
NEW: (#3818) Parameters from Parametric jobs are also replaced for ModuleParameters, 
             and not only for common workflow parameters

*DataManagementSystem

FIX: (#3825) FileCatalogCLI: print error message when removeReplica encounters weird return value
FIX: (#3819) ReplicateAndRegister: fix a problem when transferring files to multiple storage 
             elements, if more than one attempt was needed the transfer to all SEs was not always 
             happening.
CHANGE: (#3821) FTS3Agent: set pool_size of the FTS3DB

*TransformationSystem

FIX: (#3820) Fix exception in TransformationCleaningAgent: "'str' object not callable"

*ConfigurationSystem

FIX: (#3816) The VOMS2CSAgent was not sending notification emails when the DetailedReport 
             option was set to False, it will now send emails again when things change for a VO.
CHANGE: (#3816) VOMS2CSAgent: Users to be checked for deletion are now printed sorted and line 
                by line
NEW: (#3817) dirac-admin-check-config-options script to compare options and values between 
             the current Configuration and the ConfigTemplates. Allows one to find wrong or 
             missing option names or just see the difference between the current settings and 
             the default values.

[v6r20p12]

*Core
FIX: (#3807) Glue2 will return a constant 2500 for the SI00 queue parameter, 
     any value is needed so that the SiteDirector does not ignore the queue, fixes #3790

*ConfigurationSystem
FIX: (#3797) VOMS2CSAgent: return error when VO is not set (instead of exception)
FIX: (#3797) BDII2CSAgent: Fix for GLUE2URLs option in ConfigTemplate (Lower case S at the end)

*DataManagementSystem
FIX: (#3814) SEManager - adapt to the new meaning of the SE plugin section name
FIX: (#3814) SEManager - return also VO specific prefixes for the getReplicas() and similar calls
FIX: (#3814) FileCatalogClient - take into account VO specific prefixes when constructing PFNs on the fly

*TransformationSystem
FIX: (#3812) checking return value of jobManagerClient.getMaxParametricJobs() call

[v6r20p11]

*Core
FIX: (#3805) ElasticSearchDB - fix a typo (itertems -> iteritems())

[v6r20p10]

*Core
NEW: (#3801) ElasticSearchDB - add method which allows for deletion by query
NEW: (#3792) added breakDictionaryIntoChunks utility

*WorkloadManagementSystem
FIX: (#3796) Removed legacy "SystemConfig" and "LHCbPlatform" checks
FIX: (#3803) bug fix: missing loop on pRef in SiteDirector
NEW: (#3792) JobManager exposes a call to get the maxParametricJobs

*TransformationSystem
NEW: (#3804) new option for dirac-transformation-replication scrip `--GroupName/-R`
FIX: (#3804) The TransformationGroup is now properly set for transformation created with dirac-transformation-replication, previously a transformation parameter Group was created instead.
FIX: (#3792) Adding JobType as parameter to parametric jobs
FIX: (#3792) WorkflowTaskAgent is submitting a chunk of tasks not exceeding the MaxParametricJobs accepted by JobManager

[v6r20p9]

*Core
FIX: (#3794) Fix executeWithUserProxy when called with proxyUserDN, 
     fixes exception in WMSAdministrator getPilotLoggingInfo and TransformationCleaningAgent

*DataManagementSystem
CHANGE: (#3793) reuse of the ThreadPool in the FTS3Agent in order to optimize the Context use

*WorkloadManagementSystem
FIX: (#3787) Better and simpler code and test for SiteDirector 
FIX: (#3791) Fix exception in TaskQueueDB.getActiveTaskQueues, triggered 
             by dirac-admin-show-task-queues

[v6r20p8]

*ResourceStatusSystem
FIX: (#3782) try/except for OperationalError for sqlite (EmailAction)

*Core
FIX: (#3785) Adjust voms-proxy-init timeouts
NEW: (#3773) New Core.Utilities.Proxy.UserProxy class to be used as a contextManager
FIX: (#3773) Fix race condition in Core.Utilities.Proxy.executeWithUserProxy, 
     the $X509_USER_PROXY environment variable from one thread could leak to another, fixes #3764


*ConfigurationSystem
NEW: (#3784) Bdii2CSAgent: New option **SelectedSites**, if any sites are set, only those will 
     be updated
NEW: (#3788) for CS/Registry section: added possibility to define a QuarantineGroup per VO

*WorkloadManagementSystem

FIX: (#3786) StalledJobAgent: fix "Proxy not found" error when sending kill command to stalled job, 
     fixes #3783
FIX: (#3773) The solution for bug #3764 fixes a problem with the JobScheduling executor, where 
     files could end up in the checking state with the error "Couldn't get storage metadata 
     of some files"
FIX: (#3779) Add setting of X509_USER_PROXY in pilot wrapper script, 
which is needed to establish pilot env in work nodes of Cluster sites.

*DataManagementSystem
FIX: (#3778) Added template for RegisterReplica
FIX: (#3772) add a protection against race condition between RMS and FTS3
FIX: (#3774) Fix FTS3 multi-VO support by setting VO name in SE constructor.

*TransformationSystem
FIX: (#3789) better tests for TS agents

*StorageManagamentSystem
FIX: (#3773) Fix setting of the user proxy for StorageElement.getFileMetadata calls, fixes #3764

[v6r20p7]

*Core
FIX: (#3768) The Glue2 parsing handles some common issues more gracefully:
     handle cases where the execution environment just does not exist, use sensible;
     dummy values in this case (many sites);
     handle multiple execution environments at a single computing share (i.e., CERN);
     handle multiple execution environments with the same ID (e.g., SARA)
     
CHANGE: (#3768) some print outs are prefixed with "SCHEMA PROBLEM", which seem to point to problems in the published information, i.e. keys pointing to non-existent entries, or non-unique IDs

*Tests
NEW: (#3769) allow to install DIRACOS if DIRACOSVER env variable is specified

*ResourceStatusSystem
CHANGE: (#3767) Added a post-processing function in InfoGetter, for handling special case of FreeDisk policies

*WorkloadManagementSystem
FIX: (#3767) corrected inconsistent option name for pilotFileServer CS option

*TransformationSystem
CHANGE: (#3766) TransformationCleaningAgent can now run without a shifterProxy, it uses 
        the author of the transformation for the cleanup actions instead.
CHANGE: (#3766) TransformationCleaningAgent: the default value for shifterProxy was removed
FIX: (#3766) TaskManagerAgent: RequestTasks/WorkflowTasks: value for useCertficates to `False` 
     instead of `None`. Fixes the broken submission when using a shifterProxy for the TaskManagerAgents

[v6r20p6]

*Tests
CHANGE: (#3757) generate self signed certificate TLS compliant

*Interfaces
FIX: (#3754) classmethods should not have self! (Dirac.py)

*WorkloadManagementSystem
FIX: (#3755) JobManager - bug fix in __deleteJob resulting in exceptions

*DataManagementSystem
NEW: (#3736) FTS3 add kicking of stuck jobs
FIX: (#3736) FTS3 update files in sequence to avoid mysql deadlock
CHANGE: (#3736) Canceled is not a final state for FTS3 Files
CHANGE: (#3736) FTS3Operations are finalized if the Request is in a final state (instead of Scheduled)
FIX: (#3724) change the ps_delete_files and ps_delete_replicas_from_file_ids to not lock on MySQL 5.7

*TransformationSystem
CHANGE: (#3758) re-written a large test as pytest (much less verbosity, plan to extend it)
FIX: (#3758) added BulkSubmission option in documentation for WorkflowTaskAgent

*RequestManagementSystem
FIX: (#3759) dirac-rms-request: silence a warning, when not using the old FTS Services

*ResourceStatusSystem
FIX: (#3753) - style changes

[v6r20p5]

*Docs

FIX: (#3747) fix many warnings
FIX: (#3735) GetReleaseNotes.py no longer depends on curl, but the python requests packe
FIX: (#3740) Fix fake environments for sqlalchemy.ext import, some code documentation pages were not build, e.g. FTS3Agent
NEW: (#3762) Add --repo option, e.g. --repo DiracGrid/DiracOS, or just --repo DiracOS, fixes DIRACGrid/DIRACOS#30

*TransformationSystem

FIX: (#3726) If the result can not be evaluated, it can be converted to list
FIX: (#3723) TaskManagerAgentBase - add option ShifterCredentials to set the credentials to 
     use for all submissions, this is single VO only
FIX: (#3723) WorkflowTasks/RequestTasks: pass ownerDN and ownerGroup parameter to all the submission 
     clients if using shifterProxy ownerDN and ownerGroup are None thus reproducing the original behaviour
FIX: (#3723) TaskManagerAgentBase - refactor adding operations for transformation to separate function to 
     ensure presence of Owner/DN/Group in dict entries RequestTaskAgent no longer sets shifterProxy by default.

*Resources

CHANGE: (#3745) Add the deprecated decorator to native XROOT plugin

[v6r20p4]

*DMS
FIX: (#3727) use proxy location in the SECache

*RMS
FIX: (#3727) use downloadVOMSProxyToFile in RequestTask

*TS
FIX: (#3720) TaskManager - pass output data arguments as lists rather 
     than strings to the parametric job description

Docs:
FIX: (#3725) AdministratorGuide TransformationSystem spell check and added a few 
     phrases, notably for bulk submission working in v6r20p3

[v6r20p3]

*Framework
FIX: SystemAdministrator - Get the correct cpu usage data for each component

*TS
NEW: new command dirac-transformation-replication to create replication transformation to copy files from some SEs to other SEs, resolves #3700

*RMS
FIX: fix integration tests to work with privileged and non privileged proxies

*RSS
FIX: Fix for downtime publisher: wrong column names. Avoiding dates (not reflected in web app)

[v6r20p2]

*Core

CHANGE: (#3713) Fixes the infamous "invalid action proposal" by speeding up the handshake and not looking up the user/group in the baseStub

*RequestManagementSystem
CHANGE: (#3713) FowardDISET uses the owner/group of Request to execute the stub
CHANGE: (#3713) owner/group of the Requests are evaluated/authorized on the server side
CHANGE: (#3713) LimitedDelegation or FullDelegation are required to set requests on behalf of others -> pilot user and hosts should must them (which should already be the case)

*docs

NEW: (#3699) documentation on Workflow
CHANGE: (#3699) update on documentation for integration tests

*ConfigurationSystem

CHANGE: (#3699) for pilotCS2JSONSynchronizer: if pilotFileServer is not set, still print out the content

*WorkloadManagementSystem

CHANGE: (#3693) introduce options for sites to choose usage of Singularity

*TransformationSystem

FIX: (#3706) TaskManger with bulksubmission might have occasional exception, depending on order of entries in a dictionary
FIX: (#3709) TaskManager - fix the generated JobName to be of the form ProdID_TaskID
FIX: (#3709) TaskManager - check the JOB_ID and PRODUCTION_ID parameters are defined in the workflow

*Interfaces

FIX: (#3709) Job API - do not merge workflow non-JDL parameters with the sequence parameters of the same name

[v6r20p1]

*WorkloadManagementSystem

FIX: (#3697) Ensure retrieveTaskQueues doesn't return anything when given an empty list of TQ IDs.
FIX: (#3698) Call optimizer fast-path for non-bulk jobs

[v6r20]

*Core
NEW: MJF utility added, providing a general interface to Machine/Job Features values.
NEW: DEncode - added unit tests
NEW: JEncode for json based serialization
NEW: Add conditional printout of the traceback when serializing/deserializing non json compatible
     object in DEncode (enabled with DIRAC_DEBUG_DENCODE_CALLSTACK environment variable)
NEW: File.py - utility to convert file sizes between different unit
NEW: new flag in dirac-install script to install DIRAC-OS on demand
CHANGE: Removed deprecated option "ExtraModules" (dirac-configure, dirac-install scripts)
CHANGE: dirac-deploy-scripts, dirac-install - allow command modules with underscores in 
        their names in order for better support for the code checking tools
CHANGE: dirac-distribution and related scripts - compile web code while release
        generation
CHANGE: dirac-external-requirements - reimplemented to use preinstalled pip command rather than
the pip python API
FIX: dirac-distribution - fixed wrong indentation  
NEW: new command name for voms proxy
FIX: dirac-install default behaviour preserved even with diracos options
New: Add additional check in MJF utility to look for a shutdown file located at '/var/run/shutdown_time'
FIX: The hardcoded rule was not taken into account when the query was coming from the web server
CHANGE: VOMSService - reimplemented using VOMS REST interface
FIX: MJF utility won't throw exceptions when MJF is not fully deployed at a site

*Framework
NEW: WebAppCompiler methods is implemented, which is used to compile the web framework
NEW: add JsonFormatter for logs
NEW: add default configuration to CS: only TrustedHost can upload file
CHANGE: ComponentInstaller - remove the old web portal configuration data used during the installation
CHANGE: MessageQueue log handler uses JsonFormatter

*Monitoring
CHANGE: fixes for testing in Jenkins with locally-deployed ElasticSearch
FIX: fixes in the query results interpretation

*Configuration
FIX: ConfigurationHandler, PilotCStoJSONSynchronizer - fixes for enabling pilotCStoJSONSynchronizer, and doc
NEW: dirac-admin-voms-sync - command line for VOMS to CS synchronization
NEW: VOMS2CSSynchronizer - new class encapsulating VOMS to CS synchronization
CHANGE: VOMS2CSAgent - reimplemented to use VOMS2CSSynchronizer

*WorkloadManagementSystem
NEW: StopSigRegex, StopSigStartSeconds, StopSigFinishSeconds, StopSigNumber added to JDL, which cause Watchdog to send a signal StopSigNumber to payload processes matching StopSigRegex when there are less than StopSigFinishSeconds of wall clock remaining according to MJF.
NEW: PilotLoggingDB, Service and Client for handling extended pilot logging
NEW: added a new synchronizer for Pilot3: sync of subset of CS info to JSON file, 
     and sync of pilot3 files
NEW: dirac-admin-get-pilotslogging script for viewing PilotsLogging
NEW: Bulk job submission with protection of the operation transaction
NEW: WMSHistoryCorrector and MonitoringHistoryCorrector classes inheriting from a common BaseHistoryCorrector class
CHANGE: SiteDirector - refactored Site Director for better extensibility
CHANGE: dirac-wms-cpu-normalization uses the abstracted DB12 benchmark script used by the HEPiX Benchmarking Working Group, and the new MJF utility to obtain values from the system and to save them into the DIRAC LocalSite configuration.
CHANGE: Removed TaskQueueDirector and the other old style (WMS) *PilotDirector
CHANGE: TaskQueueDB - removed PilotsRequirements table
CHANGE: TaskQueueDB - added FOREIGN KEYS 
CHANGE: Removed gLite pilot related WMS code
FIX: always initialize gPilotAgentsDB object
FIX: JobManager - Added some debug message when deleting jobs
FIX: Job.py - fixing finding XML file
NEW: SiteDirector - added flag for sending pilot3 files
CHANGE: SiteDirector - changed the way we create the pilotWrapper (better extensibility)
NEW: SiteDirector - added possibility for deploying environment variables in the pilot wrapper

*Workflow
CHANGE: Script.py: created _exitWithError method for extension possibilities

*TS
FIX: TranformationCleaningAgent - just few simplifications 

*DMS
NEW: FTS3Agent working only with the FTS3 service to replace the existing one
NEW: FTS3Utilities - use correct FTS Server Selection Policy
NEW: StorageElement service - getFreeDiskSpace() and getTotalDiskSpace() take into account 
     MAX_STORAGE_SIZE parameter value
CHANGE: Adding vo name argument for StorageElement   
CHANGE: Fixing rss to fetch fts3 server status
NEW: Add a feature to the DFC LHCbManager to dump the content of an SE as a CSV file
FIX: FTS3DB: sqlalchemy filter statements with "is None" do not work and result in no lines being selected
NEW: FTS3Agent and FTS3DB: add functionality to kick stuck requests and delete old requests
NEW: FTS3Agent - add accounting report

*RMS
FIX: Really exit the RequestExecutingAgent when the result queue is buggy

*RSS
CHANGE: Using StorageElement.getOccupancy()
FIX: Initialize RPC to WMSAdministrator only once
FIX: Using MB as default for the size
FIX: flagged some commands that for the moment are unusable
FIX: fixed documentation of how to develop commands

*Resources
NEW: New SingularityComputingElement to submit jobs to a Singularity container
NEW: Added StorageElement.getOccupancy() method for DIP and GFAL2_SMR2 SE types
CHANGE: enable Stomp logging only if DIRAC_DEBUG_STOMP environment variable is set to any value

*Interfaces
CHANGE: Dirac.py - saving output of jobs run with 'runLocal' when they fail (for DEBUG purposes)

*Docs
CHANGE: WebApp release procedure
FIX: Update of the FTS3 docs

*Tests
FIX: add MonitoringDB to the configuration
FIX: Installing elasticSeach locally in Jenkins, with ComponentInstaller support.

[v6r19p25]

*TransformationSystem
FIX: (#3742) TransformationDB - when adding files to transformations with a multi-threaded agent, 
     it might happen that 2 threads are adding the same file at the same time. The LFN was not 
     unique in the DataFiles table, which was a mistake... This fix assumes the LFN is unique, 
     i.e. if not the table had been cleaned and the table updated to be unique.

[v6r19p24]

*WMS
FIX: (#3739) pilotTools - added --tag and --requiredTag options
FIX: (#3739) pilotCommands - make NumberOfProcessors = 1 if nowhere defined (default)

*Resources
FIX: (#3739) CREAMComputingElement - possibility to defined CEQueueName to be used in the pilot submission command

[v6r19p23]

*TS
FIX: (#3734) catch correct exception for ast.literal_eval

[v6r19p22]

*Core
CHANGE: Backport from v6r20 - fixes the infamous "invalid action proposal" by speeding up 
        the handshake and not looking up the user/group in the baseStub

RMS:
CHANGE: Backport from v6r20 - FowardDISET uses the owner/group of Request to execute the stub
CHANGE: Backport from v6r20 - owner/group of the Requests are evaluated/authorized on the server side
CHANGE: Backport from v6r20 - LimitedDelegation or FullDelegation are required to set requests on behalf 
        of others -> pilot user and hosts should must them (which should already be the case)

*API
NEW: Dirac.py - running jobs locally now also works for parametric jobs. Only the first sequence will be run
FIX: Dirac.py - running jobs locally will now properly work with LFNs in the inputSanbdox

*DMS
FIX: DMSHelpers - in getLocalSiteForSE() return None as LocalSite if an SE is at no site

[v6r19p21]

*Configuration
FIX: Bdii2CSAgent - make the GLUE2 information gathering less verbose; Silently ignore StorageShares

*Test
CHANGE: backported some of the CI tools from the integration branch 

[v6r19p20]

*StorageManagement
FIX: StorageManagementDB - fixed buggy group by with MySQL 5.7

[v6r19p19]

*Configuration

NEW: BDII2CSAgent - new options: GLUE2URLs, if set this is queried in addition to the other BDII;
    GLUE2Only to turn off looking on the old schema, if true only the main BDII URL is queried;
    Host to set the BDII host to search

NEW: dirac-admin-add-resources new option G/glue2 , enable looking at GLUE2 Schema, 
     H/host to set the host URL to something else

[v6r19p18]

*Configuration
CHANGE: Better logging of the Configuration file write exception

*RSS
FIX: SummarizeLogsAgent - fix the case when no previous history

[v6r19p17]

*Framework
FIX: ProxyManager - if an extension has a ProxyDB, use it

*RSS
FIX: CSHelpers.py minor fixes

[v6r19p16]

*WMS
FIX: pilotCommands - cast maxNumOfProcs to an int.
CHANGE: pilotTools - change maxNumOfProcs short option from -P to -m.

[v6r19p15]

*Framework
NEW: ProxyDB - allow FROM address to be set for proxy expiry e-mails

*DMS
CHANGE: FTSJob - FailedSize is now BIGINT in FTSJob
CHANGE: FTSJob - increase the bringonline time

*WMS
FIX: SiteDirector won't set CPUTime of the pilot
FIX: convert MaxRAM inside the pilots to int

*RSS
FIX: SummarizeLogsAgent: comparison bug fix
FIX: Fixed sites synchronizer

[v6r19p14]

*WMS
NEW: pilotCommands/Tools - added possibility to specify a maxNumberOfProcessors parameter for pilots
CHANGE: MultiProcessorSiteDirector - allow kwargs to SiteDirector getExecutable & _getPilotOptions functions

*RMS
FIX: Fix a bug in ReplicateAndRegister Operation preventing files having failed once to be retried

*DMS
FIX: FileCatalogWithFkAndPsDB.sql - Fixes for the DFC to be compatible with strict group by mode 
     (https://dev.mysql.com/doc/refman/5.7/en/sql-mode.html#sqlmode_only_full_group_by)

*docs
CHANGE: added little documentation for lcgBundles

[v6r19p13]

*WMS
FIX: JobWrapper - added a debug message
FIX: Allow non-processor related tags to match TQ in MultiProcessorSiteDirector.

*Test
CHANGE: improve Gfal2 integration tests by checking the metadata

[v6r19p12]

*Core
CHANGE: QualityMapGraph - change the color map of the Quality plots

*Framework
FIX: Logging - remove the space after log messages if no variable message is printed, fixes #3587

*MonitoringSystem
CHANGE: ElasticSearch 6 does not support multiple types, only one type is created instead.

*RSS
FIX: GOCDBClient - encode in utf-8, update goc db web api URL
FIX: fixed bug in creation of history of status (avoid repetition of entries)

*DMS
FIX: fixed bug in FTSAgent initialization

*WMS
FIX: fix bug in dirac-wms-job-select: treating the case of jobGroup(s) not requested

[v6r19p11]

*Framework:
CHANGE: moved column "Instance" of InstalledComponentsDB.InstalledComponent 
        table from 64 to 32 characters

*WMS
FIX: JobWrapperTemplate - fix exception handling
CHANGE: dirac-wms-select-jobs - new option to limit the number of selected jobs
CHANGE: returning an error when sandboxes can't be unassigned from jobs (JobCleaningAgent)

*RMS
FIX: RequestDB - add missing JOIN in the web summary query
NEW: dirac-rms-request - add option to allow resetting the NotBefore member even 
     for non-failed requests

*DMS
FIX: FTSAgent - change data member names from uppercase to lower case

*Interfaces
CHANGE: autopep8 on the API/Dirac module

*docs:
NEW: added some doc about shifterProxy

[v6r19p10]

*Core
FIX: MySQL - catch exception when closing closed connection

*TS
CHANGE: add possibility to get extension-specific tasks and files statuses in TransformationMonitor web application

*RMS
NEW: dirac-rms-request - add option --ListJobs to list the jobs for a set of requests

*Resources
FIX: Use parameters given at construction for SRM2 protocols List

*StorageManagement
FIX: use StorageElement object to get disk cache size

*DMS
FIX: DMSHelpers - fix case when no site is found for an SE
FIX: ReplicateAndRegister - don't try and get SE metadata is replica is inactive

[v6r19p9]

*WMS
CHANGE: DownloadInputData was instantiating all local SEs which is not necessary... Only instantiate those that are needed
CHANGE: JobWrapper - use resolveSEGroup in order to allow defining SE groups including other SE groups
FIX: JobDB - fixed typo in getSiteMaskStatus() method
FIX: Fix getSiteMaskStatus in SiteDirector and MultiProcessSiteDirector
CHANGE: WatchdogLinux - using python modules in  instead of shell calls

*DMS
FIX: in DMSHelpers don't complain if an SE is at 0 sites

*Interfaces
CHANGE: Job.py - using the deprecated decorator for 2 deprecated methods

*RSS
FIX: EmailAction considers also CEs, not only SEs

*Resources
FIX: removed a useless/broken method in Resources helper
FIX: marked as obsoleted two methods in Resources helper (FTS2 related)

[v6r19p8]

*Configuration
FIX; Resources - don't overwrite queue tags if requiredtags are set.

*Framework
CHANGE: dirac-proxy-init - increase dirac-proxy-init CRL update frequency

*Accounting
CHANGE: AccountingDB - if the bucket length is part of the selected conditions, 
        add to the grouping

*WorkloadManagement
FIX: ConfigTemplate.cfg - allow user access to getSiteMaskStatus

*DataManagementSystem
FIX: DMSHelpers - recursive resolution of SEGroup was keeping the SEGroup in the list

*RSS
FIX: CSHelper - getting FTS from the correct location
CHANGE: use the SiteStatus object wherever possible

*Resources
FIX: CREAMComputingElement - added CS option for extra JDL parameters

*Documentation
CHANGE: point README to master and add badges for integration

[v6r19p7]

*WorkloadManagement
FIX: SiteDirector - correct escaping in pilot template
FIX: dirac-wms-get-wn-parameters - added some printouts to dirac-wms-get-wn-parameters

[v6r19p6]

*Core
FIX: SocketInfo - log proper message on CA's init failure.

*Accounting
CHANGE: NetworkAgent - remove support of perfSONAR summaries and add support of raw metrics.

*WMS
FIX: JobDB - don't trigger exception in webSummary if a site with a single dot is in the system
CHANGE: SiteDirector - added logging format and UTC timestamp to pilot wrapper
FIX: JobMonitoring - fix in getJobPageSummaryWeb() for showing correct sign of life for stalled jobs

*TS
FIX: TransformationManager - fix for wrong method called by the Manager

*RSS
NEW: SiteStatus object uses the RSS Cache
FIX: expiration time is a date (dirac-rss-query-db)

[v6r19p5]

*WMS
CHANGE: ParametricJob - added getParameterVectorLength() to replace getNumberOfParameters with a more detailed check of the job JDL validity
FIX: JobManagerHandler - restored the use of MaxParametricJobs configuration option

*Interfaces
FIX: Always use a list of LFNs for input data resolution (local run, mostly)

*tests
FIX: use rootPath instead of environment variable


[v6r19p4]

NEW: Added dummy setup.py in anticipation for standard installation procedure

*Core
CHANGE: SocketInfoFactory - version check of GSI at run time is removed

*Configuration 
FIX: Resources - fix RequiredTags in getQueue() function

*Interfaces
FIX: fix exception when using Dirac.Job.getJobJDL

*WMS
FIX: SiteDirector - fix proxy validity check in updatePilotStatus, a new proxy was 
     never created because isProxyValid returns non-empty dictionary
FIX: JobMonitoring - web table was not considering correctly Failed jobs because 
     stalled for setting the LastSignOfLife     

*DMS
FIX: StorageFactory - avoid complaining if Access option is not in SE section
CHANGE: dirac-dms-user-lfns - the wildcard flag will always assume leading "*" to match files, 
       unless the full path was specified in the wildcard no files were previously matched

*RSS
FIX: CacheFeederAgent resilient to command exceptions

*Resources
FIX: ARCComputingElement - the proxy environment variable was assumed before the 
     return value of the prepareProxy function was checked, which could lead to exceptions

[v6r19p3]

CHANGE: .pylintrc - disable redefined-variable-type
CHANGE: .pylintrc - max-nested-blocks=10 due to the many tests of result['OK']
CHANGE: use autopep8 for auto-formatting with following exceptions:
        tabs = 2 spaces and not 4
        line length check disabled (i.e. 120 characters instead of 80)
        Option for autopep8 are: --ignore E111,E101,E501

*Configuration
FIX: retrigger the initialization of the logger and the ObjectLoader after 
     all the CS has been loaded

*WMS
FIX: pilot commands will add /DIRAC/Extensions=extensions if requested
FIX: SiteDirector, pilotCommands - fix support for multiple values in the 
     RequiredTag CE parameter
FIX: MultiProcessorSiteDirector - fix dictionary changed size exception 

*Workflow
FIX: application log name can also come from step_commons.get['logFile']

*Resources
CHANGE: Condor, SLURM, SSHComputingElement - added parameters to force allocation
        of multi-core job slots

[v6r19p2]

*DMS
FIX: dirac-admin-allow-se: fix crash because of usage of old RSS function

*RSS
FIX: ResourceStatusDB - microseconds should always be 0 
FIX: Multiple fixes for the RSS tests

[v6r19p1]

*Core
FIX: ElasticSearchDB - certifi package was miscalled
FIX: ElasticSearchDB - added debug messages for DB connection

*Framework
FIX: ComponentInstaller - handling correctly extensions of DBs found in sql files

*WMS
FIX: SudoComputingElement - prevent message overwriting application errors
FIX: JobDB.getInputData now returns list of cleaned LFNs strings, possible "LFN:" 
     prefix is removed

*Interfaces
FIX: Dirac.py - bring back treatment of files in working local submission directory

[v6r19]

FIX: In multiple places - use systemCall() rather than shellCall() to avoid
     potential shell injection problems

FIX: All Databases are granting also REFERENCES grant to Dirac user to comply with
     more strict policies of MySQL version >= 5.7

*Accounting
NEW: new functionality to plot the data gathered by perfSONARs. It allows to 
     present jitter, one-way delay, packet-loss rate and some derived functions.
FIX: compatibility of AccountingDB with MySQL 5.7

*ConfigurationSystem
NEW: Allow to define FailoverURLs and to reference MainServers in the URLs

*FrameworkSystem
NEW: gLogger is replaced by the new logging system based on the python logging module
NEW: Added ElasticSearch backend for the logging
NEW: Central Backends configuration to customize their use by multiple components 
NEW: BundleDelivery - serves also CA's and CRL's all-in-one files
NEW: added shell scripts for generating CAs and CRLs with the possibility to specify the Input and/or output directories
CHANGE: can now send mails to multiple recipients using the NotificationClient
CHANGE: Make the new logging system thread-safe
FIX: Adapting query to MySLQ 5.7 "GROUP BY" clause
FIX: TopErrorMessagesReporter - more precise selection to please stricter versions of MySQL
CHANGE: ProxyGeneration - make RFC proxies by default, added -L/--legacy flag to dirac-proxy-init
        to force generation of no-RFC proxies

*Core
FIX: dirac-install - allow to use local md5 files
CHANGE: X509Chain - fixes to allow robot proxies with embedded DIRAC group extension
        ( allow DIRAC group extension not in the first certificate chain step )
CHANGE: BaseClient - recheck the useServerCertificate while establishing connection
        and take it into account even if it has changed after the client object creation    
FIX: PlainTransport - fixed socket creation in initAsClient()         
NEW: Technology preview of new logging system, based on standard python logging module
CHANGE: Added graphviz extension to sphinx builds
FIX: Added documentation of low level RPC/DISET classes
FIX: Gateway service - multiple fixes to resurrect the service and to correctly instantiate it
NEW: dirac-install will change the shebang of the python scripts to use the environment 
     python instead of the system one
NEW: Security.Utilities - methods to generate all-in-one CA certificates and CRLs files     
NEW: ElasticSearchDB - gets CA's all-in-one file from the BundleDelivery service if needed
NEW: genAllCAs.sh, genRevokedCerts.sh - DIRAC-free commands to generate all-in-one CA 
     certificates and CRLs files     
CHANGE: dirac-create-distribution-tarball - removing docs and tests directories when 
        creating release tarballs     

*DMS
CHANGE: FTSJob - use Request wrapper for the fts3 REST interface instead of pycurl based
        client
CHANGE: FTSHistoryView - drop FTSServer field from the view description   
CHANGE: FTSFile DB table: increased length of fields LFN(955), SourceSURL(1024), TargetSURL(1024)
CHANGE: Uniform length of LFN to 255 across DIRAC dbs
FIX: FTSJob - fix the serialization of 0 values
FIX: FTSFile, FTSJob - fix SQL statement generation for stricter versions of MySQL

*Resources
NEW: New method in the StorageElement to generate pair of URLs for third party copy.
     Implement the logic to generate pair of URLs to do third party copy. 
     This will be used mostly by FTS, but is not enabled as of now
FIX: StorageElement - fix different weird behaviors in Storage Element, in particular, 
     the inheritance of the protocol sections     
FIX: GFAL2 storage element: update for compatibility with GFAL2 2.13.3 APIs
NEW: Introduced Resources/StorageElementBases configuration section for definitions
     of abstract SEs to be used in real SEs definition by inheritance     

*RMS
NEW: dirac-rms-request - command including functionality of several other commands:
     dirac-rms-cancel|reset|show-request which are dropped. The required functionality
     is selected by the appropriate switches   

*RSS
NEW: Put Sites, ComputingElements, FTS and Catalogs under the status control of the
     RSS system 
NEW: Rewrote RsourceStatus/ResourceManagementDB tables with sqlAlchemy (RM DB with declarative base style)
NEW: SiteStatus client to interrogate site status with respect to RSS
CHANGE: introduced backward compatibility of RSS services with DIRAC v6r17 clients
CHANGE: moved some integration tests from pytest to unittest
CHANGE: Moved ResourceStatusDB to sqlAlchemy declarative_base
FIX: Automated setting of lastCheckTime and Dateffective in ResourceStatusDB and ResourceManagementDB
FIX: fixes for tables inheritance and extensions
FIX: fixes for Web return structure ("meta" column)
FIX: ResourceStatus, RSSCacheNoThread - fixed RSS cache generation 
FIX: ResourceStatus - fixes for getting status from the CS information
FIX: ResourceManagement/StatusDB - fixed bugs in meta parameter check
FIX: fixed incompatibility between Active/InActive RSS clients return format
FIX: SiteStatus - bug fixed in getSites() method - siteState argument not propagated to
     the service call
FIX: ResourceStatus - return the same structure for status lookup in both RSS and CS cases     
FIX: Bug fixes in scripts getting data out of DB


*Monitoring
CHANGE: DBUtils - change the bucket sizes for the monitoring plots as function of the time span

*WMS
NEW: SiteDirector - checks the status of CEs and Sites with respect to RSS  
NEW: pilotCommands - new ReplaceDIRACCode command mostly for testing purposes
NEW: JobAgent, JobWrapper - several fixes to allow the work with PoolComputingElement
     to support multiprocessor jobs    
NEW: JobScheduling - interpret WholeNode and NumberOfProcessors job JDL parameters and
     convert then to corresponding tags
NEW: SiteDirector - CEs can define QueryCEFlag in the Configuration Service which can be
     used to disallow querying the CE status and use information from PiltAgentsDB instead     
NEW: The application error codes, when returned, are passed to the JobWrapper, and maybe interpreted.
NEW: The JobWrapperTemplate can reschedule a job if the payload exits with status DErrno.EWMSRESC & 255 (222)
FIX: SiteDirector - unlink is also to be skipped for Local Condor batch system
FIX: JobDB - fixes necessary to suite MySQL 5.7
FIX: dirac-pilot, pilotTools - PYTHONPATH is cleared on pilot start, pilot option keepPP
     can override this
FIX: WMSAdministratorHandler - make methods static appropriately
FIX: Bug fix for correctly excluding WebApp extensions
CHANGE: JobScheduling - more precise site name while the job is Waiting, using the set of 
        sites at which the input files are online rather than checking Tier1s in eligible sites      
FIX: SiteDirector - aggregate tags for the general job availability test         
FIX: JobScheduling - bug fix in __sendToTQ()
FIX: pilotTools,pilotCommands - pick up all the necessary settings from the site/queue configuration
     related to Tags and multi-processor
NEW: SiteDirector - added option to force lcgBundle version in the pilot
FIX: SiteDirector - if MaxWaitingJobs or MaxTotalJobs not defined for a queue, assume a default value of 10
FIX: MatcherHandler - preprocess resource description in getMatchingTaskQueues()
FIX: JobDB - set CPUTime to a default value if not defined when rescheduling jobs

*TS
FIX: TransformationClient - fix issue #3446 for wrong file error counting in TS
FIX: TransformationDB - set ExternalID before ExternalStatus in tasks
BUGFIX: TransformationClient - fix a bug in the TS files state machine (comparing old status.lower() 
        with new status)

*Interfaces
CHANGE: Dirac API - expose the protocol parameter of getAccessURL()
CHANGE: Dirac API - added runLocal as an API method

*Docs
NEW: Documentation for developing with a container (includes Dockerfile)
NEW: Add script to collate release notes from Pull Request comments  
NEW: Chapter on scaling and limitations
CHANGE: Added documentation about runsv installation outside of DIRAC

*tests
NEW: Added client (scripts) system test
CHANGE: Add to the TS system test, the test for transformations with meta-filters
FIX: Minor fixes in the TS system test
FIX: correctly update the DFC DB configuration in jenkins' tests

[v6r17p35]

*Core
FIX: GOCDBClient - add EXTENSIONS & SCOPE tag support to GOCDB service queries.

[v6r17p34]

*SMS
FIX: StorageManagerClient - fix logic for JobScheduling executor when CheckOnlyTapeSEs is 
     its default true and the lfn is only on a tapeSE

[v6r17p33]

*WMS
FIX: StalledJobAgent - if no PilotReference found in jobs parameters, do as if there would be 
     no pilot information, i.e. set Stalled job Failed immediately
CHANGE: DownloadInputData - job parameters report not only successful downloads but also failed ones
FIX: JobDB - back port - set CPUTime to 0 if not defined at all for the given job 
FIX: JobDB - back port - use default CPUTime in the job description when rescheduling jobs

*Resources
FIX: ARCComputingElement - fix job submission issue due to timeout for newer lcg-bundles

[v6r17p32]

Resources:
CHANGE: /Computing/BatchSystems/Condor.py: do not copy SiteDirector's shell environment variables into the job environment

*WMS
CHANGE: Add option to clear PYTHONPATH on pilot start

[v6r17p31]

*RMS
FIX: ReqClient - avoid INFO message in client
*WMS
CHANGE: JobWrapper - allow SE-USER to be defined as another SE group (e.g. Tier1-USER)
*DMS
CHANGE: DMSHelpers - make resolveSEGroup recursive in order to be able to define SE groups in terms of SE groups

[v6r17p30]

*DMS
CHANGE: StorageElement - added status(), storageElementName(), checksumType() methods returning
        values directly without the S_OK structure. Remove the checks of OK everywhere
NEW: dirac-dms-add-file, DataManager - added option (-f) to force an overwrite of an existing file

*TS:
FIX: TransformationDB.py - set the ExternalID before the ExternalStatus in order to avoid inconsistent 
     tasks if setting the ExternalID fails

*StorageManagementSystem
FIX: StorageManagementClient.py - return the full list of onlineSites while it was previously happy 
     with only one

*Resources
FIX: HTCondorCEComputingElement.py - transfer output files(only log and err) for remote scheduler

[v6r17p29]

*WMS
CHANGE: split time left margins in cpuMargin and wallClockMargin. Also simplified check.


[v6r17p28]

*WMS
BUGFIX: JobScheduling - fix a bug introduced in 6r17p27 changes

*Monitoring
BUGFIX: MonitoringReporter - do not try to close the MQ connection if MD is not used

[v6r17p27]

*Configuration
FIX: ConfigurationClient - allow default value to be a tuple, a dict or a set

*Monitoring
CHANGE: DBUtils - change bucket sizes and simplify settings

*DMS
FIX: DMSRequestOperationsBase, RemoveFile - allow request to not fail if an SE is temporarily banned
FIX: dirac-admin-allow-se - first call of gLogger after its import

*RMS
CHANGE: remove scripts dirac-rms-show-request, dirac-rms-cancel-request and dirac-rms-reset-request 
        and replace with a single script dirac-rms-request with option (default is "show")
CHANGE: allow script to finalize a request if needed and set the job status appropriately

*Resources
FIX: LocalComputingElement - pilot jobIDs start with ssh to be compatible with pilotCommands. 
     Still original jobIDs are passed to getJobStatus. To be reviewed

*WMS
CHANGE: JobScheduling - assign a job to Group.<site>.<country>, if input files are at <site>.<country>.
        If several input replicas, assign Waiting to "MultipleInput"

[v6r17p26]

*Core
FIX: dirac-install.py to fail when installation of lcgBundle has failed
FIX: ClassAdLight - getAttributeInt() and getAttributeFloat() return None 
     if the corresponding JDL attribute is not defined

*MonitoringSystem
CHANGE: The Consumer and Producer use separate connections to the MQ; 
        If the db is not accessible, the messaged will not be consumed.

*WMS
FIX: JobDB - fix the case where parametric job placeholder %j is used in the JobName attribute
FIX: JobDB - take into account that ClassAdLight methods return None if numerical attribute is not defined
FIX: ParametricJob utility - fixed bug in evaluation of the ParameterStart|Step|Factor.X job numerical attribute

[v6r17p25]

*Monitoring
NEW: Implemented the support of monthly indexes and the unit tests are fixed

*RMS
FIX: RequestExecutingAgent - fix infinite loop for duplicate requests

*WMS 
NEW: ARCComputingElement - add support for multiprocessor jobs

[v6r17p24]

*WMS
FIX: SiteDirector - unlink is also to be skipped for Local Condor batch system

[v6r17p23]

*WMS
FIX: get job output for remote scheduler in the case of HTCondorCE

[v6r17p22]

*Framework
FIX: NotificationClient - added avoidSpam flag to sendMail() method which is propagated to
     the corresponding service call
     
*Integration
FIX: several fixes in integration testing scripts     

[v6r17p21]

*Core
NEW: Mail.py - added mechanism to compare mail objects
FIX: Grid.py - take into account the case sometimes happening to ARC CEs 
     where ARC-CE BDII definitions have SubClusters where the name isn't set to 
     the hostname of the machine

*Framework
FIX: Notification service - avoid duplicate emails mechanism 

[v6r17p20]

*Core
NEW: API.py - added __getstate__, __setstate__ to allow pickling objects inheriting
     API class by special treatment of internal Logger objects, fixes #3334

*Framework
FIX: SystemAdministrator - sort software version directories by explicit versions in the
     old software cleaning logic
FIX: MonitoringUtilities - sets a suitable "unknown" username when installing DIRAC from scratch, 
     and the CS isn't initialized fully when running dirac-setup-site     
CHANGE: Logger - added getter methods to access internal protected variables, use these methods
        in various places instead of access Logger protected variables     

*WMS
CHANGE: JobDB - removed unused CPUTime field in the Jobs table
CHANGE: JobScheduling - make check for requested Platform among otherwise eligible sites
        for a given job, fail jobs if no site with requested Platform are available

*RSS
FIX: Commands - improved logging messages

*SMS
FIX: StorageManagerClient - instantiate StorageElement object with an explicit vo argument,
     fixes #3335

*Interfaces
NEW: dirac-framework-self-ping command for a server to self ping using it's own certificate

[v6r17p19]

*Core
FIX: Adler - fix checksum with less than 8 characters to be 8 chars long

*Configuration
FIX: VOMS2CSAgent - fix to accomodate some weird new user DNs (containing only CN field)

*DMS
FIX: FileCatalog - fix for the doc strings usage in file catalog CLI, fixes #3306
FIX: FileCatalog - modified recursive file parameter setting to enable usage of the index

*SMS
CHANGE: StorageManagerClient - try to get sites with data online if possible in getFilesToStage

*RMS
FIX: RequestExecutingAgent - tuning of the request caching while execution

*WMS
FIX: DownloadInputData - do not mistakenly use other metadata from the replica info than SEs
FIX: JobScheduling - put sites holding data before others in the list of available sites
FIX: JobScheduling - try and select replicas for staging at the same site as online files
FIX: SiteDirector - keep the old pilot status if the new one can not be obtained in updatePilotStatus()

*Resources
FIX: CREAMComputingElement - return error when pilot output is missing in getJobOutput()

*Monitoring
FIX: DBUtils - change the buckets in order to support queries which require more than one year 
     data. The maximum buckets size is 7 weeks

[v6r17p18]

*Framework
NEW: SystemAdministrator - added possibility to remove old software installations keeping
     only a predefined number of the most recent ones.

*DMS
FIX: RemoveReplica - removing replica of a non-existing file is considered successful

*SMS
CHANGE: StorageManagerClient - restrict usage of executeWithUserProxy decorator 
        to calling the SE.getFileMetadata only; added flag to check only replicas 
        at tape SEs
        
*WMS
FIX: JobScheduling - added CS option to flag checking only replicas at tape SEs;
     fail jobs with input data not available in the File Catalog        

[v6r17p17]

*DMS
NEW: FTSAgent has a new CS parameter ProcessJobRequests to be able to process job
     requests only. This allows to run 2 FTS agents in parallel
     
*Resources
FIX: GFAL2_StorageBase - only set the space token if there is one to avoid problems
     with some SEs     

[v6r17p16]

*Configuration
FIX: VOMS2CSAgent - create user home directory in the catalog without
     recursion in the chown command
     
*RMS
FIX: RequestExecutingAgent - catch error of the cacheRequest() call
FIX: ReqClient - enhanced log error message

*SMS
FIX: StorageManagerClient - treat the case of absent and offline files on an SE 
     while staging
     
*TS
FIX: TaskManagerBase - process tasks in chunks of 100 in order to 
     update faster the TS (tasks and files)          

*WMS
FIX: JobScheduling - do not assume that all non-online files required staging

[v6r17p15]

*WMS
CHANGE: StalledJobAgent - ignore or prolong the Stalled state period for jobs 
        at particular sites which can be suspended, e.g. Boinc sites

[v6r17p14]

*Core
FIX: PrettyPrint.printTable utility enhanced to allow multi-row fields and
     justification specification for each field value  

*Accounting
NEW: DataStore - allow to run several instances of the service with only one which
     is enabled to do the bucketing

*RMS
NEW: new dirac-rms-list-req-cache command to list the requests in the ReqProxies services

*Interfaces
CHANGE: Dirac API - make several private methods visible to derived class

[v6r17p13]

*Core
NEW: Proxy - added executeWithoutServerCertificate() decorator function 

*Resources
FIX: CREAMComputingElement - split CREAM proxy renewal operation into smaller chunks for 
     improved reliability

[v6r17p12]

*Framework
FIX: SecurityFileLog  - when the security logs are rotated, the buffer size is reduced
     to 1 MB to avoid gzip failures ( was 2 GBs )

*WMS
FIX: pilotCommands - fix for interpreting DNs when saving the installation environment
FIX: SandboxStoreClient - do not check/make destination directory if requested sandbox 
     is returned InMemory

*TS
FIX: TransformationAgent CS option MaxFiles split in MaxFilesToProcess and MaxFilesPerTask,
     MaxFiles option is interpreted as MaxFilesPerTask for backward compatibility

*Resources
NEW: Added plug-ins for GSIFTP and HTTPS Storage protocols 

[v6r17p11]

*Core
FIX: ElasticSearchDB - set a very high number (10K) for the size of the ElasticSearch result

*Monitoring
FIX: MonitoringDB - et a very high number (10K) for the size of the ElasticSearch result

*WMS
FIX: pilotCommands - get the pilot environment from the contents of the bashrc script

*DMS
FIX: RemoveReplica - fix for the problem that if an error was set it was never reset
FIX: SE metadata usage in several components: ConsistencyInspector, DataIntwgrityClient,
     FTSRequest, dirac-dms-replica-metadata, StageMonitorAgent, StageRequestAgent,
     StorageManagerClient, DownloadInputData, InputDataByProtocol

[v6r17p10]

*Core
NEW: Logger - printing methods return True/False if the message was printed or not
FIX: ElastocSearchDB - error messages demoted to warnings

*Monitoring
FIX: MonitoringReporter - create producers if the CS definitions are properly in place

*TS
CHANGE: TaskManagerPlugin - allow to redefine the AutoAddedSites for each job type

[v6r17p9]

*WMS
BUGFIX: JobScheduling - bug fixed introduced in the previous patch 
NEW: pilotTools - introduced -o swicth for a generic CS option

*SMS
FIX: StorageManagerClient - fixes in the unit test

*DMS
FIX: FileManagerPs - in _getFileLFNs() - break a long list of LFNs into smaller chunks

[v6r17p8]

*Core
NEW: DErrno.ENOGROUP error to denote proxies without DIRAC group extension embedded
CHANGE: X509Chain - use DErrno.ENOGROUP error
FIX: dirac-install, dirac-deploy-scripts - fixes to allow DIRAC client installation on
     recent MacOS versions with System Integrity Protection feature
CHANGE: Proxy - added executionLock optional argument to executeWithUserProxy() decorator
        to lock while executing the function with user proxy 
FIX: Proxy - fix indentation in getProxy() preventing looping on the DNs  

*Framework
FIX: ProxyDB - fix of error message check in completeDelegation()

*WMS
FIX: TaskQueueDB - when an empty TaskQueue is marked for deletion, it can still get matches 
     which result in no selected jobs that produced unnecessary error messages 
FIX: JobScheduling executor - calls getFilesToStage() with a flag to lock while file lookup
     with user proxy; same for InputData executor for calling _resolveInputData()      

*TS
FIX: FileReport - fix in setFileStatus() for setting status for multiple LFNs at once

*SMS
FIX: StorageManagerClient - in getFilesToStage() avoid using proxy if no files to check
     on a storage element

*Resources
FIX: GFAL2_XROOTStorage - fix to allow interactive use of xroot plugin
FIX: GFAL2_StorageBase - enable IPV6 for gsiftp

[v6r17p7]

*DMS
FIX: dirac-dms-user-lfns - do not print out empty directories

*WMS
FIX: InputData Executor, JobWrapper - use DataManager.getReplicasForJobs() for
     getting input data replicas

*TS
FIX: TransformationAgent - use DataManager.getReplicasForJobs() for transformations
     creating jobs  

[v6r17p6]

*DMS
NEW: DataManager - add key argument forJobs (default False) in getReplicas() in order 
     to get only replicas that can be used for jobs (as defined in the CS); added
     getReplicasForJobs(), also used in the Dirac API

*SMS
FIX: Stager agents - monitor files even when there is no requestID, e.g. dCache returns None 
     when staging a file that is already staged    

*Resources
FIX: StorageFactory - bug fixes when interpreting SEs inheriting other SE parameters
NEW: Test_StorageFactory unit test and corresponding docs
FIX: Torque - some sites put advertising in the command answer that can not be parsed:
     redirect stderr to /dev/null

[v6r17p5]

*Resources
FIX: LcgFileCatalogClient - do not evaluate GUID if it is not a string

[v6r17p4]

*Configuration
FIX: Utilities - fixed interpretation of weird values of GlueCEPolicyMaxWallClockTime
     BDII parameter; newMaxCPUTime should is made integer

*Framework
FIX: Logger - make subloggers processing messages with the same level
     as the parent logger

*Docs
NEW: Updated documentation in several sections

*DMS
FIX: RemoveReplica operation - don't set file Done in RemoveReplicas if there is an error

[v6r17p3]

*RSS
FIX: Synchronizer - the sync method removes the resources that are no longer 
     in the CS from the DowntimeCache table

*DMS
CHANGE: dirac-dms-find-lfns - added SE switch to look for files only having
        replicas on a given SE (list)

*TS
FIX: TaskManager - optimization of the site checking while preparing job; optimized
     creation of the job template

*Resources
CHANGE: GFAL2_SRM2Storage, SRM2Storage - added gsiftp to the list of OUTPUT protocols 

[v6r17p2]

*Monitoring
FIX: ElasticSearchDB - fixes required to use host certificate for connection;
     fixes required to pass to version 5.0.1 of the elasticsearch.py binding

[v6r17p1]

*RSS
FIX: GOCDBSync - make commmand more verbose and added some minor fixes

[v6r17]

*Core
FIX: Adler - check explicitly if the checksum value is "False"
FIX: install_site.sh - added command line option to choose DIRAC version to install
NEW: ComponentInstaller - added configuration parameters to setup NoSQL database

*Framework
CHANGE: Logger - test level before processing string (i.e. mostly converting objects to strings)  
CHANGE: dirac-proxy-init - check and attempt to update local CRLs at the same time as
        generating user proxy
CHANGE: ProxyManager service - always store the uploaded proxy even if the already stored
        one is of the same validity length to allow replacement in case of proxy type
        changes, e.g. RFC type proxies           

*DMS
NEW: Next in implementation multi-protocol support for storage elements. When performing 
     an action on the StorageElement, instead of looping over all the protocol plugins, 
     we loop over a filtered list. This list is built taking into account which action 
     is taken (read vs write), and is also sorted according to lists defined in the CS.
     The negotiation for third party transfer is also improved: it takes into account all 
     possible protocols the source SE is able to produce, and all protocols the target is 
     able to receive as input.
NEW: StorageElement - added methods for monitoring used disk space
FIX: ReplicateAndRegister - fix the case when checksum is False in the FC
NEW: DMSHelpers - get list of sites from CS via methods; allow to add automatically sites 
     with storage

*RSS
NEW: FreeDiskSpace - added new command which is used to get the total and the remaining 
     disk space of all dirac storage elements that are found in the CS and inserts the 
     results in the SpaceTokenOccupancyCache table of ResourceManagementDB database.  
NEW: GOCDBSync command to ensure that all the downtime dates in the DowntimeCache 
     table are up to date       

Resources*
NEW: Updated Message Queue interface: MQ service connection management, support for
     SSL connections, better code arrangement

*Workflow
FIX: Modulebase, Script - avoid too many unnecessarily different application states

*WMS
FIX: JobStateUpdate service - in setJobStatusBulk() avoid adding false information when adding 
     an application status
     
*TS
FIX: TaskManager, TaskManagerAgentBase - standardize the logging information; removed unnecessary 
     code; use iterators wherever possible     
NEW: Introduced metadata-based filters when registering new data in the TS as catalog       

[v6r16p6]

*WMS
NEW: Added MultiProcessorSiteDirector section to the ConfigTemplate.cfg

*DMS
FIX: FileCatalogClient - added missing read methods to the interface description
     getDirectoryUserMetadata(), getFileUserMetadata()

[v6r16p5]

FIX: included patches from v6r15p27

[v6r16p4]

FIX: applied fixes from v6r15p26

[v6r16p3]

FIX: incorporated fixes from v6r15p25

[v6r16p2]

*Configuration
CHANGE: VOMS2CSAgent - remove user DNs which are no more in VOMS. Fixes #3130

*Monitoring
CHANGE: WMSHistory - added user, jobgroup and usergroup selection keys

*DMS
FIX: DataManager - retry checksum calculation on putAndRegister, pass checksum to the DataManager
     object in the FailoverTransfer object.
FIX: DatasetManager, FileCatalogClientCLI - bug fixes in the dataset management and commands      
     
*WMS
CHANGE: JobManager - added 'Killed' to list of jobs status that can be deleted     

[v6r16p1]

*Monitoring
CHANGE: MonitorinDB - allow to use more than one filter condition

*WMS
CHANGE: StalledJobAgent - send a kill signal to the job before setting it Failed. This should 
        prevent jobs to continue running after they have been found Stalled and then Failed.

[v6r16]

*Core
CHANGE: dirac-install, dirac-configure - use Extensions options consistently, drop
        ExtraModule option
CHANGE: dirac-install - use insecure ssl context for downloading files with urllib2.urlopen    
CHANGE: GOCDBClient - replaced urllib2 with requests module
        FIX: dirac-setup-site - added switch to exitOnError, do not exit on error by default
CHANGE: Added environment variables to rc files to enable certificates verification (necessary for python 2.7.9+)
FIX: ComponentInstaller - always update CS when a database is installed, even if it is
     already existing in the db server 
FIX: SSLSocketFactory - in __checkKWArgs() use correct host address composed of 2 parts      

*Framework
FIX: SystemAdministrator service - do not install WebAppDIRAC by default, only for the host
     really running the web portal

*Accounting
FIX: JobPolicy - remove User field from the policy conditions to fix a problem that 
     non-authenticated user gets more privileges on the Accounting info.

*Monitoring
NEW: New Monitoring system is introduced to collect, analyze and display various
     monitoring information on DIRAC components status and behavior using ElasticSearch
     database. The initial implementation is to collect WMSHistory counters.

*DMS
NEW: MoveReplica operation for the RMS system and a corresponding dirac-dms-move-replica-request
     comand line tool

*Resources
NEW: MessageQueue resources to manage MQ connections complemented with
     MQListener and MQPublisher helper classes
NEW: SudoComputingElement - computing element to execute payload with a sudo to a dedicated
     UNIX account     

[v6r15p27]

*Configuration
FIX: CSAPI - changed so that empty but existing options in the CS can be still
     modified

[v6r15p26]

*WMS
FIX: SandboxStoreClient - ensure that the latest sandbox is returned in the Web
     portal in the case the job was reset.

[v6r15p25]

*Resources
FIX: HTCondorCEComputingElement - cast useLocalSchedd to bool value even if it
     is defined as srting

[v6r15p24]

*Resources
CHANGE: HTCondorCE - added option to use remote scheduler daemon

[v6r15p23]

*DMS
FIX: dirac-dms-find-lfns - fixed bug causing generl script failure

[v6r15p22]

*Interfaces
CHANGE: Dirac API - add possibility to define the VO in the API
CHANGE: Dirac API - add checkSEAccess() method for checking SE status

[v6r15p21]

*WMS
FIX: removed default LCG version from the pilot (dirac-install will use the one of the requested release)

*RMS
FIX: reject bad checksum

[v6r15p20]

*Framework
FIX: SystemAdministratorHandler - in updateSoftware() put explicitly the project
     name into the command
FIX: ComponentInstaller - added baseDir option to the mysql_install_db call
     while a fresh new database server installation     

[v6r15p19]

*Core
FIX: dirac-install - lcg-binding version specified in the command switch
     overrides the configuration option value
     
*DMS
FIX: RemoveFile operation - Remove all files that are not at banned SEs

*TMS
FIX: FileReport - after successful update of input files status, clear the 
     cache dictionary to avoid double update      

[v6r15p18]

*Configuration
FIX: Utilities - take into account WallClock time limit while the MaxCPUTime
     evaluation in the Bdii@CSAgent 

*DMS
FIX: FTSJob - specify checksum type at FTS request submission

*StorageManagement
FIX: StorageManagerClient - in getFilesToStage() avoid exception in case
     of no active replicas

*Resources
FIX: StorageBase - in getParameters() added baseURL in the list of parameters returned 

*WMS
FIX: CPUNormalization - minor code rearrangement

[v6r15p17]

*Core
CHANGE: GOCDBClient - catch all downtimes, independently of their scope
FIX: LSFTimeLeft - accept 2 "word" output from bqueues command
CHANGE: dirac-install - create bashrc/cshrc with the possibility to define
        installation path in the $DIRAC env variable, this is needed for
        the cvmfs DIRAC client installation

[v6r15p16]

*Core
CHANGE: AgentModule - added a SIGALARM handler to set a hard timeout for each Agent
        cycle to avoid agents stuck forever due to some faults in the execution code

*DMS
FIX: DataManager - cache SE status information in filterTapeReplicas() to speed up execution
     
*WMS
BUGFIX: InputDataByProtocol - the failed resolution for local SEs was not considered correctly:
        if there were other SEs that were ignored (e.g. because on tape)     
     
*TS
FIX: TransformationAgent - in getDataReplicasDM() no need to get replica PFNs     

[v6r15p15]

*Configuration
CHANGE: VOMS2CSAgent - added new features: deleting users no more registered in VOMS;
        automatic creation of home directories in the File Catalog for new users

*WMS
CHANGE: JobScheduling - correct handling of user specified sites in the executor,
        including non-existent (misspelled) site names
FIX: CPUNormalization - accept if the JOBFEATURES information is zero or absent        

[v6r15p14]

*Core
FIX: BaseClient - proper error propagation to avoid excessive output in the logger

*Configuration
CHANGE: Resources helper - in getStorageElementOptions() dereference SEs containing
        BaseSE and Alias references

*Accounting
FIX: AccountingDB - changes to use DB index to speed-up removal query

*DMS
CHANGE: DMSHelpers - define SE groups SEsUsedForFailover, SEsNotToBeUsedForJobs, 
        SEsUsedForArchive in the Operations/DataManagement and use them in the
        corresponding helper functions
FIX: FTSJob - temporary fix for the FTS rest interface Request object until it is
     fixed in the FTS REST server         

*Resources
FIX: HTCondorCEComputingElement - check that some path was found in findFile(), return with error otherwise
CHANGE: ARCComputingElement - consider jobs in Hold state as Failed as they never come back
CHANGE: ARCComputingElement - do not use JobSupervisor tool for bulk job cancellation as
        it does not seem to work, cancel jobs one by one
FIX: ARCComputingElement - ensure that pilot jobs that are queued also get their proxies renewed on ARC-CE        

*WMS
FIX: SiteDirector - ensure that a proxy of at least 3 hours is available to the updatePilotStatus 
     function so that if it renews any proxies, it's not renewing them with a very short proxy

[v6r15p13]

*Resources
FIX: HTCondorCEComputingElement - fixed location of log/output files 
  
*TS
FIX: ValidateOutputDataAgent - works now with the DataManager shifter proxy

[v6r15p12]

*Core
FIX: Graphs - make sure matplotlib package is always using Agg backend
FIX: cshrc - added protection for cases with undefined environment variables
NEW: AuthManager - added possibility to define authorization rules by VO
     and by user group

*Configuration
NEW: Resources, ComputingElement(Factory) - added possibility to define site-wide
     CE parameters; added possibility to define common parameters for a given
     CE type.

*Framework
FIX: SystemAdministrator service - avoid using its own client to connect
     to itself for storing host information
FIX: SystemAdministratorClientCLI, dirac-populate-component-db - fix insertion
     of wrongly configured component to the ComponentMonitorDB     

*DMS
FIX: FileCatalog service - fix the argument type for getAncestor(), getDescendents()

*WMS
NEW: JobCleaningAgent - add an option (disabled by default) to remove Jobs from the 
     dirac server irrespective of their state

*Resources
CHANGE: HTCondorCE - added new configurable options - ExtraSubmitString, WorkingDirectory
        DaysToKeepLogs

[v6r15p11]

*Framework
NEW: dirac-proxy-destroy command to destroy proxy locally and in the ProxyManager
     service
CHANGE: ProxyManagerClient - reduce the proxy caching time to be more suitable
        for cases with short VOMS extensions     

*Configuration
FIX: VOMS2CSAgent - fixed typo bug in execute()

*RMS
FIX: RequestTask - fix if the problem when the processing of an operation times out, 
     there was no increment of the attempts done.

*DMS
FIX: FTSAgent - avoid FTS to fetch a request that was canceled

*Resources
FIX: HTCondorCE - protect against non-standard line in 'job status' list in the getJobStatus()
CHANGE: ComputingElement - reduce the default time length of the payload proxy to accomodate
        the case with short VOMS extensions

[v6r15p10]

*Core
FIX: MySQL - do not print database access password explicitly in the logs

*Configuration
CHANGE: VOMS2CSAgent - show in the log if there are changes ready to be committed
CHANGE: Bdii2CSAgent - get information from alternative BDII's for sites not 
        existing in central BDII

*Framework
FIX: ComponentInstaller - fixed location of stop_agent file in the content of t file
     of the runsv tool 

*RMS
FIX: Changed default port of ReqProxy service to 9161 from 9198

*Resources
FIX: BatchSystem/Condor, HYCondroCEComputingElement - more resilient parsing 
     of the status lookup command
FIX: CREAMComputingElement - in case of glite-ce-job-submit error print our both 
     std.err and std.out for completeness and better understanding    

*DMS
FIX: FileCatalogClient - bug fix in getDirectoryUserMetadata()

*Interfaces
FIX: Dirac - in replicateFile() in case of copying via the local cache check if 
     there is another copy for the same file name is happening at the same time

[v6r15p9]

*Configuration
FIX: fixed CS agents initialization bug

*DMS
FIX: fixed inconsistency between DataIntegrity and ConsistencyInspector modules

*Interfaces
FIX: Fix download of LFNs in InputSandbox when running job locally

[v6r15p8]

*Configuration
NEW: Added DryRun option for CS agents (false by default, True for new installations)

[v6r15p7]

*Core
CHANGE: Enabled attachments in the emails

*TS
*CHANGE: Added possibility for multiple operations in Data Operation Transformations

[v6r15p6]

*Resources
FIX: FCConditionParser: ProxyPlugin handles the case of having no proxy

*WMS
FIX: MJF messages correctly parsed from the pilot
NEW: Added integration test for TimeLeft utility and script calling it

[v6r15p5]

Included fixes from v6r14p36 patch release

*Framework
FIX: added GOCDB2CSAgent in template
FIX: Fixed permissions for HostLogging

*DMS
FIX: Introduced hopefully temporary fix to circumvent globus bug in gfal2

*WMS:
FIX: added test for MJF and made code more robust

*RSS
NEW: HTML notification Emails


[v6r15p4]

Included fixes from v6r14p35 patch release

*Core
NEW: Added a new way of doing pfnparse and pfnunparse using the standard python library. 
     The two methods now contains a flag to know which method to use. By default, the old 
     hand made one is used. The new one works perfectly for all standard protocols, except SRM

*RSS
FIX: dirac-rss-sync - command fixed to work with calling services rather than 
     databases directly
     
*Resources     
CHANGE: In multiple Storage classes use pfnparse and pfnunparse methods to manipulate
        url strings instead of using just string operations
NEW: A new attribute is added to the storage plugins: DYNAMIC_OPTIONS. This allows to construct 
     URLs with attributes going at the end of the URL, in the form ?key1=value1&key2=value2 
     This is useful for xroot and http.         

[v6r15p3]

Included changes from v6r14p34 patch release

*Accounting
FIX: DataStoreClient - catch all exceptions in sending failover accounting 
     requests as it could disrupt the logic of the caller 

*DMS
CHANGE: dirac-dms-show-se-status - added switches to show SEs only accessible by
        a given VO and SEs not assigned to any VO
FIX: dirac-dms-replicate-and-register-request - prints out the new request IDs
     to allow their monitoring by ID rather than possibly ambiguous request name      

[v6r15p2]

*WMS
FIX: pilotCommands - protect calls to external commands in case of empty
     or erroneous output
FIX: Matcher - fixed bug in the tag matching logic: if a site presented an empty
     Tag list instead of no Tag field at all, it was interpreted as site accepts
     all the tags
FIX: Matcher - matching parameters are printed out in the Matcher rather than
     in the TaskQueueDB, MaxRAM and Processors are not expanded into tags           

[v6r15p1]

Included patches for v6r14p32

*Configuration
CHANGE: Resources helper - remove "dips" protocol from the default list of third party
        protocols

*Resources
FIX: XROOTStorage - bug fixed in __createSingleDirectory() - proper interpretation
     of the xrootClient.mkdir return status
FIX: XROOTStorage unit test reenabled by mocking the xrootd import      

[v6r15]

Removed general "from DIRAC.Core.Utilities import *" in the top-level __init__.py

Made service handlers systematically working with unicode string arguments
Added requirements.txt and Makefile in the root of the project to support pip style installation

DIRAC documentation moved to the "docs" directory if the DIRAC project from the
DIRACDocs separate project.

*Accounting
CHANGE: INTEGER -> BIGINT for "id" in "in" accountingDB tables

*Core
NEW: The S_ERROR has an enhanced structure containing also the error code and the call
     stack from where the structure was created
NEW: DErrno module to contain definitions of the DIRAC error numbers and standard
     descriptions to be used from now on in any error code check      
CHANGE: gMonitor instantiation removed from DIRAC.__init__.py to avoid problems in
        documentation generation
CHANGE: removed Core.Utilities.List.sortList (sorted does the job)
CHANGE: removed unused module Core.Utilities.TimeSeries
NEW: dirac-install - makes us of the DIRAC tar files in CVMFS if available
NEW: dirac-install-client - a guiding script to install the DIRAC client from A to Z        
CHANGE: dirac-install - when generating bashrc and cshrc scripts prepend DIRAC paths
        to the ones existing in the environment already
NEW: MJFTimeLeft - using Machine JOb features in the TimeLeft utility
FIX: BaseClient - only give warning log message "URL banned" when one of the
     service URLs is really banned
CHANGE: DISET components - improved logic of service URL retries to speedup queries
        in case of problematic services     
NEW: dirac-rss-policy-manager - allows to interactively modify and test only the 
     policy section of Dirac.cfg     
FIX: XXXTimeLeft - do not mix CPU and WallTime values     
FIX: ComponentInstaller - longer timeout for checking components PID (after restart)
CHANGE: Proxy - in executeWithUserProxy() when multiple DNs are present, try all of them
CHANGE: List utility - change uniqueElements() to be much faster
NEW: Platform - added getPlatform() and getPlatformTuple() utilities to evaluate lazily the
     DIRAC platform only when it is needed, this accelerates DIRAC commands not needing
     the platform information. 

*Configuration
NEW: GOCDB2CSAgent agent to synchronize GOCDB and CS data about perfSONAR services
NEW: VOMS2CSAgent to synchronize VOMS user data with the DIRAC Registry
CHANGE: ConfigurationData - lazy config data compression in getCompressedData()

*Framework
CHANGE: SystemAdministratorIntegrator - make initial pinging of the hosts in parallel
        to speed up the operation
CHANGE: InstalledComponentsDB - table to cache host status information populated
        by a periodic task    
NEW: ComponentInstaller Client class to encapsulate all the installation utilities
     from InstallTools module    
NEW: SystemAdministratorClientCLI - added uninstall host command
NEW: SystemAdministratorClientCLI - added show ports command
NEW: SystemAdministratorHandler - added getUsedPorts() interface
NEW: SystemAdministratorHandler - show host command shows also versions of the Extensions
NEW: InstalledComponentsDB - added Extension field to the HostLogging table 
FIX: SystemLoggingDB - fixed double creation of db tables

*Accounting
FIX: DataStoreClient - Synchronizer based decorators have been replaced with a simple 
     lock as they were blocking addRegister() during every commit(); 

*RSS
NEW: CE Availability policy, closing #2373
CHANGE: Ported setStatus and setToken rpc calls to PublisherHandler from LHCb implementation
NEW: E-mails generated while RSS actions are now aggregated to avoid avalanches of mails
NEW: dirac-rss-sync is also synchronizing Sites now

*DMS
CHANGE: FileCatalogClient - make explicit methods for all service calls
CHANGE: DataManager, StorageElement - move physical accounting the StorageElement
CHANGE: FileCatalog - added recursive changePathXXX operations
CHANGE: FileCatalog contained objects have Master attribute defined in the CS. Extra check of eligibility of the catalogs specified explicitely. No-LFN write methods return just the Master result to be compatible with the current use in the clients.
CHANGE: Removed LcgFileCatalogXXX obsoleted classes
NEW: ConsistencyInspector class to perform data consistency checks between 
     different databases
CHANGE: FileCatalog(Client) - refactored to allow clients declare which interface
        they implement     
NEW: FileCatalog - conditional FileCatalog instantiation based on the configured
     Operations criteria        

*TS
CHANGE: TransformationDB table TaskInputs: InputVector column from BLOB to MEDIUMTEXT
FIX: TaskManager - fix bug in case there is no InputData for a task, the Request created 
     for the previous task was reassigned
NEW: TaskManager - possibility to submit one bulk job for a series of tasks     

*WMS
NEW: TaskQueueDB - possibility to present requirements in a form of tags from the 
     site( pilot ) to the jobs to select ones with required properties
FIX: JobWrapper - the InputData optimizer parameters are now DEncoded     
CHANGE: JobAgent - add Processors and WholeNode tags to the resources description
CHANGE: SiteDirector - flag to always download pilot output is set to False by default
FIX: SiteDirector - using PilotRunDirectory as WorkingDirectory, if available at the CE 
     level in the CS. Featire requested in issue #2746
NEW: MultiProcessorSiteDirector - new director to experiment with the multiprocessor/
     wholeNode queues
CHANGE: JobMemory utility renamed to JobParameters
CHANGE: CheckWNCapabilities pilot command changed to get WN parameters from the
        Machine Job Features (MJF) - NumberOfProcessors, MaxRAM    
NEW: JobManager, ParametricJob - utilities and support for parametric jobs with multiple
     parameter sequences      
NEW: SiteDirector - added logic to send pilots to sites with no waiting pilots even if
     the number of already sent pilots exceeds the number of waiting jobs. The functionality
     is switched on/off by the AddPilotsToEmptySites option.        

*RMS
FIX: Request - fix for the case when one of the request is malformed, the rest of 
     the requests could not be swiped
FIX: ReqProxyHandler - don't block the ReqProxy sweeping if one of the request is buggy     
CHANGE: ReqProxyHandler - added monitoring counters
NEW: ReqProxyHandler - added interface methods to list and show requests in a ReqProxy

*Resources
FIX: SRM2Storage - do not add accounting to the output structure as it is done in 
     the container StorageElement class
CHANGE: Add standard metadata in the output of all the Storage plugins     

*Interfaces
NEW: Job API - added setParameterSequence() to add an arbitrary number of parameter
     sequences for parametric jobs, generate the corresponding JDL

*tests
NEW: The contents of the TestDIRAC package is moved into the tests directory here

[v6r14p39]

Patch to include WebApp version v1r6p32

[v6r14p38]

*Core
CHANGE: Unhashable objects as DAG graph nodes

*RMS
CHANGE: Added possibility of constant delay for RMS operations

[v6r14p37]

*Core
NEW: Added soft implementation of a Direct Acyclic Graph

*Configuration
FIX: Bdii2CSAgent finds all CEs of a site (was finding only one)

*Resources
FIX: Make sure transferClient connects to the same ProxyStorage instance

[v6r14p36]

*Core
FIX: Sending mails to multiple recipients was not working

*WMS
FIX: Allow staging from SEs accessible by protocol


[v6r14p35]

*Core
FIX: SOAPFactory - fixes for import statements of suds module to work with the
     suds-jurko package that replaces the suds package

*Resources
FIX: BatchSystems.Torque - take into account that in some cases jobID includes
     a host name that should be stripped off
FIX: SSHComputingElement - in _getJobOutputFiles() fixed bug where the output
     of scpCall() call was wrongly interpreted    
FIX: ProxyStorage - evaluate the service url as simple /DataManagement/StorageElementProxy
     to solve the problem with redundant StorageElementProxy services with multiple
     possible urls       
     
*RSS
CHANGE: Configurations.py - Added DTScheduled3 policy (3 hours before downtime)     
     
*WMS
FIX: pilotCommands - take into account that in the case of Torque batch system
     jobID includes a host name that should be stripped off   
       
[v6r14p34]

*Configuration
FIX: Bdii2CSAgent - reinitilize the BDII info cache at each cycle in order not to 
     carry on obsoleted stuff. Fixes #2959

*Resources
FIX: Slurm.py - use --partition rather --cluster for passing the DIRAC queue name
FIX: DIPStorage - fixed bug in putFile preventing third party-like transfer from
     another DIPS Storage Element. Fixes #2413

*WMS
CHANGE: JobWrapper - added BOINC user ID to the job parameters
FIX: pilotCommands - interpret SLURM_JOBID environment if present
FIX: WMSClient - strip of comments in the job JDL before any processing.
     Passing jdl with comments to the WMS could provoke errors in the
     job checking.

[v6r14p33]

*WMS
FIX: JobAgent - included a mechanism to stop JobAgent if the host operator
     creates /var/lib/dirac_drain
FIX: CPUNormalization - fixed a typo in getPowerFromMJF() in the name of the
     exception log message           

[v6r14p32]

*Core
FIX: InstallTools - getStartupComponentStatus() uses "ps -p <pid>" variant of the
     system call to be independent of the OS differences

*DMS
FIX: RemoveReplica - bulkRemoval() was modifying its input dict argument and returning it,
     which was useless, only modify argument

*WMS
CHANGE: CPUNormalization - get HS'06 worker node value from JOBFEATURES if available

*RMS
FIX: ReqClient - bug fixed preventing the client to contact multiple instances of ReqManager
     service

[v6r14p31]

*DMS
FIX: FTSAgent - if a file was not Scheduled, the FTSAgent was setting it Done even if it had 
     not been replicated.

*Workflow
FIX: FailoverRequest - forcing setting the input file Unused if it was already set Processed

[v6r14p30]

*Framework
BUGFIX: MonitoringHandler - in deleteActivities() use retVal['Message'] if result is not OK

*Resources
FIX: XROOTStorage - in getFile() evaluate file URL without URL parameters
                    in __putSingleFile() use result['Message'] in case of error
                    
*RMS
FIX: dirac-rms-cancel-request - fixed crash because of gLogger object was not imported

*TS
FIX: TransformationCLI - in resetProcessedFile() added check that the Failed dictionary
     is present in the result of a call                    

[v6r14p29]

*Core
FIX: Time - skip the effect of timeThis decorator if not running interractively

*DMS
FIX: DataManager - in getFile(), select preferentially local disk replicas, if none disk replicas, 
     if none tape replicas
FIX: DataManager - avoid changing argument of public method checkActiveReplicas()
FIX: FTSAgent - wait 3 times longer for monitoring FTS jobs if Staging

*Accounting
CHANGE: Jobs per pilot plot is presented as Quality plot rather than a histogram

*WMS
CHANGE: dirac-wms-cpu-normalization - reduce memory usage by using xrange() instead of range()
        in the large test loop

[v6r14p28]

*TS
FIX: TaskManager - protection against am empty task dictionary in 
     prepareTransformationTasks()
FIX: Test_Client_TransformationSystem - fixes ti run in the Travis CI 
     environment
     
*WMS
FIX: JobMemory - use urllib instead of requests Python module as the latter
     can be unavailable in pilots.           

[v6r14p27]

*Core
FIX: PlainTransport,SocketInfoFactory - fix for the IPv6 "Address family not supported 
     by protocol" problems

*Interfaces
NEW: Dirac.py - in ping()/pingService() allow to ping a specific URL

*Resources
FIX: LcgFileCatalogClient - convert LFN into str in __fullLfn to allow LFNs
     in a unicode encoding

*WMS
FIX: JobWrapper - set the job minor status to 'Failover Request Failed' 
     if the failover request fails sending

*TS
FIX: TransformationDB - in getTransformationTasks(),getTaskInputVector 
     forward error result to the callers
FIX: TaskManager - in case there is no InputData for a task, the Request created 
     for the previous task was reassigned. This fixes this bug.      

*tests
FIX: several fixes to satisfy on-the-fly unit tests with teh Travis CI service 

[v6r14p26]

NEW: Enabled on-the-fly tests using the Travis-CI service

*Core
FIX: Subprocess - fix two potential infinite loops which can result in indefinite
     output buffer overflow

*WMS
FIX: JobScheduling executor - check properly if staging is allowed, it was always True before

[v6r14p25]

*Core
FIX: Subprocess - more detailed error log message in case ov output buffer
     overflow

*DMS
FIX: DataManager - fix for getActiveReplicas(): first check Active replicas before 
     selecting disk SEs

*Resources
FIX: StorageElementCache - fixes to make this class thread safe
FIX: StorageFactory - fix in getConfigStorageProtocols() to properly get options
     for inheriting SE definitions

[v6r14p24]

*Accounting
FIX: Plots, JobPlotter - fix sorting by plot labels in case the enddata != "now"

*DMS
FIX: dirac-dms-user-lfns - add error message when proxy is expired 

[v6r14p23]

*Interfaces
FIX: Job.py - setCPUTime() method sets both CPUTime and MaxCPUTime JDL parameters
     for backward compatibility. Otherwise this setting was ignored by scheduling

*TS
BUGFIX: TaskManager - bug fixed in submitTransformationTasks in getting the TransformationID 

[v6r14p22]

CHANGE: Multiple commands - permissions bits changed from 644 to 755  

*Framework
FIX: UserProfileDB - in case of desktop name belonging to two different users we have 
     to use both desktop name and user id to identify the desktop

*WMS
BUGFIX: JobWrapperTemplate - bug fixed in evaluation of the job arguments

*TMS
CHANGE: TaskManager - added TransformationID to the log messages

[v6r14p21]

*DMS
CHANGE: dirac-admin-allow(ban)-se - allow an SE group to be banned/allowed

*SMS
FIX: RequestPreparationAgent - fix crash in execute() in case no replica information
     available

*WMS
FIX: TaskQueueDB, PilotAgentsDB - escape DN strings to avoid potential SQL injection
FIX: JobWrapperTemplate - pass JobArguments through a json file to fix the case
     of having apostrophes in the values

*TMS
FIX: TransformationAgent - in processTransformation() fix reduction of number of files

[v6r14p20]

*WMS
FIX: SandboxMetadataDB - escape values in SandboxMetadataDB SQL queries to accommodate
     DNs containing apostrophe 

[v6r14p19]

*Core
NEW: CLI base class for all the DIRAC CLI consoles, common methods moved to the new class,
     XXXCLI classes updated to inherit the base class
FIX: Network - fix crash when path is empty string, fixes partly #2413     
     
*Configuration
FIX: Utilities.addToChangeSet() - fix the case when comma is in the BDII Site description 
     followed by a white space, the description string was constantly updated in the CS

*Interfaces
FIX: Dirac.py - in retrieveRepositorySandboxes/Data - "Retrieved" and "OutputData" key values
     are strings '0' in the jobDict when a repository file is read, need to cast it to int

*DMS
FIX: RegisterReplica - if operation fails on a file that no longer exists and has no 
     replica at that SE, consider the operation as Done.

*Resources
FIX: ARCComputingElement - bug fix in getJobOutput in using the S_ERROR()

[v6r14p18]

*Core
FIX: VOMSService - attGetUserNickname() can only return string type values
FIX: dirac-deploy-scripts - install DIRAC scripts first so that they can be 
     overwritten by versions from extensions

*Framework
FIX: dirac-populate-component-db - bug fixed to avoid duplicate entries in the
     database

*TS
FIX: TaskManager - do not use ReqProxy when submitting Request for Tasks, otherwise
     no RequestID can be obtained

*Interfaces
CHANGE: Dirac.py - increase verbosity of a error log message in selectJobs

*Resources
FIX: XROOTStorage - fixed KeyError exception while checking file existence
FIX: ARCComputingElement - in getJobOutput test for existence of an already 
     downloaded pilot log

[v6r14p17]

*Core
FIX: Service.py - use the service name as defined in the corresponding section in the CS
     and not the name defined in service Module option. This fixes the problem with the
     StorageElement service not interpreting properly the PFN name and using a wrong local
     data path. 

*Resources
CHANGE: ARCComputingElement - if the VO is not discoverable from the environment, use ARC API
        call in the getCEStatus, use ldapsearch otherwise

[v6r14p16]

*Resources
CHANGE: ARC Computing Element automatically renew proxies of jobs when needed

[v6r14p15]

*Core
FIX: VOMS.py - Fixed bug that generates proxies which are a mix between legacy and rfc proxies.

*DMS
CHANGE: Allow selecting disk replicas in getActiveReplicas() and getReplicas()

*WMS
CHANGE: Use the preferDisk option in the InputData optimizer, the TransformationAgent and in the Interface splitter


[v6r14p14]

*Core
FIX: VOMS.py - return RFC proxy if necessary after adding the VOMS extension

*Configuration
FIX: Validate maxCPUTime and Site description value

*Resources
FIX: XROOTStorage - changes to allow third party transfers between XROOT storages
CHANGE: HTCondorCEComputingElement - the Condor logging can now be obtained in the webinterface;
        SIGTERM (instead of SIGKILL) is send to the application in case jobs are killed by the host site;
        when pilots are put in held status we kill them in condor and mark them as aborted.

*WMS
FIX: pilotCommands - fixes for intrepreting tags in the pilot

[v6r14p13]

*WMS
FIX: pilot commands CheckCECapabilities and CheckWNCapabilities were not considering the case of missing proxy

[v6r14p12]

*Core
FIX: allow a renormalization of the estimated CPU power
FIX: dirac-install: Make hashlib optional again (for previous versions of python, since the pilot may end up on old machines)

*Framework
FIX: allow to install agents with non-standard names (different from the module name)

*DMS
CHANGE: Consider files to reschedule and submit when they are Failed in FTS

*WMS
CHANGE: Move getCEStatus function back to using the ARC API

[v6r14p11]

*Core
FIX: XXXTimeLeft - set limit to CPU lower than wall clock if unknown
FIX: Logger - fix exception printing in gLogger.exception()
CHANGE: InstallTools - added more info about the process in getStartupComponentStatus()
CHANGE: Time - better report from timeThis() decorator

*DMS
CHANGE: FTSAgent - wait some time between 2 monitorings of each job

*WMS
NEW: pilotCommands - added CheckCECapabilities, CheckWNCapabilities commands
NEW: Added dirac-wms-get-wn-parameters command

*TS
NEW: Added dirac-production-runjoblocal command
FIX: TransformationAgent(Plugin) - clean getNextSite() and normalizeShares()
FIX: TransformationPlugin - added setParameters() method

*RSS
FIX: dirac-rss-sync - move imports to after the Script.getPositionalArguments()

*Resources
NEW: Added dirac-resource-get-parameters command

[v6r14p10]
*Configuration
FIX: Resources - getQueue() is fixed to get properly Tag parameters

*Framework
FIX: SecurityFileLog - fix for zipping very large files

*Resources
NEW: added dirac-resource-get-parameters command

*WMS
NEW: JobMonitoringHandler - add getJobsParameters() method
NEW: pilotCommands - added CheckCECapabilities, CheckWNCapabilities
NEW: Added dirac-wms-get-wn-parameters command
NEW: Matcher - generate internal tags for MaxRAM and NumberOfProcessors parameters
CHANGE: SiteDirector does not pass Tags to the Pilot
FIX: Matcher(Handler) - do not send error log message if No match found,
     fixed Matcher return value not correctly interpreted

[v6r14p9]

*Core
FIX: BaseClient - enhance retry connection logic to minimize the overall delay
FIX: MessageBroker - fix of calling private __remove() method from outside
     of the class

*Framework
BUGFIX: dirac-(un)install-component - bug in importing InstallTools module

*WMS:
FIX: JobWrapper - fix in getting the OutputPath defined in the job

*Resources
FIX: ARCComputingElement - add queue to the XRSL string

[v6r14p8]

*Core
FIX: XXXTimeLeft - minor fixes plus added the corresponding Test case
FIX: ReturnValues - fixes in the doc strings to comply with the sphinx syntax
FIX: SocketInfoFactory - in __sockConnect() catch exception when creating a
     socket

*Interfaces
FIX: Job.py - fixes in the doc strings to comply with the sphinx syntax

*RSS
NEW: Configurations.py - new possible configuration options for Downtime Policies

*WMS
CHANGE: StatesAccountingAgent - retry once and empty the local messages cache
        in case of failure to avoid large backlog of messages
CHANGE: SiteDirector - do not send SharedArea and ClientPlatform as pilot
        invocation arguments  
CHANGE: Matcher - allow matching by hosts in multi-VO installations              

[v6r14p7]

*Core
CHANGE: XXXTimeLeft utilities revisited - all return real seconds,
        code refactoring - use consistently always the same CPU power 

*WMS
FIX: JobAgent - code refactoring for the timeLeft logic part

*Resources
BUGFIX: ComputingElement - get rid of legacy getResourcesDict() call

[v6r14p6]

*Configuration
FIX: Bdii2CSAgent - refresh configuration from Master before updating
FIX: Bdii2CSAgent - distinguish the CE and the Cluster in the Glue 1.0 schema

*DMS
CHANGE: FTSAgent - make the amount of scheduled requests fetched by the 
        FTSAgent a parameter in the CS 
CHANGE: RMS Operations - check whether the always banned policy is applied for SEs
        to a given access type

*RMS
FIX: RequestClient(DB,Manager) - fix bulk requests, lock the lines when selecting 
     the requests to be assigned, update the LastUpdate time, and expose the 
     assigned flag to the client

*WMS
FIX: JobAgent - when the application finishes with errors but the agent continues 
     to take jobs, the timeLeft was not evaluated
FIX: JobAgent - the initial timeLeft value was always set to 0.0     

[v6r14p5]

*Core
FIX: X509Certificate - protect from VOMS attributes that are not decodable


*Resources
FIX: GFAL2_StorageBase - fixed indentation and a debug log typo

*WMS
BUGFIX: Matcher - only the first job was associated with the given pilot
FIX: pilotTools - 0o22 is only a valid int for recent python interpreters, 
     replaced by 18

[v6r14p4]

*Core
FIX: DictCache - fix the exception in the destructor preventing the final
     cache cleaning

*Framework
FIX: SystemAdministratorClientCLI - corrected info line inviting to update
     the pilot version after the software update

*DMS
FIX: FTSAgent - Add recovery of FTS files that can be left in weird statuses 
     when the agent dies
CHANGE: DataManager - allow to not get URLs of the replicas
CHANGE: FTSJob - keep and reuse the FTS3 Context object

*Storage
CHANGE: StorageManagerClient - don't fail getting metadata for staging if at 
        least one staged replica found

*WMS
FIX: CPUNormalization - protect MJF from 0 logical cores
FIX: JobScheduling - fix printout that was saying "single site" and "multiple sites" 
     in two consecutive lines
NEW: pilotTools,Commands - added CEType argument, e.g. to specify Pool CE usage 
FIX: WatchDog - added checks of function return status, added hmsCPU initialization to 0,
     removed extra printout     
     
*Resources
FIX: GFAL2 plugins - multiple bug fixes     

[v6r14p3]

*Core
BUGFIX: small bug fixed in dirac-install-component, dirac-uninstall-component
BUGFIX: VOMS - remove the temporary file created when issuing getVOMSProxyInfo
FIX: FileHelper - support unicode file names
FIX: DictCache - purges all the entry of the DictCache when deleting the DictCache object 

*Framework
BUGFIX: dirac-populate-component-db - avoid return statement out of scope

*Interfaces
BUGFIX: Dirac - in submitJob() faulty use of os.open

*WMS
FIX: JobWrapper - avoid evaluation of OutputData to ['']
FIX: Matcher - the Matcher object uses a VO dependent Operations helper
CHANGE: JobAgent - stop agent if time left is too small (default 1000 HS06.s)
FIX: CPUNormalization - use correct denominator to get power in MJF

*Resources
FIX: ARCComputingElement - changed implementation of ldap query for getCEStatus

[v6r14p2]

*Core
FIX: Use GSI version 0.6.3 by default
CHANGE: Time - print out the caller information in the timed decorator
CHANGE: dirac-install - set up ARC_PLUGIN_PATH environment variable

*Framework
FIX: dirac-proxy-info - use actimeleft VOMS attribute

*Accounting
CHANGE: Removed SRMSpaceTokenDeployment Accounting type

*RSS
CHANGE: ResourceStatus - re-try few times to update the RSS SE cache before giving up
FIX: XXXCommand, XXXAction - use self.lof instead of gLogger
CHANGE: Added support for all protocols for SEs managed by RSS

*RMS
FIX: Request - produce enhanced digest string
FIX: RequestDB - fix in getDigest() in case of errors while getting request

*Resources
CHANGE: Propagate hideExceptions flag to the ObjectLoader when creating StorageElements
FIX: ARCComputingElement - multiple fixes after experience in production

*WMS
FIX: Pilot commands - fixed an important bug, when using the 
     dirac-wms-cpu-normalization script

[v6r14p1]

The version is buggy when used in pilots

*Core
NEW: dirac-install-component command replacing dirac-install-agent/service/executor
     commands
     
*Resources
NEW: FileStorage - plugin for "file" protocol
FIX: ARCComputingElement - evaluate as int the job exit code

*RSS
FIX: CSHelpers - several fixes and beautifications     

[v6r14]

*Core
NEW: CSGlobals - includes Extensions class to consistently check the returned
     list of extensions with proper names 
NEW: ProxyManagerXXX, ProxyGeneration, X509XXX - support for RFC proxies
NEW: ProxyInfo - VOMS proxy information without using voms commands
NEW: LocalConfiguration - option to print out license information    
FIX: SocketInfo.py - check the CRL lists while handshaking  

Configuration
NEW: ConfigurationClient - added getSectionTree() method

*Framework
NEW: InstalledComponentsDB will now store information about the user who did the 
     installation/uninstallation of components.

*Resources
NEW: ARCComputingElement based on the ARC python API

*RSS
FIX: Improved logging all over the place 

*DMS
NEW: New FileCatalog SecurityManager with access control based on policies,
     VOMSPolicy as one of the policy implementations.
NEW: lfc_dfc_db_copy - script used by LHCb to migrate from the LFC to the DFC with 
     Foreign Keys and Stored Procedures by accessing the databases directly     
NEW: FileManagerPs.py - added _getFileLFNs() to serve info for the Web Portal     
CHANGE: Moving several tests to TestDIRAC

*Interfaces
CHANGE: use jobDescription.xml as a StringIO object to avoid multiple disk
        write operations while massive job submission

*WMS
FIX: Watchdog - review for style and pylint
CHANGE: Review of the Matcher code, extracting Limiter and Matcher as standalone 
        utilities
        

*Transformation
NEW: New ported plugins from LHCb, added unit tests


[v6r13p21]

*TS
FIX: Registering TargetSE for Standard TransformationAgent plugin

[v6r13p20]

*DMS
FIX: DMSHelpers - allow for more than one Site defined to be local per SE

*Resources
FIX: XRootStorage - fix in getURLBase()

[v6r13p19]

FIX: changes incorporated from v6r12p53 patch

[v6r13p18]

*WMS
FIX: JobWrapper - ported back from v6r14p9 the fix for getting OutputPath

[v6r13p17]

FIX: changes incorporated from v6r12p52 patch

[v6r13p16]

FIX: changes incorporated from v6r12p51 patch

[v6r13p15]

Included patches from v6r12p50 release 

[v6r13p14]

*DMS
FIX: ReplicateAndRegister - fix a problem when a file is set Problematic 
     in the FC but indeed doesn't exist at all 

*Resources
CHANGE: StorageFactory - enhance the logic of BaseSE inheritance in the
        SE definition in the CS
        
*WMS
CHANGE: CPUNormalization, dirac-wms-cpu-normalization - reading CPU power 
        from MJF for comparison with the DIRAC evaluation
FIX: SiteDirector - create pilot working directory in the batch system working
     directory and not in "/tmp"                

[v6r13p13]

*DMS
BUGFIX: FileCatalogClient - bug fixed in getDirectoryMetadata()

[v6r13p12]

*Resources
FIX: StorageElement - bug fixed in inValid()
CHANGE: StorageFactory - do not interpret VO parameter as mandatory

[v6r13p11]

*DMS
BUGFIX: RemoveReplica - fix in singleRemoval()
FIX: dirac-dms-user-lfns - increased timeout

[v6r13p10]

CHANGE: Use sublogger to better identify log source in multiple places

*Core
CHANGE: Review / beautify code in TimeLeft and LSFTimeLeft
FIX: LSFTimeLeft - is setting shell variables, not environment variables, 
     therefore added an "export" command to get the relevant variable 
     and extract then the correct normalization

*Accounting
FIX: DataOperationPlotter - add better names to the data operations

*DMS:
FIX: DataManager - add mandatory vo parameter in __SEActive()
CHANGE: dirac-dms-replicate-and-register-request - submit multiple requests
        to avoid too many files in a single FTS request
FIX: FileCatalog - typo in getDirectoryMetadata()
FIX: FileCatalog - pass directory name to getDirectoryMetadata and not file name 
FIX: DataManager - in __SEActive() break LFN list in smaller chunks when
     getting replicas from a catalog        

*WMS
FIX: WMSAdministratorHandler - fix in reporting pilot statistics
FIX: JobScheduling - fix in __getSitesRequired() when calling self.jobLog.info 
CHANGE: pilotCommands - when exiting with error, print out current processes info

[v6r13p9]

*Framework
FIX: SystemLoggingDB - schema change for ClientIPs table to store IPv6 addresses

*DMS
BUGFIX: DMSRequestOperationsBase - bug fix in checkSEsRSS()
FIX: RemoveFile - in __call__(): bug fix; fix in the BannedSE treatment logic

*RMS
BUGFIX: Operation - in catalogList()
BUGFIX: ReqClient - in printOperation()

*Resources
FIX: GFAL2_StorageBase - added Lost, Cached, Unavailable in getSingleFileMetadata() output
BUGFIX: GFAL2_StorageBase - fixed URL construction in put(get)SingleFile() methods

*WMS
FIX: InputDataByProtocol - removed StorageElement object caching

[v6r13p8]

*Framework
FIX: MonitoringUtilities - minor bug fix

*DMS
FIX: DataManager - remove local file when doing two hops transfer

*WMS
FIX: SandboxStoreClient - get the VO info from the delegatedGroup argument to 
     use for the StorageElement instantiation

*TMS
CHANGE: Transformation(Client,DB,Manager) - multiple code clean-up without
        changing the logic

[v6r13p7]

*Core
NEW: X509CRL - class to handle certificate revocation lists

*DMS
FIX: RequestOperations/RemoveFile.py - check target SEs to be online before
     performing the removal operation. 
FIX: SecurityManager, VOMSPolicy - make the vomspolicy compatible with the old client 
     by calling in case of need the old SecurityManager     

*Resources
BUGFIX: Torque, GE - methods must return Message field in case of non-zero return status
FIX: SRM2Storage - when used internaly, listDirectory should return urls and not lfns

*WMS
FIX: ConfigureCPURequirements pilot command - add queue CPU length to the extra local
     configuration
FIX: JobWrapper - load extra local configuration of any     

*RMS
FIX: RequestDB - fix in getRequestSummaryWeb() to suit the Web Portal requirements

*Transformation
FIX: TransformationManagerHandler - fix in getTransformationSummaryWeb() to suit 
     the Web Portal requirements

[v6r13p6]

*Core
FIX: X509Chain - use SHA1 signature encryption in all tha cases

*Resources
FIX: ComputingElement - take CPUTime from its configuration defined in the 
     pilot parameters

*WMS
FIX: SiteDirector - correctly configure jobExecDir and httpProxy Queue parameters

[v6r13p5]

*Resources
BUGFIX: Torque - getCEStatus() must return integer job numbers
FIX: StorageBase - removed checking the VO name inside the LFN 

*WMS
FIX: InputData, JobScheduling - StorageElement needs to know its VO

*DMS
FIX: ReplicateAndRegister - Add checksumType to RMS files when adding 
     checksum value
FIX: DataManager - remove unnecessary access to RSS and use SE.getStatus()     
FIX: DMHelpers - take into account Alias and BaseSE in site-SE relation

*RMS
FIX: Request - bug fixed in optimize() in File reassignment from one
     Operation to another  

*Transformation
FIX: TransformationDB - set derived transformation to Automatic

[v6r13p4]

*Core
FIX: VOMSService - treat properly the case when the VOMS service returns no result
     in attGetUserNickname()

*DMS
FIX: FTSAgent, ReplicateAndRegister - make sure we use source replicas with correct 
     checksum 

*RMS
FIX: Request - minor fix in setting the Request properties, suppressing pylint
     warnings
CHANGE: File, Reques, Operation, RequestDB - remove the use of sqlalchemy on 
        the client side     
     
*Resources
FIX: StorageElement - import FileCatalog class rather than the corresponding module     
FIX: SLURM - proper formatting commands using %j, %T placeholders
FIX: SSHComputingElement - return full job references from getJobStatus() 

*RSS
FIX: DowntimeCommand - checking for downtimes including the time to start in hours

*Workflow
CHANGE: FailoverRequest - assign to properties rather than using setters

*Transformation
FIX: TransformationClient(DB,Utilities) - fixes to make derived transformations work

[v6r13p3]

*DMS
FIX: DataManager - in putAndRegister() specify explicitly registration protocol
     to ensure the file URL available right after the transfer
     
*Resources
FIX: SRM2Storage - use the proper se.getStatus() interface ( not the one of the RSS )     

[v6r13p2]

*Framework
FIX: SystemAdministratorHandler - install WebAppDIRAC extension only in case
     of Web Portal installation
CHANGE: dirac-populate-component-db - check the setup of the hosts to register 
        into the DB only installations from the same setup; check the MySQL installation
        before retrieving the database information      

*DMS
FIX: FTSAgent - fix in parsing the server result
FIX: FTSFile - added Waiting status
FIX: FTSJob - updated regexps for the "missing source" reports from the server;
     more logging message 

*Resources
FIX: SRM2Storage - fix in treating the checksum type 
FIX: StorageElement - removed getTransportURL from read methods

*RMS
FIX: Request - typo in the optimize() method

[v6r13p1]

*Framework
CHANGE: SystemAdminstratorIntegrator - can take a list of hosts to exclude from contacting

*DMS
FIX: DataManager - fix in __getFile() in resolving local SEs
FIX: dirac-dms-user-lfns - sort result, simplify logic

*RMS
FIX: Request - Use DMSHelper to resolve the Failovers SEs
FIX: Operation - treat the case where the SourceSE is None

*WMS
FIX: WMSAdministratorHandler - return per DN dictionary from getPilotStatistics 

[v6r13]

CHANGE: Separating fixed and variable parts of error log messages for multiple systems 
        to allow SystemLogging to work

*Core
FIX: MySQL.py - treat in detailed way datetime functions in __escapeString()
FIX: DictCache.get() returns now None instead of False if no or expired value
NEW: InstallTools - allow to define environment variables to be added to the component
     runit run script
NEW: Changes to make the DISET protocol IP V6 ready
CHANGE: BaseClient - retry service call on another instance in case of failure
CHANGE: InnerRPCClient - retry 3 times in case of exception in the transport layer
CHANGE: SocketInfo - retry 3 times in case of handshaking error
CHANGE: MySQL - possibility to specify charset in the table definition
FIX: dirac-install, dirac-distribution - removed obsoleted defaults     
NEW: Proxy utility module with executeWithUserProxy decorator function

*Configuration
NEW: CSAPI,dirac-admin-add-shifter - function, and script, for adding or modifying a 
     shifter in the CS

*Framework
FIX: NotificationDB - escape fields for sorting in getNotifications()
NEW: Database, Service, Client, commands for tracking the installed DIRAC components

*Interfaces
CHANGE: Dirac - changed method names, keeping backward compatibility
CHANGE: multiple commands updated to use the new Dirac API method names

*DMS
NEW: Native use of the FTS3 services
CHANGE: Removed the use of current DataLogging service
CHANGE: DataManager - changes to manage URLs inside StorageElement objects only
FIX: DataManager - define SEGroup as accessible at a site
CHANGE: DirectoryListing - extracted from FileCatalogClientCLI as an independent utility
CHANGE: MetaQuery - extracted from FileCatalogClientCLI as an independent utility
CHANGE: FileCatalogClientCLI uses external DirectoryListing, MetaQuery utilities
CHANGE: FileCatalog - replace getDirectoryMetadata by getDirectoryUserMetadata
NEW: FileCatalog - added new getDirectoryMetadata() interface to get standard directory metadata
NEW: FileCatalog - possibility to find files by standard metadata
NEW: FileCatalog - possibility to use wildcards in the metadata values for queries
NEW: DMSHelpers class
NEW: dirac-dms-find-lfns command

*WMS
NEW: SiteDirector - support for the MaxRAM queue description parameter
CHANGE: JobScheduling executor uses the job owner proxy to evaluate which files to stage
FIX: DownloadInputData - localFile was not defined properly
FIX: DownloadInputData - could not find cached files (missing [lfn])

*RMS
CHANGE: Removed files from the previous generation RMS
CHANGE: RMS refactored based on SQLAlchemy 
NEW: ReqClient - added options to putRequest(): useFailoverProxy and retryMainServer
CHANGE: DMSRequestOperationsBase - delay execution or cancel request based on SE statuses 
        from RSS/CS
FIX: Fixes to make use of RequestID as a unique identifier. RequestName can be used in
     commands in case of its uniqueness        

*Resources
NEW: Computing - BatchSystem classes introduced to be used both in Local and SSH Computing Elements
CHANGE: Storage - reworked Storage Element/Plugins to encapsulate physical URLs 
NEW: GFAL2_StorageBase.py, GFAL2_SRM2Storage.py, GFAL2_XROOTStorage.py 

*RSS:
NEW: dirac-admin-allow(ban)-se - added RemoveAccess status
CHANGE: TokenAgent - added more info to the mail

*TS
CHANGE: Task Manager plugins

[v6r12p53]

*DMS
CHANGE: FileCatalogClientCLI - ls order by size, human readable size value
FIX: DirectoryMetadata - enhanced error message in getDirectoryMetadata

*WMS
BUGFIX: JobAgent - bug when rescheduling job due to glexec failure

*TS
NEW: TransformationCLI - added getOutputFiles, getAllByUser commands
NEW: Transformation - added getAuthorDNfromProxy, getTransformationsByUser methods

*Resources
CHANGE: GlobusComputingElement - simplify creating of pilotStamp

[v6r12p52]

*DMS
NEW: dirac-dms-directory-sync - new command to synchronize the contents of a
     local and remote directories
FIX: DataManager - in removeFile() return successfully if empty input file list     

*TS
NEW: TransformationCLI - getInputDataQuery command returning inputDataQuery 
     of a given transformation

[v6r12p51]

*Core
FIX: dirac-install - fix to work with python version prior to 2.5

*DMS
CHANGE: FileCatalogClientCLI - possibility to set multiple metadata with one command

*Resources
FIX: HTCondorComputingElement - multiple improvements

[v6r12p50]

*Core
FIX: dirac-install - define TERMINFO variable to include local sources as well

*Framework
FIX: SystemAdministratorHandler - show also executors in the log overview

*DMS
FIX: FileCatalogClientCLI - use getPath utility systematically to normalize the
     paths passed by users

*WMS
FIX: PilotStatusAgent - split dynamic and static parts in the log error message

*Resources
NEW: HTCondorCEComputingElement class

[v6r12p49]

*Resources
FIX: GlobusComputingElement - in killJob added -f switch to globus-job-clean command
FIX: ARCComputingElement - create working directory if it does not exist

*DMS
CHANGE: DataManager - added XROOTD to registration protocols

*TMS
FIX: TransformationCLI - doc string

[v6r12p48]

*DMS
FIX: DirectoryTreeBase - fix in changeDirectoryXXX methods to properly interpret input

[v6r12p47]

*DMS
BUGFIX: FileCatalogClientCLI - wrong signature in the removeMetadata() service call

[v6r12p46]

*Core
FIX: GraphData - check for missing keys in parsed_data in initialize()

*WMS
CHANGE: PilotStatusAgent - kill pilots being deleted; do not delete pilots still
        running jobs
  
*RSS
CHANGE: Instantiate RequestManagementDB/Client taking into account possible extensions        

*Resources
FIX: GlobusComputingElement - evaluate WaitingJobs in getCEStatus()
FIX: SRM2Storage - error 16 of exists call is interpreted as existing file
FIX: XROOTStorage - added Lost, Cached, Unavailable in the output of getSingleMetadata()

*WMS
FIX: pilotCommands - removed unnecessary doOSG() function

[v6r12p45]

*Resources
FIX: SRM2Storage - error 22 of exists call is interpreted as existing file
     ( backport from v6r13 )

[v6r12p44]

*WMS
FIX: SiteDirector - consider also pilots in Waiting status when evaluating
     queue slots available

*Resources
NEW: SRM2Storage - makes use of /Resources/StorageElements/SRMBusyFilesExist option
     to set up the mode of interpreting the 22 error code as existing file

[v6r12p43]

*DMS:
FIX: DirectoryTreeBase - avoid double definition of FC_DirectoryUsage table
     in _rebuildDirectoryUsage()

[v6r12p42]

FIX: added fixes from v6r11p34 patch release

[v6r12p41]

*WMS
CHANGE: dirac-wms-job-submit - "-r" switch to enable job repo

[v6r12p40]

*DMS
FIX: DirectoryTreeBase.py - set database engine to InnoDB 

[v6r12p39]

FIX: imported fixes from rel-v6r11

[v6r12p38]

*DMS
CHANGE: DataManager - enhanced real SE name resolution

*RMS
FIX: Request - fixed bug in the optimization of requests with failover operations

*Resources
CHANGE: StorageFactory - allow for BaseSE option in the SE definition

[v6r12p37]

*Core
FIX: InstallTools - force $HOME/.my.cnf to be the only defaults file

[v6r12p36]

*Configuration
FIX: Utilities.py - bug fix getSiteUpdates()

[v6r12p35]

*Core
CHANGE: VOMSService - add URL for the method to get certificates

*DMS
FIX: DataManager - in __replicate() set do not pass file size to the SE if no
     third party transfer
FIX: RemoveFile, ReplicateAndRegister - regular expression for "no replicas"
     common for both DFC and LFC     
     
*WMS
FIX: WMSHistoryCorrector - make explicit error if no data returned from WMSHistory
     accounting query     

[v6r12p34]

*DMS
BUGFIX: FileCatalogWithFkAndPsDB - fix storage usage calculation

[v6r12p33]

*Core
NEW: VOMSService - added method admListCertificates()

*DMS
BUGFIX: dirac-dms-put-and-register-request - missing Operation in the request

*Resources
FIX: sshce - better interpretation of the "ps" command output

[v6r12p32]

*RMS
FIX: ReqManager - in getRequest() possibility to accept None type
     argument for any request 

[v6r12p31]

*WMS
FIX: pilotCommands - import json module only in case it is needed

[v6r12p30]

*Core
FIX: InstallTools - 't' file is deployed for agents installation only
FIX: GOCDBClient - creates unique DowntimeID using the ENDPOINT

*Framework
FIX: SystemAdministratorHandler - use WebAppDIRAC extension, not just WebApp

*DMS:
FIX: FileCatalogComponents.Utilities - do not allow empty LFN names in
     checkArgumentDict()

[v6r12p29]

*CS
CHANGE: CSCLI - use readline to store and resurrect command history

*WMS
FIX: JobWrapper - bug fixed in the failoverTransfer() call
CHANGE: dirac-wms-job-submit - added -f flag to store ids

*DMS
FIX: DataManager - make successful removeReplica if missing replica 
     in one catalog

*RMS
FIX: Operation, Request - limit the length of the error message

[v6r12p28]

*RMS
FIX: Request - do not optimize requests already in the DB 

[v6r12p27]

*Core
CHANGE: InstallTools - install "t" script to gracefully stop agents

*DMS
FIX: FileCatalog - return GUID in DirectoryParameters

*Resource
CHANGE: DFC/LFC clients - added setReplicaProblematic()

[v6r12p26]

*DMS
BUGFIX: FileCatalog - getDirectoryMetadata was wrongly in ro_meta_methods list 

*RMS
FIX: Operation - temporary fix in catalog names evaluation to smooth
     LFC->DFC migration - not to forget to remove afterwards !

*WMS
CHANGE: JobWrapper - added MasterCatalogOnlyFlag configuration option

[v6r12p25]

*DMS
BUGFIX: PutAndRegister, RegitserFile, RegisterReplica, ReplicateAndRegister - do not
        evaluate the catalog list if None

[v6r12p24]

*DMS:
FIX: DataManager - retry RSS call 5 times - to be reviewed

[v6r12p23]

*DMS
FIX: pass a catalog list to the DataManager methods
FIX: FileCatalog - bug fixed in the catalog list evaluation

[v6r12p22]

*DMS
FIX: RegisterFile, PutAndRegister - pass a list of catalogs to the DataManager instead of a comma separated string
FIX: FTSJob - log when a job is not found in FTS
CHANGE: dropped commands dirac-admin-allow(ban)-catalog

*Interfaces
CHANGE: Dirac, JobMonitoringHandler,dirac-wms-job-get-jdl - possibility to retrieve original JDL

*WMS
CHANGE: JobManifest - make MaxInputData a configurable option

[v6r12p21]

*RMS
BUGFIX: File,Operation,RequestDB - bug making that the request would always show 
        the current time for LastUpdate
  
*WMS
FIX: JobAgent - storing on disk retrieved job JDL as required by VMDIRAC
     ( to be reviewed )        

[v6r12p20]

*DMS
FIX: DataManager - more informative log messages, checking return structure
FIX: FileCatalog - make exists() behave like LFC file catalog client by checking
     the unicity of supplied GUID if any
FIX: StorageElementProxyHandler - do not remove the cache directory

*Framework
FIX: SystemAdministratorClient - increase the timeout to 300 for the software update     

*RMS
FIX: Operation.py - set Operation Scheduled if one file is Scheduled
CHANGE: Request - group ReplicateAndRegister operations together for failover 
        requests: it allows to launch all FTS jobs at once

*Resources
FIX: LcgFileCatalogClient - fix longstanding problem in LFC when several files 
     were not available (only one was returned) 

*TS
BUGFIX: TransformationCleaning,ValidateOutputDataAgent - interpret correctly
        the result of getTransformationParameters() call
FIX: TaskManager - fix exception in RequestTaskAgent        

[v6r12p19]

*Core
FIX: Core.py - check return value of getRecursive() call

*DMS
FIX: FileCatalog - directory removal is successful if does not exist
     special treatment of Delete operation

*WMS
FIX: InputDataByProtocol - fix interpretation of return values

[v6r12p18]

*DMS
FIX: FTSStrategy - config option name
FIX: DataManager - removing dirac_directory flag file only of it is there
     in __cleanDirectory()

*RMS
FIX: Operation - MAX_FILES limit set to 10000
FIX: ReqClient - enhanced log messages

*TMS
FIX: TaskManager - enhanced log messages

*RSS
FIX: DowntimeCommand - fixed mix of SRM.NEARLINE and SRM

*WMS
FIX: InputDataByProtocol - fixed return structure

[v6r12p16]

*DMS
FIX: IRODSStorageElement more complete implementation
FIX: FileCatalogHandler(DB) - make removeMetadata bulk method

*Resources
FIX: FileCatalog - make a special option CatalogList (Operations) to specify catalogs used by a given VO

[v6r12p15]

*Core
FIX: ProcessPool - kill the working process in case of the task timeout
FIX: FileHelper - count transfered bytes in DataSourceToNetwork()

*DMS
BUGFIX: FileCatalogCLI - changed interface in changePathXXX() methods
NEW: IRODSStorageElementHandler class
CHANGE: FileCatalog - separate metadata and file catalog methods, 
        apply metadata methods only to Metadata Catalogs 

*Resources
FIX: SSHTorqueComputingElement - check the status of the ssh call for qstat 

*WMS
FIX: WatchdogLinux - fixed typo

[v6r12p14]

*TS
FIX: TaskManagerAgentBase: avoid race conditions when submitting to WMS

*DMS
NEW: FileCatalog - added new components ( directory tree, file manager ) 
     making use of foreign keys and stored procedures
FIX: DataManager returns properly the FileCatalog errors     

[v6r12p13]

*TS
BUGFIX: TransformationAgent - data member not defined

*WMS
FIX: InputData(Resolution,ByProtocol) - possibility to define RemoteProtocol

[v6r12p12]

*WMS
BUGFIX: pilotTools - missing comma

[v6r12p11]

*WMS
FIX: CPUNormalization - dealing with the case when the maxCPUTime is not set in the queue
     definition
FIX: pilotTools - added option pilotCFGFile

[v6r12p10]

*DMS
FIX: StorageElementProxy - BASE_PATH should be a full path

*Resources
FIX: SRM2Storage - return specific error in putFile

*TS
FIX: TransformationAgent - fix to avoid an exception in finalize and double printing 
     when terminating the agent
BUGFIX: TransformationDB - fix return value in setTransformationParameter()

[v6r12p9]

*Core
CHANGE: SiteCEMapping - getSiteForCE can take site argu

ment to avoid confusion

*Interfaces
FIX: Job - provide optional site name in setDestinationCE()

*WMS
FIX: pilotCommands - check properly the presence of extra cfg files
     when starting job agent
FIX: JobAgent - can pick up local cfg file if extraOptions are specified     

[v6r12p8]

*Core
FIX: dirac-configure - correctly deleting useServerCertificate flag
BUGFIX: InstallTools - in fixMySQLScript()

*DMS
BUGFIX: DatasetManager - bug fixes
CHANGE: StorageElementProxy - internal SE object created with the VO of the requester

*TS
FIX: dirac-transformation-xxx commands - do not check the transformation status
CHANGE: Agents - do not use shifter proxy 
FIX: TransformationAgent - correct handling of replica cache for transformations 
     when there were more files in the transformation than accepted to be executed
FIX: TransformationAgent - do not get replicas for the Removal transformations     

*RMS
NEW: new SetFileStatus Operation

[v6r12p7]

*Core
FIX: dirac-configure - always removing the UseServerCertificate flag before leaving
FIX: ProcessPool - one more check for the executing task ending properly 

*Interfaces 
FIX: Dirac.py - use printTable in loggingInfo()

[v6r12p6]

FIX: fixes from v6r11p26 patch release

[v6r12p5]

*Core
FIX: VOMS.py - do not use obsoleted -dont-verify-ac flag with voms-proxy-info

*TS
FIX: TransformationManager - no status checked at level service

[v6r12p4]

FIX: fixes from v6r11p23 patch release

[v6r12p3]

*Configuration
CHANGE: dirac-admin-add-resources - define VOPath/ option when adding new SE 

*Resources
NEW: StorageFactory - modify protocol Path for VO specific value

*DMS
FIX: FileCatalog - check for empty input in checkArgumentFormat utility
FIX: DataManager - protect against FC queries with empty input

[v6r12p2]

*Core
FIX: dirac-install - svn.cern.ch rather than svnweb.cern.ch is now needed for direct 
     HTTP access to files in SVN

*WMS
FIX: dirac-wms-cpu-normalization - when re-configuring, do not try to dump in the 
     diracConfigFilePath

[v6r12p1]

*Configuration
FIX: Core.Utilities.Grid, dirac-admin-add-resources - fix to make a best effort to 
     guess the proper VO specific path of a new SE
*WMS
FIX: dirac-configure, pilotCommands, pilotTools - fixes to use server certificate

[v6r12]

*Core
CHANGE: ProcessPool - do not stop working processes by default
NEW: ReturnValue - added returnSingleResult() utility 
FIX: MySQL - correctly parse BooleanType
FIX: dirac-install - use python 2.7 by default
FIX: dirac-install-xxx commands - complement installation with the component setup
     in runit
NEW: dirac-configure - added --SkipVOMSDownload switch, added --Output switch
     to define output configuration file
CHANGE: ProcessPool - exit from the working process if a task execution timed out  
NEW: ProcessMonitor - added evaluation of the memory consumed by a process and its children   
NEW: InstallTools - added flag to require MySQL installation
FIX: InstallTools - correctly installing DBs extended (with sql to be sourced) 
FIX: InstallTools - run MySQL commands one by one when creating a new database
FIX: InstallTools - fixMySQLScripts() fixes the mysql start script to ognore /etc/my.cnf file
CHANGE: Os.py - the use of "which" is replaced by distutils.spawn.find_executable
NEW: Grid.py - ldapSA replaced by ldapSE, added getBdiiSE(CE)Info() methods
CHANGE: CFG.py - only lines starting with ^\s*# will be treated as comments
CHANGE: Shifter - Agents will now have longer proxies cached to prevent errors 
        for heavy duty agents, closes #2110
NEW: Bdii2CSAgent - reworked to apply also for SEs and use the same utilities for the
     corresponding command line tool
NEW: dirac-admin-add-resources - an interactive tool to add and update sites, CEs, SEs
     to the DIRAC CS   
CHANGE: dirac-proxy-init - added message in case of impossibility to add VOMS extension   
FIX: GOCDBClient - handle correctly the case of multiple elements in the same DT            


*Accounting
NEW: Allow to have more than one DB for accounting
CHANGE: Accounting - use TypeLoader to load plotters

*Framework
FIX: Logger - fix FileBackend implementation

*WMS
NEW: Refactored pilots ( dirac-pilot-2 ) to become modular following RFC #18, 
     added pilotCommands.py, SiteDirector modified accordingly 
CHANGE: InputData(Executor) - use VO specific catalogs      
NEW: JobWrapper, Watchdog - monitor memory consumption by the job ( in a Warning mode )
FIX: SandboxStoreHandler - treat the case of exception while cleaning sandboxes
CHANGE: JobCleaningAgent - the delays of job removals become CS parameters
BUGFIX: JobDB - %j placeholder not replaced after rescheduling
FIX: JobDB - in the SQL schema description reorder tables to allow foreign keys
BUGFIX: JobAgent, Matcher - logical bug in using PilotInfoReported flag
FIX: OptimizerExecutor - when a job fails the optimization chain set the minor status 
     to the optimiser name and the app status to the fail error

*Resources
NEW: StorageElement - added a cache of already created SE objects
CHANGE: SSHTorqueComputingElement - mv getCEStatus to remote script

*ResourceStatus
NEW: ResourceManagementClient/DB, DowntimeCommand - distinguish Disk and Tape storage 
FIX: GODDBClient  - downTimeXMLParsing() can now handle the "service type" parameter properly
CHANGE: dirac-rss-xxx commands use the printTable standard utility
FIX: dirac-dms-ftsdb-summary - bug fix for #2096

*DMS
NEW: DataManager - add masterCatalogOnly flag in the constructor
FIX: DataManager - fix to protect against non valid SE
CHANGE: FC.DirectoryLevelTree - use SELECT ... FOR UPDATE lock in makeDir()
FIX: FileCatalog - fixes in using file and replica status
CHANGE: DataManager - added a new argument to the constructor - vo
CHANGE: DataManager - removed removeCatalogFile() and dirac-dms-remove-catalog-file adjusted
CHANGE: Several components - field/parameter CheckSumType all changed to ChecksumType
CHANGE: PoolXMLCatalog - add the SE by default in the xml dump and use the XML library 
        for dumping the XML
FIX: XROOTStorageElement - fixes to comply with the interface formalism        

*SMS
FIX: StorageManagementDB - small bugfix to avoid SQL errors

*RMS
NEW: Added 'since' and 'until' parameters for getting requests
NEW: Request - added optimize() method to merge similar operations when
     first inserting the request
NEW: ReqClient, RequestDB - added getBulkRequest() interface. RequestExecutingAgent
     can use it controlled by a special flag     
FIX: Operation, Request - set LastUpdate time stamp when reaching final state
FIX: OperationHandlerBase - don't erase the original message when reaching the max attempts      
FIX: removed some deprecated codes
FIX: RequestTask - always set useServerCerificate flag to tru in case of executing inside
     an agent
CHANGE: gRequestValidator removed to avoid object instantiation at import   
NEW: dirac-rms-cancel-request command and related additions to the db and service classes  

*TMS
NEW: WorkflowTaskAgent is now multi-threaded
NEW: Better use of threads in Transformation Agents
CHANGE: TransformationDB - modified such that the body in a transformation can be updated
FIX: TransformationCleaningAgent - removed non-ASCII characters in a comment

[v6r11p34]

*Resources
NEW: GlobusComputingElement class

[v6r11p33]

*Configuration
FIX: Resources - avoid white spaces in OSCompatibility

[v6r11p32]

*Core
CHANGE: BaseClient, SSLSocketFactory, SocketInfo - enable TLSv1 for outgoing 
        connections via suds, possibility to configure SSL connection details
        per host/IP 

[v6r11p31]

*Core
FIX: CFG - bug fixed in loadFromBuffer() resulting in a loss of comments

*Resources
FIX: SSHTorqueComputingElement - check the status of ssh call for qstat

*DMS
FIX: FileCatalog - return LFN name instead of True from exists() call if LFN
     already in the catalog

[v6r11p30]

*DMS
CHANGE: FileCatalogCLI - add new -D flag for find to print only directories

[v6r11p29]

*DMS
FIX: FTS(Agent,Startegy,Gragh) - make use of MaxActiveJobs parameter, bug fixes

*TMS
FIX: Transformation(Agent,Client) - Operations CS parameters can be defined for each plugin: MaxFiles, SortedBy, NoUnusedDelay. Fixes to facilitate work with large numbers of files.

[v6r11p28]

*Core
FIX: InstallTools - check properly the module availability before installation

*WMS
FIX: JobScheduling - protection against missing dict field RescheduleCounter

*TMS
FIX: TransformationCleaningAgent - execute DM operations with the shifter proxy

[v6r11p27]

*Core
BUGFIX: InstallTools - bug fix in installNewPortal()

*WMS
FIX: Watchdog - disallow cputime and wallclock to be negative

*TS
FIX: TransformationAgent - correct handling of replica caches when more than 5000 files


BUGFIX: ModuleBase - bug fix in execute()
BUGFIX: Workflow - bug fix in createStepInstance()

*DMS
BUGFIX: DiractoryTreeBase - bug fix in getDirectoryPhysicalSizeFromUsage()

*Resources
FIX: XROOTStorage - back ported fixes from #2126: putFile would place file in 
     the wrong location on eos

[v6r11p26]

*Framework
FIX: UserProfileDB.py - add PublishAccess field to the UserProfileDB

*RSS
FIX: Synchronizer.py - fix deletion of old resources

*DMS
FIX: DataManager - allow that permissions are OK for part of a list of LFNs ( __verifyWritePermission() )
     (when testing write access to parent directory). Allows removal of replicas 
     even if one cannot be removed
FIX: DataManager - test SE validity before removing replica     
     
*RMS
FIX: RequestTask - fail requests for users who are no longer in the system
FIX: RequestExecutingAgent - fix request timeout computation

[v6r11p25]

*Interfaces
FIX: Job.py - bring back different logfile names if they have not been specified by the user

[v6r11p24]

*DMS
BUGFIX: SEManagerDB - bug fixed in getting connection in __add/__removeSE

[v6r11p23]

*DMS
CHANGE: FTSRequest is left only to support dirac-dms-fts-XXX commands

[v6r11p22]

*DMS
FIX: FTSJob - fixes in the glite-transfer-status command outpu parsing
FIX: TransformationClient - allow single lfn in setFileStatusForTransformation()

*WMS
FIX: StatesMonitoringAgent - install pika on the fly as a temporary solution

[v6r11p21]

*DMS
BUGFIX: dirac-dms-remove-replicas - continue in case of single replica failure
FIX: dirac-rms-xxx scripts - use Script.getPositionalArgs() instead of sys.argv

*Workflow
FIX: Test_Modules.py - fix in mocking functions, less verbose logging

[v6r11p20]

*DMS
BUGFIX: DataManager - in __SEActive() use resolved SE name to deal with aliases
BUGFIX: FileMetadata - multiple bugs in __buildUserMetaQuery()

[v6r11p19]

*DMS
FIX: FTSJob - fix FTS job monitoring a la FTS2

*RMS
CHANGE: ReqClient - added setServer() method
FIX: File,Operation,Request - call the getters to fetch the up-to-date information 
     from the parent

[v6r11p18]

*DMS
FIX: FTSAgent(Job) - fixes for transfers requiring staging (bringOnline) and adaptation 
     to the FTS3 interface

*WMS
FIX: StatesMonitoringAgent - resend the records in case of failure

[v6r11p17]

*DMS
FIX: FileCatalog - in multi-VO case get common catalogs if even VO is not specified

*Resources
FIX: ComputintgElement - bugfix in available() method

*WMS
FIX: SiteDirector - if not pilots registered in the DB, pass empty list to the ce.available()

[v6r11p16]

*RMS
BUGFIX: Request,Operation,File - do not cast to str None values

[v6r11p15]

*DMS
FIX: ReplicateAndRegister - do not create FTSClient if no FTSMode requested
CHANGE: FTSAgent(Job,File) - allow to define the FTS2 submission command;
        added --copy-pin-lifetime only for a tape backend
        parse output of both commands (FTS2, FTS3)
        consider additional state for FTS retry (Canceled)
        
*RMS
FIX: Operation, Request - treat updates specially for Error fields        

*TMS
FIX: TransformationAgent - fixes in preparing json serialization of requests

*WMS
NEW: StateMonitoringAgent - sends WMS history data through MQ messages 

[v6r11p14]

*WMS
CHANGE: JobDB - removed unused tables and methods
CHANGE: removed obsoleted tests

*DMS
FIX: FTSAgent - recover case when a target is not in FTSDB
CHANGE: FTSAgent(Job) - give possibility to specify a pin life time in CS 

*RMS
FIX: Make RMS objects comply with Python Data Model by adding __nonzero__ methods 

[v6r11p13]

*DMS
BUGFIX: SEManager - in SEManagerDB.__addSE() bad _getConnection call, closes #2062

[v6r11p12]

*Resources
CHANGE: ARCComputingElement - accomodate changes in the ARC job reported states

*Configuration
CHANGE: Resources - define a default FTS server in the CS (only for v6r11 and v6r12)

*DMS
FIX: FTSStrategy - allow to use a given channel more than once in a tree 
FIX: FTSAgent - remove request from cache if not found
FIX: FTSAgent - recover deadlock situations when FTS Files had not been correctly 
     updated or were not in the DB

*RMS
FIX: RequestExecutingAgent - fix a race condition (cache was cleared after the request was put)
FIX: RequestValidator - check that the Operation handlers are defined when inserting a request

[v6r11p11]

*Core
FIX: TransportPool - fixed exception due to uninitialized variable
FIX: HTTPDISETSocket - readline() takes optional argument size ( = 0 )

*DMS
FIX: FTSAgent - check the type of the Operation object ( can be None ) and
     some other protections
FIX: FTSClient - avoid duplicates in the file list

*RMS
FIX: ReqClient - modified log message
CHANGE: dirac-dms-fts-monitor - allow multiple comma separated LFNs in the arguments

[v6r11p10]

*RSS
FIX: DowntimeCommand, Test_RSS_Command_GOCDBStatusCommand - correctly interpreting list of downtimes

*RMS
FIX: ReplicateAndRegister - Create a RegisterReplica (not RegisterFile) if ReplicateAndRegister 
     fails to register
FIX: OperationHandlerBase - handle correctly Attempt counters when SEs are banned
FIX: ReplicateAndRegister - use FC checksum in case of mismatch request/PFN
FIX: FTSAgent - in case a file is Submitted but the FTSJob is unknown, resubmit
FIX: FTSAgent - log exceptions and put request to DB in case of exception
FIX: FTSAgent - handle FTS error "Unknown transfer state NOT_USED", due to same file 
     registered twice (to be fixed in RMS, not clear origin)

*WMS
FIX: JobStateUpdateHandler - status not updated while jobLogging is, due to time skew between 
     WN and DB service
FIX: JobStateUpdateHandler - stager callback not getting the correct status Staging 
     (retry for 10 seconds)     

[v6r11p9]

*Core
NEW: AgentModule - set AGENT_WORKDIRECTORY env variable with the workDirectory
NEW: InstallTools - added methods for the new web portal installation

*DMS
FIX: ReplicateAndRegister - apply same error logic for DM replication as for FTS

*Resources:
FIX: SRM2Storage - fix log message level
FIX: SRM2Storage - avoid useless existence checks 

*RMS
FIX: ForwardDISET - a temporary fix for a special LHCb case, to be removed asap
FIX: ReqClient - prettyPrint is even prettier
FIX: RequestTask - always use server certificates when executed within an agent

[v6r11p8]

*TMS
FIX: TransformationDB - fix default value within ON DUPLICATE KEY UPDATE mysql statement

[v6r11p7]

*Framework
BUGFIX: ProxyDB.py - bug in a MySQL table definition

*DMS
FIX: ReplicateAndRegister.py - FTS client is not instantiated in the c'tor as it 
     might not be used, 

*WMS
FIX: JobWrapper - don't delete the sandbox tar file if upload fails
FIX: JobWrapper - fix in setting the failover request

*RMS
FIX: RequestDB - add protections when trying to get a non existing request

[v6r11p6]

*WMS
FIX: InpudDataResolution - fix the case when some files only have a local replica
FIX: DownloadInputData, InputDataByProtocol - fix the return structure of the
     execute() method
     
*Resources
NEW: LocalComputingElement, CondorComputingElement      

[v6r11p5]

FIX: Incorporated changes from v6r10p25 patch

*Framework
NEW: Added getUserProfileNames() interface

*WMS
NEW: WMSAdministrator - added getPilotStatistics() interface
BUGFIX: JobWrapperTemplate - use sendJobAccounting() instead of sendWMSAccounting()
FIX: JobCleaningAgent - skip if no jobs to remove

*DMS
BUGFIX: FileCatalogClientCLI - bug fix in the metaquery construction

*Resources
CHANGE: StorageElement - enable Storage Element proxy configuration by protocol name

*TMS
NEW: TransformationManager - add Scheduled to task state for monitoring

[v6r11p4]

*Framework
NEW: ProxyDB - added primary key to ProxyDB_Log table
CHANGE: ProxyManagerHandler - purge logs once in 6 hours

*DMS
FIX: DataManager - fix in the accounting report for deletion operation
CHANGE: FTSRequest - print FTS GUID when submitting request
FIX: dirac-dms-fts-monitor - fix for using the new FTS structure
FIX: DataLoggingDB - fix type of the StatusTimeOrder field
FIX: DataLoggingDB - take into account empty date argument in addFileRecord()
FIX: ReplicateAndRegister - use active replicas
FIX: FTS related modules - multiple fixes

*WMS
NEW: SiteDirector - pass the list of already registered pilots to the CE.available() query
FIX: JobCleaningAgent - do not attempt job removal if no eligible jobs

*Resources
FIX: LcgFileCatalogClient - if replica already exists while registration, reregister
NEW: CREAM, SSH, ComputingElement - consider only registered pilots to evaluate queue occupancy

[v6r11p3]

FIX: import gMonitor from it is original location

*Core
FIX: FC.Utilities - treat properly the LFN names starting with /grid ( /gridpp case )

*Configuration
FIX: LocalConfiguration - added exitCode optional argument to showHelp(), closes #1821

*WMS
FIX: StalledJobAgent - extra checks when failing Completed jobs, closes #1944
FIX: JobState - added protection against absent job in getStatus(), closes #1853

[v6r11p2]

*Core
FIX: dirac-install - skip expectedBytes check if Content-Length not returned by server
FIX: AgentModule - demote message "Cycle had an error:" to warning

*Accounting
FIX: BaseReporter - protect against division by zero

*DMS
CHANGE: FileCatalogClientCLI - quite "-q" option in find command
FIX: DataManager - bug fix in __initializeReplication()
FIX: DataManager - less verbose log message 
FIX: DataManager - report the size of removed files only for successfully removed ones
FIX: File, FTSFile, FTSJob - SQL tables schema change: Size filed INTEGER -> BIGINT

*RMS
FIX: dirac-rms-reset-request, dirac-rms-show-request - fixes
FIX: ForwardDISET - execute with trusted host certificate

*Resources
FIX: SSHComputingElement - SSHOptions are parsed at the wrong place
NEW: ComputingElement - evaluate the number of available cores if relevant

*WMS
NEW: JobMonitoringHander - added export_getOwnerGroup() interface

*TMS
CHANGE: TransformationCleaningAgent - instantiation of clients moved in the initialize()

[v6r11p1]

*RMS
FIX: ReqClient - failures due to banned sites are considered to be recoverable

*DMS
BUGFIX: dirac-dms-replicate-and-register-request - minor bug fixes

*Resources
FIX: InProcessComputingElement - stop proxy renewal thread for a finished payload

[v6r11]

*Core
FIX: Client - fix in __getattr__() to provide dir() functionality
CHANGE: dirac-configure - use Registry helper to get VOMS servers information
BUGFIX: ObjectLoader - extensions must be looked up first for plug-ins
CHANGE: Misc.py - removed obsoleted
NEW: added returnSingleResult() generic utility by moving it from Resources/Utils module 

*Configuration
CHANGE: Resources.getDIRACPlatform() returns a list of compatible DIRAC platforms
NEW: Resources.getDIRACPlatforms() used to access platforms from /Resources/Computing/OSCompatibility
     section
NEW: Registry - added getVOs() and getVOMSServerInfo()     
NEW: CE2CSAgent - added VO management

*Accounting
FIX: AccountingDB, Job - extra checks for invalid values

*WMS
NEW: WMS tags to allow jobs require special site/CE/queue properties  
CHANGES: DownloadInputData, InputDataByProtocol, InputDataResolution - allows to get multiple 
         PFNs for the protocol resolution
NEW: JobDB, JobMonitoringHandler - added traceJobParameters(s)() methods     
CHANGE: TaskQueueDirector - use ObjectLoader to load directors    
CHANGE: dirac-pilot - use Python 2.7 by default, 2014-04-09 LCG bundles

*DMS
NEW: DataManager to replace ReplicaManager class ( simplification, streamlining )
FIX: InputDataByProtocol - fix the case where file is only on tape
FIX: FTSAgent - multiple fixes
BUGFIX: ReplicateAndRegister - do not ask SE with explicit SRM2 protocol

*Interfaces
CHANGE: Dirac - instantiate SandboxStoreClient and WMSClient when needed, not in the constructor
CHANGE: Job - removed setSystemConfig() method
NEW: Job.py - added setTag() interface

*Resources
CHANGE: StorageElement - changes to avoid usage PFNs
FIX: XROOTStorage, SRM2Storage - changes in PFN construction 
NEW: PoolComputingElement - a CE allowing to manage multi-core slots
FIX: SSHTorqueComputingElement - specify the SSHUser user for querying running/waiting jobs 

*RSS
NEW: added commands dirac-rss-query-db and dirac-rss-query-dtcache

*RMS
CHANGE: ReqDB - added Foreign Keys to ReqDB tables
NEW: dirac-rms-reset-request command
FIX: RequestTask - always execute operations with owner proxy

*SMS
FIX: few minor fixes to avoid pylint warnings

[v6r10p25]

*DMS
CHANGE: FileCatalog - optimized file selection by metadata

[v6r10p24]

*DMS
FIX: FC.FileMetadata - optimized queries for list interception evaluation

[v6r10p23]

*Resoures
CHANGE: SSHComputingElement - allow SSH options to be passed from CS setup of SSH Computing Element
FIX: SSHComputingElement - use SharedArea path as $HOME by default

[v6r10p22]

*CS
CHANGE: Operations helper - if not given, determine the VO from the current proxy 

*Resources
FIX: glexecComputingElement - allows Application Failed with Errors results to show through, 
     rather than be masked by false "glexec CE submission" errors
     
*DMS     
CHANGE: ReplicaManager - in getReplicas() rebuild PFN if 
        <Operations>/DataManagement/UseCatalogPFN option is set to False ( True by default )

[v6r10p21]

*Configuration
FIX: CSGlobals - allow to specify extensions in xxxDIRAC form in the CS

*Interfaces
FIX: Job - removed self.reqParams
FIX: Job - setSubmitPools renamed to setSubmitPool, fixed parameter definition string

*WMS
FIX: JobMonitorigHandler, JobPolicy - allow JobMonitor property to access job information

[v6r10p20]

*DMS
FIX: FTSAgent/Client, ReplicateAndRegister - fixes to properly process failed
     FTS request scheduling

[v6r10p19]

*DMS
FIX: FTSAgent - putRequest when leaving processRequest
FIX: ReplicaManager - bug in getReplicas() in dictionary creation

[v6r10p18]

*DMS
FIX: ReplicateAndRegister - dictionary items incorrectly called in ftsTransfer()

[v6r10p17]

*RMS
FIX: RequestDB.py - typo in a table name
NEW: ReqManagerHandler - added getDistinctValues() to allow selectors in the web page

*DMS
CHANGE: ReplicaManager - bulk PFN lookup in getReplicas()

[v6r10p16]

*Framework
NEW: PlottingClient - added curveGraph() function

*Transformation
FIX: TaskManagerAgentBase - add the missing Scheduled state

*WMS
FIX: TaskQueueDB - reduced number of lines in the matching parameters printout

*DMS
FIX: dirac-dms-show-se-status - exit on error in the service call, closes #1840

*Interface
FIX: API.Job - removed special interpretation of obsoleted JDLreqt type parameters

*Resources
FIX: SSHComputingElement - increased timeout in getJobStatusOnHost() ssh call, closes #1830

[v6r10p15]

*DMS
FIX: FTSAgent - added missing monitoring activity
FIX: FileCatalog - do not check directory permissions when creating / directory

*Resources
FIX: SSHTorqueComputingElement - removed obsoleted stuff

[v6r10p14]

*SMS
FIX: RequestPreparationAgent - typo fixed

[v6r10p13]

*SMS
FIX: RequestPreparationAgent - use ReplicaManager to get active replicas

*DMS
FIX: ReplicaManager - getReplicas returns all replicas ( in all statuses ) by default
CHANGE: FC/SecurityManager - give full ACL access to the catalog to groups with admin rights

*WMS
CHANGE: SiteDirector - changes to reduce the load on computing elements
FIX: JobWrapper - do not set Completed status for the case with failed application thread

[v6r10p12]

*WMS
CHANGE: Replace consistently everywhere SAM JobType by Test JobType
FIX: JobWrapper - the outputSandbox should be always uploaded (outsized, in failed job)

*DMS
FIX: RemoveFile - bugfix
FIX: ReplicateAndRegister - fixes in the checksum check, retry failed FTS transfer 
     with RM transfer
NEW: RegisterReplica request operation     

*RMS
FIX: ReqClient - fix in the request state machine
FIX: Request - enhance digest string
NEW: dirac-dms-reset-request command
CHANGE: dirac-rms-show-request - allow selection of a request by job ID

*TS
FIX: TransformationDB - in getTransformationParameters() dropped "Submitted" counter 
     in the output

[v6r10p11]

*Core
FIX: X509Chain - cast life time to int before creating cert

*Accounting
FIX: DataStoreClient - self.__maxRecordsInABundle = 5000 instead of 1000
FIX: JobPolicy - allow access for JOB_MONITOR property

*RMS
FIX: ReqClient - fix the case when a job is Completed but in an unknown minor status

*Resources
BUGFIX: ProxyStorage - use checkArgumentFormat() instead of self.__checkArgumentFormatDict()

[v6r10p10]

*DMS
FIX: Several fixes to make FTS accounting working (FTSAgent/Job, ReplicaManager, File )

[v6r10p9]

*Core
BUGFIX: LineGraph - Ymin was set to a minimal plot value rather than 0.

*DMS
CHANGE: FTSJob(Agent) - get correct information for FTS accounting (registration)

[v6r10p8]

*Core
FIX: InstallTools - admin e-mail default location changed

*Framework
FIX: SystemAdministratorClientCLI - allow "set host localhost"
FIX: BundleDelivery - protect against empty bundle

*WMS
FIX: SiteDirector - Pass siteNames and ceList as None if any is accepted
FIX: WorkloadManagement.ConfigTemplate.SiteDorectory - set Site to Any by default 

*DMS
FIX: FileCatalogCLI - ignore Datasets in ls command for backward compatibility

*Resources
FIX: SSH - some platforms use Password instead of password prompt

[v6r10p7]

*Core
FIX: dirac-install - execute dirac-fix-mysql-script and dirac-external-requirements after sourcing the environment
FIX: InstallTools - set basedir variable in fixMySQLScript()
FIX: InstallTools - define user root@host.domain in installMySQL()

*Framework
BUGFIX: SystemAdministratorCLI - bug fixed in default() call signature

*DMS
FIX: FTSRequest - handle properly FTS server in the old system 
FIX: ReplicaManager - check if file is in FC before removing 
FIX: Request/RemovalTask - handle properly proxies for removing files 
BUGFIX: DatasetManager - in the table description

[v6r10p6]

*Core
FIX: X509Certificate - reenabled fix in getDIRACGroup()

*Configuration
FIX: CSAPI - Group should be taken from the X509 chain and not the certificate

*RMS
CHANGE: ReqClient - if the job does not exist, do not try further finalization

[v6r10p5]

*Core
FIX: X509Certificate - reverted fix in getDIRACGroup()

[v6r10p4]

*Core
NEW: dirac-info - extra printout
CHANGE: PrettyPrint - extra options in printTable()
FIX: X509Certificate - bug fixed in getDIRACGroup()

*Framework
NEW: SystemAdministratorCLI - new showall command to show components across hosts
NEW: ProxyDB - allow to upload proxies without DIRAC group

*RMS
CHANGE: ReqClient - requests from failed jobs update job status to Failed
CHANGE: RequestTask - retry in the request finalize()

[v6r10p3]

*Configuration
CHANGE: Registry - allow to define a default group per user

*WMS
BUGFIX: JobReport - typo in generateForwardDISET()

[v6r10p2]

*TMS
CHANGE: Backward compatibility fixes when setting the Transformation files status

*DMS
BUGFIX: ReplicateAndRegister - bugfix when replicating to multiple destination by ReplicaManager

*WMS
BUGFIX: JobManager - bug fix when deleting no-existing jobs

[v6r10p1]

*RMS
FIX: ReqDB.Operations - Arguments field changed type from BLOB to MEDIUMBLOB

*DMS
FIX: FileCatalog - check for non-exiting directories in removeDirectory()

*TMS
FIX: TransformationDB - removed constraint that was making impossible to derive a production

[v6r10]

*Core
FIX: Several fixes on DB classes(AccountingDB, SystemLoggingDB, UserProfileDB, TransformationDB, 
     JobDB, PilotAgentsDB) after the new movement to the new MySQL implementation with a persistent 
     connection per running thread
NEW: SystemAdministratorCLI - better support for executing remote commands 
FIX: DIRAC.__init__.py - avoid re-definition of platform variable    
NEW: Graphs - added CurveGraph class to draw non-stacked lines with markers
NEW: Graphs - allow graphs with negative Y values
NEW: Graphs - allow to provide errors with the data and display them in the CurveGraph
FIX: InstallTools - fix for creation of the root@'host' user in MySQL 
FIX: dirac-install - create links to permanent directories before module installation
CHANGE: InstallTools - use printTable() utility for table printing
CHANGE: move printTable() utility to Core.Utilities.PrettyPrint
NEW: added installation configuration examples
FIX: dirac-install - fixBuildPath() operates only on files in the directory
FIX: VOMSService - added X-VOMS-CSRF-GUARD to the html header to be compliant with EMI-3 servers

*CS
CHANGE: getVOMSVOForGroup() uses the VOMSName option of the VO definition 
NEW: CE2CSAgent - added ARC CE information lookup

*Framework
FIX: SystemAdministratorIntegrator - use Host option to get the host address in addition to the section name, closes #1628
FIX: dirac-proxy-init - uses getVOMSVOForGroup() when adding VOMS extensions

*DMS
CHANGE: DFC - optimization and bug fixes of the bulk file addition
FIX: TransferAgent - protection against badly defined LFNs in collectFiles()
NEW: DFC - added getDirectoryReplicas() service method support similar to the LFC
CHANGE: DFC - added new option VisibleReplicaStatus which is used in replica getting commands
CHANGE: FileCatalogClientCLI client shows number of replicas in the 2nd column rather than 
        unimplemented number of links
CHANGE: DFC - optimizations for the bulk replica look-up
CHANGE: DFC updated scalability testing tool FC_Scaling_test.py        
NEW: DFC - methods returning replicas provide also SE definitions instead of PFNs to construct PFNs on the client side
NEW: DFC - added getReplicasByMetadata() interface
CHANGE: DFC - optimized getDirectoryReplicas()
CHANGE: FileCatalogClient - treat the reduced output from various service queries restoring LFNs and PFNs on the fly
NEW: DFC - LFNPFNConvention flag can be None, Weak or Strong to facilitate compatibility with LFC data 
CHANGE: FileCatalog - do not return PFNs, construct them on the client side
CHANGE: FileCatalog - simplified FC_Scaling_test.py script
NEW: FileCatalog/DatasetManager class to define and manipulate datasets corresponding to meta queries
NEW: FileCatalogHandler - new interface methods to expose DatasetManager functionality
NEW: FileCatalogClientCLI - new dataset family of commands
FIX: StorageFactory, ReplicaManager - resolve SE alias name recursively
FIX: FTSRequest, ReplicaManager, SRM2Storage - use current proxy owner as user name in accounting reports, closes #1602
BUGFIX: FileCatalogClientCLI - bug fix in do_ls, missing argument to addFile() call, closes #1658
NEW: FileCatalog - added new setMetadataBulk() interface, closes #1358
FIX: FileCatalog - initial argument check strips off leading lfn:, LFN:, /grid, closes #448
NEW: FileCatalog - added new setFileStatus() interface, closes #170, valid and visible file and replica statuses can be defined in respective options.
CHANGE: multiple new FTS system fixes
CHANGE: uniform argument checking with checkArgumentFormat() in multiple modules
CHANGE: FileCatalog - add Trash to the default replica valid statuses
CHANGE: ReplicaManager,FTSRequest,StorageElement - no use of PFN as returned by the FC except for file removal,
        rather constructing it always on the fly
        
*SMS
CHANGE: PinRequestAgent, SENamespaceCatalogCheckAgent - removed
CHANGE: Use StorageManagerClient instead of StorageDB directly        

*WMS
CHANGE: JobPolicy - optimization for bulk job verification
NEW: JobPolicy - added getControlledUsers() to get users which jobs can be accessed for 
     a given operation
CHANGE: JobMonitoringHandler - Avoid doing a selection of all Jobs, first count matching jobs 
        and then use "limit" to select only the required JobIDs.
NEW: JobMonitoringHandler - use JobPolicy to filter jobs in getJobSummaryWeb()
NEW: new Operations option /Services/JobMonitoring/GlobalJobsInfo ( True by default ) to 
     allow or not job info lookup by anybody, used in JobMonitoringHandler       
BUGFIX: SiteDirector - take into account the target queue Platform
BUGFIX: JobDB - bug in __insertNewJDL()    
CHANGE: dirac-admin-show-task-queues - enhanced output  
CHANGE: JobLoggingDB.sql - use trigger to manage the new LoggingInfo structure  
CHANGE: JobWrapper - trying several times to upload a request before declaring the job failed
FIX: JobScheduling executor - fix race condition that causes a job to remain in Staging
NEW: SiteDirector - do not touch sites for which there is no work available
NEW: SiteDirector - allow sites not in mask to take jobs with JobType Test
NEW: SiteDirector - allow 1 hour grace period for pilots in Unknown state before aborting them
CHANGE: Allow usage of non-plural form of the job requirement options ( PilotType, GridCE, BannedSite, 
        SubmitPool ), keep backward compatibility with a plural form
        
*RSS
FIX: DowntimeCommand - take the latest Downtime that fits    
NEW: porting new Policies from integration  
NEW: RSS SpaceToken command querying endpoints/tokens that exist  
        
*Resources
NEW: added SSHOARComputingElement class 
NEW: added XROOTStorage class       
FIX: CREAMComputingElement - extra checks for validity of returned pilot references
        
*TS
CHANGE: TransformationClient(DB,Manager) - set file status for transformation as bulk operation 
CHANGE: TransformationClient - applying state machine when changing transformation status
BUGFIX: TransformationClient(Handler) - few minor fixes
NEW: TransformationDB - backported __deleteTransformationFileTask(s) methods
CHANGE: TransformationDB(Client) - fixes to reestablish the FileCatalog interface
FIX: TransformationAgent - added MissingInFC to consider for Removal transformations
BUGFIX: TransformationAgent - in _getTransformationFiles() variable 'now' was not defined
FIX: TransformationDB.sql - DataFiles primary key is changed to (FileID) from (FileID,LFN) 
CHANGE: TransformationDB(.sql) - schema changes suitable for InnoDB
FIX: TaskManager(AgentBase) - consider only submitted tasks for updating status
CHANGE: TransformationDB(.sql) - added index on LFN in DataFiles table

*RMS
NEW: Migrate to use the new Request Management by all the clients
CHANGE: RequestContainer - Retry failed transfers 10 times and avoid sub-requests to be set Done 
        when the files are failed
CHANGE: Use a unique name for storing the proxy as processes may use the same "random" name and 
        give conflicts
NEW: RequestClient(Handler) - add new method readRequest( requestname)                 

*Workflow
NEW: Porting the LHCb Workflow package to DIRAC to make the use of general purpose modules and
     simplify construction of workflows        

[v6r9p33]

*Accounting
BUGFIX: AccountingDB - wrong indentation

[v6r9p32]

*Accounting
FIX: AccountingDB - use old style grouping if the default grouping is altered, e.g. by Country

[v6r9p31]

*Accounting
CHANGE: AccountingDB - changes to speed up queries: use "values" in GROUP By clause;
        drop duplicate indexes; reorder fields in the UniqueConstraint index of the
        "bucket" tables  

[v6r9p30]

*DMS
CHANGE: FileCatalogFactory - construct CatalogURL from CatalogType by default

*SMS
FIX: dirac-stager-stage-files - changed the order of the arguments

[v6r9p29]

*TS
FIX: TaskManager(AgentBase) - fix for considering only submitted tasks 

[v6r9p28]

*TS
FIX: TransformationDB(ManagerHandler) - several portings from v6r10

[v6r9p27]

*SMS
FIX: StorageManagementDB - in removeUnlinkedReplicas() second look for CacheReplicas 
     for which there is no entry in StageRequests

[v6r9p26]

*Resources
CHANGE: CREAMComputigElement - Make sure that pilots submitted to CREAM get a 
        fresh proxy during their complete lifetime
*Framework
FIX: ProxyDB - process properly any SQLi with DNs/groups with 's in the name

[v6r9p25]

*TS
CHANGE: TransformationClient - changed default timeout values for service calls
FIX: TransformationClient - fixes for processing of derived transformations 

[v6r9p24]

*TS
FIX: TransformationClient - in moveFilesToDerivedTransformation() set file status
     to Moved-<prod>

[v6r9p23]

*Core
BUGFIX: InstallTools - improper configuration prevents a fresh new installation

*WMS
BUGFIX: PilotDirector - Operations Helper non-instantiated

[v6r9p22]

*WMS
FIX: PilotDirector - allow to properly define extensions to be installed by the 
     Pilot differently to those installed at the server
FIX: Watchdog - convert pid to string in ProcessMonitor

*TS
FIX: TransformationDB - splitting files in chunks

*DMS
NEW: dirac-dms-create-removal-request command
CHANGE: update dirac-dms-xxx commands to use the new RMS client,
        strip lines when reading LFNs from a file

[v6r9p21]

*TS
FIX: Transformation(Client,DB,Manager) - restored FileCatalog compliant interface
FIX: TransformationDB - fix in __insertIntoExistingTransformationFiles()

[v6r9p20]

*Core
BUGFIX: ProxyUpload - an on the fly upload does not require a proxy to exist

*DMS
CHANGE: TransferAgent - use compareAdler() for checking checksum
FIX: FailoverTransfer - recording the sourceSE in case of failover transfer request 

*WMS
FIX: ProcessMonitor - some fixes added, printout when <1 s of consumed CPU is found

*Transformation
BUGFIX: TransformationClient - fixed return value in moveFilesToDerivedTransformation()

*RMS
BUGFIX: CleanReqDBAgent - now() -> utcnow() in initialize()

*Resources
FIX: ARCComputingElement - fix the parsing of CE status if no jobs are available

[v6r9p19]

*DMS
FIX: FileCatalog/DirectoryMetadata - inherited metadata is used while selecting directories
     in findDirIDsByMetadata()

[v6r9p18]

*DMS
FIX: FTSSubmitAgent, FTSRequest - fixes the staging mechanism in the FTS transfer submission
NEW: TransferDBMonitoringHandler - added getFilesForChannel(), resetFileChannelStatus()

[v6r9p17]

*Accounting
FIX: DataStoreClient - send accounting records in batches of 1000 records instead of 100

*DMS:
FIX: FailoverTransfer - catalog name from list to string
FIX: FTSSubmitAgent, FTSRequest - handle FTS3 as new protocol and fix bad submission time
FIX: FTSSubmitAgent, FTSRequest - do not submit FTS transfers for staging files

*WMS
FIX: TaskQueueDB - do not check enabled when TQs are requested from Directors
FIX: TaskQueueDB - check for Enabled in the TaskQueues when inserting jobs to print an alert
NEW: TaskQueueDB - each TQ can have at most 5k jobs, if beyond the limit create a new TQ 
     to prevent long matching times when there are way too many jobs in a single TQ

[v6r9p16]

*TS
BUGFIX: typos in TransformationCleaningAgent.py

*DMS
CHANGE: DownloadInputData - check the available disk space in the right input data directory
FIX: DownloadInputData - try to download only Cached replicas 

[v6r9p15]

*Core
FIX: MySQL - do not decrease the retry counter after ping failure

*DMS
CHANGE: FC/DirectoryMetadata - Speed up findFilesByMetadataWeb when many files match
FIX: RemovalTask - fix error string when removing a non existing file (was incompatible 
     with the LHCb BK client). 

*WMS
FIX: JobReport - minor fix ( removed unused imports )
FIX: JobMonitoring(JobStateUpdate)Handler - jobID argument can be either string, int or long

*TS
CHANGE: TransformationClient - change status of Moved files to a deterministic value
FIX: FileReport - minor fix ( inherits object ) 

[v6r9p14]

*DMS
CHANGE: FTSDB - changed schema: removing FTSSite table. From now on FTS sites 
        would be read from CS Resources

[v6r9p13]

FIX: included fixes from v6r8p26 patch release

[v6r9p12]

FIX: included fixes from v6r8p25 patch release

[v6r9p11]

*DMS
BUGFIX: FTSRequest - in __resolveFTSServer() type "=" -> "=="

[v6r9p10]

FIX: included fixes from v6r8p24 patch release

*Core
NEW: StateMachine utility

*DMS
BUGFIX: in RegisterFile operation handler

*Interfaces
FIX: Dirac.py - in splitInputData() consider only Active replicas

[v6r9p9]

*RMS
FIX: RequestDB - added getRequestFileStatus(), getRequestName() methods

[v6r9p8]

*DMS
FIX: RequestDB - get correct digest ( short request description ) of a request

[v6r9p7]

FIX: included fixes from v6r8p23 patch release

*RSS
FIX: SpaceTokenOccupancyPolicy - SpaceToken Policy decision was based on 
     percentage by mistake
     
*RMS
NEW: new scripts dirac-dms-ftsdb-summary, dirac-dms-show-ftsjobs    
FIX: FTSAgent - setting space tokens for newly created FTSJobs 

[v6r9p6]

*DMS
BUGFIX: dirac-admin-add-ftssite - missing import

*RMS
NEW: RequestDB, ReqManagerHandler - added getRequestStatus() method

*TS
FIX: fixes when using new RequestClient with the TransformationCleaningAgent

*WMS
BUGFIX: typo in SandboxStoreHandler transfer_fromClient() method

[v6r9p5]

*DMS
BUGFIX: missing proxy in service env in the FTSManager service. By default service 
        will use DataManager proxy refreshed every 6 hours.

*Resources
NEW: StorageElement - new checkAccess policy: split the self.checkMethods in 
     self.okMethods. okMethods are the methods that do not use the physical SE. 
     The isValid returns S_OK for all those immediately

*RSS
FIX: SpaceTokenOccupancyPolicy - Policy that now takes into account absolute values 
     for the space left
     
*TS
FIX: TransformationCleaningAgent - will look for both old and new RMS     

[v6r9p4]

*Stager
NEW: Stager API: dirac-stager-monitor-file, dirac-stager-monitor-jobs, 
     dirac-stager-monitor-requests, dirac-stager-show-stats

[v6r9p3]

*Transformation
FIX: TransformationCleaning Agent status was set to 'Deleted' instead of 'Cleaned'

[v6r9p2]

*RSS
NEW: Added Component family tables and statuses
FIX: removed old & unused code 
NEW: allow RSS policies match wild cards on CS

*WMS
BUGFIX: FailoverTransfer,JobWrapper - proper propagation of file metadata

[v6r9p1]

*RMS
NEW: FTSAgent - update rwAccessValidStamp,
     update ftsGraphValidStamp,
     new option for staging files before submission,
     better log handling here and there
CHANGE: FTSJob - add staging flag in in submitFTS2
CHANGE: Changes in WMS (FailoverTransfer, JobReport, JobWrapper, SandboxStoreHandler) 
        and TS (FileReport) to follow the new RMS.
NEW: Full CRUD support in RMS.

*RSS
NEW: ResourceManagementDB - new table ErrorReportBuffer
NEW: new ResourceManagementClient methods - insertErrorReportBuffer, selectErrorReportBuffer,
     deleteErrorReportBuffer

[v6r9]

NEW: Refactored Request Management System, related DMS agents and FTS management
     components

[v6r8p28]

*Core
BUGFIX: RequestHandler - the lock Name includes ActionType/Action

*DMS
FIX: dirac-dms-filecatalog-cli - prevent exception in case of missing proxy

[v6r8p27]

*DMS
BUGFIX: dirac-dms-add-file - fixed typo item -> items

[v6r8p26]

*Core
NEW: RequestHandler - added getServiceOption() to properly resolve inherited options 
     in the global service handler initialize method
NEW: FileCatalogHandler, StorageElementHandler - use getServiceOption()

[v6r8p25]

FIX: included fixes from v6r7p40 patch release

*Resources
FIX: SRM2Storage - do not account gfal_ls operations

[v6r8p24]

FIX: included fixes from v6r7p39 patch release

*Core
FIX: SiteSEMapping was returning wrong info

*DMS
FIX: FTSRequest - choose explicitly target FTS point for RAL and CERN
BUGFIX: StrategyHandler - wrong return value in __getRWAccessForSE()

*Resources
CHANGE: SRM2Storage - do not account gfal_ls operations any more

[v6r8p23]

FIX: included fixes from v6r7p37 patch release

*TS
FIX: TransformationDB - allow tasks made with ProbInFC files
FIX: TransformationCleaingAgent,Client - correct setting of transformation 
     status while cleaning

[v6r8p22]

FIX: included fixes from v6r7p36 patch release

[v6r8p21]

*DMS
FIX: FileCatalog/DirectoryMetadata - even if there is no meta Selection 
     the path should be considered when getting Compatible Metadata
FIX: FileCatalog/DirectoryNodeTree - findDir will return S_OK( '' ) if dir not 
     found, always return the same error from DirectoryMetadata in this case.     

*RSS
FIX: DowntimeCommand - use UTC time stamps

*TS
FIX: TransformationAgent - in _getTransformationFiles() get also ProbInFC files in 
     addition to Used 

[v6r8p20]

*Stager
NEW: Stager API: dirac-stager-monitor-file, dirac-stager-monitor-jobs, 
     dirac-stager-monitor-requests, dirac-stager-show-stats

[v6r8p19]

*Transformation
FIX: TransformationCleaning Agent status was set to 'Deleted' instead of 'Cleaned'

[v6r8p18]

*TS
BUGFIX: TransformationAgent - regression in __cleanCache()

[v6r8p17]

FIX: included fixes from v6r7p32 patch release

*WMS
FIX: StalledJobAgent - for accidentally stopped jobs ExecTime can be not set, 
     set it to CPUTime for the accounting purposes in this case

[v6r8p16]

FIX: included fixes from v6r7p31 patch release

*WMS
BUGFIX: TaskQueueDB - fixed a bug in the negative matching conditions SQL construction

*RSS
NEW: improved doc strings of PEP, PDP modules ( part of PolicySystem )
FIX: Minor changes to ensure consistency if ElementInspectorAgent and 
     users interact simultaneously with the same element
CHANGE: removed DatabaseCleanerAgent ( to be uninstalled if already installed )
FIX: SummarizeLogsAgent - the logic of the agent was wrong, the agent has been re-written.
     
[v6r8p15]

*Core
FIX: X509Chain - fix invalid information when doing dirac-proxy-info without CS
     ( in getCredentials() )

*RSS
NEW: PDP, PEP - added support for option "doNotCombineResult" on PDP

[v6r8p14]

*Core
FIX: dirac-deploy-scripts - can now work with the system python

*WMS
NEW: dirac-wms-cpu-normalization - added -R option to modify a given configuration file
FIX: Executor/InputData - Add extra check for LFns in InputData optimizer, closes #1472

*Transformation
CHANGE: TransformationAgent - add possibility to kick a transformation (not skip it if no 
        unused files), by touching a file in workDirectory
BUGFIX: TransformationAgent - bug in __cleanCache() dict modified in a loop        

[v6r8p13]

*Transformation
BUGFIX: TransformationDB - restored import of StringType

[v6r8p12]

NEW: Applied patches from v6r7p29

*WMS
FIX: JobDB - check if SystemConfig is present in the job definition and convert it 
     into Platform

*DMS
FIX: ReplicaManager - do not get metadata of files when getting files in a directory 
     if not strictly necessary

*RSS
NEW: ported from LHCb PublisherHandler for RSS web views

[v6r8p11]

NEW: Applied patches from v6r7p27

*RSS
NEW: SpaceTokenOccupancyPolicy - ported from LHCbDIRAC 
NEW: db._checkTable done on service initialization ( removed dirac-rss-setup script doing it )

*Transformation
FIX: TaskManager - reset oJob for each task in prepareTransformationTasks()
BUGFIX: ValidateOutputDataAgent - typo fixed in getTransformationDirectories()
FIX: TransformationManagerHandler - use CS to get files statuses not to include in 
     processed file fraction calculation for the web monitoring pages

[v6r8p10]

NEW: Applied patches from v6r7p27

[v6r8p9]

*DMS
FIX: TransferAgent,dirac-dms-show-se-status, ResourceStatus,TaskManager - fixes
     needed for DMS components to use RSS status information
NEW: ReplicaManager - allow to get metadata for an LFN+SE as well as PFN+SE     

[v6r8p8]

*RSS
BUGFIX: dirac-rss-setup - added missing return of S_OK() result

[v6r8p7]

NEW: Applied patches from v6r7p24

*DMS
BUGFIX: LcgFileCatalogClient - bug in addFile()

*RSS
BUGFIX: fixed script dirac-rss-set-token, broken in the current release.
NEW: Statistics module - will be used in the future to provide detailed information 
     from the History of the elements 

[v6r8p6]

NEW: Applied patches from v6r7p23

*Transformation
FIX: TaskManager - allow prepareTransformationTasks to proceed if no OutputDataModule is defined
FIX: TransformationDB - remove INDEX(TaskID) from TransformationTasks. It produces a single counter 
     for the whole table instead of one per TransformationID
     
*WMS     
FIX: WMSUtilities - to allow support for EMI UI's for pilot submission we drop support for glite 3.1

[v6r8p5]

NEW: Applied patches from v6r7p22

*RSS
CHANGE: removed old tests and commented out files

*WMS
FIX: PoolXMLCatalog - proper addFile usage

*Transformation
CHANGE: TransformationAgent - clear replica cache when flushing or setting a file in the workdirectory

[v6r8p4]

*Transformation
FIX: The connection to the jobManager is done only at submission time
FIX: Jenkins complaints fixes

*WMS
BUGFIX: JobDB - CPUtime -> CPUTime
FIX: Jenkins complaints fixes

[v6r8p3]

*DMS
BUGFIX: LcgFileCatalogClient

[v6r8p2]

*DMS:
FIX: LcgFileCatalogClient - remove check for opening a session in __init__ as credentials are not yet set 

*Transformation
CHANGE: reuse RPC clients in Transformation System 

[v6r8p1]

*Core
FIX: dirac-deploy-scripts - restored regression w.r.t. support of scripts starting with "d"

*DMS
BUGFIX: LcgFileCatalogClient - two typos fixed

[v6r8]

CHANGE: Several fixes backported from the v7r0 integration branch

*Core
CHANGE: DictCache - uses global LockRing to avoid locks in multiprocessing
FIX: X509Chain - proxy-info showing an error when there's no CS

*DMS
FIX: TransferAgent - inside loop filter out waiting files dictionary
BUGFIX: dirac-admin-allow-se - there was a continue that was skipping the complete loop for 
        ARCHIVE elements
NEW: LcgFileCatalogClient - test return code in startsess lfc calls       

*WMS:
FIX: OptimizerExecutor, InputData, JobScheduling - check that site candidates have all the 
     replicas

*RSS: 
BUGFIX: ResourceStatus, RSSCacheNoThread - ensure that locks are always released

*Transformation
FIX: TaskManager - site in the job definition is taken into account when submitting
NEW: Transformation - get the allowed plugins from the CS /Operations/Transformations/AllowedPlugins
FIX: ValidateOutputDataAgent - self not needed for static methods

[v6r7p40]

*Resources
FIX: StorageElement class was not properly passing the lifetime argument for prestageFile method

[v6r7p39]

*Core
CHANGE: Grid - in executeGridCommand() allow environment script with arguments needed for ARC client

*DMS
FIX: DFC SEManager - DIP Storage can have a list of ports now

*Resources
FIX: ARCComputingElement - few fixes after debugging

[v6r7p38]

*Core
NEW: DISET FileHelper, TransferClient - possibility to switch off check sum

*Resources
NEW: ARCComputingElement - first version
NEW: StorageFactory - possibility to pass extra protocol parameters to storage object
NEW: DIPStorage - added CheckSum configuration option
BUGFIX: SSHComputingElement - use CE name in the pilot reference construction

*WMS
FIX: StalledJobAgent - if ExecTime < CPUTime make it equal to CPUTime

[v6r7p37]

*Framework
BUGFIX: NotificationDB - typos in SQL statement in purgeExpiredNotifications() 

*WMS
NEW: JobCleaningAgent - added scheduling sandbox LFN removal request 
     when deleting jobs
CHANGE: JobWrapper - report only error code as ApplicationError parameter 
        when payload finishes with errors    
NEW: SiteDirector - possibility to specify extensions to be installed in 
     pilots in /Operations/Pilots/Extensions option in order not to install
     all the server side extensions        

*DMS
CHANGE: FileCatalogFactory - use service path as default URL
CHANGE: FileCatalogFactory - use ObjectLoader to import catalog clients

*SMS
BUGFIX: StorageManagementDB, dirac-stager-monitor-jobs - small bug fixes ( sic, Daniela )

*Resources
CHANGE: DIPStorage - added possibility to specify a list of ports for multiple
        service end-points
CHANGE: InProcessComputingElement - demote log message when payload failure 
        to warning, the job will fail anyway
FIX: StalledJobAgent - if pilot reference is not registered, this is not an 
     error of the StalledJobAgent, no log.error() in  this case                
        
*RMS
CHANGE: RequestTask - ensure that tasks are executed with user credentials 
        even with respect to queries to DIRAC services ( useServerCertificate 
        flag set to false )        

[v6r7p36]

*WMS
FIX: CREAMCE, SiteDirector - make sure that the tmp executable is removed
CHANGE: JobWrapper - remove sending mails via Notification Service in case
        of job rescheduling
        
*SMS
FIX: StorageManagementDB - fix a race condition when old tasks are set failed 
     between stage submission and update.        

[v6r7p35]

*Stager
NEW: Stager API: dirac-stager-monitor-file, dirac-stager-monitor-jobs, 
     dirac-stager-monitor-requests, dirac-stager-show-stats

[v6r7p34]

*Transformation
FIX: TransformationCleaning Agent status was set to 'Deleted' instead of 'Cleaned'

[v6r7p33]

*Interfaces
FIX: Job.py - in setExecutable() - prevent changing the log file name string type

*StorageManagement
NEW: StorageManagementDB(Handler) - kill staging requests at the same time as 
     killing related jobs, closes #1510
FIX: StorageManagementDB - demote the level of several log messages       

[v6r7p32]

*DMS
FIX: StorageElementHandler - do not use getDiskSpace utility, use os.statvfs instead
CHANGE: StorageManagementDB - in getStageRequests() make MySQL do an UNIQUE selection 
        and use implicit loop to speed up queries for large results

*Resources
FIX: lsfce remote script - use re.search instead of re.match in submitJob() to cope with
     multipline output

[v6r7p31]

*WMS
FIX: SiteDirector - make possible more than one SiteDirector (with different pilot identity) attached 
     to a CE, ie sgm and pilot roles. Otherwise one is declaring Aborted the pilots from the other.

[v6r7p30]

*Core
CHANGE: X509Chain - added groupProperties field to the getCredentials() report
BUGFIX: InstallTools - in getSetupComponents() typo fixed: agent -> executor

[v6r7p29]

*DMS
CHANGE: FileCatalog - selection metadata is also returned as compatible metadata in the result
        of getCompatibleMetadata() call
NEW: FileCatalog - added path argument to getCompatibleMetadata() call
NEW: FileCatalogClient - added getFileUserMetadata()
BUGFIX: dirac-dms-fts-monitor - exit with code -1 in case of error

*Resources
FIX: CREAMComputingElement - check globus-url-copy result for errors when retrieving job output

[v6r7p28]

*DMS
BUGFIX: FileCatalog/DirectoryMetadata - wrong MySQL syntax 

[v6r7p27]

*Core
FIX: Mail.py - fix of the problem of colons in the mail's body

*Interfaces
NEW: Job API - added setSubmitPools(), setPlatform() sets ... "Platform"

*WMS
FIX: TaskQueueDB - use SystemConfig as Platform for matching ( if Platform is not set explicitly

*Resources
FIX: SSHComputingElement - use ssh host ( and not CE name ) in the pilot reference
BUGFIX: SSHGEComputingElement - forgotten return statement in _getJobOutputFiles()

*Framework
NEW: dirac-sys-sendmail - email's body can be taken from pipe. Command's argument 
     in this case will be interpreted as a destination address     

[v6r7p26]

*DMS
FIX: ReplicaManager - status names Read/Write -> ReadAccess/WriteAccess

[v6r7p25]

*Core
CHANGE: X509Chain - in getCredentials() failure to contact CS is not fatal, 
        can happen when calling dirac-proxy-init -x, for example

[v6r7p24]

*DMS
NEW: FileCatalog - added getFilesByMetadataWeb() to allow pagination in the Web 
     catalog browser
     
*WMS
CHANGE: WMSAdministrator, DiracAdmin - get banned sites list by specifying the status
        to the respective jobDB call     

[v6r7p23]

*Transformation
BUGFIX: TransformationDB - badly formatted error log message

*RMS
CHANGE: RequestDBMySQL - speedup the lookup of requests

*WMS
BUGFIX: dirac-dms-job-delete - in job selection by group

*DMS
FIX: LcgFileCatalogClient - getDirectorySize made compatible with DFC
BUGFIX: LcgFileCatalogClient - proper call of __getClientCertInfo()

[v6r7p22]

*Transformation
CHANGE: InputDataAgent - treats only suitable transformations, e.g. not the extendable ones. 
CHANGE: TransformationAgent - make some methods more public for easy overload

[v6r7p21]

*Core
FIX: Shifter - pass filePath argument when downloading proxy

[v6r7p20]

*DMS
CHANGE: StrategyHandler - move out SourceSE checking to TransferAgent
CHANGE: ReplicaManager, InputDataAgent - get active replicas
FIX: StorageElement, SRM2Storage - support for 'xxxAccess' statuses, checking results
     of return structures
     
*RSS
NEW: set configurable email address on the CS to send the RSS emails
NEW: RSSCache without thread in background
FIX: Synchronizer - moved to ResourceManager handler     

[v6r7p19]

*DMS
BUGFIX: ReplicaManager - in putAndRegister() SE.putFile() singleFile argument not used explicitly

[v6r7p18]

*WMS
FIX: StalledJobAgent - do not exit the loop over Completed jobs if accounting sending fails
NEW: dirac-wms-job-delete - allow to specify jobs to delete by job group and/or in a file
FIX: JobManifest - If CPUTime is not set, set it to MaxCPUTime value

[v6r7p17]

*Resources
FIX: SRM2Storage - treat properly "22 SRM_REQUEST_QUEUED" result code

[v6r7p16]

*DMS
FIX: StrategyHandler - do not proceed when the source SE is not valid for read 
BUGFIX: StorageElement - putFile can take an optional sourceSize argument
BUGFIX: ReplicaManager - in removeFile() proper loop on failed replicas

*RSS
FIX: SpaceTokenOccupancyCommand, CacheFeederAgent - add timeout when calling lcg_util commands

*WMS
FIX: JobManifest - take all the SubmitPools defined in the TaskQueueAgent 
NEW: StalledJobAgent - declare jobs stuck in Completed status as Failed

[v6r7p15]

*Core
BUGFIX: SocketInfo - in host identity evaluation

*DMS
BUGFIX: FileCatalogHandler - missing import os

*Transformation
CHANGE: JobManifest - getting allowed job types from operations() section 

[v6r7p14]

*DMS
CHANGE: StorageElementProxy - removed getParameters(), closes #1280
FIX: StorageElementProxy - free the getFile space before the next file
FIX: StorageElement - added getPFNBase() to comply with the interface

*Interfaces
CHANGE: Dirac API - allow lists of LFNs in removeFile() and removeReplica()

*WMS
CHANGE: JobSchedulingAgent(Executor) - allow both BannedSite and BannedSites JDL option

*RSS
FIX: ElementInspectorAgent - should only pick elements with rss token ( rs_svc ).
FIX: TokenAgent - using 4th element instead of the 5th. Added option to set admin email on the CS.

[v6r7p13]

*Core
FIX: Resources - in getStorageElementSiteMapping() return only sites with non-empty list of SEs

*DMS
FIX: StorageElement - restored the dropped logic of using proxy SEs
FIX: FileCatalog - fix the UseProxy /LocalSite/Catalog option

*Transformation
FIX: TransformationDB - use lower() string comparison in extendTransformation()

[v6r7p12]

*WMS
BUGFIX: JobManifest - get AllowedSubmitPools from the /Systems section, not from /Operations

*Core
NEW: Resources helper - added getSites(), getStorageElementSiteMapping()

*DMS
CHANGE: StrategyHandler - use getStorageElementSiteMapping helper function
BUGFIX: ReplicaManager - do not modify the loop dictionary inside the loop

[v6r7p11]

*Core
CHANGE: Subprocess - put the use of watchdog in flagging

[v6r7p10]

*Core
NEW: Logger - added getLevel() method, closes #1292
FIX: Subprocess - returns correct structure in case of timeout, closes #1295, #1294
CHANGE: TimeOutExec - dropped unused utility
FIX: Logger - cleaned unused imports

*RSS
CHANGE: ElementInspectorAgent - do not use mangled name and removed shifterProxy agentOption

[v6r7p9]

*Core
BUGFIX: InstallTools - MySQL Port should be an integer

[v6r7p8]

*Core
FIX: Subprocess - consistent timeout error message

*DMS
NEW: RemovalTask - added bulk removal
FIX: StrategyHandler - check file source CEs
CHANGE: DataIntegrityClient - code beautification
CHANGE: ReplicaManager - do not check file existence if replica information is queried anyway,
        do not fail if file to be removed does not exist already. 

[v6r7p7]

FIX: Several fixes to allow automatic code documentation

*Core
NEW: InstallTools - added mysqlPort and mysqlRootUser

*DMS
CHANGE: ReplicaManager - set possibility to force the deletion of non existing files
CHANGE: StrategyHandler - better handling of checksum check during scheduling 

[v6r7p6]

*Core
FIX: dirac-install - restore signal alarm if downloadable file is not found
FIX: Subprocess - using Manager proxy object to pass results from the working process

*DMS:
CHANGE: StorageElement - removed overwride mode
CHANGE: removed obsoleted dirac-dms-remove-lfn-replica, dirac-dms-remove-lfn
NEW: FTSMonitorAgent - filter out sources with checksum mismatch
FIX: FTSMonitorAgent, TransferAgent - fix the names of the RSS states

*RSS
NEW: ElementInspectorAgent runs with a variable number of threads which are automatically adjusted
NEW: Added policies to force a particular state, can be very convenient to keep something Banned for example.
NEW: policy system upgrade, added finer granularity when setting policies and actions

*WMS
NEW: SiteDirector- allow to define pilot DN/Group in the agent options
CHANGE: JobDescription, JobManifest - take values for job parameter verification from Operations CS section

[v6r7p5]

*Interfaces
BUGFIX: dirac-wms-job-get-output - properly treat the case when output directory is not specified 

[v6r7p4]

*Core
FIX: Subprocess - avoid that watchdog kills the executor process before it returns itself

*Framework
BUGFIX: ProxuManagerClient - wrong time for caching proxies

*RSS
FIX: removed obsoleted methods

*DMS
NEW: FileCatalog - added findFilesByMetadataDetailed - provides detailed metadata for 
     selected files

[v6r7p3]

*DMS
FIX: FTSMonitorAgent - logging less verbose

*Transformation
FIX: TransformationAgent - use the new CS defaults locations
FIX: Proper agent initialization
NEW: TransformationPlaugin - in Broadcast plugin added file groupings by number of files, 
     make the TargetSE always defined, even if the SourceSE list contains it 

*ResourceStatus
FIX: Added the shifter's proxy to several agents

*RMS
FIX: RequestContainer - the execution order was not properly set for the single files 

*Framework:
BUGFIX: ProxyManagerClient - proxy time can not be shorter than what was requested

[v6r7p2]

*Core
FIX: dirac-configure - switch to use CS before checking proxy info

*Framework
NEW: dirac-sys-sendmail new command
NEW: SystemAdmininistratorCLI - added show host, uninstall, revert commands
NEW: SystemAdmininistratorHandler - added more info in getHostInfo()
NEW: SystemAdmininistratorHandler - added revertSoftware() interface

*Transformation
FIX: TransformationCleaningAgent - check the status of returned results

[v6r7p1]

*Core
FIX: Subprocess - finalize the Watchdog closing internal connections after a command execution
CHANGE: add timeout for py(shell,system)Call calls where appropriate
CHANGE: Shifter - use gProxyManager in a way that allows proxy caching

*Framework
NEW: ProxyManagerClient - allow to specify validity and caching time separately
FIX: ProxyDB - replace instead of delete+insert proxy in __storeVOMSProxy

*DMS
NEW: FTSMonitorAgent - made multithreaded for better efficiency
FIX: dirac-dms-add-file - allow LFN: prefix for lfn argument

*WMS
NEW: dirac-wms-job-get-output, dirac-wms-job-status - allow to retrieve output for a job group
FIX: TaskQueueDB - fixed selection SQL in __generateTQMatchSQL()
CHANGE: OptimizerExecutor - reduce diversity of MinorStatuses for failed executors

*Resources
FIX: CREAMComputingElement - remove temporary JDL right after the submission 

[v6r6p21]

*DMS
BUGFIX: TransformationCleaningAgent - use the right signature of cleanMetadataCatalogFiles() call

[v6r6p20]

*DMS
FIX: RegistrationTask - properly escaped error messages
BUGFIX: DirectoryMetadata - use getFileMetadataFields from FileMetadata in addMetadataField()
NEW: When there is a missing source error spotted during FTS transfer, file should be reset 
     and rescheduled again until maxAttempt (set to 100) is reached

*WMS
FIX: JobScheduling - fix the site group logic in case of Tier0

[v6r6p19]

*DMS
BUGFIX: All DMS agents  - set up agent name in the initialization

*Core
NEW: Subprocess - timeout wrapper for subprocess calls
BUGFIX: Time - proper interpreting of 0's instead of None
CHANGE: DISET - use cStringIO for ANY read that's longer than 16k (speed improvement) 
        + Less mem when writing data to the net
FIX: Os.py - protection against failed "df" command execution       
NEW: dirac-info prints lcg bindings versions
CHANGE: PlotBase - made a new style class 
NEW: Subprocess - added debug level log message

*Framework
NEW: SystemAdministratorIntegrator client for collecting info from several hosts
NEW: SystemAdministrator - added getHostInfo()
FIX: dirac-proxy-init - always check for errors in S_OK/ERROR returned structures
CHANGE: Do not accept VOMS proxies when uploading a proxy to the proxy manager

*Configuration
FIX: CE2CSAgent - get a fresh copy of the cs data before attempting to modify it, closes #1151
FIX: Do not create useless backups due to slaves connecting and disconnecting
FIX: Refresher - prevent retrying with 'Insane environment'

*Accounting
NEW: Accounting/Job - added validation of reported values to cope with the weird Yandex case
FIX: DBUtils - take into account invalid values, closes #949

*DMS
FIX: FTSSubmitAgent - file for some reason rejected from submission should stay in 'Waiting' in 
     TransferDB.Channel table
FIX: FTSRequest - fix in the log printout     
CHANGE: dirac-dms-add-file removed, dirac-dms-add-files renamed to dirac-dms-add-file
FIX: FileCatalogCLI - check the result of removeFile call
FIX: LcgFileCatalogClient - get rid of LHCb specific VO evaluation
NEW: New FileCatalogProxy service - a generalization of a deprecated LcgFileCatalog service
FIX: Restored StorageElementProxy functionality
CHANGE: dirac-dms-add-file - added printout
NEW: FileCatalog(Factory), StorageElement(Factory) - UseProxy flag moved to /Operations and /LocalSite sections

*RSS
NEW:  general reimplementation: 
      New DB schema using python definition of tables, having three big blocks: Site, Resource and Node.
      MySQLMonkey functionality almost fully covered by DB module, eventually will disappear.
      Services updated to use new database.
      Clients updated to use new database.
      Synchronizer updated to fill the new database. When helpers will be ready, it will need an update.
      One ElementInspectorAgent, configurable now is hardcoded.
      New Generic StateMachine using OOP.
      Commands and Policies simplified.
      ResourceStatus using internal cache, needs to be tested with real load.
      Fixes for the state machine
      Replaced Bad with Degraded status ( outside RSS ).
      Added "Access" to Read|Write|Check|Remove SE statuses wherever it applies.
      ResourceStatus returns by default "Active" instead of "Allowed" for CS calls.
      Caching parameters are defined in the CS
FIX: dirac-admin-allow/ban-se - allow a SE on Degraded ( Degraded->Active ) and ban a SE on Probing 
     ( Probing -> Banned ). In practice, Active and Degraded are "usable" states anyway.            
      
*WMS
FIX: OptimizerExecutor - failed optimizations will still update the job     
NEW: JobWrapper - added LFNUserPrefix VO specific Operations option used for building user LFNs
CHANGE: JobDB - do not interpret SystemConfig in the WMS/JobDB
CHANGE: JobDB - Use CPUTime JDL only, keep MaxCPUTime for backward compatibility
CHANGE: JobWrapper - use CPUTime job parameter instead of MaxCPUTime
CHANGE: JobAgent - use CEType option instead of CEUniqueID
FIX: JobWrapper - do not attempt to untar directories before having checked if they are tarfiles 
NEW: dirac-wms-job-status - get job statuses for jobs in a given job group
 
*SMS
FIX: StorageManagementDB - when removing unlinked replicas, take into account the case where a
     staging request had been submitted, but failed
      
*Resources    
NEW: glexecCE - add new possible locations of the glexec binary: OSG specific stuff and in last resort 
     looking in the PATH    
NEW: LcgFileCatalogClient - in removeReplica() get the needed PFN inside instead of providing it as an argument     
      
*TS      
CHANGE: Transformation types definition are moved to the Operations CS section

*Interfaces
FIX: Dirac.py - CS option Scratchdir was in LocalSite/LocalSite
FIX: Dirac.py - do not define default catalog, use FileCatalog utility instead

[v6r6p19]

*DMS
BUGFIX: All DMS agents  - set up agent name in the initialization

[v6r6p18]

*Transformation
CHANGE: /DIRAC/VOPolicy/OutputDataModule option moved to <Operations>/Transformations/OutputDataModule

*Resources
FIX: ComputingElement - properly check if the pilot proxy has VOMS before adding it to the payload 
     when updating it

*WMS
BUGFIX: JobSanity - fixed misspelled method call SetParam -> SetParameter

[v6r6p17]

*Transformation
BUGFIX: TransformationAgent - corrected  __getDataReplicasRM()

[v6r6p16]

*DMS
FIX: Agents - proper __init__ implementation with arguments passing to the super class
FIX: LcgFileCatalogClient - in removeReplica() reload PFN in case it has changed

[v6r6p15]

*Framework
BUGFIX: ErrorMessageMonitor - corrected updateFields call 

*DMS:
NEW: FTSMonitorAgent completely rewritten in a multithreaded way

*Transformation
FIX: InputDataAgent - proper instantiation of TransformationClient
CHANGE: Transformation - several log message promoted from info to notice level

[v6r6p14]

*Transformation
FIX: Correct instantiation of agents inside several scripts
CHANGE: TransformationCleaningAgent - added verbosity to logs
CHANGE: TransformationAgent - missingLFC to MissingInFC as it could be the DFC as well
FIX: TransformationAgent - return an entry for all LFNs in __getDataReplicasRM

*DMS
FIX: TransferAgent - fix exception reason in registerFiles()

[v6r6p13]

*DMS
CHANGE: TransferAgent - change RM call from getCatalogueReplicas to getActiveReplicas. 
        Lowering log printouts here and there

[v6r6p12]

*DMS
BUGFIX: RemovalTask - Replacing "'" by "" in error str set as attribute for a subRequest file. 
        Without that request cannot be updated when some nasty error occurs.

[v6r6p11]

*RMS:
BUGFIX: RequestClient - log string formatting

*DMS
BUGFIX: RemovalTask - handling for files not existing in the catalogue

*Transformation
FIX: TransformationManager - ignore files in NotProcessed status to get the % of processed files

*Interfaces
FIX: Fixes due to the recent changes in PromptUser utility

[v6r6p10]

*RMS
FIX: RequestDBMySQL - better escaping of queries 

*WMS
FIX: SiteDirector - get compatible platforms before checking Task Queues for a site

[v6r6p9]

*Core
FIX: Utilities/PromptUser.py - better user prompt

*Accounting
NEW: Add some validation to the job records because of weird data coming from YANDEX.ru

*DMS
BUGFIX: ReplicaManager - typo errStr -> infoStr in __replicate()
FIX: FTSRequest - fixed log message

*WMS
FIX: SiteDirector - use CSGlobals.getVO() call instead of explicit CS option

[v6r6p8]

*Transformation
BUGFIX: TransformationDB - typo in getTransformationFiles(): iterValues -> itervalues

[v6r6p7]

*Resources
FIX: StorageFactory - uncommented line that was preventing the status to be returned 
BUGFIX: CE remote scripts - should return status and not call exit()
BUGFIX: SSHComputingElement - wrong pilot ID reference

[v6r6p6]

*WMS
FIX: TaskQueueDB - in findOrphanJobs() retrieve orphaned jobs as list of ints instead of list of tuples
FIX: OptimizerExecutor - added import of datetime to cope with the old style optimizer parameters

*Transformation
FIX: TransformationAgent - fix finalization entering in an infinite loop
NEW: TransformationCLI - added resetProcessedFile command
FIX: TransformationCleaningAgent - treating the archiving delay 
FIX: TransformationDB - fix in getTransformationFiles() in case of empty file list

[v6r6p5]

*Transformation
FIX: TransformationAgent - type( transClient -> transfClient )
FIX: TransformationAgent - self._logInfo -> self.log.info
FIX: TransformationAgent - skip if no Unused files
FIX: TransformationAgent - Use CS option for replica cache lifetime
CHANGE: TransformationAgent - accept No new Unused files every [6] hours

[v6r6p4]

*DMS
FIX: TransferAgent - protection for files that can not be scheduled
BUGFIX: TransferDB - typo (instIDList - > idList ) fixed

*Transformation
BUGFIX: TransformationAgent - typo ( loginfo -> logInfo )

[v6r6p3]

FIX: merged in patch v6r5p14

*Core
BUGFIX: X509Chain - return the right structure in getCredentials() in case of failure
FIX: dirac-deploy-scripts.py - allow short scripts starting from "d"
FIX: dirac-deploy-scripts.py - added DCOMMANDS_PPID env variable in the script wrapper
FIX: ExecutorReactor - reduced error message dropping redundant Task ID 

*Interfaces
BUGFIX: Dirac.py - allow to pass LFN list to replicateFile()

*DMS
FIX: FileManager - extra check if all files are available in _findFiles()
BUGFIX: FileCatalogClientCLI - bug in DirectoryListing

[v6r6p2]

FIX: merged in patch v6r5p13

*WMS
FIX: SiteDirector - if no community set, look for DIRAC/VirtualOrganization setting

*Framework
FIX: SystemLoggingDB - LogLevel made VARCHAR in the MessageRepository table
FIX: Logging - several log messages are split in fixed and variable parts
FIX: SystemLoggingDB - in insertMessage() do not insert new records in auxiliary tables if they 
     are already there

[v6r6p1]

*Core:
CHANGE: PromptUser - changed log level of the printout to NOTICE
NEW: Base Client constructor arguments are passed to the RPCClient constructor

*DMS:
NEW: FTSRequest - added a prestage mechanism for source files
NEW: FileCatalogClientCLI - added -f switch to the size command to use raw faile tables 
     instead of storage usage tables
NEW: FileCatalog - added orphan directory repair tool
NEW: FIleCatalog - more counters to control the catalog sanity     

*WMS:
FIX: SandboxStoreClient - no more kwargs tricks
FIX: SandboxStoreClient returns sandbox file name in case of upload failure to allow failover
FIX: dirac-pilot - fixed VO_%s_SW_DIR env variable in case of OSG

*TS:
FIX: TransformationManagerHandler - avoid multiple Operations() instantiation in 
     getTransformationSummaryWeb()

[v6r6]

*Core
CHANGE: getDNForUsername helper migrated from Core.Security.CS to Registry helper
NEW: SiteSEMapping - new utilities getSitesGroupedByTierLevel(), getTier1WithAttachedTier2(),
     getTier1WithTier2
CHANGE: The DIRAC.Core.Security.CS is replaced by the Registry helper     
BUGFIX: dirac-install - properly parse += in .cfg files
FIX: Graphs.Utilities - allow two lines input in makeDataFromCVS()
FIX: Graphs - allow Graphs package usage if even matplotlib is not installed
NEW: dirac-compile-externals will retrieve the Externals compilation scripts from it's new location 
     in github (DIRACGrid/Externals)
NEW: Possibility to define a thread-global credentials for DISET connections (for web framework)
NEW: Logger - color output ( configurable )
NEW: dirac-admin-sort-cs-sites - to sort sites in the CS
CHANGE: MessageClient(Factor) - added msgClient attribute to messages
NEW: Core.Security.Properties - added JOB_MONITOR and USER_MANAGER properties

*Configuration
NEW: Registry - added getAllGroups() method

*Framework
NEW: SystemAdministratorClientCLI - possibility to define roothPath and lcgVersion when updating software

*Accounting
NEW: JobPlotter - added Normalized CPU plots to Job accounting
FIX: DBUtils - plots going to greater granularity

*DMS
NEW: FileCatalog - storage usage info stored in all the directories, not only those with files
NEW: FileCatalog - added utility to rebuild storage usage info from scratch
FIX: FileCatalog - addMetadataField() allow generic types, e.g. string
FIX: FileCatalog - path argument is normalized before usage in multiple methods
FIX: FileCatalog - new metadata for files(directories) should not be there before for directories(files)
NEW: FileCatalog - added method for rebuilding DirectoryUsage data from scratch 
NEW: FileCatalog - Use DirectoryUsage mechanism for both logical and physical storage
CHANGE: FileCatalog - forbid removing non-empty directories
BUGFIX: FileCatalogClientCLI - in do_ls() check properly the path existence
FIX: FileCatalogClientCLI - protection against non-existing getCatalogCounters method in the LFC client
FIX: DMS Agents - properly call superclass constructor with loadName argument
FIX: ReplicaManager - in removeFile() non-existent file is marked as failed
FIX: Make several classes pylint compliant: DataIntegrityHandler, DataLoggingHandler,
     FileCatalogHandler, StorageElementHandler, StorageElementProxyHandler, TransferDBMonitoringHandler
FIX: LogUploadAgent - remove the OSError exception in __replicate()
FIX: FileCatalogClientCLI - multiple check of proper command inputs,
     automatic completion of several commands with subcommands,
     automatic completion of file names
CHANGE: FileCatalogClientCLI - reformat the output of size command 
FIX: dirac-admin-ban-se - allow to go over all options read/write/check for each SE      
NEW: StrategyHandler - new implementation to speed up file scheduling + better error reporting
NEW: LcgFileCatalogProxy - moved from from LHCbDirac to DIRAC
FIX: ReplicaManager - removed usage of obsolete "/Resources/StorageElements/BannedTarget" 
CHANGE: removed StorageUsageClient.py
CHANGE: removed obsoleted ProcessingDBAgent.py

*WMS
CHANGE: RunNumber job parameter was removed from all the relevant places ( JDL, JobDB, etc )
NEW: dirac-pilot - add environment setting for SSH and BOINC CEs
NEW: WMSAdministrator - get output for non-grid CEs if not yet in the DB
NEW: JobAgent - job publishes BOINC parameters if any
CHANGE: Get rid of LHCbPlatform everywhere except TaskQueueDB
FIX: SiteDirector - provide list of sites to the Matcher in the initial query
FIX: SiteDirector - present a list of all groups of a community to match TQs
CHANGE: dirac-boinc-pilot dropped
CHANGE: TaskQueueDirector does not depend on /LocalSite section any more
CHANGE: reduced default delays for JobCleaningAgent
CHANGE: limit the number of jobs received by JobCleaningAgent
CHANGE: JobDB - use insertFields instead of _insert
CHANGE: Matcher, TaskQueueDB - switch to use Platform rather than LHCbPlatform retaining LHCbPlatform compatibility
BUGFIX: Matcher - proper reporting pilot site and CE
CHANGE: JobManager - improved job Killing/Deleting logic
CHANGE: dirac-pilot - treat the OSG case when jobs on the same WN all run in the same directory
NEW: JobWrapper - added more status reports on different failures
FIX: PilotStatusAgent - use getPilotProxyFromDIRACGroup() instead of getPilotProxyFromVOMSGroup()
CHANGE: JobMonitoringHandler - add cutDate and condDict parameters to getJobGroup()
NEW: JobMonitoringHandler - check access rights with JobPolicy when accessing job info from the web
NEW: JobManager,JobWrapper - report to accounting jobs in Rescheduled final state if rescheduling is successful
FIX: WMSAdministrator, SiteDirector - store only non-empty pilot output to the PilotDB
NEW: added killPilot() to the WMSAdministrator interface, DiracAdmin and dirac-admin-kill-pilot command
NEW: TimeLeft - renormalize time left using DIRAC Normalization if available
FIX: JobManager - reconnect to the OptimizationMind in background if not yet connected
CHANGE: JobManifest - use Operations helper
NEW: JobCleaningAgent - delete logging records from JobLoggingDB when deleting jobs

*RMS
FIX: RequestDBFile - better exception handling in case no JobID supplied
FIX: RequestManagerHandler - make it pylint compliant
NEW: RequestProxyHandler - is forwarding requests from voboxes to central RequestManager. 
     If central RequestManager is down, requests are dumped into file cache and a separate thread 
     running in background is trying to push them into the central. 
CHANGE: Major revision of the code      
CHANGE: RequestDB - added index on SubRequestID in the Files table
CHANGE: RequestClient - readRequestForJobs updated to the new RequetsClient structure

*RSS
NEW: CS.py - Space Tokens were hardcoded, now are obtained after scanning the StorageElements.

*Resources
FIX: SSHComputingElement - enabled multiple hosts in one queue, more debugging
CHANGE: SSHXXX Computing Elements - define SSH class once in the SSHComputingElement
NEW: SSHComputingElement - added option to define private key location
CHANGE: Get rid of legacy methods in ComputingElement
NEW: enable definition of ChecksumType per SE
NEW: SSHBatch, SSHCondor Computing Elements
NEW: SSHxxx Computing Elements - using remote control scripts to better capture remote command errors
CHANGE: put common functionality into SSHComputingElement base class for all SSHxxx CEs
NEW: added killJob() method tp all the CEs
NEW: FileCatalog - take the catalog information info from /Operations CS section, if defined there, 
     to allow specifications per VO 

*Interfaces
CHANGE: Removed Script.initialize() from the API initialization
CHANGE: Some general API polishing
FIX: Dirac.py - when running in mode="local" any directory in the ISB would not get untarred, 
     contrary to what is done in the JobWrapper

*TS
BUGFIX: TaskManager - bug fixed in treating tasks with input data
FIX: TransformationCleaningAgent - properly call superclass constructor with loadName argument
NEW: TransformationCleaningAgent - added _addExtraDirectories() method to extend the list of
     directories to clean in a subclass if needed
CHANGE: TransformationCleaningAgent - removed usage of StorageUsageClient     
NEW: TransformationAgent is multithreaded now ( implementation moved from LHCbDIRAC )
NEW: added unit tests
NEW: InputDataAgent - possibility to refresh only data registered in the last predefined period of time 
NEW: TransformationAgent(Client) - management of derived transformations and more ported from LHCbDIRAC
BUGFIX: TransformationDB - wrong SQL statement generation in setFileStatusForTransformation()

[v6r5p14]

*Core
NEW: Utilities - added Backports utility

*WMS
FIX: Use /Operations/JobScheduling section consistently, drop /Operations/Matching section
NEW: Allow VO specific share correction plugins from extensions
FIX: Executors - several fixes

[v6r5p13]

*WMS
FIX: Executors - VOPlugin will properly send and receive the params
NEW: Correctors can be defined in an extension
FIX: Correctors - Properly retrieve info from the CS using the ops helper

[v6r5p12]

FIX: merged in patch v6r4p34

[v6r5p11]

FIX: merged in patch v6r4p33

*Core
FIX: MySQL - added offset argument to buildConditions()

[v6r5p10]

FIX: merged in patch v6r4p32

[v6r5p9]

FIX: merged in patch v6r4p30

[v6r5p8]

FIX: merged in patch v6r4p29

[v6r5p7]

FIX: merged in patch v6r4p28

[v6r5p6]

FIX: merged in patch v6r4p27

*Transformation
BUGFIX: TransformationDB - StringType must be imported before it can be used

*RSS
NEW: CS.py - Space Tokens were hardcoded, now are obtained after scanning the StorageElements.

[v6r5p5]

FIX: merged in patch v6r4p26

[v6r5p4]

FIX: merged in patch v6r4p25

[v6r5p3]

*Transformation
FIX: merged in patch v6r4p24

[v6r5p2]

*Web
NEW: includes DIRACWeb tag web2012092101

[v6r5p1]

*Core
BUGFIX: ExecutorMindHandler - return S_OK() in the initializeHandler
FIX: OptimizationMindHandler - if the manifest is not dirty it will not be updated by the Mind

*Configuration
NEW: Resources helper - added getCompatiblePlatform(), getDIRACPlatform() methods

*Resources
FIX: SSHComputingElement - add -q option to ssh command to avoid banners in the output
FIX: BOINCComputingElement - removed debugging printout
FIX: ComputingElement - use Platform CS option which will be converted to LHCbPlatform for legacy compatibility

*DMS
FIX: RequestAgentBase - lowering loglevel from ALWAYS to INFO to avoid flooding SystemLogging

*WMS:
FIX: SiteDirector - provide CE platform parameter when interrogating the TQ
FIX: GridPilotDirector - publish pilot OwnerGroup rather than VOMS role
FIX: WMSUtilities - add new error string into the parsing of the job output retrieval

[v6r5]

NEW: Executor framework

*Core
NEW: MySQL.py - added Test case for Time.dateTime time stamps
NEW: MySQL.py - insertFields and updateFields can get values via Lists or Dicts
NEW: DataIntegrityDB - use the new methods from MySQL and add test cases
NEW: DataIntegrityHandler - check connection to DB and create tables (or update their schema)
NEW: DataLoggingDB - use the new methods from MySQL and add test cases
NEW: DataLoggingHandler - check connection to DB and create tables (or update their schema)
FIX: ProcessPool - killing stuck workers after timeout
CHANGE: DB will throw a RuntimeException instead of a sys.exit in case it can't contact the DB
CHANGE: Several improvements on DISET
CHANGE: Fixed all DOS endings to UNIX
CHANGE: Agents, Services and Executors know how to react to CSSection/Module and react accordingly
NEW: install tools are updated to deal with executors
FIX: dirac-install - add -T/--Timeout option to define timeout for distribution downloads
NEW: dirac-install - added possibility of defining dirac-install's global defaults by command line switch
BUGFIX: avoid PathFinder.getServiceURL and use Client class ( DataLoggingClient,LfcFileCatalogProxyClient ) 
FIX: MySQL - added TIMESTAMPADD and TIMESTAMPDIFF to special values not to be scaped by MySQL
NEW: ObjectLoader utility
CHANGE: dirac-distribution - added global defaults flag and changed the flag to -M or --defaultsURL
FIX: Convert to string before trying to escape value in MySQL
NEW: DISET Services - added PacketTimeout option
NEW: SystemLoggingDB - updated to use the renewed MySQL interface and SQL schema
NEW: Added support for multiple entries in /Registry/DefaultGroup, for multi-VO installations
CHANGE: Component installation procedure updated to cope with components inheriting Modules
CHANGE: InstallTools - use dirac- command in runit run scripts
FIX: X509Chain - avoid a return of error when the group is not valid
FIX: MySQL - reduce verbosity of log messages when high level methods are used
CHANGE: Several DB classes have been updated to use the MySQL buildCondition method
NEW: MySQL - provide support for greater and smaller arguments to all MySQL high level methods
FIX: Service.py - check all return values from all initializers

*Configuration
CHANGE: By default return option and section lists ordered as in the CS
NEW: ConfigurationClient - added function to refresh remote configuration

*Framework
FIX: Registry.findDefaultGroup will never return False
CHANGE: ProxyManager does not accept proxies without explicit group
CHANGE: SystemAdministratorHandler - force refreshing the configuration after new component setup

*RSS
CHANGE: removed code execution from __init__
CHANGE: removed unused methods
NEW: Log all policy results 

*Resources
NEW: updated SSHComputingElement which allows multiple job submission
FIX: SGETimeLeft - better parsing of the batch system commands output
FIX: InProcessComputingElement - when starting a new job discard renewal of the previous proxy
NEW: BOINCComputingElement - new CE client to work with the BOINC desktop grid infrastructure 

*WMS
CHANGE: WMS Optimizers are now executors
CHANGE: SandboxStoreClient can directly access the DB if available
CHANGE: Moved JobDescription and improved into JobManifest
FIX: typo in JobLoggingDB
NEW: JobState/CachedJobState allow access to the Job via DB/JobStateSync Service automatically
BUGFIX: DownloadInputData - when not enough disk space, message was using "buffer" while it should be using "data"
FIX: the sandboxmetadataDB explosion when using the sandboxclient without direct access to the DB
NEW: Added support for reset/reschedule in the OptimizationMind
CHANGE: Whenever a DB is not properly initialized it will raise a catchable RuntimeError exception 
        instead of silently returning
FIX: InputDataResolution - just quick mod for easier extensibility, plus removed some LHCb specific stuff
NEW: allow jobids in a file in dirac-wms-job-get-output
NEW: JobManager - zfill in %n parameter substitution to allow alphabetical sorting
NEW: Directors - added checking of the TaskQueue limits when getting eligible queues
CHANGE: Natcher - refactor to simpify the logic, introduced Limiter class
CHANGE: Treat MaxCPUTime and CPUTime the same way in the JDL to avoid confusion
NEW: SiteDirector - added options PilotScript, MaxPilotsToSubmit, MaxJobsInFillMode
BUGFIX: StalledJobAgent - use cpuNormalization as float, not string 
FIX: Don't kill an executor if a task has been taken out from it
NEW: dirac-boinc-pilot - pilot script to be used on the BOINC volunteer nodes
FIX: SiteDirector - better handling of tokens and filling mode 
NEW: Generic pilot identities are automatically selected by the TQD and the SiteDirector 
     if not explicitly defined in /Pilot/GenericDN and GenericGroup
NEW: Generic pilot groups can have a VO that will be taken into account when selecting generic 
     credentials to submit pilots
NEW: Generic pilots that belong to a VO can only match jobs from that VO
NEW: StalledJobAgent - added rescheduling of jobs stuck in Matched or Rescheduled status
BUGFIX: StalledJobAgent - default startTime and endTime to "now", avoid None value
NEW: JobAgent - stop after N failed matching attempts (nothing to do), use StopAfterFailedMatches option
CHANGE: JobAgent - provide resource description as a dictionary to avoid extra JDL parsing by the Matcher
CHANGE: Matcher - report pilot info once instead of sending it several times from the job
CHANGE: Matcher - set the job site instead of making a separate call to JobStateUpdate
NEW: Matcher - added Matches done and matches OK statistics
NEW: TaskQueue - don't delete fresh task queues. Wait 5 minutes to do so.
CHANGE: Disabled TQs can also be matched, if no jobs are there, a retry will be triggered

*Transformation
FIX: TransformationAgent - a small improvement: now can pick the prods status to handle from the CS, 
     plus few minor corrections (e.g. logger messages)
FIX: TransformationCLI - take into accout possible failures in resetFile command     

*Accounting
NEW: AccountingDB - added retrieving RAW records for internal stuff
FIX: AccountingDB - fixed some logic for readonly cases
CHANGE: Added new simpler and faster bucket insertion mechanism
NEW: Added more info when rebucketing
FIX: Calculate the rebucket ETA using remaining records to be processed instead of the total records to be processed
FIX: Plots with no data still carry the plot name

*DMS
NEW: SRM2Storage - added retry in the gfal calls
NEW: added new FTSCleaningAgent cleaning up TransferDB tables
FIX: DataLoggingClient and DataLoggingDB - tests moved to separate files
CHANGE: request agents cleanup

*RMS
CHANGE: Stop using RequestAgentMixIn in the request agents

[v6r4p34]

*DMS
BUGFIX: FileCatalogCLI - fixed wrong indentation
CHANGE: RegistrationTask - removed some LHCb specific defaults

[v6r4p33]

*DMS
CHANGE: FTSRequest - be more verbose if something is wrong with file

[v6r4p32]

*WMS
FIX: StalledJobAgent - avoid exceptions in the stalled job accounting reporting

*DMS
NEW: FTSMonitorAgent - handling of expired FTS jobs 

*Interfaces
CHANGE: Dirac.py - attempt to retrieve output sandbox also for Completed jobs in retrieveRepositorySandboxes()

[v6r4p30]

*Core
BUGFIX: dirac-admin-bdii-ce-voview - proper check of the result structure

*Interfaces
FIX: Dirac.py, Job.py - allow to pass environment variables with special characters

*DMS
NEW: FileCatalogCLI - possibility to sort output in the ls command

*WMS:
FIX: JobWrapper - interpret environment variables with special characters 

[v6r4p29]

*RMS
BUGFIX: RequestDBMySQL - wrong indentation in __updateSubRequestFiles()

[v6r4p28]

*Interfaces
CHANGE: Dirac.py, DiracAdmin.py - remove explicit timeout on RPC client instantiation

*RSS
FIX: CS.py - fix for updated CS location (backward compatible)

*DMS
BUGFIX: StrategyHandler - bug fixed determineReplicationTree()
FIX: FTSRequest - add checksum string to SURLs file before submitting an FTS job

*WMS
FIX: JobWrapper - protection for double quotes in JobName
CHANGE: SiteDirector - switched some logging messages from verbose to info level

*RMS
NEW: Request(Client,DBMySQL,Manager) - added readRequestsForJobs() method

[v6r4p27]

*DMS
FIX: SRM2Storage - removed hack for EOS (fixed server-side)

*Transformation
CHANGE: TransformationClient - limit to 100 the number of transformations in getTransformations()
NEW: TransformationAgent - define the transformations type to use in the configuration

*Interfaces
FIX: Job.py -  fix for empty environmentDict (setExecutionEnv)

[v6r4p26]

*Transformation
BUGFIX: TransformationClient - fixed calling sequence in rpcClient.getTransformationTasks()
NEW: TransformationClient - added log messages in verbose level.

[v6r4p25]

*DMS
BUGFIX: StrategyHandler - sanity check for wrong replication tree 

[v6r4p24]

*Core
NEW: MySQL - add 'offset' argument to the buildCondition()

*Transformation
FIX: TransformationAgent - randomize the LFNs for removal/replication case when large number of those
CHANGE: TransformationClient(DB,Manager) - get transformation files in smaller chunks to
        improve performance
FIX: TransformationAgent(DB) - do not return redundant LFNs in getTransformationFiles()    

[v6r4p23]

*Web
NEW: includes DIRACWeb tag web2012092101

[v6r4p22]

*DMS
FIX: SRM2Storage - fix the problem with the CERN-EOS storage 

[v6r4p21]

*Core
BUGFIX: SGETimeLeft - take into account dd:hh:mm:ss format of the cpu consumed

[v6r4p20]

*WMS
BUGFIX: PilotDirector, GridPilotDirector - make sure that at least 1 pilot is to be submitted
BUGFIX: GridPilotDirector - bug on how pilots are counted when there is an error in the submit loop.
BUGFIX: dirac-pilot - proper install script installation on OSG sites

[v6r4p19]

*RMS
FIX: RequestDBMySQL - optimized request selection query 

[v6r4p18]

*Configuration
BUGFIX: CE2CSAgent.py - the default value must be set outside the loop

*DMS
NEW: dirac-dms-create-replication-request
BUGFIX: dirac-dms-fts-submit, dirac-dms-fts-monitor - print out error messages

*Resources
BUGFIX: TorqueComputingElement.py, plus add UserName for shared Queues

*WMS
BUGFIX: JobManagerHandler - default value for pStart (to avoid Exception)

[v6r4p17]

*Core
FIX: dirac-configure - setup was not updated in dirac.cfg even with -F option
FIX: RequestHandler - added fix for Missing ConnectionError

*DMS
FIX: dirac-dms-clean-directory - command fails with `KeyError: 'Replicas'`.

*WMS
FIX: SiteDirector - adapt to the new method in the Matcher getMatchingTaskQueue 
FIX: SiteDirector - added all SubmitPools to TQ requests

[v6r4p16]

*Core:
FIX: dirac-install - bashrc/cshrc were wrongly created when using versionsDir

*Accounting
CHANGE: Added new simpler and faster bucket insertion mechanism
NEW: Added more info when rebucketing

*WMS
CHANGE: Matcher - refactored to take into account job limits when providing info to directors
NEW: JoAgent - reports SubmitPool parameter if applicable
FIX: Matcher - bad codition if invalid result

[v6r4p15]

*WMS
FIX: gLitePilotDirector - fix the name of the MyProxy server to avoid crasehs of the gLite WMS

*Transformation
FIX: TaskManager - when the file is on many SEs, wrong results were generated

[v6r4p13]

*DMS
FIX: dirac-admin-allow-se - added missing interpreter line

[v6r4p12]

*DMS
CHANGE: RemovalTask - for DataManager shifter change creds after failure of removal with her/his proxy.

*RSS
NEW: Added RssConfiguration class
FIX: ResourceManagementClient  - Fixed wrong method name

[v6r4p11]

*Core
FIX: GGUSTicketsClient - GGUS SOAP URL updated

*DMS
BUGFIX: ReplicaManager - wrong for loop

*RequestManagement
BUGFIX: RequestClient - bug fix in finalizeRequest()

*Transformation
FIX: TaskManager - fix for correctly setting the sites (as list)

[v6r4p10]

*RequestManagement
BUGFIX: RequestContainer - in addSubrequest() function

*Resources
BUGFIX: SRM2Storage - in checksum type evaluation

*ResourceStatusSystem
BUGFIX: InfoGetter - wrong import statement

*WMS
BUGFIX: SandboxMetadataDB - __init__() can not return a value

[v6r4p9]

*DMS
CHANGE: FailoverTransfer - ensure the correct execution order of the subrequests

[v6r4p8]

Bring in fixes from v6r3p17

*Core:
FIX: Don't have the __init__ return True for all DBs
NEW: Added more protection for exceptions thrown in callbacks for the ProcessPool
FIX: Operations will now look in 'Defaults' instead of 'Default'

*DataManagement:
FIX: Put more protection in StrategyHandler for neither channels  not throughput read out of TransferDB
FIX: No JobIDs supplied in getRequestForJobs function for RequestDBMySQL taken into account
FIX: Fix on getRequestStatus
CHANGE: RequestClient proper use of getRequestStatus in finalizeRequest
CHANGE: Refactored RequestDBFile

[v6r4p7]

*WorkloadManagement
FIX: SandboxMetadataDB won't explode DIRAC when there's no access to the DB 
CHANGE: Whenever a DB fails to initialize it raises a catchable exception instead of just returning silently

*DataManagement
CHANGE: Added Lost and Unavailable to the file metadata

[v6r4p6]

Bring fixes from v6r4p6

[v6r4p5]

*Configuration
NEW: Added function to generate Operations CS paths

*Core
FIX: Added proper ProcessPool checks and finalisation

*DataManagement
FIX: don't set Files.Status to Failed for non-existign files, failover transfers won't go
FIX: remove classmethods here and there to unblock requestHolder
CHANGE: RAB, TA: change task timeout: 180 and 600 (was 600 and 900 respectively)
FIX: sorting replication tree by Ancestor, not hopAncestorgit add DataManagementSystem/Agent/TransferAgent.py
NEW: TA: add finalize
CHANGE: TransferAgent: add AcceptableFailedFiles to StrategyHandler to ban FTS channel from scheduling
FIX: if there is no failed files, put an empty dict


*RSS
FIX: RSS is setting Allowed but the StorageElement checks for Active

*Workflows
FIX: Part of WorfklowTask rewritten to fix some issues and allow 'ANY' as site

*Transformation
FIX: Wrong calls to TCA::cleanMetadataCatalogFiles

[v6r4p4]

*Core
FIX: Platform.py - check if Popen.terminate is available (only from 2.6)

[v6r4p3]

*Core
FIX: ProcessPool with watchdog and timeouts - applied in v6r3 first

[v6r4p2]

*StorageManagement
BUGFIX: StorageElement - staging is a Read operation and should be allowed as such

*WMS
BUGFIX: InProcessComputingElement, JobAgent - proper return status code from the job wrapper

*Core
FIX: Platform - manage properly the case of exception in the ldconfig execution

[v6r4p1]

*DMS
FIX: TransferDB.getChannelObservedThroughput - the channelDict was created in a wrong way

*RSS
FIX: ResourceStatus was not returning Allowed by default

[v6r4]

*Core
FIX: dirac-install-db.py: addDatabaseOptionsToCS has added a new keyed argument
NEW: SGETimeLeft.py: Support for SGE backend
FIX: If several extensions are installed, merge ConfigTemplate.cfg
NEW: Service framework - added monitoring of file descriptors open
NEW: Service framework - Reduced handshake timeout to prevent stuck threads
NEW: MySQL class with new high level methods - buildCondition,insertFields,updateFields
     deleteEntries, getFields, getCounters, getDistinctAttributeValues
FIX: ProcessPool - fixes in the locking mechanism with LockRing, stopping workers when the
     parent process is finished     
FIX: Added more locks to the LockRing
NEW: The installation tools are updated to install components by name with the components module specified as an option

*DMS
FIX: TransferDB.py - speed up the Throughput determination
NEW: dirac-dms-add-files: script similar to dirac-dms-remove-files, 
     allows for 1 file specification on the command line, using the usual dirac-dms-add-file options, 
     but also can take a text file in input to upload a bunch of files. Exit code is 0 only if all 
     was fine and is different for every error found. 
NEW: StorageElementProxy- support for data downloading with http protocol from arbitrary storage, 
     needed for the web data download
BUGFIX: FileCatalogCLI - replicate operation does a proper replica registration ( closes #5 )     
FIX: ReplicaManager - __cleanDirectory now working and thus dirac-dms-clean-directory

*WMS
NEW: CPU normalization script to run a quick test in the pilot, used by the JobWrapper
     to report the CPU consumption to the accounting
FIX: StalledJobAgent - StalledTimeHours and FailedTimeHours are read each cycle, refer to the 
     Watchdog heartBeat period (should be renamed); add NormCPUTime to Accounting record
NEW: SiteDirector - support for the operation per VO in multi-VO installations
FIX: StalledJobAgent - get ProcessingType from JDL if defined
BUGFIX: dirac-wms-job-peek - missing printout in the command
NEW: SiteDirector - take into account the number of already waiting pilots when evaluating the number of pilots to submit
FIX: properly report CPU usage when the Watchdog kill the payload.

*RSS
BUGFIX: Result in ClientCache table is a varchar, but the method was getting a datetime
NEW: CacheFeederAgent - VOBOX and SpaceTokenOccupancy commands added (ported from LHCbDIRAC)
CHANGE: RSS components get operational parameters from the Operations handler

*DataManagement
FIX: if there is no failed files, put an empty dict

*Transformation
FIX: Wrong calls to TCA::cleanMetadataCatalogFiles

[v6r3p19]

*WMS
FIX: gLitePilotDirector - fix the name of the MyProxy server to avoid crashes of the gLite WMS

[v6r3p18]

*Resources
BUGFIX: SRM2Storage - in checksum type evaluation

[v6r3p17]

*DataManagement
FIX: Fixes issues #783 and #781. Bugs in ReplicaManager removePhisicalReplica and getFilesFromDirectory
FIX: Return S_ERROR if missing jobid arguments
NEW: Checksum can be verified during FTS and SRM2Storage 

[v6r3p16]

*DataManagement
FIX: better monitoring of FTS channels 
FIX: Handle properly None value for channels and bandwidths

*Core
FIX: Properly calculate the release notes if there are newer releases in the release.notes file

[v6r3p15]

*DataManagement
FIX: if there is no failed files, put an empty dict

*Transformation
FIX: Wrong calls to TCA::cleanMetadataCatalogFiles


[v6r3p14]

* Core

BUGFIX: ProcessPool.py: clean processing and finalisation
BUGFIX: Pfn.py: don't check for 'FileName' in pfnDict

* DMS

NEW: dirac-dms-show-fts-status.py: script showing last hour history for FTS channels
NEW: TransferDBMonitoringHandler.py: new function exporting FST channel queues
BUGFIX: TransferAgent.py,RemovalAgent.py,RegistrationAgent.py - unlinking of temp proxy files, corection of values sent to gMonitor
BUGFIX: StrategyHandler - new config option 'AcceptableFailedFiles' to unblock scheduling for channels if problematic transfers occured for few files
NEW: TransferAgent,RemovalAgent,RegistrationAgent - new confing options for setting timeouts for tasks and ProcessPool finalisation
BUGFIX: ReplicaManager.py - reverse sort of LFNs when deleting files and directories to avoid blocks
NEW: moved StrategyHandler class def to separate file under DMS/private

* TMS

FIX: TransformationCleaningAgent.py: some refactoring, new way of disabling/enabline execution by 'EnableFlag' config option

[v6r3p13]

*Core
FIX: Added proper ProcessPool checks and finalisation

*DataManagement
FIX: don't set Files.Status to Failed for non-existign files, failover transfers won't go
FIX: remove classmethods here and there to unblock requestHolder
CHANGE: RAB, TA: change task timeout: 180 and 600 (was 600 and 900 respectively)
FIX: sorting replication tree by Ancestor, not hopAncestorgit add DataManagementSystem/Agent/TransferAgent.py
NEW: TA: add finalize
CHANGE: TransferAgent: add AcceptableFailedFiles to StrategyHandler to ban FTS channel from scheduling

[v6r3p12]

*Core
FIX: Platform.py - check if Popen.terminate is available (only from 2.6)

[v6r3p11]

*Core
FIX: ProcessPool with watchdog and timeouts

[v6r3p10]

*StorageManagement
BUGFIX: StorageElement - staging is a Read operation and should be allowed as such

*WMS
BUGFIX: InProcessComputingElement, JobAgent - proper return status code from the job wrapper

*Core
FIX: Platform - manage properly the case of exception in the ldconfig execution

[v6r3p9]

*DMS
FIX: TransferDB.getChannelObservedThroughput - the channelDict was created in a wrong way

[v6r3p8]

*Web
CHANGE: return back to the release web2012041601

[v6r3p7]

*Transformation
FIX: TransformationCleaningAgent - protection from deleting requests with jobID 0 

[v6r3p6]

*Core
FIX: dirac-install-db - proper key argument (follow change in InstallTools)
FIX: ProcessPool - release all locks every time WorkignProcess.run is executed, more fixes to come
FIX: dirac-configure - for Multi-Community installations, all vomsdir/vomses files are now created

*WMS
NEW: SiteDirector - add pilot option with CE name to allow matching of SAM jobs.
BUGFIX: dirac-pilot - SGE batch ID was overwriting the CREAM ID
FIX: PilotDirector - protect the CS master if there are at least 3 slaves
NEW: Watchdog - set LocalJobID in the SGE case

[v6r3p5]

*Core:
BUGFIX: ProcessPool - bug making TaskAgents hang after max cycles
BUGFIX: Graphs - proper handling plots with data containing empty string labels
FIX: GateWay - transfers were using an old API
FIX: GateWay - properly calculate the gateway URL
BUGFIX: Utilities/Pfn.py - bug in pfnunparse() when concatenating Path and FileName

*Accounting
NEW: ReportGenerator - make AccountingDB readonly
FIX: DataCache - set daemon the datacache thread
BUGFIX: BasePlotter - proper handling of the Petabyte scale data

*DMS:
BUGFIX: TransferAgent, RegistrationTask - typos 

[v6r3p4]

*DMS:
BUGFIX: TransferAgent - wrong value for failback in TA:execute

[v6r3p3]

*Configuration
BUGFIX: Operations helper - typo

*DMS:
FIX: TransferAgent - change the way of redirecting request to task

[v6r3p2]

*DMS
FIX: FTSRequest - updating metadata for accouting when finalizing FTS requests

*Core
FIX: DIRAC/__init__.py - default version is set to v6r3

[v6r3p1]

*WMS
CHANGE: Use ResourcesStatus and Resources helpers in the InputDataAgent logic

*Configuration
NEW: added getStorageElementOptions in Resources helper

*DMS
FIX: resourceStatus object created in TransferAgent instead of StrategyHandler

[v6r3]

*Core
NEW: Added protections due to the process pool usage in the locking logic

*Resources
FIX: LcgFileCatalogClient - reduce the number of retries: LFC_CONRETRY = 5 to 
     avoid combined catalog to be stuck on a faulty LFC server
     
*RSS
BUGFIX: ResourceStatus - reworked helper to keep DB connections     

*DMS
BUGFIX: ReplicaManager::CatalogBase::_callFileCatalogFcnSingleFile() - wrong argument

*RequestManagement
FIX: TaskAgents - set timeOut for task to 10 min (15 min)
NEW: TaskAgents - fill in Error fields in case of failing operations

*Interfaces
BUGFIX: dirac-wms-select-jobs - wrong use of the Dirac API

[v6r2p9]

*Core
FIX: dirac-configure - make use of getSEsForSite() method to determine LocalSEs

*WMS
NEW: DownloadInputData,InputDataByProtocol - check Files on Tape SEs are on Disk cache 
     before Download or getturl calls from Wrapper
CHANGE: Matcher - add Stalled to "Running" Jobs when JobLimits are applied   
CHANGE: JobDB - allow to specify required platform as Platform JDL parameter,
        the specified platform is taken into account even without /Resources/Computing/OSCompatibility section

*DMS
CHANGE: dirac-admin-allow(ban)-se - removed lhcb-grid email account by default, 
        and added switch to avoid sending email
FIX: TaskAgents - fix for non-existing files
FIX: change verbosity in failoverReplication 
FIX: FileCatalog - remove properly metadata indices 
BUGFIX: FileManagerBase - bugfix in the descendants evaluation logic  
FIX: TransferAgent and TransferTask - update Files.Status to Failed when ReplicaManager.replicateAndRegister 
     will fail completely; when no replica is available at all.

*Core
FIX: dirac-pilot - default lcg bindings version set to 2012-02-20

[v6r2p8]

*DMS:
CHANGE: TransferAgent - fallback to task execution if replication tree is not found

[v6r2p7]

*WMS
BUGFIX: SiteDirector - wrong CS option use: BundleProxy -> HttpProxy
FIX: SiteDirector - use short lines in compressed/encoded files in the executable
     python script

[v6r2p6]

*DataManagement
FIX: Bad logic in StrategyHandler:MinimiseTotalWait

*Core
CHANGE: updated GGUS web portal URL

*RSS
BUGFIX: meta key cannot be reused, it is popped from dictionary

*Framework
FIX: The Gateway service does not have a handler
NEW: ConfingTemplate entry for Gateway
FIX: distribution notes allow for word wrap

*WorkloadManagement
FIX: avoid unnecessary call if no LFN is left in one of the SEs
FIX: When Uploading job outputs, try first Local SEs, if any


[v6r2p5]

*RSS
BUGFIX: several minor bug fixes

*RequestManagement
BUGFIX: RequestDBMySQL - removed unnecessary request type check

*DMS
BUGFIX: FileCatalogClienctCLI - wrong evaluation of the operation in the find command
NEW: FileCatalog - added possibility to remove specified metadata for a given path 
BUGFIX: ReplicaManager - wrong operation order causing failure of UploadLogFile module

*Core
NEW: dirac-install - generate cshrc DIRAC environment setting file for the (t)csh 

*Interfaces
CHANGE: Job - added InputData to each element in the ParametricInputData

*WMS
CHANGE: dirac-jobexec - pass ParametericInputData to the workflow as a semicolon separated string

[v6r2p4]

*WMS
BUGFIX: StalledJobAgent - protection against jobs with no PilotReference in their parameters
BUGFIX: WMSAdministratorHandler - wrong argument type specification for getPilotInfo method

*StorageManagement
BUGFIX: RequestFinalizationAgent - no method existence check when calling RPC method

[v6r2p3]

*WMS
CHANGE: Matcher - fixed the credentials check in requestJob() to simplify it

*ConfigurationSystem
CHANGE: Operations helper - fix that allow no VO to be defined for components that do not need it

*Core
BUGFIX: InstallTools - when applying runsvctrl to a list of components make sure that the config server is treated first and the sysadmin service - last
        
[v6r2p2]

*WMS
BUGFIX: Matcher - restored logic for checking private pilot asking for a given DN for belonging to the same group with JOB_SHARING property.

[v6r2p1]

*RequestManagementSystem
BUGFIX: RequestCleaningAgent - missing import of the "second" interval definition 

[v6r2]

*General
FIX: replaced use of exec() python statement in favor of object method execution

*Accounting
CHANGE: Accounting 'byte' units are in powers of 1000 instead of powers of 1024 (closes #457)

*Core
CHANGE: Pfn.py - pfnparse function rewritten for speed up and mem usage, unit test case added
FIX: DISET Clients are now thread-safe. Same clients used twice in different threads was not 
closing the previous connection
NEW: reduce wait times in DISET protocol machinery to improve performance    
NEW: dirac-fix-mysql-script command to fix the mysql start-up script for the given installation
FIX: TransferClient closes connections properly
FIX: DISET Clients are now thread-safe. Same client used twice in different threads will not close the previous connection
CHANGE: Beautification and reduce wait times to improve performance
NEW: ProcessPool - added functionality to kill all children processes properly when destroying ProcessPool objects
NEW: CS Helper for LocalSite section, with gridEnv method
NEW: Grid module will use Local.gridEnv if nothing passed in the arguments
CHANGE: Add deprecated sections in the CS Operations helper to ease the transition
FIX: dirac-install - execute dirac-fix-mysql-script, if available, to fix the mysql.server startup script
FIX: dirac-distribution - Changed obsoleted tar.list file URL
FIX: typo in dirac-admin-add-host in case of error
CHANGE: dirac-admin-allow(ban)-se - use diracAdmin.sendMail() instead of NotificationClient.sendMail()

*Framework
BUGFIX: UserProfileDB - no more use of "type" variable as it is a reserved keyword 

*RequestManagement:
FIX: RequestDBFile - more consistent treatment of requestDB Path
FIX: RequestMySQL - Execution order is evaluated based on not Done state of subrequests
NEW: RequestCleaningAgent - resetting Assigned requests to Waiting after a configurable period of time

*RSS
CHANGE: RSS Action now inherits from a base class, and Actions are more homogeneous, they all take a uniform set of arguments. The name of modules has been changed from PolType to Action as well.
FIX: CacheFeederAgent - too verbose messages moved to debug instead of info level
BUGFIX: fixed a bug preventing RSS clients to connect to the services     
FIX: Proper services synchronization
FIX: Better handling of exceptions due to timeouts in GOCDBClient   
FIX: RSS.Notification emails are sent again
FIX: Commands have been modified to return S_OK, S_ERROR inside the Result dict. This way, policies get a S_ERROR / S_OK object. CacheFeederAgent has been updated accordingly.
FIX: allow clients, if db connection fails, to reconnect ( or at least try ) to the servers.
CHANGE: access control using CS Authentication options. Default is SiteManager, and get methods are all.
BUGFIX: MySQLMonkey - properly escaped all parameters of the SQL queries, other fixes.
NEW: CleanerAgent renamed to CacheCleanerAgent
NEW: Updated RSS scripts, to set element statuses and / or tokens.
NEW: Added a new script, dirac-rss-synch
BUGFIX: Minor bugfixes spotted on the Web development
FIX: Removed useless decorator from RSS handlers
CHANGE: ResourceStatus helper tool moved to RSS/Client directory, no RSS objects created if the system is InActive
CHANGE: Removed ClientFastDec decorator, using a more verbose alternative.
CHANGE: Removed useless usage of kwargs on helper functions.  
NEW: added getSESitesList method to RSSClient      
FIX: _checkFloat() checks INTEGERS, not datetimes

*DataManagement
CHANGE: refactoring of DMS agents executing requests, allow requests from arbitrary users
NEW: DFC - allow to specify multiple replicas, owner, mode when adding files
CHANGE: DFC - optimization of the directory size evaluation
NEW: Added CREATE TEMPORARY TABLES privilege to FileCatalogDB
CHANGE: DFC - getCatalogCounters() update to show numbers of directories
NEW: lfc_dfc_copy script to migrate data from LFC to DFC
FIX: dirac-dms-user-lfns - fixed the case when the baseDir is specified
FIX: FTS testing scripts were using sys.argv and getting confused if options are passed
NEW: DFC - use DirectoryUsage tables for the storage usage evaluations
NEW: DFC - search by metadata can be limited to a given directory subtree
NEW: DFC - search by both directory and file indexed metadata
BUGFIX: DFC - avoid crash if no directories or files found in metadata query
NEW: DFC FileCatalogHandler - define database location in the configuration
NEW: DFC - new FileCatalogFactory class, possibility to use named DFC services
FIX: FTSMonitor, FTSRequest - fixes in handling replica registration, setting registration requests in FileToCat table for later retry
FIX: Failover registration request in the FTS agents.      
FIX: FTSMonitor - enabled to register new replicas if even the corresponding request were removed from the RequestManagement 
FIX: StorageElement - check if SE has been properly initialized before executing any method     
CHANGE: LFC client getReplica() - make use of the new bulk method lfc.lfc_getreplicasl()
FIX: LFC client - protect against getting None in lfc.lfc_readdirxr( oDirectory, "" )  
FIX: add extra protection in dump method of StorageElement base class
CHANGE: FailoverTransfer - create subrequest per catalog if more than one catalog

*Interface
NEW: Job.py - added method to handle the parametric parameters in the workflow. They are made available to the workflow_commons via the key 'GenericParameters'.
FIX: Dirac.py - fix some type checking things
FIX: Dirac.py - the addFile() method can now register to more than 1 catalog.

*WMS
FIX: removed dependency of the JobSchedulingAgent on RSS. Move the getSiteTier functionality to a new CS Helper.
FIX: WMSAdministratorHandler - Replace StringType by StringTypes in the export methods argument type
FIX: JobAgent - Set explicitly UseServerCertificate to "no" for the job executable
NEW: dirac-pilot - change directory to $OSG_WN_TMP on OSG sites
FIX: SiteDirector passes jobExecDir to pilot, this defaults to "." for CREAM CEs. It can be set in the CS. It will not make use of $TMPDIR in this case.
FIX: Set proper project and release version to the SiteDirector     
NEW: Added "JobDelay" option for the matching, refactored and added CS options to the matcher
FIX: Added installation as an option to the pilots and random MyProxyServer
NEW: Support for parametric jobs with parameters that can be of List type

*Resources
NEW: Added SSH Grid Engine Computing Element
NEW: Added SSH Computing Element
FIX: make sure lfc client will not try to connect for several days

*Transformation
FIX: TransformationDB - in setFileStatusForTransformation() reset ErrorCount to zero if "force" flag and    the new status is "unused"
NEW: TransformationDB - added support for dictionary in metadata for the InputDataQuery mechanism     

[v6r1p13]

*WMS
FIX: JobSchedulingAgent - backported from v6r2 use of Resources helper

[v6r1p12]

*Accounting
FIX: Properly delete cached plots

*Core
FIX: dirac-install - run externals post install after generating the versions dir

[v6r1p11]

*Core
NEW: dirac-install - caches locally the externals and the grid bundle
FIX: dirac-distribution - properly generate releasehistory and releasenotes

[v6r1p10]

*WorloadManagement
FIX: JobAgent - set UseServerCertificate option "no" for the job executable

[v6r1p9]

*Core
FIX: dirac-configure - set the proper /DIRAC/Hostname when defining /LocalInstallation/Host

*DataManagement
FIX: dirac-dms-user-lfns - fixed the case when the baseDir is specified
BUGFIX: dirac-dms-remove-files - fixed crash in case of returned error report in a form of dictionary 

[v6r1p8]

*Web
FIX: restored Run panel in the production monitor

*Resources
FIX: FileCatalog - do not check existence of the catalog client module file

[v6r1p7]

*Web
BUGFIX: fixed scroll bar in the Monitoring plots view

[v6r1p6]

*Core
FIX: TransferClient closes connections properly

[v6r1p5]

*Core
FIX: DISET Clients are now thread-safe. Same clients used twice in different threads was not 
     closing the previous connection
NEW: reduce wait times in DISET protocol machinery to improve performance   

[v6r1p4]

*RequestManagement
BUGFIX: RequestContainer - in isSubRequestDone() treat special case for subrequests with files

*Transformation
BUGFIX: TransformationCleaningAgent - do not clear requests for tasks with no associated jobs

[v6r1p3]

*Framework
NEW: Pass the monitor down to the request RequestHandler
FIX: Define the service location for the monitor
FIX: Close some connections that DISET was leaving open

[v6r1p2]

*WorkloadManagement
BUGFIX: JobSchedulingAgent - use getSiteTiers() with returned direct value and not S_OK

*Transformation
BUGFIX: Uniform use of the TaskManager in the RequestTaskAgent and WorkflowTaskAgent

[v6r1p1]

*RSS
BUGFIX: Alarm_PolType now really send mails instead of crashing silently.

[v6r1]

*RSS
CHANGE: Major refactoring of the RSS system
CHANGE: DB.ResourceStatusDB has been refactored, making it a simple wrapper round ResourceStatusDB.sql with only four methods by table ( insert, update, get & delete )
CHANGE: DB.ResourceStatusDB.sql has been modified to support different statuses per granularity.
CHANGE: DB.ResourceManagementDB has been refactored, making it a simple wrapper round ResourceStatusDB.sql with only four methods by table ( insert, update, get & delete )
CHANGE: Service.ResourceStatusHandler has been refactored, removing all data processing, making it an intermediary between client and DB.
CHANGE: Service.ResourceManagementHandler has been refactored, removing all data processing, making it an intermediary between client and DB.
NEW: Utilities.ResourceStatusBooster makes use of the 'DB primitives' exposed on the client and does some useful data processing, exposing the new functions on the client.
NEW: Utilities.ResourceManagementBooster makes use of the 'DB primitives' exposed on the client and does some useful data processing, exposing the new functions on the client.
CHANGE: Client.ResourceStatusClient has been refactorerd. It connects automatically to DB or to the Service. Exposes DB and booster functions.
CHANGE: Client.ResourceManagementClient has been refactorerd. It connects automatically to DB or to the Service. Exposes DB and booster functions.
CHANGE: Agent.ClientsCacheFeederAgent renamed to CacheFeederAgent. The name was not accurate, as it also feeds Accouting Cache tables.
CHANGE: Agent.InspectorAgent, makes use of automatic API initialization.
CHANGE: Command. refactor and usage of automatic API initialization.
CHANGE: PolicySystem.PEP has reusable client connections, which increase significantly performance.
CHANGE: PolicySystem.PDP has reusable client connections, which increase significantly performance.
NEW: Utilities.Decorators are syntactic sugar for DB, Handler and Clients.
NEW: Utilities.MySQLMonkey is a mixture of laziness and refactoring, in order to generate the SQL statements automatically. Not anymore sqlStatemens hardcoded on the RSS.
NEW: Utilities.Validator are common checks done through RSS modules
CHANGE: Utilities.Synchronizer syncs users and DIRAC sites
CHANGE: cosmetic changes everywhere, added HeadURL and RCSID
CHANGE: Removed all the VOExtension logic on RSS
BUGFIX: ResourceStatusHandler - getStorageElementStatusWeb(), access mode by default is Read
FIX: RSS __init__.py will not crash anymore if no CS info provided
BUGFIX: CS.getSiteTier now behaves correctly when a site is passed as a string

*dirac-setup-site
BUGFIX: fixed typos in the Script class name

*Transformation
FIX: Missing logger in the TaskManager Client (was using agent's one)
NEW: Added UnitTest class for TaskManager Client

*DIRAC API
BUGFIX: Dirac.py. If /LocalSite/FileCatalog is not define the default Catalog was not properly set.
FIX: Dirac.py - fixed __printOutput to properly interpret the first argument: 0:stdout, 1:stderr
NEW: Dirac.py - added getConfigurationValue() method

*Framework
NEW: UsersAndGroups agent to synchronize users from VOMRS server.

*dirac-install
FIX: make Platform.py able to run with python2.3 to be used inside dirac-install
FIX: protection against the old or pro links pointing to non-existent directories
NEW: make use of the HTTP proxies if available
FIX: fixed the logic of creating links to /opt/dirac directories to take into account webRoot subdirs

*WorkloadManagement
FIX: SiteDirector - change getVO() function call to getVOForGroup()

*Core:
FIX: Pfn.py - check the sanity of the pfn and catch the erroneous case

*RequestManagement:
BUGFIX: RequestContainer.isSubrequestDone() - return 0 if Done check fails

*DataManagement
NEW: FileCatalog - possibility to configure multiple FileCatalog services of the same type

[v6r0p4]

*Framework
NEW: Pass the monitor down to the request RequestHandler
FIX: Define the service location for the monitor
FIX: Close some connections that DISET was leaving open

[v6r0p3]

*Framework
FIX: ProxyManager - Registry.groupHasProperties() wasn't returning a result 
CHANGE: Groups without AutoUploadProxy won't receive expiration notifications 
FIX: typo dirac-proxy-info -> dirac-proxy-init in the expiration mail contents
CHANGE: DISET - directly close the connection after a failed handshake

[v6r0p2]

*Framework
FIX: in services logs change ALWAYS log level for query messages to NOTICE

[v6r0p1]

*Core
BUGFIX: List.uniqueElements() preserves the other of the remaining elements

*Framework
CHANGE: By default set authorization rules to authenticated instead of all
FIX: Use all required arguments in read access data for UserProfileDB
FIX: NotificationClient - dropped LHCb-Production setup by default in the __getRPSClient()

[v6r0]

*Framework
NEW: DISET Framework modified client/server protocol, messaging mechanism to be used for optimizers
NEW: move functions in DIRAC.Core.Security.Misc to DIRAC.Core.Security.ProxyInfo
CHANGE: By default log level for agents and services is INFO
CHANGE: Disable the log headers by default before initializing
NEW: dirac-proxy-init modification according to issue #29: 
     -U flag will upload a long lived proxy to the ProxyManager
     If /Registry/DefaultGroup is defined, try to generate a proxy that has that group
     Replaced params.debugMessage by gLogger.verbose. Closes #65
     If AutoUploadProxy = true in the CS, the proxy will automatically be uploaded
CHANGE: Proxy upload by default is one month with dirac-proxy-upload
NEW: Added upload of pilot proxies automatically
NEW: Print info after creating a proxy
NEW: Added setting VOMS extensions automatically
NEW: dirac-proxy-info can also print the information of the uploaded proxies
NEW: dirac-proxy-init will check that the lifetime of the certificate is less than one month and advise to renew it
NEW: dirac-proxy-init will check that the certificate has at least one month of validity
FIX: Never use the host certificate if there is one for dirac-proxy-init
NEW: Proxy manager will send notifications when the uploaded proxies are about to expire (configurable via CS)
NEW: Now the proxyDB also has a knowledge of user names. Queries can use the user name as a query key
FIX: ProxyManager - calculate properly the dates for credentials about to expire
CHANGE: ProxyManager will autoexpire old proxies, also auto purge logs
CHANGE: Rename dirac-proxy-upload to dirac-admin-proxy-upload
NEW: dirac-proxy-init will complain if the user certificate has less than 30 days
CHANGE: SecurityLogging - security log level to verbose
NEW: OracleDB - added Array type 
NEW: MySQL - allow definition of the port number in the configuration
FIX: Utilities/Security - hash VOMS Attributes as string
FIX: Utilities/Security - Generate a chain hash to discover if two chains are equal
NEW: Use chain has to discover if it has already been dumped
FIX: SystemAdministrator - Do not set  a default lcg version
NEW: SystemAdministrator - added Project support for the sysadmin
CHANGE: SysAdmin CLI - will try to connect to the service when setting the host
NEW: SysAdmin CLI - colorization of errors in the cli
NEW: Logger - added showing the thread id in the logger if enabled
     
*Configuration
NEW: added getVOfromProxyGroup() utility
NEW: added getVoForGroup() utility, use it in the code as appropriate
NEW: added Registry and Operations Configuration helpers
NEW: dirac-configuration-shell - a configuration script for CS that behaves like an UNIX shellCHANGE: CSAPI - added more functionality required by updated configuration console
NEW: Added possibility to define LocalSE to any Site using the SiteLocalSEMapping 
     section on the Operations Section     
NEW: introduce Registry/VO section, associate groups to VOs, define SubmitPools per VO
FIX: CE2CSAgent - update the CEType only if there is a relevant info in the BDII  

*ReleaseManagement
NEW: release preparations and installation tools based on installation packages
NEW: dirac-compile-externals will try go get a DIRAC-free environment before compiling
NEW: dirac-disctribution - upload command can be defined via defaults file
NEW: dirac-disctribution - try to find if the version name is a branch or a tag in git and act accordingly
NEW: dirac-disctribution - added keyword substitution when creating a a distribution from git
FIX: Install tools won't write HostDN to the configuration if the Admin username is not set 
FIX: Properly set /DIRAC/Configuration/Servers when installing a CS Master
FIX: install_site.sh - missing option in wget for https download: --no-check-certificate
FIX: dirac-install-agent(service) - If the component being installed already has corresponding 
     CS section, it is not overwritten unless explicitly asked for
NEW: dirac-install functionality enhancement: start using the switches as defined in issue #26;
CHANGE: dirac-install - write the defaults if any under defaults-.cfg so dirac-configure can 
        pick it up
FIX: dirac-install - define DYLD_LIBRARY_PATH ( for Mac installations )     
NEW: dirac-install - put all the goodness under a function so scripts like lhcb-proxy-init can use it easily
FIX: dirac-install - Properly search for the LcgVer
NEW: dirac-install will write down the releases files in -d mode   
CHANGE: use new dirac_install from gothub/integration branch in install_site.sh
NEW: Extensions can request custom external dependencies to be installed via pip when 
     installing DIRAC.
NEW: LCG bundle version can be defined on a per release basis in the releases.cfg 
NEW: dirac-deploy-scripts - when setting the lib path in the deploy scripts. 
     Also search for subpaths of the libdir and include them
NEW: Install tools - plainly separate projects from installations

*Accounting
CHANGE: For the WMSHistory type, send as JobSplitType the JobType
CHANGE: Reduced the size of the max key length to workaround mysql max bytes for index problem
FIX: Modified buckets width of 1week to 1 week + 1 day to fix summer time end week (1 hour more )

*WorkloadManagement
CHANGE: SiteDirector - simplified executable generation
NEW: SiteDirector - few more checks of error conditions   
NEW: SiteDirector - limit the queue max length to the value of MaxQueueLengthOption 
     ( 3 days be default )
BUGFIX: SiteDirector - do not download pilot output if the flag getPilotOutput is not set     
NEW: JobDB will extract the VO when applying DIRAC/VOPolicy from the proper VO
FIX: SSHTorque - retrieve job status by chunks of 100 jobs to avoid too long
NEW: glexecComputingElement - allow glexecComputingElement to "Reschedule" jobs if the Test of
     the glexec fails, instead of defaulting to InProcess. Controlled by
     RescheduleOnError Option of the glexecComputingElement
NEW: SandboxStore - create a different SBPath with the group included     
FIX: JobDB - properly treat Site parameter in the job JDL while rescheduling jobs
NEW: JobSchedulingAgent - set the job Site attribute to the name of a group of sites corresponding 
     to a SE chosen by the data staging procedure 
CHANGE: TimeLeft - call batch system commands with the ( default ) timeout 120 sec
CHANGE: PBSTimeLeft - uses default CPU/WallClock if not present in the output  
FIX: PBSTimeLeft - proper handling of (p)cput parameter in the batch system output, recovery of the
     incomplete batch system output      
NEW: automatically add SubmitPools JDL option of the job owner's VO defines it     
NEW: JobManager - add MaxParametericJobs option to the service configuration
NEW: PilotDirector - each SubmitPool or Middleware can define TargetGrids
NEW: JobAgent - new StopOnApplicationFailure option to make the agent exiting the loop on application failure
NEW: PilotAgentsDB - on demand retrieval of the CREAM pilot output
NEW: Pilot - proper job ID evaluation for the OSG sites
FIX: ComputingElement - fixed proxy renewal logic for generic and private pilots
NEW: JDL - added %j placeholder in the JDL to be replaced by the JobID
BUGFIX: DownloadInputData - bug fixed in the naming of downloaded files
FIX: Matcher - set the group and DN when a request gets to the matcher if the request is not 
     coming from a pilot
FIX: Matcher = take into account JobSharing when checking the owner for the request
CHANGE: PilotDirector, dirac-pilot - interpret -V flag of the pilot as Installation name

*DataManagement
FIX: FileCatalog/DiractoryLevelTree - consistent application of the max directory level using global 
     MAX_LEVELS variable
FIX: FileCatalog - Directory metadata is deleted together with the directory deletion, issue #40    
CHANGE: FileCatalog - the logic of the files query by metadata revisited to increase efficiency 
FIX: LcgFileCatalog - use lfcthr and call lfcthr.init() to allow multithread
     try the import only once and just when LcgFileCatalogClient class is intantiated
NEW: LcgFileCatalogClient - new version of getPathPermissions relying on the lfc_access method to solve the problem
     of multiple user DNs in LFC.     
FIX: StorageElement - get service CS options with getCSOption() method ( closes #97 )
FIX: retrieve FileCatalogs as ordered list, to have a proper default.
CHANGE: FileCatalog - allow up to 15 levels of directories
BUGFIX: FileCatalog - bug fixes in the directory removal methods (closes #98)
BUGFIX: RemovalAgent - TypeError when getting JobID in RemovalAgent
BUGFIX: RemovalAgent - put a limit to be sure the execute method will end after a certain number of iterations
FIX: DownloadInputData - when files have been uploaded with lcg_util, the PFN filename
     might not match the LFN file name
FIX: putting FTSMonitor web page back
NEW: The default file catalog is now determined using /LocalSite/FileCatalog. The old behavior 
     is provided as a fallback solution
NEW: ReplicaManager - can now deal with multiple catalogs. Makes sure the surl used for removal is 
the same as the one used for registration.   
NEW: PoolXMLCatalog - added getTypeByPfn() function to get the type of the given PFN  
NEW: dirac-dms-ban(allow)-se - added possibility to use CheckAccess property of the SE

*StorageManagement
FIX: Stager - updateJobFromStager(): only return S_ERROR if the Status sent is not
recognized or if a state update fails. If the jobs has been removed or
has moved forward to another status, the Stager will get an S_OK and
should forget about the job.
NEW: new option in the StorageElement configuration "CheckAccess"
FIX: Requests older than 1 day, which haven't been staged are retried. Tasks older than "daysOld" 
     number of days are set to Failed. These tasks have already been retried "daysOld" times for staging.
FIX: CacheReplicas and StageRequests records are kept until the pin has expired. This way the 
     StageRequest agent will have proper accounting of the amount of staged data in cache.
NEW: FTSCleaningAgent will allow to fix transient errors in RequestDB. At the moment it's 
     only fixing Requests for which SourceTURL is equal to TargetSURL.
NEW: Stager - added new command dirac-stager-stage-files          
FIX: Update Stager code in v6 to the same point as v5r13p37
FIX: StorageManager - avoid race condition by ensuring that Links=0 in the query while removing replicas

*RequestManagement
FIX: RequestDBFile - get request in chronological order (closes issue #84)
BUGFIX: RequestDBFile - make getRequest return value for getRequest the same as for

*ResourceStatusSystem
NEW: Major code refacoring. First refactoring of RSS's PEP. Actions are now function 
     defined in modules residing in directory "Actions".
NEW: methods to store cached environment on a DB and ge them.
CHANGE: command caller looks on the extension for commands.
CHANGE: RSS use now the CS instead of getting info from Python modules.
BUGFIX: Cleaned RSS scripts, they are still prototypes
CHANGE: PEP actions now reside in separate modules outside PEP module.
NEW: RSS CS module add facilities to extract info from CS.
CHANGE: Updating various RSS tests to make them compatible with
changes in the system.
NEW: CS is used instead of ad-hoc configuration module in most places.
NEW: Adding various helper functions in RSS Utils module. These are
functions used by RSS developers, including mainly myself, and are
totally independant from the rest of DIRAC.
CHANGE: Mostly trivial changes, typos, etc in various files in RSS     
CHANGE: TokenAgent sends e-mails with current status   

*Transformation
CHANGE: allow Target SE specification for jobs, Site parameter is not set in this case
CHANGE: TransformationAgent  - add new file statuses in production monitoring display
CHANGE: TransformationAgent - limit the number of files to be treated in TransformationAgent 
        for replication and removal (default 5000)
BUGFIX: TransformationDB - not removing task when site is not set
BUGFIX: TransformationCleaningAgent - archiving instead of cleaning Removal and Replication 
        transformations 
FIX: TransformationCleaningAgent - kill jobs before deleting them        

*Workflow
NEW: allow modules to define Input and Output parameters that can be
     used instead of the step_commons/workflow_commons (Workflow.py, Step.py, Module.py)

*Various fixes
BUGFIX: Mail.py uses SMTP class rather than inheriting it
FIX: Platform utility will properly discover libc version even for the new Ubuntu
FIX: Removed old sandbox and other obsoleted components<|MERGE_RESOLUTION|>--- conflicted
+++ resolved
@@ -1,4 +1,3 @@
-<<<<<<< HEAD
 [v7r2-pre6]
 
 FIX: python 2-3 compatibility fixes
@@ -16,10 +15,7 @@
 *tests
 NEW: (#4179) Set up Gitlab CI pipeline using Docker containers
 
-[v7r1-pre18]
-=======
 [v7r1-pre19]
->>>>>>> 08454cf6
 
 NEW: Add environment.yml file for preparing an environment with conda
 
