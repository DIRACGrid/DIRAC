<<<<<<< HEAD
[v7r0-pre1]

*Accounting
CHANGE: (Multi)AccountingDB - Grouping Type and Object loader together with the MonitoringSystem ones.

*WorkloadManagementSystem

NEW: Add JobElasticDB.py with getJobParameters and setJobParameter methods to work with ElasticSearch (ES) backend.
NEW: Add gJobElasticDB variable and indicates the activation of ES backend.
CHANGE: Modify export_getJobParameter(s) to report values from ES if available.
CHANGE: (#3748) Reduced (removed, in fact) interactions of Optimizers with JobParameters, using only OptimizerParameters
NEW: (#3760) Add Client/JobStateUpdateClient.py
NEW: (#3760) Add Client/JobManagerClient.py
CHANGE: (#3760) Use the above Client classes instead of invoking RPCClient()

*Core

NEW: Add update method to the ElasticSearchDB.py to update or if not available create the values 
     sent from the setJobParameter function. Uses update_by_query and index ES APIs.
CHANGE: generateFullIndexName() method made static under the ElasticSearchDB class.
CHANGE: removed unused/outdated stuff from Distribution module

*tests

NEW: Add ChangeESFlag.py script to modify useES flag in dirac.cfg. To be integrated with Jenkins code.
CHANGE: (#3760) Use the above Client classes instead of invoking RPCClient()

*Docs
FIX: Better dirac.cfg example configuration for web
=======
[v6r20p6]

*Tests
CHANGE: (#3757) generate self signed certificate TLS compliant

*Interfaces
FIX: (#3754) classmethods should not have self! (Dirac.py)

*WorkloadManagementSystem
FIX: (#3755) JobManager - bug fix in __deleteJob resulting in exceptions

*DataManagementSystem
NEW: (#3736) FTS3 add kicking of stuck jobs
FIX: (#3736) FTS3 update files in sequence to avoid mysql deadlock
CHANGE: (#3736) Canceled is not a final state for FTS3 Files
CHANGE: (#3736) FTS3Operations are finalized if the Request is in a final state (instead of Scheduled)
FIX: (#3724) change the ps_delete_files and ps_delete_replicas_from_file_ids to not lock on MySQL 5.7

*TransformationSystem
CHANGE: (#3758) re-written a large test as pytest (much less verbosity, plan to extend it)
FIX: (#3758) added BulkSubmission option in documentation for WorkflowTaskAgent

*RequestManagementSystem
FIX: (#3759) dirac-rms-request: silence a warning, when not using the old FTS Services

*ResourceStatusSystem
FIX: (#3753) - style changes
>>>>>>> 894421bc

[v6r20p5]

*Docs

FIX: (#3747) fix many warnings
FIX: (#3735) GetReleaseNotes.py no longer depends on curl, but the python requests packe
FIX: (#3740) Fix fake environments for sqlalchemy.ext import, some code documentation pages were not build, e.g. FTS3Agent
NEW: (#3762) Add --repo option, e.g. --repo DiracGrid/DiracOS, or just --repo DiracOS, fixes DIRACGrid/DIRACOS#30

*TransformationSystem

FIX: (#3726) If the result can not be evaluated, it can be converted to list
FIX: (#3723) TaskManagerAgentBase - add option ShifterCredentials to set the credentials to 
     use for all submissions, this is single VO only
FIX: (#3723) WorkflowTasks/RequestTasks: pass ownerDN and ownerGroup parameter to all the submission 
     clients if using shifterProxy ownerDN and ownerGroup are None thus reproducing the original behaviour
FIX: (#3723) TaskManagerAgentBase - refactor adding operations for transformation to separate function to 
     ensure presence of Owner/DN/Group in dict entries RequestTaskAgent no longer sets shifterProxy by default.

*Resources

CHANGE: (#3745) Add the deprecated decorator to native XROOT plugin

[v6r20p4]

*DMS
FIX: (#3727) use proxy location in the SECache

*RMS
FIX: (#3727) use downloadVOMSProxyToFile in RequestTask

*TS
FIX: (#3720) TaskManager - pass output data arguments as lists rather 
     than strings to the parametric job description

Docs:
FIX: (#3725) AdministratorGuide TransformationSystem spell check and added a few 
     phrases, notably for bulk submission working in v6r20p3

[v6r20p3]

*Framework
FIX: SystemAdministrator - Get the correct cpu usage data for each component

*TS
NEW: new command dirac-transformation-replication to create replication transformation to copy files from some SEs to other SEs, resolves #3700

*RMS
FIX: fix integration tests to work with privileged and non privileged proxies

*RSS
FIX: Fix for downtime publisher: wrong column names. Avoiding dates (not reflected in web app)

[v6r20p2]

*Core

CHANGE: (#3713) Fixes the infamous "invalid action proposal" by speeding up the handshake and not looking up the user/group in the baseStub

*RequestManagementSystem
CHANGE: (#3713) FowardDISET uses the owner/group of Request to execute the stub
CHANGE: (#3713) owner/group of the Requests are evaluated/authorized on the server side
CHANGE: (#3713) LimitedDelegation or FullDelegation are required to set requests on behalf of others -> pilot user and hosts should must them (which should already be the case)

*docs

NEW: (#3699) documentation on Workflow
CHANGE: (#3699) update on documentation for integration tests

*ConfigurationSystem

CHANGE: (#3699) for pilotCS2JSONSynchronizer: if pilotFileServer is not set, still print out the content

*WorkloadManagementSystem

CHANGE: (#3693) introduce options for sites to choose usage of Singularity

*TransformationSystem

FIX: (#3706) TaskManger with bulksubmission might have occasional exception, depending on order of entries in a dictionary
FIX: (#3709) TaskManager - fix the generated JobName to be of the form ProdID_TaskID
FIX: (#3709) TaskManager - check the JOB_ID and PRODUCTION_ID parameters are defined in the workflow

*Interfaces

FIX: (#3709) Job API - do not merge workflow non-JDL parameters with the sequence parameters of the same name

[v6r20p1]

*WorkloadManagementSystem

FIX: (#3697) Ensure retrieveTaskQueues doesn't return anything when given an empty list of TQ IDs.
FIX: (#3698) Call optimizer fast-path for non-bulk jobs

[v6r20]

*Core
NEW: MJF utility added, providing a general interface to Machine/Job Features values.
NEW: DEncode - added unit tests
NEW: JEncode for json based serialization
NEW: Add conditional printout of the traceback when serializing/deserializing non json compatible
     object in DEncode (enabled with DIRAC_DEBUG_DENCODE_CALLSTACK environment variable)
NEW: File.py - utility to convert file sizes between different unit
NEW: new flag in dirac-install script to install DIRAC-OS on demand
CHANGE: Removed deprecated option "ExtraModules" (dirac-configure, dirac-install scripts)
CHANGE: dirac-deploy-scripts, dirac-install - allow command modules with underscores in 
        their names in order for better support for the code checking tools
CHANGE: dirac-distribution and related scripts - compile web code while release
        generation
CHANGE: dirac-external-requirements - reimplemented to use preinstalled pip command rather than
the pip python API
FIX: dirac-distribution - fixed wrong indentation  
NEW: new command name for voms proxy
FIX: dirac-install default behaviour preserved even with diracos options
New: Add additional check in MJF utility to look for a shutdown file located at '/var/run/shutdown_time'
FIX: The hardcoded rule was not taken into account when the query was coming from the web server
CHANGE: VOMSService - reimplemented using VOMS REST interface
FIX: MJF utility won't throw exceptions when MJF is not fully deployed at a site

*Framework
NEW: WebAppCompiler methods is implemented, which is used to compile the web framework
NEW: add JsonFormatter for logs
NEW: add default configuration to CS: only TrustedHost can upload file
CHANGE: ComponentInstaller - remove the old web portal configuration data
	used during the installation
CHANGE: MessageQueue log handler uses JsonFormatter

*Monitoring
CHANGE: fixes for testing in Jenkins with locally-deployed ElasticSearch
FIX: fixes in the query results interpretation

*Configuration
FIX: ConfigurationHandler, PilotCStoJSONSynchronizer - fixes for enabling pilotCStoJSONSynchronizer, and doc
NEW: dirac-admin-voms-sync - command line for VOMS to CS synchronization
NEW: VOMS2CSSynchronizer - new class encapsulating VOMS to CS synchronization
CHANGE: VOMS2CSAgent - reimplemented to use VOMS2CSSynchronizer

*WorkloadManagementSystem
NEW: StopSigRegex, StopSigStartSeconds, StopSigFinishSeconds, StopSigNumber added to JDL, which cause Watchdog to send a signal StopSigNumber to payload processes matching StopSigRegex when there are less than StopSigFinishSeconds of wall clock remaining according to MJF.
NEW: PilotLoggingDB, Service and Client for handling extended pilot logging
NEW: added a new synchronizer for Pilot3: sync of subset of CS info to JSON file, 
     and sync of pilot3 files
NEW: dirac-admin-get-pilotslogging script for viewing PilotsLogging
NEW: Bulk job submission with protection of the operation transaction
NEW: WMSHistoryCorrector and MonitoringHistoryCorrector classes inheriting from a common BaseHistoryCorrector class
CHANGE: SiteDirector - refactored Site Director for better extensibility
CHANGE: dirac-wms-cpu-normalization uses the abstracted DB12 benchmark script used by the HEPiX Benchmarking Working Group, and the new MJF utility to obtain values from the system and to save them into the DIRAC LocalSite configuration.
CHANGE: Removed TaskQueueDirector and the other old style (WMS) *PilotDirector
CHANGE: TaskQueueDB - removed PilotsRequirements table
CHANGE: TaskQueueDB - added FOREIGN KEYS 
CHANGE: Removed gLite pilot related WMS code
FIX: always initialize gPilotAgentsDB object
FIX: JobManager - Added some debug message when deleting jobs
FIX: Job.py - fixing finding XML file
NEW: SiteDirector - added flag for sending pilot3 files
CHANGE: SiteDirector - changed the way we create the pilotWrapper (better extensibility)
NEW: SiteDirector - added possibility for deploying environment variables in the pilot wrapper

*Workflow
CHANGE: Script.py: created _exitWithError method for extension possibilities

*TS
FIX: TranformationCleaningAgent - just few simplifications 

*DMS
NEW: FTS3Agent working only with the FTS3 service to replace the existing one
NEW: FTS3Utilities - use correct FTS Server Selection Policy
NEW: StorageElement service - getFreeDiskSpace() and getTotalDiskSpace() take into account 
     MAX_STORAGE_SIZE parameter value
CHANGE: Adding vo name argument for StorageElement   
CHANGE: Fixing rss to fetch fts3 server status
NEW: Add a feature to the DFC LHCbManager to dump the content of an SE as a CSV file
FIX: FTS3DB: sqlalchemy filter statements with "is None" do not work and result in no lines being selected
NEW: FTS3Agent and FTS3DB: add functionality to kick stuck requests and delete old requests
NEW: FTS3Agent - add accounting report

*RMS
FIX: Really exit the RequestExecutingAgent when the result queue is buggy

*RSS
CHANGE: Using StorageElement.getOccupancy()
FIX: Initialize RPC to WMSAdministrator only once
FIX: Using MB as default for the size
FIX: flagged some commands that for the moment are unusable
FIX: fixed documentation of how to develop commands

*Resources
NEW: New SingularityComputingElement to submit jobs to a Singularity container
NEW: Added StorageElement.getOccupancy() method for DIP and GFAL2_SMR2 SE types
CHANGE: enable Stomp logging only if DIRAC_DEBUG_STOMP environment variable is set to any value

*Interfaces
CHANGE: Dirac.py - saving output of jobs run with 'runLocal' when they fail (for DEBUG purposes)

*Docs
CHANGE: WebApp release procedure
FIX: Update of the FTS3 docs

*Tests
FIX: add MonitoringDB to the configuration
FIX: Installing elasticSeach locally in Jenkins, with ComponentInstaller support.

[v6r19p25]

*TransformationSystem
FIX: (#3742) TransformationDB - when adding files to transformations with a multi-threaded agent, 
     it might happen that 2 threads are adding the same file at the same time. The LFN was not 
     unique in the DataFiles table, which was a mistake... This fix assumes the LFN is unique, 
     i.e. if not the table had been cleaned and the table updated to be unique.

[v6r19p24]

*WMS
FIX: (#3739) pilotTools - added --tag and --requiredTag options
FIX: (#3739) pilotCommands - make NumberOfProcessors = 1 if nowhere defined (default)

*Resources
FIX: (#3739) CREAMComputingElement - possibility to defined CEQueueName to be used in the pilot submission command

[v6r19p23]

*TS
FIX: (#3734) catch correct exception for ast.literal_eval

[v6r19p22]

*Core
CHANGE: Backport from v6r20 - fixes the infamous "invalid action proposal" by speeding up 
        the handshake and not looking up the user/group in the baseStub

RMS:
CHANGE: Backport from v6r20 - FowardDISET uses the owner/group of Request to execute the stub
CHANGE: Backport from v6r20 - owner/group of the Requests are evaluated/authorized on the server side
CHANGE: Backport from v6r20 - LimitedDelegation or FullDelegation are required to set requests on behalf 
        of others -> pilot user and hosts should must them (which should already be the case)

*API
NEW: Dirac.py - running jobs locally now also works for parametric jobs. Only the first sequence will be run
FIX: Dirac.py - running jobs locally will now properly work with LFNs in the inputSanbdox

*DMS
FIX: DMSHelpers - in getLocalSiteForSE() return None as LocalSite if an SE is at no site

[v6r19p21]

*Configuration
FIX: Bdii2CSAgent - make the GLUE2 information gathering less verbose; Silently ignore StorageShares

*Test
CHANGE: backported some of the CI tools from the integration branch 

[v6r19p20]

*StorageManagement
FIX: StorageManagementDB - fixed buggy group by with MySQL 5.7

[v6r19p19]

*Configuration

NEW: BDII2CSAgent - new options: GLUE2URLs, if set this is queried in addition to the other BDII;
    GLUE2Only to turn off looking on the old schema, if true only the main BDII URL is queried;
    Host to set the BDII host to search

NEW: dirac-admin-add-resources new option G/glue2 , enable looking at GLUE2 Schema, 
     H/host to set the host URL to something else

[v6r19p18]

*Configuration
CHANGE: Better logging of the Configuration file write exception

*RSS
FIX: SummarizeLogsAgent - fix the case when no previous history

[v6r19p17]

*Framework
FIX: ProxyManager - if an extension has a ProxyDB, use it

*RSS
FIX: CSHelpers.py minor fixes

[v6r19p16]

*WMS
FIX: pilotCommands - cast maxNumOfProcs to an int.
CHANGE: pilotTools - change maxNumOfProcs short option from -P to -m.

[v6r19p15]

*Framework
NEW: ProxyDB - allow FROM address to be set for proxy expiry e-mails

*DMS
CHANGE: FTSJob - FailedSize is now BIGINT in FTSJob
CHANGE: FTSJob - increase the bringonline time

*WMS
FIX: SiteDirector won't set CPUTime of the pilot
FIX: convert MaxRAM inside the pilots to int

*RSS
FIX: SummarizeLogsAgent: comparison bug fix
FIX: Fixed sites synchronizer

[v6r19p14]

*WMS
NEW: pilotCommands/Tools - added possibility to specify a maxNumberOfProcessors parameter for pilots
CHANGE: MultiProcessorSiteDirector - allow kwargs to SiteDirector getExecutable & _getPilotOptions functions

*RMS
FIX: Fix a bug in ReplicateAndRegister Operation preventing files having failed once to be retried

*DMS
FIX: FileCatalogWithFkAndPsDB.sql - Fixes for the DFC to be compatible with strict group by mode 
     (https://dev.mysql.com/doc/refman/5.7/en/sql-mode.html#sqlmode_only_full_group_by)

*docs
CHANGE: added little documentation for lcgBundles

[v6r19p13]

*WMS
FIX: JobWrapper - added a debug message
FIX: Allow non-processor related tags to match TQ in MultiProcessorSiteDirector.

*Test
CHANGE: improve Gfal2 integration tests by checking the metadata

[v6r19p12]

*Core
CHANGE: QualityMapGraph - change the color map of the Quality plots

*Framework
FIX: Logging - remove the space after log messages if no variable message is printed, fixes #3587

*MonitoringSystem
CHANGE: ElasticSearch 6 does not support multiple types, only one type is created instead.

*RSS
FIX: GOCDBClient - encode in utf-8, update goc db web api URL
FIX: fixed bug in creation of history of status (avoid repetition of entries)

*DMS
FIX: fixed bug in FTSAgent initialization

*WMS
FIX: fix bug in dirac-wms-job-select: treating the case of jobGroup(s) not requested

[v6r19p11]

*Framework:
CHANGE: moved column "Instance" of InstalledComponentsDB.InstalledComponent 
        table from 64 to 32 characters

*WMS
FIX: JobWrapperTemplate - fix exception handling
CHANGE: dirac-wms-select-jobs - new option to limit the number of selected jobs
CHANGE: returning an error when sandboxes can't be unassigned from jobs (JobCleaningAgent)

*RMS
FIX: RequestDB - add missing JOIN in the web summary query
NEW: dirac-rms-request - add option to allow resetting the NotBefore member even 
     for non-failed requests

*DMS
FIX: FTSAgent - change data member names from uppercase to lower case

*Interfaces
CHANGE: autopep8 on the API/Dirac module

*docs:
NEW: added some doc about shifterProxy

[v6r19p10]

*Core
FIX: MySQL - catch exception when closing closed connection

*TS
CHANGE: add possibility to get extension-specific tasks and files statuses in TransformationMonitor web application

*RMS
NEW: dirac-rms-request - add option --ListJobs to list the jobs for a set of requests

*Resources
FIX: Use parameters given at construction for SRM2 protocols List

*StorageManagement
FIX: use StorageElement object to get disk cache size

*DMS
FIX: DMSHelpers - fix case when no site is found for an SE
FIX: ReplicateAndRegister - don't try and get SE metadata is replica is inactive

[v6r19p9]

*WMS
CHANGE: DownloadInputData was instantiating all local SEs which is not necessary... Only instantiate those that are needed
CHANGE: JobWrapper - use resolveSEGroup in order to allow defining SE groups including other SE groups
FIX: JobDB - fixed typo in getSiteMaskStatus() method
FIX: Fix getSiteMaskStatus in SiteDirector and MultiProcessSiteDirector
CHANGE: WatchdogLinux - using python modules in  instead of shell calls

*DMS
FIX: in DMSHelpers don't complain if an SE is at 0 sites

*Interfaces
CHANGE: Job.py - using the deprecated decorator for 2 deprecated methods

*RSS
FIX: EmailAction considers also CEs, not only SEs

*Resources
FIX: removed a useless/broken method in Resources helper
FIX: marked as obsoleted two methods in Resources helper (FTS2 related)

[v6r19p8]

*Configuration
FIX; Resources - don't overwrite queue tags if requiredtags are set.

*Framework
CHANGE: dirac-proxy-init - increase dirac-proxy-init CRL update frequency

*Accounting
CHANGE: AccountingDB - if the bucket length is part of the selected conditions, 
        add to the grouping

*WorkloadManagement
FIX: ConfigTemplate.cfg - allow user access to getSiteMaskStatus

*DataManagementSystem
FIX: DMSHelpers - recursive resolution of SEGroup was keeping the SEGroup in the list

*RSS
FIX: CSHelper - getting FTS from the correct location
CHANGE: use the SiteStatus object wherever possible

*Resources
FIX: CREAMComputingElement - added CS option for extra JDL parameters

*Documentation
CHANGE: point README to master and add badges for integration

[v6r19p7]

*WorkloadManagement
FIX: SiteDirector - correct escaping in pilot template
FIX: dirac-wms-get-wn-parameters - added some printouts to dirac-wms-get-wn-parameters

[v6r19p6]

*Core
FIX: SocketInfo - log proper message on CA's init failure.

*Accounting
CHANGE: NetworkAgent - remove support of perfSONAR summaries and add support of raw metrics.

*WMS
FIX: JobDB - don't trigger exception in webSummary if a site with a single dot is in the system
CHANGE: SiteDirector - added logging format and UTC timestamp to pilot wrapper
FIX: JobMonitoring - fix in getJobPageSummaryWeb() for showing correct sign of life for stalled jobs

*TS
FIX: TransformationManager - fix for wrong method called by the Manager

*RSS
NEW: SiteStatus object uses the RSS Cache
FIX: expiration time is a date (dirac-rss-query-db)

[v6r19p5]

*WMS
CHANGE: ParametricJob - added getParameterVectorLength() to replace getNumberOfParameters with a more detailed check of the job JDL validity
FIX: JobManagerHandler - restored the use of MaxParametricJobs configuration option

*Interfaces
FIX: Always use a list of LFNs for input data resolution (local run, mostly)

*tests
FIX: use rootPath instead of environment variable


[v6r19p4]

NEW: Added dummy setup.py in anticipation for standard installation procedure

*Core
CHANGE: SocketInfoFactory - version check of GSI at run time is removed

*Configuration 
FIX: Resources - fix RequiredTags in getQueue() function

*Interfaces
FIX: fix exception when using Dirac.Job.getJobJDL

*WMS
FIX: SiteDirector - fix proxy validity check in updatePilotStatus, a new proxy was 
     never created because isProxyValid returns non-empty dictionary
FIX: JobMonitoring - web table was not considering correctly Failed jobs because 
     stalled for setting the LastSignOfLife     

*DMS
FIX: StorageFactory - avoid complaining if Access option is not in SE section
CHANGE: dirac-dms-user-lfns - the wildcard flag will always assume leading "*" to match files, 
       unless the full path was specified in the wildcard no files were previously matched

*RSS
FIX: CacheFeederAgent resilient to command exceptions

*Resources
FIX: ARCComputingElement - the proxy environment variable was assumed before the 
     return value of the prepareProxy function was checked, which could lead to exceptions

[v6r19p3]

CHANGE: .pylintrc - disable redefined-variable-type
CHANGE: .pylintrc - max-nested-blocks=10 due to the many tests of result['OK']
CHANGE: use autopep8 for auto-formatting with following exceptions:
        tabs = 2 spaces and not 4
        line length check disabled (i.e. 120 characters instead of 80)
        Option for autopep8 are: --ignore E111,E101,E501

*Configuration
FIX: retrigger the initialization of the logger and the ObjectLoader after 
     all the CS has been loaded

*WMS
FIX: pilot commands will add /DIRAC/Extensions=extensions if requested
FIX: SiteDirector, pilotCommands - fix support for multiple values in the 
     RequiredTag CE parameter
FIX: MultiProcessorSiteDirector - fix dictionary changed size exception 

*Workflow
FIX: application log name can also come from step_commons.get['logFile']

*Resources
CHANGE: Condor, SLURM, SSHComputingElement - added parameters to force allocation
        of multi-core job slots

[v6r19p2]

*DMS
FIX: dirac-admin-allow-se: fix crash because of usage of old RSS function

*RSS
FIX: ResourceStatusDB - microseconds should always be 0 
FIX: Multiple fixes for the RSS tests

[v6r19p1]

*Core
FIX: ElasticSearchDB - certifi package was miscalled
FIX: ElasticSearchDB - added debug messages for DB connection

*Framework
FIX: ComponentInstaller - handling correctly extensions of DBs found in sql files

*WMS
FIX: SudoComputingElement - prevent message overwriting application errors
FIX: JobDB.getInputData now returns list of cleaned LFNs strings, possible "LFN:" 
     prefix is removed

*Interfaces
FIX: Dirac.py - bring back treatment of files in working local submission directory

[v6r19]

FIX: In multiple places - use systemCall() rather than shellCall() to avoid
     potential shell injection problems

FIX: All Databases are granting also REFERENCES grant to Dirac user to comply with
     more strict policies of MySQL version >= 5.7

*Accounting
NEW: new functionality to plot the data gathered by perfSONARs. It allows to 
     present jitter, one-way delay, packet-loss rate and some derived functions.
FIX: compatibility of AccountingDB with MySQL 5.7

*ConfigurationSystem
NEW: Allow to define FailoverURLs and to reference MainServers in the URLs

*FrameworkSystem
NEW: gLogger is replaced by the new logging system based on the python logging module
NEW: Added ElasticSearch backend for the logging
NEW: Central Backends configuration to customize their use by multiple components 
NEW: BundleDelivery - serves also CA's and CRL's all-in-one files
NEW: added shell scripts for generating CAs and CRLs with the possibility to specify the Input and/or output directories
CHANGE: can now send mails to multiple recipients using the NotificationClient
CHANGE: Make the new logging system thread-safe
FIX: Adapting query to MySLQ 5.7 "GROUP BY" clause
FIX: TopErrorMessagesReporter - more precise selection to please stricter versions of MySQL
CHANGE: ProxyGeneration - make RFC proxies by default, added -L/--legacy flag to dirac-proxy-init
        to force generation of no-RFC proxies

*Core
FIX: dirac-install - allow to use local md5 files
CHANGE: X509Chain - fixes to allow robot proxies with embedded DIRAC group extension
        ( allow DIRAC group extension not in the first certificate chain step )
CHANGE: BaseClient - recheck the useServerCertificate while establishing connection
        and take it into account even if it has changed after the client object creation    
FIX: PlainTransport - fixed socket creation in initAsClient()         
NEW: Technology preview of new logging system, based on standard python logging module
CHANGE: Added graphviz extension to sphinx builds
FIX: Added documentation of low level RPC/DISET classes
FIX: Gateway service - multiple fixes to resurrect the service and to correctly instantiate it
NEW: dirac-install will change the shebang of the python scripts to use the environment 
     python instead of the system one
NEW: Security.Utilities - methods to generate all-in-one CA certificates and CRLs files     
NEW: ElasticSearchDB - gets CA's all-in-one file from the BundleDelivery service if needed
NEW: genAllCAs.sh, genRevokedCerts.sh - DIRAC-free commands to generate all-in-one CA 
     certificates and CRLs files     
CHANGE: dirac-create-distribution-tarball - removing docs and tests directories when 
        creating release tarballs     

*DMS
CHANGE: FTSJob - use Request wrapper for the fts3 REST interface instead of pycurl based
        client
CHANGE: FTSHistoryView - drop FTSServer field from the view description   
CHANGE: FTSFile DB table: increased length of fields LFN(955), SourceSURL(1024), TargetSURL(1024)
CHANGE: Uniform length of LFN to 255 across DIRAC dbs
FIX: FTSJob - fix the serialization of 0 values
FIX: FTSFile, FTSJob - fix SQL statement generation for stricter versions of MySQL

*Resources
NEW: New method in the StorageElement to generate pair of URLs for third party copy.
     Implement the logic to generate pair of URLs to do third party copy. 
     This will be used mostly by FTS, but is not enabled as of now
FIX: StorageElement - fix different weird behaviors in Storage Element, in particular, 
     the inheritance of the protocol sections     
FIX: GFAL2 storage element: update for compatibility with GFAL2 2.13.3 APIs
NEW: Introduced Resources/StorageElementBases configuration section for definitions
     of abstract SEs to be used in real SEs definition by inheritance     

*RMS
NEW: dirac-rms-request - command including functionality of several other commands:
     dirac-rms-cancel|reset|show-request which are dropped. The required functionality
     is selected by the appropriate switches   

*RSS
NEW: Put Sites, ComputingElements, FTS and Catalogs under the status control of the
     RSS system 
NEW: Rewrote RsourceStatus/ResourceManagementDB tables with sqlAlchemy (RM DB with declarative base style)
NEW: SiteStatus client to interrogate site status with respect to RSS
CHANGE: introduced backward compatibility of RSS services with DIRAC v6r17 clients
CHANGE: moved some integration tests from pytest to unittest
CHANGE: Moved ResourceStatusDB to sqlAlchemy declarative_base
FIX: Automated setting of lastCheckTime and Dateffective in ResourceStatusDB and ResourceManagementDB
FIX: fixes for tables inheritance and extensions
FIX: fixes for Web return structure ("meta" column)
FIX: ResourceStatus, RSSCacheNoThread - fixed RSS cache generation 
FIX: ResourceStatus - fixes for getting status from the CS information
FIX: ResourceManagement/StatusDB - fixed bugs in meta parameter check
FIX: fixed incompatibility between Active/InActive RSS clients return format
FIX: SiteStatus - bug fixed in getSites() method - siteState argument not propagated to
     the service call
FIX: ResourceStatus - return the same structure for status lookup in both RSS and CS cases     
FIX: Bug fixes in scripts getting data out of DB


*Monitoring
CHANGE: DBUtils - change the bucket sizes for the monitoring plots as function of the time span

*WMS
NEW: SiteDirector - checks the status of CEs and Sites with respect to RSS  
NEW: pilotCommands - new ReplaceDIRACCode command mostly for testing purposes
NEW: JobAgent, JobWrapper - several fixes to allow the work with PoolComputingElement
     to support multiprocessor jobs    
NEW: JobScheduling - interpret WholeNode and NumberOfProcessors job JDL parameters and
     convert then to corresponding tags
NEW: SiteDirector - CEs can define QueryCEFlag in the Configuration Service which can be
     used to disallow querying the CE status and use information from PiltAgentsDB instead     
NEW: The application error codes, when returned, are passed to the JobWrapper, and maybe interpreted.
NEW: The JobWrapperTemplate can reschedule a job if the payload exits with status DErrno.EWMSRESC & 255 (222)
FIX: SiteDirector - unlink is also to be skipped for Local Condor batch system
FIX: JobDB - fixes necessary to suite MySQL 5.7
FIX: dirac-pilot, pilotTools - PYTHONPATH is cleared on pilot start, pilot option keepPP
     can override this
FIX: WMSAdministratorHandler - make methods static appropriately
FIX: Bug fix for correctly excluding WebApp extensions
CHANGE: JobScheduling - more precise site name while the job is Waiting, using the set of 
        sites at which the input files are online rather than checking Tier1s in eligible sites      
FIX: SiteDirector - aggregate tags for the general job availability test         
FIX: JobScheduling - bug fix in __sendToTQ()
FIX: pilotTools,pilotCommands - pick up all the necessary settings from the site/queue configuration
     related to Tags and multi-processor
NEW: SiteDirector - added option to force lcgBundle version in the pilot
FIX: SiteDirector - if MaxWaitingJobs or MaxTotalJobs not defined for a queue, assume a default value of 10
FIX: MatcherHandler - preprocess resource description in getMatchingTaskQueues()
FIX: JobDB - set CPUTime to a default value if not defined when rescheduling jobs

*TS
FIX: TransformationClient - fix issue #3446 for wrong file error counting in TS
FIX: TransformationDB - set ExternalID before ExternalStatus in tasks
BUGFIX: TransformationClient - fix a bug in the TS files state machine (comparing old status.lower() 
        with new status)

*Interfaces
CHANGE: Dirac API - expose the protocol parameter of getAccessURL()
CHANGE: Dirac API - added runLocal as an API method

*Docs
NEW: Documentation for developing with a container (includes Dockerfile)
NEW: Add script to collate release notes from Pull Request comments  
NEW: Chapter on scaling and limitations
CHANGE: Added documentation about runsv installation outside of DIRAC

*tests
NEW: Added client (scripts) system test
CHANGE: Add to the TS system test, the test for transformations with meta-filters
FIX: Minor fixes in the TS system test
FIX: correctly update the DFC DB configuration in jenkins' tests

[v6r17p35]

*Core
FIX: GOCDBClient - add EXTENSIONS & SCOPE tag support to GOCDB service queries.

[v6r17p34]

*SMS
FIX: StorageManagerClient - fix logic for JobScheduling executor when CheckOnlyTapeSEs is 
     its default true and the lfn is only on a tapeSE

[v6r17p33]

*WMS
FIX: StalledJobAgent - if no PilotReference found in jobs parameters, do as if there would be 
     no pilot information, i.e. set Stalled job Failed immediately
CHANGE: DownloadInputData - job parameters report not only successful downloads but also failed ones
FIX: JobDB - back port - set CPUTime to 0 if not defined at all for the given job 
FIX: JobDB - back port - use default CPUTime in the job description when rescheduling jobs

*Resources
FIX: ARCComputingElement - fix job submission issue due to timeout for newer lcg-bundles

[v6r17p32]

Resources:
CHANGE: /Computing/BatchSystems/Condor.py: do not copy SiteDirector's shell environment variables into the job environment

*WMS
CHANGE: Add option to clear PYTHONPATH on pilot start

[v6r17p31]

*RMS
FIX: ReqClient - avoid INFO message in client
*WMS
CHANGE: JobWrapper - allow SE-USER to be defined as another SE group (e.g. Tier1-USER)
*DMS
CHANGE: DMSHelpers - make resolveSEGroup recursive in order to be able to define SE groups in terms of SE groups

[v6r17p30]

*DMS
CHANGE: StorageElement - added status(), storageElementName(), checksumType() methods returning
        values directly without the S_OK structure. Remove the checks of OK everywhere
NEW: dirac-dms-add-file, DataManager - added option (-f) to force an overwrite of an existing file

*TS:
FIX: TransformationDB.py - set the ExternalID before the ExternalStatus in order to avoid inconsistent 
     tasks if setting the ExternalID fails

*StorageManagementSystem
FIX: StorageManagementClient.py - return the full list of onlineSites while it was previously happy 
     with only one

*Resources
FIX: HTCondorCEComputingElement.py - transfer output files(only log and err) for remote scheduler

[v6r17p29]

*WMS
CHANGE: split time left margins in cpuMargin and wallClockMargin. Also simplified check.


[v6r17p28]

*WMS
BUGFIX: JobScheduling - fix a bug introduced in 6r17p27 changes

*Monitoring
BUGFIX: MonitoringReporter - do not try to close the MQ connection if MD is not used

[v6r17p27]

*Configuration
FIX: ConfigurationClient - allow default value to be a tuple, a dict or a set

*Monitoring
CHANGE: DBUtils - change bucket sizes and simplify settings

*DMS
FIX: DMSRequestOperationsBase, RemoveFile - allow request to not fail if an SE is temporarily banned
FIX: dirac-admin-allow-se - first call of gLogger after its import

*RMS
CHANGE: remove scripts dirac-rms-show-request, dirac-rms-cancel-request and dirac-rms-reset-request 
        and replace with a single script dirac-rms-request with option (default is "show")
CHANGE: allow script to finalize a request if needed and set the job status appropriately

*Resources
FIX: LocalComputingElement - pilot jobIDs start with ssh to be compatible with pilotCommands. 
     Still original jobIDs are passed to getJobStatus. To be reviewed

*WMS
CHANGE: JobScheduling - assign a job to Group.<site>.<country>, if input files are at <site>.<country>.
        If several input replicas, assign Waiting to "MultipleInput"

[v6r17p26]

*Core
FIX: dirac-install.py to fail when installation of lcgBundle has failed
FIX: ClassAdLight - getAttributeInt() and getAttributeFloat() return None 
     if the corresponding JDL attribute is not defined

*MonitoringSystem
CHANGE: The Consumer and Producer use separate connections to the MQ; 
        If the db is not accessible, the messaged will not be consumed.

*WMS
FIX: JobDB - fix the case where parametric job placeholder %j is used in the JobName attribute
FIX: JobDB - take into account that ClassAdLight methods return None if numerical attribute is not defined
FIX: ParametricJob utility - fixed bug in evaluation of the ParameterStart|Step|Factor.X job numerical attribute

[v6r17p25]

*Monitoring
NEW: Implemented the support of monthly indexes and the unit tests are fixed

*RMS
FIX: RequestExecutingAgent - fix infinite loop for duplicate requests

*WMS 
NEW: ARCComputingElement - add support for multiprocessor jobs

[v6r17p24]

*WMS
FIX: SiteDirector - unlink is also to be skipped for Local Condor batch system

[v6r17p23]

*WMS
FIX: get job output for remote scheduler in the case of HTCondorCE

[v6r17p22]

*Framework
FIX: NotificationClient - added avoidSpam flag to sendMail() method which is propagated to
     the corresponding service call
     
*Integration
FIX: several fixes in integration testing scripts     

[v6r17p21]

*Core
NEW: Mail.py - added mechanism to compare mail objects
FIX: Grid.py - take into account the case sometimes happening to ARC CEs 
     where ARC-CE BDII definitions have SubClusters where the name isn't set to 
     the hostname of the machine

*Framework
FIX: Notification service - avoid duplicate emails mechanism 

[v6r17p20]

*Core
NEW: API.py - added __getstate__, __setstate__ to allow pickling objects inheriting
     API class by special treatment of internal Logger objects, fixes #3334

*Framework
FIX: SystemAdministrator - sort software version directories by explicit versions in the
     old software cleaning logic
FIX: MonitoringUtilities - sets a suitable "unknown" username when installing DIRAC from scratch, 
     and the CS isn't initialized fully when running dirac-setup-site     
CHANGE: Logger - added getter methods to access internal protected variables, use these methods
        in various places instead of access Logger protected variables     

*WMS
CHANGE: JobDB - removed unused CPUTime field in the Jobs table
CHANGE: JobScheduling - make check for requested Platform among otherwise eligible sites
        for a given job, fail jobs if no site with requested Platform are available

*RSS
FIX: Commands - improved logging messages

*SMS
FIX: StorageManagerClient - instantiate StorageElement object with an explicit vo argument,
     fixes #3335

*Interfaces
NEW: dirac-framework-self-ping command for a server to self ping using it's own certificate

[v6r17p19]

*Core
FIX: Adler - fix checksum with less than 8 characters to be 8 chars long

*Configuration
FIX: VOMS2CSAgent - fix to accomodate some weird new user DNs (containing only CN field)

*DMS
FIX: FileCatalog - fix for the doc strings usage in file catalog CLI, fixes #3306
FIX: FileCatalog - modified recursive file parameter setting to enable usage of the index

*SMS
CHANGE: StorageManagerClient - try to get sites with data online if possible in getFilesToStage

*RMS
FIX: RequestExecutingAgent - tuning of the request caching while execution

*WMS
FIX: DownloadInputData - do not mistakenly use other metadata from the replica info than SEs
FIX: JobScheduling - put sites holding data before others in the list of available sites
FIX: JobScheduling - try and select replicas for staging at the same site as online files
FIX: SiteDirector - keep the old pilot status if the new one can not be obtained in updatePilotStatus()

*Resources
FIX: CREAMComputingElement - return error when pilot output is missing in getJobOutput()

*Monitoring
FIX: DBUtils - change the buckets in order to support queries which require more than one year 
     data. The maximum buckets size is 7 weeks

[v6r17p18]

*Framework
NEW: SystemAdministrator - added possibility to remove old software installations keeping
     only a predefined number of the most recent ones.

*DMS
FIX: RemoveReplica - removing replica of a non-existing file is considered successful

*SMS
CHANGE: StorageManagerClient - restrict usage of executeWithUserProxy decorator 
        to calling the SE.getFileMetadata only; added flag to check only replicas 
        at tape SEs
        
*WMS
FIX: JobScheduling - added CS option to flag checking only replicas at tape SEs;
     fail jobs with input data not available in the File Catalog        

[v6r17p17]

*DMS
NEW: FTSAgent has a new CS parameter ProcessJobRequests to be able to process job
     requests only. This allows to run 2 FTS agents in parallel
     
*Resources
FIX: GFAL2_StorageBase - only set the space token if there is one to avoid problems
     with some SEs     

[v6r17p16]

*Configuration
FIX: VOMS2CSAgent - create user home directory in the catalog without
     recursion in the chown command
     
*RMS
FIX: RequestExecutingAgent - catch error of the cacheRequest() call
FIX: ReqClient - enhanced log error message

*SMS
FIX: StorageManagerClient - treat the case of absent and offline files on an SE 
     while staging
     
*TS
FIX: TaskManagerBase - process tasks in chunks of 100 in order to 
     update faster the TS (tasks and files)          

*WMS
FIX: JobScheduling - do not assume that all non-online files required staging

[v6r17p15]

*WMS
CHANGE: StalledJobAgent - ignore or prolong the Stalled state period for jobs 
        at particular sites which can be suspended, e.g. Boinc sites

[v6r17p14]

*Core
FIX: PrettyPrint.printTable utility enhanced to allow multi-row fields and
     justification specification for each field value  

*Accounting
NEW: DataStore - allow to run several instances of the service with only one which
     is enabled to do the bucketing

*RMS
NEW: new dirac-rms-list-req-cache command to list the requests in the ReqProxies services

*Interfaces
CHANGE: Dirac API - make several private methods visible to derived class

[v6r17p13]

*Core
NEW: Proxy - added executeWithoutServerCertificate() decorator function 

*Resources
FIX: CREAMComputingElement - split CREAM proxy renewal operation into smaller chunks for 
     improved reliability

[v6r17p12]

*Framework
FIX: SecurityFileLog  - when the security logs are rotated, the buffer size is reduced
     to 1 MB to avoid gzip failures ( was 2 GBs )

*WMS
FIX: pilotCommands - fix for interpreting DNs when saving the installation environment
FIX: SandboxStoreClient - do not check/make destination directory if requested sandbox 
     is returned InMemory

*TS
FIX: TransformationAgent CS option MaxFiles split in MaxFilesToProcess and MaxFilesPerTask,
     MaxFiles option is interpreted as MaxFilesPerTask for backward compatibility

*Resources
NEW: Added plug-ins for GSIFTP and HTTPS Storage protocols 

[v6r17p11]

*Core
FIX: ElasticSearchDB - set a very high number (10K) for the size of the ElasticSearch result

*Monitoring
FIX: MonitoringDB - et a very high number (10K) for the size of the ElasticSearch result

*WMS
FIX: pilotCommands - get the pilot environment from the contents of the bashrc script

*DMS
FIX: RemoveReplica - fix for the problem that if an error was set it was never reset
FIX: SE metadata usage in several components: ConsistencyInspector, DataIntwgrityClient,
     FTSRequest, dirac-dms-replica-metadata, StageMonitorAgent, StageRequestAgent,
     StorageManagerClient, DownloadInputData, InputDataByProtocol

[v6r17p10]

*Core
NEW: Logger - printing methods return True/False if the message was printed or not
FIX: ElastocSearchDB - error messages demoted to warnings

*Monitoring
FIX: MonitoringReporter - create producers if the CS definitions are properly in place

*TS
CHANGE: TaskManagerPlugin - allow to redefine the AutoAddedSites for each job type

[v6r17p9]

*WMS
BUGFIX: JobScheduling - bug fixed introduced in the previous patch 
NEW: pilotTools - introduced -o swicth for a generic CS option

*SMS
FIX: StorageManagerClient - fixes in the unit test

*DMS
FIX: FileManagerPs - in _getFileLFNs() - break a long list of LFNs into smaller chunks

[v6r17p8]

*Core
NEW: DErrno.ENOGROUP error to denote proxies without DIRAC group extension embedded
CHANGE: X509Chain - use DErrno.ENOGROUP error
FIX: dirac-install, dirac-deploy-scripts - fixes to allow DIRAC client installation on
     recent MacOS versions with System Integrity Protection feature
CHANGE: Proxy - added executionLock optional argument to executeWithUserProxy() decorator
        to lock while executing the function with user proxy 
FIX: Proxy - fix indentation in getProxy() preventing looping on the DNs  

*Framework
FIX: ProxyDB - fix of error message check in completeDelegation()

*WMS
FIX: TaskQueueDB - when an empty TaskQueue is marked for deletion, it can still get matches 
     which result in no selected jobs that produced unnecessary error messages 
FIX: JobScheduling executor - calls getFilesToStage() with a flag to lock while file lookup
     with user proxy; same for InputData executor for calling _resolveInputData()      

*TS
FIX: FileReport - fix in setFileStatus() for setting status for multiple LFNs at once

*SMS
FIX: StorageManagerClient - in getFilesToStage() avoid using proxy if no files to check
     on a storage element

*Resources
FIX: GFAL2_XROOTStorage - fix to allow interactive use of xroot plugin
FIX: GFAL2_StorageBase - enable IPV6 for gsiftp

[v6r17p7]

*DMS
FIX: dirac-dms-user-lfns - do not print out empty directories

*WMS
FIX: InputData Executor, JobWrapper - use DataManager.getReplicasForJobs() for
     getting input data replicas

*TS
FIX: TransformationAgent - use DataManager.getReplicasForJobs() for transformations
     creating jobs  

[v6r17p6]

*DMS
NEW: DataManager - add key argument forJobs (default False) in getReplicas() in order 
     to get only replicas that can be used for jobs (as defined in the CS); added
     getReplicasForJobs(), also used in the Dirac API

*SMS
FIX: Stager agents - monitor files even when there is no requestID, e.g. dCache returns None 
     when staging a file that is already staged    

*Resources
FIX: StorageFactory - bug fixes when interpreting SEs inheriting other SE parameters
NEW: Test_StorageFactory unit test and corresponding docs
FIX: Torque - some sites put advertising in the command answer that can not be parsed:
     redirect stderr to /dev/null

[v6r17p5]

*Resources
FIX: LcgFileCatalogClient - do not evaluate GUID if it is not a string

[v6r17p4]

*Configuration
FIX: Utilities - fixed interpretation of weird values of GlueCEPolicyMaxWallClockTime
     BDII parameter; newMaxCPUTime should is made integer

*Framework
FIX: Logger - make subloggers processing messages with the same level
     as the parent logger

*Docs
NEW: Updated documentation in several sections

*DMS
FIX: RemoveReplica operation - don't set file Done in RemoveReplicas if there is an error

[v6r17p3]

*RSS
FIX: Synchronizer - the sync method removes the resources that are no longer 
     in the CS from the DowntimeCache table

*DMS
CHANGE: dirac-dms-find-lfns - added SE switch to look for files only having
        replicas on a given SE (list)

*TS
FIX: TaskManager - optimization of the site checking while preparing job; optimized
     creation of the job template

*Resources
CHANGE: GFAL2_SRM2Storage, SRM2Storage - added gsiftp to the list of OUTPUT protocols 

[v6r17p2]

*Monitoring
FIX: ElasticSearchDB - fixes required to use host certificate for connection;
     fixes required to pass to version 5.0.1 of the elasticsearch.py binding

[v6r17p1]

*RSS
FIX: GOCDBSync - make commmand more verbose and added some minor fixes

[v6r17]

*Core
FIX: Adler - check explicitly if the checksum value is "False"
FIX: install_site.sh - added command line option to choose DIRAC version to install
NEW: ComponentInstaller - added configuration parameters to setup NoSQL database

*Framework
CHANGE: Logger - test level before processing string (i.e. mostly converting objects to strings)  
CHANGE: dirac-proxy-init - check and attempt to update local CRLs at the same time as
        generating user proxy
CHANGE: ProxyManager service - always store the uploaded proxy even if the already stored
        one is of the same validity length to allow replacement in case of proxy type
        changes, e.g. RFC type proxies           

*DMS
NEW: Next in implementation multi-protocol support for storage elements. When performing 
     an action on the StorageElement, instead of looping over all the protocol plugins, 
     we loop over a filtered list. This list is built taking into account which action 
     is taken (read vs write), and is also sorted according to lists defined in the CS.
     The negotiation for third party transfer is also improved: it takes into account all 
     possible protocols the source SE is able to produce, and all protocols the target is 
     able to receive as input.
NEW: StorageElement - added methods for monitoring used disk space
FIX: ReplicateAndRegister - fix the case when checksum is False in the FC
NEW: DMSHelpers - get list of sites from CS via methods; allow to add automatically sites 
     with storage

*RSS
NEW: FreeDiskSpace - added new command which is used to get the total and the remaining 
     disk space of all dirac storage elements that are found in the CS and inserts the 
     results in the SpaceTokenOccupancyCache table of ResourceManagementDB database.  
NEW: GOCDBSync command to ensure that all the downtime dates in the DowntimeCache 
     table are up to date       

Resources*
NEW: Updated Message Queue interface: MQ service connection management, support for
     SSL connections, better code arrangement

*Workflow
FIX: Modulebase, Script - avoid too many unnecessarily different application states

*WMS
FIX: JobStateUpdate service - in setJobStatusBulk() avoid adding false information when adding 
     an application status
     
*TS
FIX: TaskManager, TaskManagerAgentBase - standardize the logging information; removed unnecessary 
     code; use iterators wherever possible     
NEW: Introduced metadata-based filters when registering new data in the TS as catalog       

[v6r16p6]

*WMS
NEW: Added MultiProcessorSiteDirector section to the ConfigTemplate.cfg

*DMS
FIX: FileCatalogClient - added missing read methods to the interface description
     getDirectoryUserMetadata(), getFileUserMetadata()

[v6r16p5]

FIX: included patches from v6r15p27

[v6r16p4]

FIX: applied fixes from v6r15p26

[v6r16p3]

FIX: incorporated fixes from v6r15p25

[v6r16p2]

*Configuration
CHANGE: VOMS2CSAgent - remove user DNs which are no more in VOMS. Fixes #3130

*Monitoring
CHANGE: WMSHistory - added user, jobgroup and usergroup selection keys

*DMS
FIX: DataManager - retry checksum calculation on putAndRegister, pass checksum to the DataManager
     object in the FailoverTransfer object.
FIX: DatasetManager, FileCatalogClientCLI - bug fixes in the dataset management and commands      
     
*WMS
CHANGE: JobManager - added 'Killed' to list of jobs status that can be deleted     

[v6r16p1]

*Monitoring
CHANGE: MonitorinDB - allow to use more than one filter condition

*WMS
CHANGE: StalledJobAgent - send a kill signal to the job before setting it Failed. This should 
        prevent jobs to continue running after they have been found Stalled and then Failed.

[v6r16]

*Core
CHANGE: dirac-install, dirac-configure - use Extensions options consistently, drop
        ExtraModule option
CHANGE: dirac-install - use insecure ssl context for downloading files with urllib2.urlopen    
CHANGE: GOCDBClient - replaced urllib2 with requests module
        FIX: dirac-setup-site - added switch to exitOnError, do not exit on error by default
CHANGE: Added environment variables to rc files to enable certificates verification (necessary for python 2.7.9+)
FIX: ComponentInstaller - always update CS when a database is installed, even if it is
     already existing in the db server 
FIX: SSLSocketFactory - in __checkKWArgs() use correct host address composed of 2 parts      

*Framework
FIX: SystemAdministrator service - do not install WebAppDIRAC by default, only for the host
     really running the web portal

*Accounting
FIX: JobPolicy - remove User field from the policy conditions to fix a problem that 
     non-authenticated user gets more privileges on the Accounting info.

*Monitoring
NEW: New Monitoring system is introduced to collect, analyze and display various
     monitoring information on DIRAC components status and behavior using ElasticSearch
     database. The initial implementation is to collect WMSHistory counters.

*DMS
NEW: MoveReplica operation for the RMS system and a corresponding dirac-dms-move-replica-request
     comand line tool

*Resources
NEW: MessageQueue resources to manage MQ connections complemented with
     MQListener and MQPublisher helper classes
NEW: SudoComputingElement - computing element to execute payload with a sudo to a dedicated
     UNIX account     

[v6r15p27]

*Configuration
FIX: CSAPI - changed so that empty but existing options in the CS can be still
     modified

[v6r15p26]

*WMS
FIX: SandboxStoreClient - ensure that the latest sandbox is returned in the Web
     portal in the case the job was reset.

[v6r15p25]

*Resources
FIX: HTCondorCEComputingElement - cast useLocalSchedd to bool value even if it
     is defined as srting

[v6r15p24]

*Resources
CHANGE: HTCondorCE - added option to use remote scheduler daemon

[v6r15p23]

*DMS
FIX: dirac-dms-find-lfns - fixed bug causing generl script failure

[v6r15p22]

*Interfaces
CHANGE: Dirac API - add possibility to define the VO in the API
CHANGE: Dirac API - add checkSEAccess() method for checking SE status

[v6r15p21]

*WMS
FIX: removed default LCG version from the pilot (dirac-install will use the one of the requested release)

*RMS
FIX: reject bad checksum

[v6r15p20]

*Framework
FIX: SystemAdministratorHandler - in updateSoftware() put explicitly the project
     name into the command
FIX: ComponentInstaller - added baseDir option to the mysql_install_db call
     while a fresh new database server installation     

[v6r15p19]

*Core
FIX: dirac-install - lcg-binding version specified in the command switch
     overrides the configuration option value
     
*DMS
FIX: RemoveFile operation - Remove all files that are not at banned SEs

*TMS
FIX: FileReport - after successful update of input files status, clear the 
     cache dictionary to avoid double update      

[v6r15p18]

*Configuration
FIX: Utilities - take into account WallClock time limit while the MaxCPUTime
     evaluation in the Bdii@CSAgent 

*DMS
FIX: FTSJob - specify checksum type at FTS request submission

*StorageManagement
FIX: StorageManagerClient - in getFilesToStage() avoid exception in case
     of no active replicas

*Resources
FIX: StorageBase - in getParameters() added baseURL in the list of parameters returned 

*WMS
FIX: CPUNormalization - minor code rearrangement

[v6r15p17]

*Core
CHANGE: GOCDBClient - catch all downtimes, independently of their scope
FIX: LSFTimeLeft - accept 2 "word" output from bqueues command
CHANGE: dirac-install - create bashrc/cshrc with the possibility to define
        installation path in the $DIRAC env variable, this is needed for
        the cvmfs DIRAC client installation

[v6r15p16]

*Core
CHANGE: AgentModule - added a SIGALARM handler to set a hard timeout for each Agent
        cycle to avoid agents stuck forever due to some faults in the execution code

*DMS
FIX: DataManager - cache SE status information in filterTapeReplicas() to speed up execution
     
*WMS
BUGFIX: InputDataByProtocol - the failed resolution for local SEs was not considered correctly:
        if there were other SEs that were ignored (e.g. because on tape)     
     
*TS
FIX: TransformationAgent - in getDataReplicasDM() no need to get replica PFNs     

[v6r15p15]

*Configuration
CHANGE: VOMS2CSAgent - added new features: deleting users no more registered in VOMS;
        automatic creation of home directories in the File Catalog for new users

*WMS
CHANGE: JobScheduling - correct handling of user specified sites in the executor,
        including non-existent (misspelled) site names
FIX: CPUNormalization - accept if the JOBFEATURES information is zero or absent        

[v6r15p14]

*Core
FIX: BaseClient - proper error propagation to avoid excessive output in the logger

*Configuration
CHANGE: Resources helper - in getStorageElementOptions() dereference SEs containing
        BaseSE and Alias references

*Accounting
FIX: AccountingDB - changes to use DB index to speed-up removal query

*DMS
CHANGE: DMSHelpers - define SE groups SEsUsedForFailover, SEsNotToBeUsedForJobs, 
        SEsUsedForArchive in the Operations/DataManagement and use them in the
        corresponding helper functions
FIX: FTSJob - temporary fix for the FTS rest interface Request object until it is
     fixed in the FTS REST server         

*Resources
FIX: HTCondorCEComputingElement - check that some path was found in findFile(), return with error otherwise
CHANGE: ARCComputingElement - consider jobs in Hold state as Failed as they never come back
CHANGE: ARCComputingElement - do not use JobSupervisor tool for bulk job cancellation as
        it does not seem to work, cancel jobs one by one
FIX: ARCComputingElement - ensure that pilot jobs that are queued also get their proxies renewed on ARC-CE        

*WMS
FIX: SiteDirector - ensure that a proxy of at least 3 hours is available to the updatePilotStatus 
     function so that if it renews any proxies, it's not renewing them with a very short proxy

[v6r15p13]

*Resources
FIX: HTCondorCEComputingElement - fixed location of log/output files 
  
*TS
FIX: ValidateOutputDataAgent - works now with the DataManager shifter proxy

[v6r15p12]

*Core
FIX: Graphs - make sure matplotlib package is always using Agg backend
FIX: cshrc - added protection for cases with undefined environment variables
NEW: AuthManager - added possibility to define authorization rules by VO
     and by user group

*Configuration
NEW: Resources, ComputingElement(Factory) - added possibility to define site-wide
     CE parameters; added possibility to define common parameters for a given
     CE type.

*Framework
FIX: SystemAdministrator service - avoid using its own client to connect
     to itself for storing host information
FIX: SystemAdministratorClientCLI, dirac-populate-component-db - fix insertion
     of wrongly configured component to the ComponentMonitorDB     

*DMS
FIX: FileCatalog service - fix the argument type for getAncestor(), getDescendents()

*WMS
NEW: JobCleaningAgent - add an option (disabled by default) to remove Jobs from the 
     dirac server irrespective of their state

*Resources
CHANGE: HTCondorCE - added new configurable options - ExtraSubmitString, WorkingDirectory
        DaysToKeepLogs

[v6r15p11]

*Framework
NEW: dirac-proxy-destroy command to destroy proxy locally and in the ProxyManager
     service
CHANGE: ProxyManagerClient - reduce the proxy caching time to be more suitable
        for cases with short VOMS extensions     

*Configuration
FIX: VOMS2CSAgent - fixed typo bug in execute()

*RMS
FIX: RequestTask - fix if the problem when the processing of an operation times out, 
     there was no increment of the attempts done.

*DMS
FIX: FTSAgent - avoid FTS to fetch a request that was canceled

*Resources
FIX: HTCondorCE - protect against non-standard line in 'job status' list in the getJobStatus()
CHANGE: ComputingElement - reduce the default time length of the payload proxy to accomodate
        the case with short VOMS extensions

[v6r15p10]

*Core
FIX: MySQL - do not print database access password explicitly in the logs

*Configuration
CHANGE: VOMS2CSAgent - show in the log if there are changes ready to be committed
CHANGE: Bdii2CSAgent - get information from alternative BDII's for sites not 
        existing in central BDII

*Framework
FIX: ComponentInstaller - fixed location of stop_agent file in the content of t file
     of the runsv tool 

*RMS
FIX: Changed default port of ReqProxy service to 9161 from 9198

*Resources
FIX: BatchSystem/Condor, HYCondroCEComputingElement - more resilient parsing 
     of the status lookup command
FIX: CREAMComputingElement - in case of glite-ce-job-submit error print our both 
     std.err and std.out for completeness and better understanding    

*DMS
FIX: FileCatalogClient - bug fix in getDirectoryUserMetadata()

*Interfaces
FIX: Dirac - in replicateFile() in case of copying via the local cache check if 
     there is another copy for the same file name is happening at the same time

[v6r15p9]

*Configuration
FIX: fixed CS agents initialization bug

*DMS
FIX: fixed inconsistency between DataIntegrity and ConsistencyInspector modules

*Interfaces
FIX: Fix download of LFNs in InputSandbox when running job locally

[v6r15p8]

*Configuration
NEW: Added DryRun option for CS agents (false by default, True for new installations)

[v6r15p7]

*Core
CHANGE: Enabled attachments in the emails

*TS
*CHANGE: Added possibility for multiple operations in Data Operation Transformations

[v6r15p6]

*Resources
FIX: FCConditionParser: ProxyPlugin handles the case of having no proxy

*WMS
FIX: MJF messages correctly parsed from the pilot
NEW: Added integration test for TimeLeft utility and script calling it

[v6r15p5]

Included fixes from v6r14p36 patch release

*Framework
FIX: added GOCDB2CSAgent in template
FIX: Fixed permissions for HostLogging

*DMS
FIX: Introduced hopefully temporary fix to circumvent globus bug in gfal2

*WMS:
FIX: added test for MJF and made code more robust

*RSS
NEW: HTML notification Emails


[v6r15p4]

Included fixes from v6r14p35 patch release

*Core
NEW: Added a new way of doing pfnparse and pfnunparse using the standard python library. 
     The two methods now contains a flag to know which method to use. By default, the old 
     hand made one is used. The new one works perfectly for all standard protocols, except SRM

*RSS
FIX: dirac-rss-sync - command fixed to work with calling services rather than 
     databases directly
     
*Resources     
CHANGE: In multiple Storage classes use pfnparse and pfnunparse methods to manipulate
        url strings instead of using just string operations
NEW: A new attribute is added to the storage plugins: DYNAMIC_OPTIONS. This allows to construct 
     URLs with attributes going at the end of the URL, in the form ?key1=value1&key2=value2 
     This is useful for xroot and http.         

[v6r15p3]

Included changes from v6r14p34 patch release

*Accounting
FIX: DataStoreClient - catch all exceptions in sending failover accounting 
     requests as it could disrupt the logic of the caller 

*DMS
CHANGE: dirac-dms-show-se-status - added switches to show SEs only accessible by
        a given VO and SEs not assigned to any VO
FIX: dirac-dms-replicate-and-register-request - prints out the new request IDs
     to allow their monitoring by ID rather than possibly ambiguous request name      

[v6r15p2]

*WMS
FIX: pilotCommands - protect calls to external commands in case of empty
     or erroneous output
FIX: Matcher - fixed bug in the tag matching logic: if a site presented an empty
     Tag list instead of no Tag field at all, it was interpreted as site accepts
     all the tags
FIX: Matcher - matching parameters are printed out in the Matcher rather than
     in the TaskQueueDB, MaxRAM and Processors are not expanded into tags           

[v6r15p1]

Included patches for v6r14p32

*Configuration
CHANGE: Resources helper - remove "dips" protocol from the default list of third party
        protocols

*Resources
FIX: XROOTStorage - bug fixed in __createSingleDirectory() - proper interpretation
     of the xrootClient.mkdir return status
FIX: XROOTStorage unit test reenabled by mocking the xrootd import      

[v6r15]

Removed general "from DIRAC.Core.Utilities import *" in the top-level __init__.py

Made service handlers systematically working with unicode string arguments
Added requirements.txt and Makefile in the root of the project to support pip style installation

DIRAC documentation moved to the "docs" directory if the DIRAC project from the
DIRACDocs separate project.

*Accounting
CHANGE: INTEGER -> BIGINT for "id" in "in" accountingDB tables

*Core
NEW: The S_ERROR has an enhanced structure containing also the error code and the call
     stack from where the structure was created
NEW: DErrno module to contain definitions of the DIRAC error numbers and standard
     descriptions to be used from now on in any error code check      
CHANGE: gMonitor instantiation removed from DIRAC.__init__.py to avoid problems in
        documentation generation
CHANGE: removed Core.Utilities.List.sortList (sorted does the job)
CHANGE: removed unused module Core.Utilities.TimeSeries
NEW: dirac-install - makes us of the DIRAC tar files in CVMFS if available
NEW: dirac-install-client - a guiding script to install the DIRAC client from A to Z        
CHANGE: dirac-install - when generating bashrc and cshrc scripts prepend DIRAC paths
        to the ones existing in the environment already
NEW: MJFTimeLeft - using Machine JOb features in the TimeLeft utility
FIX: BaseClient - only give warning log message "URL banned" when one of the
     service URLs is really banned
CHANGE: DISET components - improved logic of service URL retries to speedup queries
        in case of problematic services     
NEW: dirac-rss-policy-manager - allows to interactively modify and test only the 
     policy section of Dirac.cfg     
FIX: XXXTimeLeft - do not mix CPU and WallTime values     
FIX: ComponentInstaller - longer timeout for checking components PID (after restart)
CHANGE: Proxy - in executeWithUserProxy() when multiple DNs are present, try all of them
CHANGE: List utility - change uniqueElements() to be much faster
NEW: Platform - added getPlatform() and getPlatformTuple() utilities to evaluate lazily the
     DIRAC platform only when it is needed, this accelerates DIRAC commands not needing
     the platform information. 

*Configuration
NEW: GOCDB2CSAgent agent to synchronize GOCDB and CS data about perfSONAR services
NEW: VOMS2CSAgent to synchronize VOMS user data with the DIRAC Registry
CHANGE: ConfigurationData - lazy config data compression in getCompressedData()

*Framework
CHANGE: SystemAdministratorIntegrator - make initial pinging of the hosts in parallel
        to speed up the operation
CHANGE: InstalledComponentsDB - table to cache host status information populated
        by a periodic task    
NEW: ComponentInstaller Client class to encapsulate all the installation utilities
     from InstallTools module    
NEW: SystemAdministratorClientCLI - added uninstall host command
NEW: SystemAdministratorClientCLI - added show ports command
NEW: SystemAdministratorHandler - added getUsedPorts() interface
NEW: SystemAdministratorHandler - show host command shows also versions of the Extensions
NEW: InstalledComponentsDB - added Extension field to the HostLogging table 
FIX: SystemLoggingDB - fixed double creation of db tables

*Accounting
FIX: DataStoreClient - Synchronizer based decorators have been replaced with a simple 
     lock as they were blocking addRegister() during every commit(); 

*RSS
NEW: CE Availability policy, closing #2373
CHANGE: Ported setStatus and setToken rpc calls to PublisherHandler from LHCb implementation
NEW: E-mails generated while RSS actions are now aggregated to avoid avalanches of mails
NEW: dirac-rss-sync is also synchronizing Sites now

*DMS
CHANGE: FileCatalogClient - make explicit methods for all service calls
CHANGE: DataManager, StorageElement - move physical accounting the StorageElement
CHANGE: FileCatalog - added recursive changePathXXX operations
CHANGE: FileCatalog contained objects have Master attribute defined in the CS. Extra check of eligibility of the catalogs specified explicitely. No-LFN write methods return just the Master result to be compatible with the current use in the clients.
CHANGE: Removed LcgFileCatalogXXX obsoleted classes
NEW: ConsistencyInspector class to perform data consistency checks between 
     different databases
CHANGE: FileCatalog(Client) - refactored to allow clients declare which interface
        they implement     
NEW: FileCatalog - conditional FileCatalog instantiation based on the configured
     Operations criteria        

*TS
CHANGE: TransformationDB table TaskInputs: InputVector column from BLOB to MEDIUMTEXT
FIX: TaskManager - fix bug in case there is no InputData for a task, the Request created 
     for the previous task was reassigned
NEW: TaskManager - possibility to submit one bulk job for a series of tasks     

*WMS
NEW: TaskQueueDB - possibility to present requirements in a form of tags from the 
     site( pilot ) to the jobs to select ones with required properties
FIX: JobWrapper - the InputData optimizer parameters are now DEncoded     
CHANGE: JobAgent - add Processors and WholeNode tags to the resources description
CHANGE: SiteDirector - flag to always download pilot output is set to False by default
FIX: SiteDirector - using PilotRunDirectory as WorkingDirectory, if available at the CE 
     level in the CS. Featire requested in issue #2746
NEW: MultiProcessorSiteDirector - new director to experiment with the multiprocessor/
     wholeNode queues
CHANGE: JobMemory utility renamed to JobParameters
CHANGE: CheckWNCapabilities pilot command changed to get WN parameters from the
        Machine Job Features (MJF) - NumberOfProcessors, MaxRAM    
NEW: JobManager, ParametricJob - utilities and support for parametric jobs with multiple
     parameter sequences      
NEW: SiteDirector - added logic to send pilots to sites with no waiting pilots even if
     the number of already sent pilots exceeds the number of waiting jobs. The functionality
     is switched on/off by the AddPilotsToEmptySites option.        

*RMS
FIX: Request - fix for the case when one of the request is malformed, the rest of 
     the requests could not be swiped
FIX: ReqProxyHandler - don't block the ReqProxy sweeping if one of the request is buggy     
CHANGE: ReqProxyHandler - added monitoring counters
NEW: ReqProxyHandler - added interface methods to list and show requests in a ReqProxy

*Resources
FIX: SRM2Storage - do not add accounting to the output structure as it is done in 
     the container StorageElement class
CHANGE: Add standard metadata in the output of all the Storage plugins     

*Interfaces
NEW: Job API - added setParameterSequence() to add an arbitrary number of parameter
     sequences for parametric jobs, generate the corresponding JDL

*tests
NEW: The contents of the TestDIRAC package is moved into the tests directory here

[v6r14p39]

Patch to include WebApp version v1r6p32

[v6r14p38]

*Core
CHANGE: Unhashable objects as DAG graph nodes

*RMS
CHANGE: Added possibility of constant delay for RMS operations

[v6r14p37]

*Core
NEW: Added soft implementation of a Direct Acyclic Graph

*Configuration
FIX: Bdii2CSAgent finds all CEs of a site (was finding only one)

*Resources
FIX: Make sure transferClient connects to the same ProxyStorage instance

[v6r14p36]

*Core
FIX: Sending mails to multiple recipients was not working

*WMS
FIX: Allow staging from SEs accessible by protocol


[v6r14p35]

*Core
FIX: SOAPFactory - fixes for import statements of suds module to work with the
     suds-jurko package that replaces the suds package

*Resources
FIX: BatchSystems.Torque - take into account that in some cases jobID includes
     a host name that should be stripped off
FIX: SSHComputingElement - in _getJobOutputFiles() fixed bug where the output
     of scpCall() call was wrongly interpreted    
FIX: ProxyStorage - evaluate the service url as simple /DataManagement/StorageElementProxy
     to solve the problem with redundant StorageElementProxy services with multiple
     possible urls       
     
*RSS
CHANGE: Configurations.py - Added DTScheduled3 policy (3 hours before downtime)     
     
*WMS
FIX: pilotCommands - take into account that in the case of Torque batch system
     jobID includes a host name that should be stripped off   
       
[v6r14p34]

*Configuration
FIX: Bdii2CSAgent - reinitilize the BDII info cache at each cycle in order not to 
     carry on obsoleted stuff. Fixes #2959

*Resources
FIX: Slurm.py - use --partition rather --cluster for passing the DIRAC queue name
FIX: DIPStorage - fixed bug in putFile preventing third party-like transfer from
     another DIPS Storage Element. Fixes #2413

*WMS
CHANGE: JobWrapper - added BOINC user ID to the job parameters
FIX: pilotCommands - interpret SLURM_JOBID environment if present
FIX: WMSClient - strip of comments in the job JDL before any processing.
     Passing jdl with comments to the WMS could provoke errors in the
     job checking.

[v6r14p33]

*WMS
FIX: JobAgent - included a mechanism to stop JobAgent if the host operator
     creates /var/lib/dirac_drain
FIX: CPUNormalization - fixed a typo in getPowerFromMJF() in the name of the
     exception log message           

[v6r14p32]

*Core
FIX: InstallTools - getStartupComponentStatus() uses "ps -p <pid>" variant of the
     system call to be independent of the OS differences

*DMS
FIX: RemoveReplica - bulkRemoval() was modifying its input dict argument and returning it,
     which was useless, only modify argument

*WMS
CHANGE: CPUNormalization - get HS'06 worker node value from JOBFEATURES if available

*RMS
FIX: ReqClient - bug fixed preventing the client to contact multiple instances of ReqManager
     service

[v6r14p31]

*DMS
FIX: FTSAgent - if a file was not Scheduled, the FTSAgent was setting it Done even if it had 
     not been replicated.

*Workflow
FIX: FailoverRequest - forcing setting the input file Unused if it was already set Processed

[v6r14p30]

*Framework
BUGFIX: MonitoringHandler - in deleteActivities() use retVal['Message'] if result is not OK

*Resources
FIX: XROOTStorage - in getFile() evaluate file URL without URL parameters
                    in __putSingleFile() use result['Message'] in case of error
                    
*RMS
FIX: dirac-rms-cancel-request - fixed crash because of gLogger object was not imported

*TS
FIX: TransformationCLI - in resetProcessedFile() added check that the Failed dictionary
     is present in the result of a call                    

[v6r14p29]

*Core
FIX: Time - skip the effect of timeThis decorator if not running interractively

*DMS
FIX: DataManager - in getFile(), select preferentially local disk replicas, if none disk replicas, 
     if none tape replicas
FIX: DataManager - avoid changing argument of public method checkActiveReplicas()
FIX: FTSAgent - wait 3 times longer for monitoring FTS jobs if Staging

*Accounting
CHANGE: Jobs per pilot plot is presented as Quality plot rather than a histogram

*WMS
CHANGE: dirac-wms-cpu-normalization - reduce memory usage by using xrange() instead of range()
        in the large test loop

[v6r14p28]

*TS
FIX: TaskManager - protection against am empty task dictionary in 
     prepareTransformationTasks()
FIX: Test_Client_TransformationSystem - fixes ti run in the Travis CI 
     environment
     
*WMS
FIX: JobMemory - use urllib instead of requests Python module as the latter
     can be unavailable in pilots.           

[v6r14p27]

*Core
FIX: PlainTransport,SocketInfoFactory - fix for the IPv6 "Address family not supported 
     by protocol" problems

*Interfaces
NEW: Dirac.py - in ping()/pingService() allow to ping a specific URL

*Resources
FIX: LcgFileCatalogClient - convert LFN into str in __fullLfn to allow LFNs
     in a unicode encoding

*WMS
FIX: JobWrapper - set the job minor status to 'Failover Request Failed' 
     if the failover request fails sending

*TS
FIX: TransformationDB - in getTransformationTasks(),getTaskInputVector 
     forward error result to the callers
FIX: TaskManager - in case there is no InputData for a task, the Request created 
     for the previous task was reassigned. This fixes this bug.      

*tests
FIX: several fixes to satisfy on-the-fly unit tests with teh Travis CI service 

[v6r14p26]

NEW: Enabled on-the-fly tests using the Travis-CI service

*Core
FIX: Subprocess - fix two potential infinite loops which can result in indefinite
     output buffer overflow

*WMS
FIX: JobScheduling executor - check properly if staging is allowed, it was always True before

[v6r14p25]

*Core
FIX: Subprocess - more detailed error log message in case ov output buffer
     overflow

*DMS
FIX: DataManager - fix for getActiveReplicas(): first check Active replicas before 
     selecting disk SEs

*Resources
FIX: StorageElementCache - fixes to make this class thread safe
FIX: StorageFactory - fix in getConfigStorageProtocols() to properly get options
     for inheriting SE definitions

[v6r14p24]

*Accounting
FIX: Plots, JobPlotter - fix sorting by plot labels in case the enddata != "now"

*DMS
FIX: dirac-dms-user-lfns - add error message when proxy is expired 

[v6r14p23]

*Interfaces
FIX: Job.py - setCPUTime() method sets both CPUTime and MaxCPUTime JDL parameters
     for backward compatibility. Otherwise this setting was ignored by scheduling

*TS
BUGFIX: TaskManager - bug fixed in submitTransformationTasks in getting the TransformationID 

[v6r14p22]

CHANGE: Multiple commands - permissions bits changed from 644 to 755  

*Framework
FIX: UserProfileDB - in case of desktop name belonging to two different users we have 
     to use both desktop name and user id to identify the desktop

*WMS
BUGFIX: JobWrapperTemplate - bug fixed in evaluation of the job arguments

*TMS
CHANGE: TaskManager - added TransformationID to the log messages

[v6r14p21]

*DMS
CHANGE: dirac-admin-allow(ban)-se - allow an SE group to be banned/allowed

*SMS
FIX: RequestPreparationAgent - fix crash in execute() in case no replica information
     available

*WMS
FIX: TaskQueueDB, PilotAgentsDB - escape DN strings to avoid potential SQL injection
FIX: JobWrapperTemplate - pass JobArguments through a json file to fix the case
     of having apostrophes in the values

*TMS
FIX: TransformationAgent - in processTransformation() fix reduction of number of files

[v6r14p20]

*WMS
FIX: SandboxMetadataDB - escape values in SandboxMetadataDB SQL queries to accommodate
     DNs containing apostrophe 

[v6r14p19]

*Core
NEW: CLI base class for all the DIRAC CLI consoles, common methods moved to the new class,
     XXXCLI classes updated to inherit the base class
FIX: Network - fix crash when path is empty string, fixes partly #2413     
     
*Configuration
FIX: Utilities.addToChangeSet() - fix the case when comma is in the BDII Site description 
     followed by a white space, the description string was constantly updated in the CS

*Interfaces
FIX: Dirac.py - in retrieveRepositorySandboxes/Data - "Retrieved" and "OutputData" key values
     are strings '0' in the jobDict when a repository file is read, need to cast it to int

*DMS
FIX: RegisterReplica - if operation fails on a file that no longer exists and has no 
     replica at that SE, consider the operation as Done.

*Resources
FIX: ARCComputingElement - bug fix in getJobOutput in using the S_ERROR()

[v6r14p18]

*Core
FIX: VOMSService - attGetUserNickname() can only return string type values
FIX: dirac-deploy-scripts - install DIRAC scripts first so that they can be 
     overwritten by versions from extensions

*Framework
FIX: dirac-populate-component-db - bug fixed to avoid duplicate entries in the
     database

*TS
FIX: TaskManager - do not use ReqProxy when submitting Request for Tasks, otherwise
     no RequestID can be obtained

*Interfaces
CHANGE: Dirac.py - increase verbosity of a error log message in selectJobs

*Resources
FIX: XROOTStorage - fixed KeyError exception while checking file existence
FIX: ARCComputingElement - in getJobOutput test for existence of an already 
     downloaded pilot log

[v6r14p17]

*Core
FIX: Service.py - use the service name as defined in the corresponding section in the CS
     and not the name defined in service Module option. This fixes the problem with the
     StorageElement service not interpreting properly the PFN name and using a wrong local
     data path. 

*Resources
CHANGE: ARCComputingElement - if the VO is not discoverable from the environment, use ARC API
        call in the getCEStatus, use ldapsearch otherwise

[v6r14p16]

*Resources
CHANGE: ARC Computing Element automatically renew proxies of jobs when needed

[v6r14p15]

*Core
FIX: VOMS.py - Fixed bug that generates proxies which are a mix between legacy and rfc proxies.

*DMS
CHANGE: Allow selecting disk replicas in getActiveReplicas() and getReplicas()

*WMS
CHANGE: Use the preferDisk option in the InputData optimizer, the TransformationAgent and in the Interface splitter


[v6r14p14]

*Core
FIX: VOMS.py - return RFC proxy if necessary after adding the VOMS extension

*Configuration
FIX: Validate maxCPUTime and Site description value

*Resources
FIX: XROOTStorage - changes to allow third party transfers between XROOT storages
CHANGE: HTCondorCEComputingElement - the Condor logging can now be obtained in the webinterface;
        SIGTERM (instead of SIGKILL) is send to the application in case jobs are killed by the host site;
        when pilots are put in held status we kill them in condor and mark them as aborted.

*WMS
FIX: pilotCommands - fixes for intrepreting tags in the pilot

[v6r14p13]

*WMS
FIX: pilot commands CheckCECapabilities and CheckWNCapabilities were not considering the case of missing proxy

[v6r14p12]

*Core
FIX: allow a renormalization of the estimated CPU power
FIX: dirac-install: Make hashlib optional again (for previous versions of python, since the pilot may end up on old machines)

*Framework
FIX: allow to install agents with non-standard names (different from the module name)

*DMS
CHANGE: Consider files to reschedule and submit when they are Failed in FTS

*WMS
CHANGE: Move getCEStatus function back to using the ARC API

[v6r14p11]

*Core
FIX: XXXTimeLeft - set limit to CPU lower than wall clock if unknown
FIX: Logger - fix exception printing in gLogger.exception()
CHANGE: InstallTools - added more info about the process in getStartupComponentStatus()
CHANGE: Time - better report from timeThis() decorator

*DMS
CHANGE: FTSAgent - wait some time between 2 monitorings of each job

*WMS
NEW: pilotCommands - added CheckCECapabilities, CheckWNCapabilities commands
NEW: Added dirac-wms-get-wn-parameters command

*TS
NEW: Added dirac-production-runjoblocal command
FIX: TransformationAgent(Plugin) - clean getNextSite() and normalizeShares()
FIX: TransformationPlugin - added setParameters() method

*RSS
FIX: dirac-rss-sync - move imports to after the Script.getPositionalArguments()

*Resources
NEW: Added dirac-resource-get-parameters command

[v6r14p10]
*Configuration
FIX: Resources - getQueue() is fixed to get properly Tag parameters

*Framework
FIX: SecurityFileLog - fix for zipping very large files

*Resources
NEW: added dirac-resource-get-parameters command

*WMS
NEW: JobMonitoringHandler - add getJobsParameters() method
NEW: pilotCommands - added CheckCECapabilities, CheckWNCapabilities
NEW: Added dirac-wms-get-wn-parameters command
NEW: Matcher - generate internal tags for MaxRAM and NumberOfProcessors parameters
CHANGE: SiteDirector does not pass Tags to the Pilot
FIX: Matcher(Handler) - do not send error log message if No match found,
     fixed Matcher return value not correctly interpreted

[v6r14p9]

*Core
FIX: BaseClient - enhance retry connection logic to minimize the overall delay
FIX: MessageBroker - fix of calling private __remove() method from outside
     of the class

*Framework
BUGFIX: dirac-(un)install-component - bug in importing InstallTools module

*WMS:
FIX: JobWrapper - fix in getting the OutputPath defined in the job

*Resources
FIX: ARCComputingElement - add queue to the XRSL string

[v6r14p8]

*Core
FIX: XXXTimeLeft - minor fixes plus added the corresponding Test case
FIX: ReturnValues - fixes in the doc strings to comply with the sphinx syntax
FIX: SocketInfoFactory - in __sockConnect() catch exception when creating a
     socket

*Interfaces
FIX: Job.py - fixes in the doc strings to comply with the sphinx syntax

*RSS
NEW: Configurations.py - new possible configuration options for Downtime Policies

*WMS
CHANGE: StatesAccountingAgent - retry once and empty the local messages cache
        in case of failure to avoid large backlog of messages
CHANGE: SiteDirector - do not send SharedArea and ClientPlatform as pilot
        invocation arguments  
CHANGE: Matcher - allow matching by hosts in multi-VO installations              

[v6r14p7]

*Core
CHANGE: XXXTimeLeft utilities revisited - all return real seconds,
        code refactoring - use consistently always the same CPU power 

*WMS
FIX: JobAgent - code refactoring for the timeLeft logic part

*Resources
BUGFIX: ComputingElement - get rid of legacy getResourcesDict() call

[v6r14p6]

*Configuration
FIX: Bdii2CSAgent - refresh configuration from Master before updating
FIX: Bdii2CSAgent - distinguish the CE and the Cluster in the Glue 1.0 schema

*DMS
CHANGE: FTSAgent - make the amount of scheduled requests fetched by the 
        FTSAgent a parameter in the CS 
CHANGE: RMS Operations - check whether the always banned policy is applied for SEs
        to a given access type

*RMS
FIX: RequestClient(DB,Manager) - fix bulk requests, lock the lines when selecting 
     the requests to be assigned, update the LastUpdate time, and expose the 
     assigned flag to the client

*WMS
FIX: JobAgent - when the application finishes with errors but the agent continues 
     to take jobs, the timeLeft was not evaluated
FIX: JobAgent - the initial timeLeft value was always set to 0.0     

[v6r14p5]

*Core
FIX: X509Certificate - protect from VOMS attributes that are not decodable


*Resources
FIX: GFAL2_StorageBase - fixed indentation and a debug log typo

*WMS
BUGFIX: Matcher - only the first job was associated with the given pilot
FIX: pilotTools - 0o22 is only a valid int for recent python interpreters, 
     replaced by 18

[v6r14p4]

*Core
FIX: DictCache - fix the exception in the destructor preventing the final
     cache cleaning

*Framework
FIX: SystemAdministratorClientCLI - corrected info line inviting to update
     the pilot version after the software update

*DMS
FIX: FTSAgent - Add recovery of FTS files that can be left in weird statuses 
     when the agent dies
CHANGE: DataManager - allow to not get URLs of the replicas
CHANGE: FTSJob - keep and reuse the FTS3 Context object

*Storage
CHANGE: StorageManagerClient - don't fail getting metadata for staging if at 
        least one staged replica found

*WMS
FIX: CPUNormalization - protect MJF from 0 logical cores
FIX: JobScheduling - fix printout that was saying "single site" and "multiple sites" 
     in two consecutive lines
NEW: pilotTools,Commands - added CEType argument, e.g. to specify Pool CE usage 
FIX: WatchDog - added checks of function return status, added hmsCPU initialization to 0,
     removed extra printout     
     
*Resources
FIX: GFAL2 plugins - multiple bug fixes     

[v6r14p3]

*Core
BUGFIX: small bug fixed in dirac-install-component, dirac-uninstall-component
BUGFIX: VOMS - remove the temporary file created when issuing getVOMSProxyInfo
FIX: FileHelper - support unicode file names
FIX: DictCache - purges all the entry of the DictCache when deleting the DictCache object 

*Framework
BUGFIX: dirac-populate-component-db - avoid return statement out of scope

*Interfaces
BUGFIX: Dirac - in submitJob() faulty use of os.open

*WMS
FIX: JobWrapper - avoid evaluation of OutputData to ['']
FIX: Matcher - the Matcher object uses a VO dependent Operations helper
CHANGE: JobAgent - stop agent if time left is too small (default 1000 HS06.s)
FIX: CPUNormalization - use correct denominator to get power in MJF

*Resources
FIX: ARCComputingElement - changed implementation of ldap query for getCEStatus

[v6r14p2]

*Core
FIX: Use GSI version 0.6.3 by default
CHANGE: Time - print out the caller information in the timed decorator
CHANGE: dirac-install - set up ARC_PLUGIN_PATH environment variable

*Framework
FIX: dirac-proxy-info - use actimeleft VOMS attribute

*Accounting
CHANGE: Removed SRMSpaceTokenDeployment Accounting type

*RSS
CHANGE: ResourceStatus - re-try few times to update the RSS SE cache before giving up
FIX: XXXCommand, XXXAction - use self.lof instead of gLogger
CHANGE: Added support for all protocols for SEs managed by RSS

*RMS
FIX: Request - produce enhanced digest string
FIX: RequestDB - fix in getDigest() in case of errors while getting request

*Resources
CHANGE: Propagate hideExceptions flag to the ObjectLoader when creating StorageElements
FIX: ARCComputingElement - multiple fixes after experience in production

*WMS
FIX: Pilot commands - fixed an important bug, when using the 
     dirac-wms-cpu-normalization script

[v6r14p1]

The version is buggy when used in pilots

*Core
NEW: dirac-install-component command replacing dirac-install-agent/service/executor
     commands
     
*Resources
NEW: FileStorage - plugin for "file" protocol
FIX: ARCComputingElement - evaluate as int the job exit code

*RSS
FIX: CSHelpers - several fixes and beautifications     

[v6r14]

*Core
NEW: CSGlobals - includes Extensions class to consistently check the returned
     list of extensions with proper names 
NEW: ProxyManagerXXX, ProxyGeneration, X509XXX - support for RFC proxies
NEW: ProxyInfo - VOMS proxy information without using voms commands
NEW: LocalConfiguration - option to print out license information    
FIX: SocketInfo.py - check the CRL lists while handshaking  

Configuration
NEW: ConfigurationClient - added getSectionTree() method

*Framework
NEW: InstalledComponentsDB will now store information about the user who did the 
     installation/uninstallation of components.

*Resources
NEW: ARCComputingElement based on the ARC python API

*RSS
FIX: Improved logging all over the place 

*DMS
NEW: New FileCatalog SecurityManager with access control based on policies,
     VOMSPolicy as one of the policy implementations.
NEW: lfc_dfc_db_copy - script used by LHCb to migrate from the LFC to the DFC with 
     Foreign Keys and Stored Procedures by accessing the databases directly     
NEW: FileManagerPs.py - added _getFileLFNs() to serve info for the Web Portal     
CHANGE: Moving several tests to TestDIRAC

*Interfaces
CHANGE: use jobDescription.xml as a StringIO object to avoid multiple disk
        write operations while massive job submission

*WMS
FIX: Watchdog - review for style and pylint
CHANGE: Review of the Matcher code, extracting Limiter and Matcher as standalone 
        utilities
        

*Transformation
NEW: New ported plugins from LHCb, added unit tests


[v6r13p21]

*TS
FIX: Registering TargetSE for Standard TransformationAgent plugin

[v6r13p20]

*DMS
FIX: DMSHelpers - allow for more than one Site defined to be local per SE

*Resources
FIX: XRootStorage - fix in getURLBase()

[v6r13p19]

FIX: changes incorporated from v6r12p53 patch

[v6r13p18]

*WMS
FIX: JobWrapper - ported back from v6r14p9 the fix for getting OutputPath

[v6r13p17]

FIX: changes incorporated from v6r12p52 patch

[v6r13p16]

FIX: changes incorporated from v6r12p51 patch

[v6r13p15]

Included patches from v6r12p50 release 

[v6r13p14]

*DMS
FIX: ReplicateAndRegister - fix a problem when a file is set Problematic 
     in the FC but indeed doesn't exist at all 

*Resources
CHANGE: StorageFactory - enhance the logic of BaseSE inheritance in the
        SE definition in the CS
        
*WMS
CHANGE: CPUNormalization, dirac-wms-cpu-normalization - reading CPU power 
        from MJF for comparison with the DIRAC evaluation
FIX: SiteDirector - create pilot working directory in the batch system working
     directory and not in "/tmp"                

[v6r13p13]

*DMS
BUGFIX: FileCatalogClient - bug fixed in getDirectoryMetadata()

[v6r13p12]

*Resources
FIX: StorageElement - bug fixed in inValid()
CHANGE: StorageFactory - do not interpret VO parameter as mandatory

[v6r13p11]

*DMS
BUGFIX: RemoveReplica - fix in singleRemoval()
FIX: dirac-dms-user-lfns - increased timeout

[v6r13p10]

CHANGE: Use sublogger to better identify log source in multiple places

*Core
CHANGE: Review / beautify code in TimeLeft and LSFTimeLeft
FIX: LSFTimeLeft - is setting shell variables, not environment variables, 
     therefore added an "export" command to get the relevant variable 
     and extract then the correct normalization

*Accounting
FIX: DataOperationPlotter - add better names to the data operations

*DMS:
FIX: DataManager - add mandatory vo parameter in __SEActive()
CHANGE: dirac-dms-replicate-and-register-request - submit multiple requests
        to avoid too many files in a single FTS request
FIX: FileCatalog - typo in getDirectoryMetadata()
FIX: FileCatalog - pass directory name to getDirectoryMetadata and not file name 
FIX: DataManager - in __SEActive() break LFN list in smaller chunks when
     getting replicas from a catalog        

*WMS
FIX: WMSAdministratorHandler - fix in reporting pilot statistics
FIX: JobScheduling - fix in __getSitesRequired() when calling self.jobLog.info 
CHANGE: pilotCommands - when exiting with error, print out current processes info

[v6r13p9]

*Framework
FIX: SystemLoggingDB - schema change for ClientIPs table to store IPv6 addresses

*DMS
BUGFIX: DMSRequestOperationsBase - bug fix in checkSEsRSS()
FIX: RemoveFile - in __call__(): bug fix; fix in the BannedSE treatment logic

*RMS
BUGFIX: Operation - in catalogList()
BUGFIX: ReqClient - in printOperation()

*Resources
FIX: GFAL2_StorageBase - added Lost, Cached, Unavailable in getSingleFileMetadata() output
BUGFIX: GFAL2_StorageBase - fixed URL construction in put(get)SingleFile() methods

*WMS
FIX: InputDataByProtocol - removed StorageElement object caching

[v6r13p8]

*Framework
FIX: MonitoringUtilities - minor bug fix

*DMS
FIX: DataManager - remove local file when doing two hops transfer

*WMS
FIX: SandboxStoreClient - get the VO info from the delegatedGroup argument to 
     use for the StorageElement instantiation

*TMS
CHANGE: Transformation(Client,DB,Manager) - multiple code clean-up without
        changing the logic

[v6r13p7]

*Core
NEW: X509CRL - class to handle certificate revocation lists

*DMS
FIX: RequestOperations/RemoveFile.py - check target SEs to be online before
     performing the removal operation. 
FIX: SecurityManager, VOMSPolicy - make the vomspolicy compatible with the old client 
     by calling in case of need the old SecurityManager     

*Resources
BUGFIX: Torque, GE - methods must return Message field in case of non-zero return status
FIX: SRM2Storage - when used internaly, listDirectory should return urls and not lfns

*WMS
FIX: ConfigureCPURequirements pilot command - add queue CPU length to the extra local
     configuration
FIX: JobWrapper - load extra local configuration of any     

*RMS
FIX: RequestDB - fix in getRequestSummaryWeb() to suit the Web Portal requirements

*Transformation
FIX: TransformationManagerHandler - fix in getTransformationSummaryWeb() to suit 
     the Web Portal requirements

[v6r13p6]

*Core
FIX: X509Chain - use SHA1 signature encryption in all tha cases

*Resources
FIX: ComputingElement - take CPUTime from its configuration defined in the 
     pilot parameters

*WMS
FIX: SiteDirector - correctly configure jobExecDir and httpProxy Queue parameters

[v6r13p5]

*Resources
BUGFIX: Torque - getCEStatus() must return integer job numbers
FIX: StorageBase - removed checking the VO name inside the LFN 

*WMS
FIX: InputData, JobScheduling - StorageElement needs to know its VO

*DMS
FIX: ReplicateAndRegister - Add checksumType to RMS files when adding 
     checksum value
FIX: DataManager - remove unnecessary access to RSS and use SE.getStatus()     
FIX: DMHelpers - take into account Alias and BaseSE in site-SE relation

*RMS
FIX: Request - bug fixed in optimize() in File reassignment from one
     Operation to another  

*Transformation
FIX: TransformationDB - set derived transformation to Automatic

[v6r13p4]

*Core
FIX: VOMSService - treat properly the case when the VOMS service returns no result
     in attGetUserNickname()

*DMS
FIX: FTSAgent, ReplicateAndRegister - make sure we use source replicas with correct 
     checksum 

*RMS
FIX: Request - minor fix in setting the Request properties, suppressing pylint
     warnings
CHANGE: File, Reques, Operation, RequestDB - remove the use of sqlalchemy on 
        the client side     
     
*Resources
FIX: StorageElement - import FileCatalog class rather than the corresponding module     
FIX: SLURM - proper formatting commands using %j, %T placeholders
FIX: SSHComputingElement - return full job references from getJobStatus() 

*RSS
FIX: DowntimeCommand - checking for downtimes including the time to start in hours

*Workflow
CHANGE: FailoverRequest - assign to properties rather than using setters

*Transformation
FIX: TransformationClient(DB,Utilities) - fixes to make derived transformations work

[v6r13p3]

*DMS
FIX: DataManager - in putAndRegister() specify explicitly registration protocol
     to ensure the file URL available right after the transfer
     
*Resources
FIX: SRM2Storage - use the proper se.getStatus() interface ( not the one of the RSS )     

[v6r13p2]

*Framework
FIX: SystemAdministratorHandler - install WebAppDIRAC extension only in case
     of Web Portal installation
CHANGE: dirac-populate-component-db - check the setup of the hosts to register 
        into the DB only installations from the same setup; check the MySQL installation
        before retrieving the database information      

*DMS
FIX: FTSAgent - fix in parsing the server result
FIX: FTSFile - added Waiting status
FIX: FTSJob - updated regexps for the "missing source" reports from the server;
     more logging message 

*Resources
FIX: SRM2Storage - fix in treating the checksum type 
FIX: StorageElement - removed getTransportURL from read methods

*RMS
FIX: Request - typo in the optimize() method

[v6r13p1]

*Framework
CHANGE: SystemAdminstratorIntegrator - can take a list of hosts to exclude from contacting

*DMS
FIX: DataManager - fix in __getFile() in resolving local SEs
FIX: dirac-dms-user-lfns - sort result, simplify logic

*RMS
FIX: Request - Use DMSHelper to resolve the Failovers SEs
FIX: Operation - treat the case where the SourceSE is None

*WMS
FIX: WMSAdministratorHandler - return per DN dictionary from getPilotStatistics 

[v6r13]

CHANGE: Separating fixed and variable parts of error log messages for multiple systems 
        to allow SystemLogging to work

*Core
FIX: MySQL.py - treat in detailed way datetime functions in __escapeString()
FIX: DictCache.get() returns now None instead of False if no or expired value
NEW: InstallTools - allow to define environment variables to be added to the component
     runit run script
NEW: Changes to make the DISET protocol IP V6 ready
CHANGE: BaseClient - retry service call on another instance in case of failure
CHANGE: InnerRPCClient - retry 3 times in case of exception in the transport layer
CHANGE: SocketInfo - retry 3 times in case of handshaking error
CHANGE: MySQL - possibility to specify charset in the table definition
FIX: dirac-install, dirac-distribution - removed obsoleted defaults     
NEW: Proxy utility module with executeWithUserProxy decorator function

*Configuration
NEW: CSAPI,dirac-admin-add-shifter - function, and script, for adding or modifying a 
     shifter in the CS

*Framework
FIX: NotificationDB - escape fields for sorting in getNotifications()
NEW: Database, Service, Client, commands for tracking the installed DIRAC components

*Interfaces
CHANGE: Dirac - changed method names, keeping backward compatibility
CHANGE: multiple commands updated to use the new Dirac API method names

*DMS
NEW: Native use of the FTS3 services
CHANGE: Removed the use of current DataLogging service
CHANGE: DataManager - changes to manage URLs inside StorageElement objects only
FIX: DataManager - define SEGroup as accessible at a site
CHANGE: DirectoryListing - extracted from FileCatalogClientCLI as an independent utility
CHANGE: MetaQuery - extracted from FileCatalogClientCLI as an independent utility
CHANGE: FileCatalogClientCLI uses external DirectoryListing, MetaQuery utilities
CHANGE: FileCatalog - replace getDirectoryMetadata by getDirectoryUserMetadata
NEW: FileCatalog - added new getDirectoryMetadata() interface to get standard directory metadata
NEW: FileCatalog - possibility to find files by standard metadata
NEW: FileCatalog - possibility to use wildcards in the metadata values for queries
NEW: DMSHelpers class
NEW: dirac-dms-find-lfns command

*WMS
NEW: SiteDirector - support for the MaxRAM queue description parameter
CHANGE: JobScheduling executor uses the job owner proxy to evaluate which files to stage
FIX: DownloadInputData - localFile was not defined properly
FIX: DownloadInputData - could not find cached files (missing [lfn])

*RMS
CHANGE: Removed files from the previous generation RMS
CHANGE: RMS refactored based on SQLAlchemy 
NEW: ReqClient - added options to putRequest(): useFailoverProxy and retryMainServer
CHANGE: DMSRequestOperationsBase - delay execution or cancel request based on SE statuses 
        from RSS/CS
FIX: Fixes to make use of RequestID as a unique identifier. RequestName can be used in
     commands in case of its uniqueness        

*Resources
NEW: Computing - BatchSystem classes introduced to be used both in Local and SSH Computing Elements
CHANGE: Storage - reworked Storage Element/Plugins to encapsulate physical URLs 
NEW: GFAL2_StorageBase.py, GFAL2_SRM2Storage.py, GFAL2_XROOTStorage.py 

*RSS:
NEW: dirac-admin-allow(ban)-se - added RemoveAccess status
CHANGE: TokenAgent - added more info to the mail

*TS
CHANGE: Task Manager plugins

[v6r12p53]

*DMS
CHANGE: FileCatalogClientCLI - ls order by size, human readable size value
FIX: DirectoryMetadata - enhanced error message in getDirectoryMetadata

*WMS
BUGFIX: JobAgent - bug when rescheduling job due to glexec failure

*TS
NEW: TransformationCLI - added getOutputFiles, getAllByUser commands
NEW: Transformation - added getAuthorDNfromProxy, getTransformationsByUser methods

*Resources
CHANGE: GlobusComputingElement - simplify creating of pilotStamp

[v6r12p52]

*DMS
NEW: dirac-dms-directory-sync - new command to synchronize the contents of a
     local and remote directories
FIX: DataManager - in removeFile() return successfully if empty input file list     

*TS
NEW: TransformationCLI - getInputDataQuery command returning inputDataQuery 
     of a given transformation

[v6r12p51]

*Core
FIX: dirac-install - fix to work with python version prior to 2.5

*DMS
CHANGE: FileCatalogClientCLI - possibility to set multiple metadata with one command

*Resources
FIX: HTCondorComputingElement - multiple improvements

[v6r12p50]

*Core
FIX: dirac-install - define TERMINFO variable to include local sources as well

*Framework
FIX: SystemAdministratorHandler - show also executors in the log overview

*DMS
FIX: FileCatalogClientCLI - use getPath utility systematically to normalize the
     paths passed by users

*WMS
FIX: PilotStatusAgent - split dynamic and static parts in the log error message

*Resources
NEW: HTCondorCEComputingElement class

[v6r12p49]

*Resources
FIX: GlobusComputingElement - in killJob added -f switch to globus-job-clean command
FIX: ARCComputingElement - create working directory if it does not exist

*DMS
CHANGE: DataManager - added XROOTD to registration protocols

*TMS
FIX: TransformationCLI - doc string

[v6r12p48]

*DMS
FIX: DirectoryTreeBase - fix in changeDirectoryXXX methods to properly interpret input

[v6r12p47]

*DMS
BUGFIX: FileCatalogClientCLI - wrong signature in the removeMetadata() service call

[v6r12p46]

*Core
FIX: GraphData - check for missing keys in parsed_data in initialize()

*WMS
CHANGE: PilotStatusAgent - kill pilots being deleted; do not delete pilots still
        running jobs
  
*RSS
CHANGE: Instantiate RequestManagementDB/Client taking into account possible extensions        

*Resources
FIX: GlobusComputingElement - evaluate WaitingJobs in getCEStatus()
FIX: SRM2Storage - error 16 of exists call is interpreted as existing file
FIX: XROOTStorage - added Lost, Cached, Unavailable in the output of getSingleMetadata()

*WMS
FIX: pilotCommands - removed unnecessary doOSG() function

[v6r12p45]

*Resources
FIX: SRM2Storage - error 22 of exists call is interpreted as existing file
     ( backport from v6r13 )

[v6r12p44]

*WMS
FIX: SiteDirector - consider also pilots in Waiting status when evaluating
     queue slots available

*Resources
NEW: SRM2Storage - makes use of /Resources/StorageElements/SRMBusyFilesExist option
     to set up the mode of interpreting the 22 error code as existing file

[v6r12p43]

*DMS:
FIX: DirectoryTreeBase - avoid double definition of FC_DirectoryUsage table
     in _rebuildDirectoryUsage()

[v6r12p42]

FIX: added fixes from v6r11p34 patch release

[v6r12p41]

*WMS
CHANGE: dirac-wms-job-submit - "-r" switch to enable job repo

[v6r12p40]

*DMS
FIX: DirectoryTreeBase.py - set database engine to InnoDB 

[v6r12p39]

FIX: imported fixes from rel-v6r11

[v6r12p38]

*DMS
CHANGE: DataManager - enhanced real SE name resolution

*RMS
FIX: Request - fixed bug in the optimization of requests with failover operations

*Resources
CHANGE: StorageFactory - allow for BaseSE option in the SE definition

[v6r12p37]

*Core
FIX: InstallTools - force $HOME/.my.cnf to be the only defaults file

[v6r12p36]

*Configuration
FIX: Utilities.py - bug fix getSiteUpdates()

[v6r12p35]

*Core
CHANGE: VOMSService - add URL for the method to get certificates

*DMS
FIX: DataManager - in __replicate() set do not pass file size to the SE if no
     third party transfer
FIX: RemoveFile, ReplicateAndRegister - regular expression for "no replicas"
     common for both DFC and LFC     
     
*WMS
FIX: WMSHistoryCorrector - make explicit error if no data returned from WMSHistory
     accounting query     

[v6r12p34]

*DMS
BUGFIX: FileCatalogWithFkAndPsDB - fix storage usage calculation

[v6r12p33]

*Core
NEW: VOMSService - added method admListCertificates()

*DMS
BUGFIX: dirac-dms-put-and-register-request - missing Operation in the request

*Resources
FIX: sshce - better interpretation of the "ps" command output

[v6r12p32]

*RMS
FIX: ReqManager - in getRequest() possibility to accept None type
     argument for any request 

[v6r12p31]

*WMS
FIX: pilotCommands - import json module only in case it is needed

[v6r12p30]

*Core
FIX: InstallTools - 't' file is deployed for agents installation only
FIX: GOCDBClient - creates unique DowntimeID using the ENDPOINT

*Framework
FIX: SystemAdministratorHandler - use WebAppDIRAC extension, not just WebApp

*DMS:
FIX: FileCatalogComponents.Utilities - do not allow empty LFN names in
     checkArgumentDict()

[v6r12p29]

*CS
CHANGE: CSCLI - use readline to store and resurrect command history

*WMS
FIX: JobWrapper - bug fixed in the failoverTransfer() call
CHANGE: dirac-wms-job-submit - added -f flag to store ids

*DMS
FIX: DataManager - make successful removeReplica if missing replica 
     in one catalog

*RMS
FIX: Operation, Request - limit the length of the error message

[v6r12p28]

*RMS
FIX: Request - do not optimize requests already in the DB 

[v6r12p27]

*Core
CHANGE: InstallTools - install "t" script to gracefully stop agents

*DMS
FIX: FileCatalog - return GUID in DirectoryParameters

*Resource
CHANGE: DFC/LFC clients - added setReplicaProblematic()

[v6r12p26]

*DMS
BUGFIX: FileCatalog - getDirectoryMetadata was wrongly in ro_meta_methods list 

*RMS
FIX: Operation - temporary fix in catalog names evaluation to smooth
     LFC->DFC migration - not to forget to remove afterwards !

*WMS
CHANGE: JobWrapper - added MasterCatalogOnlyFlag configuration option

[v6r12p25]

*DMS
BUGFIX: PutAndRegister, RegitserFile, RegisterReplica, ReplicateAndRegister - do not
        evaluate the catalog list if None

[v6r12p24]

*DMS:
FIX: DataManager - retry RSS call 5 times - to be reviewed

[v6r12p23]

*DMS
FIX: pass a catalog list to the DataManager methods
FIX: FileCatalog - bug fixed in the catalog list evaluation

[v6r12p22]

*DMS
FIX: RegisterFile, PutAndRegister - pass a list of catalogs to the DataManager instead of a comma separated string
FIX: FTSJob - log when a job is not found in FTS
CHANGE: dropped commands dirac-admin-allow(ban)-catalog

*Interfaces
CHANGE: Dirac, JobMonitoringHandler,dirac-wms-job-get-jdl - possibility to retrieve original JDL

*WMS
CHANGE: JobManifest - make MaxInputData a configurable option

[v6r12p21]

*RMS
BUGFIX: File,Operation,RequestDB - bug making that the request would always show 
        the current time for LastUpdate
  
*WMS
FIX: JobAgent - storing on disk retrieved job JDL as required by VMDIRAC
     ( to be reviewed )        

[v6r12p20]

*DMS
FIX: DataManager - more informative log messages, checking return structure
FIX: FileCatalog - make exists() behave like LFC file catalog client by checking
     the unicity of supplied GUID if any
FIX: StorageElementProxyHandler - do not remove the cache directory

*Framework
FIX: SystemAdministratorClient - increase the timeout to 300 for the software update     

*RMS
FIX: Operation.py - set Operation Scheduled if one file is Scheduled
CHANGE: Request - group ReplicateAndRegister operations together for failover 
        requests: it allows to launch all FTS jobs at once

*Resources
FIX: LcgFileCatalogClient - fix longstanding problem in LFC when several files 
     were not available (only one was returned) 

*TS
BUGFIX: TransformationCleaning,ValidateOutputDataAgent - interpret correctly
        the result of getTransformationParameters() call
FIX: TaskManager - fix exception in RequestTaskAgent        

[v6r12p19]

*Core
FIX: Core.py - check return value of getRecursive() call

*DMS
FIX: FileCatalog - directory removal is successful if does not exist
     special treatment of Delete operation

*WMS
FIX: InputDataByProtocol - fix interpretation of return values

[v6r12p18]

*DMS
FIX: FTSStrategy - config option name
FIX: DataManager - removing dirac_directory flag file only of it is there
     in __cleanDirectory()

*RMS
FIX: Operation - MAX_FILES limit set to 10000
FIX: ReqClient - enhanced log messages

*TMS
FIX: TaskManager - enhanced log messages

*RSS
FIX: DowntimeCommand - fixed mix of SRM.NEARLINE and SRM

*WMS
FIX: InputDataByProtocol - fixed return structure

[v6r12p16]

*DMS
FIX: IRODSStorageElement more complete implementation
FIX: FileCatalogHandler(DB) - make removeMetadata bulk method

*Resources
FIX: FileCatalog - make a special option CatalogList (Operations) to specify catalogs used by a given VO

[v6r12p15]

*Core
FIX: ProcessPool - kill the working process in case of the task timeout
FIX: FileHelper - count transfered bytes in DataSourceToNetwork()

*DMS
BUGFIX: FileCatalogCLI - changed interface in changePathXXX() methods
NEW: IRODSStorageElementHandler class
CHANGE: FileCatalog - separate metadata and file catalog methods, 
        apply metadata methods only to Metadata Catalogs 

*Resources
FIX: SSHTorqueComputingElement - check the status of the ssh call for qstat 

*WMS
FIX: WatchdogLinux - fixed typo

[v6r12p14]

*TS
FIX: TaskManagerAgentBase: avoid race conditions when submitting to WMS

*DMS
NEW: FileCatalog - added new components ( directory tree, file manager ) 
     making use of foreign keys and stored procedures
FIX: DataManager returns properly the FileCatalog errors     

[v6r12p13]

*TS
BUGFIX: TransformationAgent - data member not defined

*WMS
FIX: InputData(Resolution,ByProtocol) - possibility to define RemoteProtocol

[v6r12p12]

*WMS
BUGFIX: pilotTools - missing comma

[v6r12p11]

*WMS
FIX: CPUNormalization - dealing with the case when the maxCPUTime is not set in the queue
     definition
FIX: pilotTools - added option pilotCFGFile

[v6r12p10]

*DMS
FIX: StorageElementProxy - BASE_PATH should be a full path

*Resources
FIX: SRM2Storage - return specific error in putFile

*TS
FIX: TransformationAgent - fix to avoid an exception in finalize and double printing 
     when terminating the agent
BUGFIX: TransformationDB - fix return value in setTransformationParameter()

[v6r12p9]

*Core
CHANGE: SiteCEMapping - getSiteForCE can take site argu

ment to avoid confusion

*Interfaces
FIX: Job - provide optional site name in setDestinationCE()

*WMS
FIX: pilotCommands - check properly the presence of extra cfg files
     when starting job agent
FIX: JobAgent - can pick up local cfg file if extraOptions are specified     

[v6r12p8]

*Core
FIX: dirac-configure - correctly deleting useServerCertificate flag
BUGFIX: InstallTools - in fixMySQLScript()

*DMS
BUGFIX: DatasetManager - bug fixes
CHANGE: StorageElementProxy - internal SE object created with the VO of the requester

*TS
FIX: dirac-transformation-xxx commands - do not check the transformation status
CHANGE: Agents - do not use shifter proxy 
FIX: TransformationAgent - correct handling of replica cache for transformations 
     when there were more files in the transformation than accepted to be executed
FIX: TransformationAgent - do not get replicas for the Removal transformations     

*RMS
NEW: new SetFileStatus Operation

[v6r12p7]

*Core
FIX: dirac-configure - always removing the UseServerCertificate flag before leaving
FIX: ProcessPool - one more check for the executing task ending properly 

*Interfaces 
FIX: Dirac.py - use printTable in loggingInfo()

[v6r12p6]

FIX: fixes from v6r11p26 patch release

[v6r12p5]

*Core
FIX: VOMS.py - do not use obsoleted -dont-verify-ac flag with voms-proxy-info

*TS
FIX: TransformationManager - no status checked at level service

[v6r12p4]

FIX: fixes from v6r11p23 patch release

[v6r12p3]

*Configuration
CHANGE: dirac-admin-add-resources - define VOPath/ option when adding new SE 

*Resources
NEW: StorageFactory - modify protocol Path for VO specific value

*DMS
FIX: FileCatalog - check for empty input in checkArgumentFormat utility
FIX: DataManager - protect against FC queries with empty input

[v6r12p2]

*Core
FIX: dirac-install - svn.cern.ch rather than svnweb.cern.ch is now needed for direct 
     HTTP access to files in SVN

*WMS
FIX: dirac-wms-cpu-normalization - when re-configuring, do not try to dump in the 
     diracConfigFilePath

[v6r12p1]

*Configuration
FIX: Core.Utilities.Grid, dirac-admin-add-resources - fix to make a best effort to 
     guess the proper VO specific path of a new SE
*WMS
FIX: dirac-configure, pilotCommands, pilotTools - fixes to use server certificate

[v6r12]

*Core
CHANGE: ProcessPool - do not stop working processes by default
NEW: ReturnValue - added returnSingleResult() utility 
FIX: MySQL - correctly parse BooleanType
FIX: dirac-install - use python 2.7 by default
FIX: dirac-install-xxx commands - complement installation with the component setup
     in runit
NEW: dirac-configure - added --SkipVOMSDownload switch, added --Output switch
     to define output configuration file
CHANGE: ProcessPool - exit from the working process if a task execution timed out  
NEW: ProcessMonitor - added evaluation of the memory consumed by a process and its children   
NEW: InstallTools - added flag to require MySQL installation
FIX: InstallTools - correctly installing DBs extended (with sql to be sourced) 
FIX: InstallTools - run MySQL commands one by one when creating a new database
FIX: InstallTools - fixMySQLScripts() fixes the mysql start script to ognore /etc/my.cnf file
CHANGE: Os.py - the use of "which" is replaced by distutils.spawn.find_executable
NEW: Grid.py - ldapSA replaced by ldapSE, added getBdiiSE(CE)Info() methods
CHANGE: CFG.py - only lines starting with ^\s*# will be treated as comments
CHANGE: Shifter - Agents will now have longer proxies cached to prevent errors 
        for heavy duty agents, closes #2110
NEW: Bdii2CSAgent - reworked to apply also for SEs and use the same utilities for the
     corresponding command line tool
NEW: dirac-admin-add-resources - an interactive tool to add and update sites, CEs, SEs
     to the DIRAC CS   
CHANGE: dirac-proxy-init - added message in case of impossibility to add VOMS extension   
FIX: GOCDBClient - handle correctly the case of multiple elements in the same DT            


*Accounting
NEW: Allow to have more than one DB for accounting
CHANGE: Accounting - use TypeLoader to load plotters

*Framework
FIX: Logger - fix FileBackend implementation

*WMS
NEW: Refactored pilots ( dirac-pilot-2 ) to become modular following RFC #18, 
     added pilotCommands.py, SiteDirector modified accordingly 
CHANGE: InputData(Executor) - use VO specific catalogs      
NEW: JobWrapper, Watchdog - monitor memory consumption by the job ( in a Warning mode )
FIX: SandboxStoreHandler - treat the case of exception while cleaning sandboxes
CHANGE: JobCleaningAgent - the delays of job removals become CS parameters
BUGFIX: JobDB - %j placeholder not replaced after rescheduling
FIX: JobDB - in the SQL schema description reorder tables to allow foreign keys
BUGFIX: JobAgent, Matcher - logical bug in using PilotInfoReported flag
FIX: OptimizerExecutor - when a job fails the optimization chain set the minor status 
     to the optimiser name and the app status to the fail error

*Resources
NEW: StorageElement - added a cache of already created SE objects
CHANGE: SSHTorqueComputingElement - mv getCEStatus to remote script

*ResourceStatus
NEW: ResourceManagementClient/DB, DowntimeCommand - distinguish Disk and Tape storage 
FIX: GODDBClient  - downTimeXMLParsing() can now handle the "service type" parameter properly
CHANGE: dirac-rss-xxx commands use the printTable standard utility
FIX: dirac-dms-ftsdb-summary - bug fix for #2096

*DMS
NEW: DataManager - add masterCatalogOnly flag in the constructor
FIX: DataManager - fix to protect against non valid SE
CHANGE: FC.DirectoryLevelTree - use SELECT ... FOR UPDATE lock in makeDir()
FIX: FileCatalog - fixes in using file and replica status
CHANGE: DataManager - added a new argument to the constructor - vo
CHANGE: DataManager - removed removeCatalogFile() and dirac-dms-remove-catalog-file adjusted
CHANGE: Several components - field/parameter CheckSumType all changed to ChecksumType
CHANGE: PoolXMLCatalog - add the SE by default in the xml dump and use the XML library 
        for dumping the XML
FIX: XROOTStorageElement - fixes to comply with the interface formalism        

*SMS
FIX: StorageManagementDB - small bugfix to avoid SQL errors

*RMS
NEW: Added 'since' and 'until' parameters for getting requests
NEW: Request - added optimize() method to merge similar operations when
     first inserting the request
NEW: ReqClient, RequestDB - added getBulkRequest() interface. RequestExecutingAgent
     can use it controlled by a special flag     
FIX: Operation, Request - set LastUpdate time stamp when reaching final state
FIX: OperationHandlerBase - don't erase the original message when reaching the max attempts      
FIX: removed some deprecated codes
FIX: RequestTask - always set useServerCerificate flag to tru in case of executing inside
     an agent
CHANGE: gRequestValidator removed to avoid object instantiation at import   
NEW: dirac-rms-cancel-request command and related additions to the db and service classes  

*TMS
NEW: WorkflowTaskAgent is now multi-threaded
NEW: Better use of threads in Transformation Agents
CHANGE: TransformationDB - modified such that the body in a transformation can be updated
FIX: TransformationCleaningAgent - removed non-ASCII characters in a comment

[v6r11p34]

*Resources
NEW: GlobusComputingElement class

[v6r11p33]

*Configuration
FIX: Resources - avoid white spaces in OSCompatibility

[v6r11p32]

*Core
CHANGE: BaseClient, SSLSocketFactory, SocketInfo - enable TLSv1 for outgoing 
        connections via suds, possibility to configure SSL connection details
        per host/IP 

[v6r11p31]

*Core
FIX: CFG - bug fixed in loadFromBuffer() resulting in a loss of comments

*Resources
FIX: SSHTorqueComputingElement - check the status of ssh call for qstat

*DMS
FIX: FileCatalog - return LFN name instead of True from exists() call if LFN
     already in the catalog

[v6r11p30]

*DMS
CHANGE: FileCatalogCLI - add new -D flag for find to print only directories

[v6r11p29]

*DMS
FIX: FTS(Agent,Startegy,Gragh) - make use of MaxActiveJobs parameter, bug fixes

*TMS
FIX: Transformation(Agent,Client) - Operations CS parameters can be defined for each plugin: MaxFiles, SortedBy, NoUnusedDelay. Fixes to facilitate work with large numbers of files.

[v6r11p28]

*Core
FIX: InstallTools - check properly the module availability before installation

*WMS
FIX: JobScheduling - protection against missing dict field RescheduleCounter

*TMS
FIX: TransformationCleaningAgent - execute DM operations with the shifter proxy

[v6r11p27]

*Core
BUGFIX: InstallTools - bug fix in installNewPortal()

*WMS
FIX: Watchdog - disallow cputime and wallclock to be negative

*TS
FIX: TransformationAgent - correct handling of replica caches when more than 5000 files


BUGFIX: ModuleBase - bug fix in execute()
BUGFIX: Workflow - bug fix in createStepInstance()

*DMS
BUGFIX: DiractoryTreeBase - bug fix in getDirectoryPhysicalSizeFromUsage()

*Resources
FIX: XROOTStorage - back ported fixes from #2126: putFile would place file in 
     the wrong location on eos

[v6r11p26]

*Framework
FIX: UserProfileDB.py - add PublishAccess field to the UserProfileDB

*RSS
FIX: Synchronizer.py - fix deletion of old resources

*DMS
FIX: DataManager - allow that permissions are OK for part of a list of LFNs ( __verifyWritePermission() )
     (when testing write access to parent directory). Allows removal of replicas 
     even if one cannot be removed
FIX: DataManager - test SE validity before removing replica     
     
*RMS
FIX: RequestTask - fail requests for users who are no longer in the system
FIX: RequestExecutingAgent - fix request timeout computation

[v6r11p25]

*Interfaces
FIX: Job.py - bring back different logfile names if they have not been specified by the user

[v6r11p24]

*DMS
BUGFIX: SEManagerDB - bug fixed in getting connection in __add/__removeSE

[v6r11p23]

*DMS
CHANGE: FTSRequest is left only to support dirac-dms-fts-XXX commands

[v6r11p22]

*DMS
FIX: FTSJob - fixes in the glite-transfer-status command outpu parsing
FIX: TransformationClient - allow single lfn in setFileStatusForTransformation()

*WMS
FIX: StatesMonitoringAgent - install pika on the fly as a temporary solution

[v6r11p21]

*DMS
BUGFIX: dirac-dms-remove-replicas - continue in case of single replica failure
FIX: dirac-rms-xxx scripts - use Script.getPositionalArgs() instead of sys.argv

*Workflow
FIX: Test_Modules.py - fix in mocking functions, less verbose logging

[v6r11p20]

*DMS
BUGFIX: DataManager - in __SEActive() use resolved SE name to deal with aliases
BUGFIX: FileMetadata - multiple bugs in __buildUserMetaQuery()

[v6r11p19]

*DMS
FIX: FTSJob - fix FTS job monitoring a la FTS2

*RMS
CHANGE: ReqClient - added setServer() method
FIX: File,Operation,Request - call the getters to fetch the up-to-date information 
     from the parent

[v6r11p18]

*DMS
FIX: FTSAgent(Job) - fixes for transfers requiring staging (bringOnline) and adaptation 
     to the FTS3 interface

*WMS
FIX: StatesMonitoringAgent - resend the records in case of failure

[v6r11p17]

*DMS
FIX: FileCatalog - in multi-VO case get common catalogs if even VO is not specified

*Resources
FIX: ComputintgElement - bugfix in available() method

*WMS
FIX: SiteDirector - if not pilots registered in the DB, pass empty list to the ce.available()

[v6r11p16]

*RMS
BUGFIX: Request,Operation,File - do not cast to str None values

[v6r11p15]

*DMS
FIX: ReplicateAndRegister - do not create FTSClient if no FTSMode requested
CHANGE: FTSAgent(Job,File) - allow to define the FTS2 submission command;
        added --copy-pin-lifetime only for a tape backend
        parse output of both commands (FTS2, FTS3)
        consider additional state for FTS retry (Canceled)
        
*RMS
FIX: Operation, Request - treat updates specially for Error fields        

*TMS
FIX: TransformationAgent - fixes in preparing json serialization of requests

*WMS
NEW: StateMonitoringAgent - sends WMS history data through MQ messages 

[v6r11p14]

*WMS
CHANGE: JobDB - removed unused tables and methods
CHANGE: removed obsoleted tests

*DMS
FIX: FTSAgent - recover case when a target is not in FTSDB
CHANGE: FTSAgent(Job) - give possibility to specify a pin life time in CS 

*RMS
FIX: Make RMS objects comply with Python Data Model by adding __nonzero__ methods 

[v6r11p13]

*DMS
BUGFIX: SEManager - in SEManagerDB.__addSE() bad _getConnection call, closes #2062

[v6r11p12]

*Resources
CHANGE: ARCComputingElement - accomodate changes in the ARC job reported states

*Configuration
CHANGE: Resources - define a default FTS server in the CS (only for v6r11 and v6r12)

*DMS
FIX: FTSStrategy - allow to use a given channel more than once in a tree 
FIX: FTSAgent - remove request from cache if not found
FIX: FTSAgent - recover deadlock situations when FTS Files had not been correctly 
     updated or were not in the DB

*RMS
FIX: RequestExecutingAgent - fix a race condition (cache was cleared after the request was put)
FIX: RequestValidator - check that the Operation handlers are defined when inserting a request

[v6r11p11]

*Core
FIX: TransportPool - fixed exception due to uninitialized variable
FIX: HTTPDISETSocket - readline() takes optional argument size ( = 0 )

*DMS
FIX: FTSAgent - check the type of the Operation object ( can be None ) and
     some other protections
FIX: FTSClient - avoid duplicates in the file list

*RMS
FIX: ReqClient - modified log message
CHANGE: dirac-dms-fts-monitor - allow multiple comma separated LFNs in the arguments

[v6r11p10]

*RSS
FIX: DowntimeCommand, Test_RSS_Command_GOCDBStatusCommand - correctly interpreting list of downtimes

*RMS
FIX: ReplicateAndRegister - Create a RegisterReplica (not RegisterFile) if ReplicateAndRegister 
     fails to register
FIX: OperationHandlerBase - handle correctly Attempt counters when SEs are banned
FIX: ReplicateAndRegister - use FC checksum in case of mismatch request/PFN
FIX: FTSAgent - in case a file is Submitted but the FTSJob is unknown, resubmit
FIX: FTSAgent - log exceptions and put request to DB in case of exception
FIX: FTSAgent - handle FTS error "Unknown transfer state NOT_USED", due to same file 
     registered twice (to be fixed in RMS, not clear origin)

*WMS
FIX: JobStateUpdateHandler - status not updated while jobLogging is, due to time skew between 
     WN and DB service
FIX: JobStateUpdateHandler - stager callback not getting the correct status Staging 
     (retry for 10 seconds)     

[v6r11p9]

*Core
NEW: AgentModule - set AGENT_WORKDIRECTORY env variable with the workDirectory
NEW: InstallTools - added methods for the new web portal installation

*DMS
FIX: ReplicateAndRegister - apply same error logic for DM replication as for FTS

*Resources:
FIX: SRM2Storage - fix log message level
FIX: SRM2Storage - avoid useless existence checks 

*RMS
FIX: ForwardDISET - a temporary fix for a special LHCb case, to be removed asap
FIX: ReqClient - prettyPrint is even prettier
FIX: RequestTask - always use server certificates when executed within an agent

[v6r11p8]

*TMS
FIX: TransformationDB - fix default value within ON DUPLICATE KEY UPDATE mysql statement

[v6r11p7]

*Framework
BUGFIX: ProxyDB.py - bug in a MySQL table definition

*DMS
FIX: ReplicateAndRegister.py - FTS client is not instantiated in the c'tor as it 
     might not be used, 

*WMS
FIX: JobWrapper - don't delete the sandbox tar file if upload fails
FIX: JobWrapper - fix in setting the failover request

*RMS
FIX: RequestDB - add protections when trying to get a non existing request

[v6r11p6]

*WMS
FIX: InpudDataResolution - fix the case when some files only have a local replica
FIX: DownloadInputData, InputDataByProtocol - fix the return structure of the
     execute() method
     
*Resources
NEW: LocalComputingElement, CondorComputingElement      

[v6r11p5]

FIX: Incorporated changes from v6r10p25 patch

*Framework
NEW: Added getUserProfileNames() interface

*WMS
NEW: WMSAdministrator - added getPilotStatistics() interface
BUGFIX: JobWrapperTemplate - use sendJobAccounting() instead of sendWMSAccounting()
FIX: JobCleaningAgent - skip if no jobs to remove

*DMS
BUGFIX: FileCatalogClientCLI - bug fix in the metaquery construction

*Resources
CHANGE: StorageElement - enable Storage Element proxy configuration by protocol name

*TMS
NEW: TransformationManager - add Scheduled to task state for monitoring

[v6r11p4]

*Framework
NEW: ProxyDB - added primary key to ProxyDB_Log table
CHANGE: ProxyManagerHandler - purge logs once in 6 hours

*DMS
FIX: DataManager - fix in the accounting report for deletion operation
CHANGE: FTSRequest - print FTS GUID when submitting request
FIX: dirac-dms-fts-monitor - fix for using the new FTS structure
FIX: DataLoggingDB - fix type of the StatusTimeOrder field
FIX: DataLoggingDB - take into account empty date argument in addFileRecord()
FIX: ReplicateAndRegister - use active replicas
FIX: FTS related modules - multiple fixes

*WMS
NEW: SiteDirector - pass the list of already registered pilots to the CE.available() query
FIX: JobCleaningAgent - do not attempt job removal if no eligible jobs

*Resources
FIX: LcgFileCatalogClient - if replica already exists while registration, reregister
NEW: CREAM, SSH, ComputingElement - consider only registered pilots to evaluate queue occupancy

[v6r11p3]

FIX: import gMonitor from it is original location

*Core
FIX: FC.Utilities - treat properly the LFN names starting with /grid ( /gridpp case )

*Configuration
FIX: LocalConfiguration - added exitCode optional argument to showHelp(), closes #1821

*WMS
FIX: StalledJobAgent - extra checks when failing Completed jobs, closes #1944
FIX: JobState - added protection against absent job in getStatus(), closes #1853

[v6r11p2]

*Core
FIX: dirac-install - skip expectedBytes check if Content-Length not returned by server
FIX: AgentModule - demote message "Cycle had an error:" to warning

*Accounting
FIX: BaseReporter - protect against division by zero

*DMS
CHANGE: FileCatalogClientCLI - quite "-q" option in find command
FIX: DataManager - bug fix in __initializeReplication()
FIX: DataManager - less verbose log message 
FIX: DataManager - report the size of removed files only for successfully removed ones
FIX: File, FTSFile, FTSJob - SQL tables schema change: Size filed INTEGER -> BIGINT

*RMS
FIX: dirac-rms-reset-request, dirac-rms-show-request - fixes
FIX: ForwardDISET - execute with trusted host certificate

*Resources
FIX: SSHComputingElement - SSHOptions are parsed at the wrong place
NEW: ComputingElement - evaluate the number of available cores if relevant

*WMS
NEW: JobMonitoringHander - added export_getOwnerGroup() interface

*TMS
CHANGE: TransformationCleaningAgent - instantiation of clients moved in the initialize()

[v6r11p1]

*RMS
FIX: ReqClient - failures due to banned sites are considered to be recoverable

*DMS
BUGFIX: dirac-dms-replicate-and-register-request - minor bug fixes

*Resources
FIX: InProcessComputingElement - stop proxy renewal thread for a finished payload

[v6r11]

*Core
FIX: Client - fix in __getattr__() to provide dir() functionality
CHANGE: dirac-configure - use Registry helper to get VOMS servers information
BUGFIX: ObjectLoader - extensions must be looked up first for plug-ins
CHANGE: Misc.py - removed obsoleted
NEW: added returnSingleResult() generic utility by moving it from Resources/Utils module 

*Configuration
CHANGE: Resources.getDIRACPlatform() returns a list of compatible DIRAC platforms
NEW: Resources.getDIRACPlatforms() used to access platforms from /Resources/Computing/OSCompatibility
     section
NEW: Registry - added getVOs() and getVOMSServerInfo()     
NEW: CE2CSAgent - added VO management

*Accounting
FIX: AccountingDB, Job - extra checks for invalid values

*WMS
NEW: WMS tags to allow jobs require special site/CE/queue properties  
CHANGES: DownloadInputData, InputDataByProtocol, InputDataResolution - allows to get multiple 
         PFNs for the protocol resolution
NEW: JobDB, JobMonitoringHandler - added traceJobParameters(s)() methods     
CHANGE: TaskQueueDirector - use ObjectLoader to load directors    
CHANGE: dirac-pilot - use Python 2.7 by default, 2014-04-09 LCG bundles

*DMS
NEW: DataManager to replace ReplicaManager class ( simplification, streamlining )
FIX: InputDataByProtocol - fix the case where file is only on tape
FIX: FTSAgent - multiple fixes
BUGFIX: ReplicateAndRegister - do not ask SE with explicit SRM2 protocol

*Interfaces
CHANGE: Dirac - instantiate SandboxStoreClient and WMSClient when needed, not in the constructor
CHANGE: Job - removed setSystemConfig() method
NEW: Job.py - added setTag() interface

*Resources
CHANGE: StorageElement - changes to avoid usage PFNs
FIX: XROOTStorage, SRM2Storage - changes in PFN construction 
NEW: PoolComputingElement - a CE allowing to manage multi-core slots
FIX: SSHTorqueComputingElement - specify the SSHUser user for querying running/waiting jobs 

*RSS
NEW: added commands dirac-rss-query-db and dirac-rss-query-dtcache

*RMS
CHANGE: ReqDB - added Foreign Keys to ReqDB tables
NEW: dirac-rms-reset-request command
FIX: RequestTask - always execute operations with owner proxy

*SMS
FIX: few minor fixes to avoid pylint warnings

[v6r10p25]

*DMS
CHANGE: FileCatalog - optimized file selection by metadata

[v6r10p24]

*DMS
FIX: FC.FileMetadata - optimized queries for list interception evaluation

[v6r10p23]

*Resoures
CHANGE: SSHComputingElement - allow SSH options to be passed from CS setup of SSH Computing Element
FIX: SSHComputingElement - use SharedArea path as $HOME by default

[v6r10p22]

*CS
CHANGE: Operations helper - if not given, determine the VO from the current proxy 

*Resources
FIX: glexecComputingElement - allows Application Failed with Errors results to show through, 
     rather than be masked by false "glexec CE submission" errors
     
*DMS     
CHANGE: ReplicaManager - in getReplicas() rebuild PFN if 
        <Operations>/DataManagement/UseCatalogPFN option is set to False ( True by default )

[v6r10p21]

*Configuration
FIX: CSGlobals - allow to specify extensions in xxxDIRAC form in the CS

*Interfaces
FIX: Job - removed self.reqParams
FIX: Job - setSubmitPools renamed to setSubmitPool, fixed parameter definition string

*WMS
FIX: JobMonitorigHandler, JobPolicy - allow JobMonitor property to access job information

[v6r10p20]

*DMS
FIX: FTSAgent/Client, ReplicateAndRegister - fixes to properly process failed
     FTS request scheduling

[v6r10p19]

*DMS
FIX: FTSAgent - putRequest when leaving processRequest
FIX: ReplicaManager - bug in getReplicas() in dictionary creation

[v6r10p18]

*DMS
FIX: ReplicateAndRegister - dictionary items incorrectly called in ftsTransfer()

[v6r10p17]

*RMS
FIX: RequestDB.py - typo in a table name
NEW: ReqManagerHandler - added getDistinctValues() to allow selectors in the web page

*DMS
CHANGE: ReplicaManager - bulk PFN lookup in getReplicas()

[v6r10p16]

*Framework
NEW: PlottingClient - added curveGraph() function

*Transformation
FIX: TaskManagerAgentBase - add the missing Scheduled state

*WMS
FIX: TaskQueueDB - reduced number of lines in the matching parameters printout

*DMS
FIX: dirac-dms-show-se-status - exit on error in the service call, closes #1840

*Interface
FIX: API.Job - removed special interpretation of obsoleted JDLreqt type parameters

*Resources
FIX: SSHComputingElement - increased timeout in getJobStatusOnHost() ssh call, closes #1830

[v6r10p15]

*DMS
FIX: FTSAgent - added missing monitoring activity
FIX: FileCatalog - do not check directory permissions when creating / directory

*Resources
FIX: SSHTorqueComputingElement - removed obsoleted stuff

[v6r10p14]

*SMS
FIX: RequestPreparationAgent - typo fixed

[v6r10p13]

*SMS
FIX: RequestPreparationAgent - use ReplicaManager to get active replicas

*DMS
FIX: ReplicaManager - getReplicas returns all replicas ( in all statuses ) by default
CHANGE: FC/SecurityManager - give full ACL access to the catalog to groups with admin rights

*WMS
CHANGE: SiteDirector - changes to reduce the load on computing elements
FIX: JobWrapper - do not set Completed status for the case with failed application thread

[v6r10p12]

*WMS
CHANGE: Replace consistently everywhere SAM JobType by Test JobType
FIX: JobWrapper - the outputSandbox should be always uploaded (outsized, in failed job)

*DMS
FIX: RemoveFile - bugfix
FIX: ReplicateAndRegister - fixes in the checksum check, retry failed FTS transfer 
     with RM transfer
NEW: RegisterReplica request operation     

*RMS
FIX: ReqClient - fix in the request state machine
FIX: Request - enhance digest string
NEW: dirac-dms-reset-request command
CHANGE: dirac-rms-show-request - allow selection of a request by job ID

*TS
FIX: TransformationDB - in getTransformationParameters() dropped "Submitted" counter 
     in the output

[v6r10p11]

*Core
FIX: X509Chain - cast life time to int before creating cert

*Accounting
FIX: DataStoreClient - self.__maxRecordsInABundle = 5000 instead of 1000
FIX: JobPolicy - allow access for JOB_MONITOR property

*RMS
FIX: ReqClient - fix the case when a job is Completed but in an unknown minor status

*Resources
BUGFIX: ProxyStorage - use checkArgumentFormat() instead of self.__checkArgumentFormatDict()

[v6r10p10]

*DMS
FIX: Several fixes to make FTS accounting working (FTSAgent/Job, ReplicaManager, File )

[v6r10p9]

*Core
BUGFIX: LineGraph - Ymin was set to a minimal plot value rather than 0.

*DMS
CHANGE: FTSJob(Agent) - get correct information for FTS accounting (registration)

[v6r10p8]

*Core
FIX: InstallTools - admin e-mail default location changed

*Framework
FIX: SystemAdministratorClientCLI - allow "set host localhost"
FIX: BundleDelivery - protect against empty bundle

*WMS
FIX: SiteDirector - Pass siteNames and ceList as None if any is accepted
FIX: WorkloadManagement.ConfigTemplate.SiteDorectory - set Site to Any by default 

*DMS
FIX: FileCatalogCLI - ignore Datasets in ls command for backward compatibility

*Resources
FIX: SSH - some platforms use Password instead of password prompt

[v6r10p7]

*Core
FIX: dirac-install - execute dirac-fix-mysql-script and dirac-external-requirements after sourcing the environment
FIX: InstallTools - set basedir variable in fixMySQLScript()
FIX: InstallTools - define user root@host.domain in installMySQL()

*Framework
BUGFIX: SystemAdministratorCLI - bug fixed in default() call signature

*DMS
FIX: FTSRequest - handle properly FTS server in the old system 
FIX: ReplicaManager - check if file is in FC before removing 
FIX: Request/RemovalTask - handle properly proxies for removing files 
BUGFIX: DatasetManager - in the table description

[v6r10p6]

*Core
FIX: X509Certificate - reenabled fix in getDIRACGroup()

*Configuration
FIX: CSAPI - Group should be taken from the X509 chain and not the certificate

*RMS
CHANGE: ReqClient - if the job does not exist, do not try further finalization

[v6r10p5]

*Core
FIX: X509Certificate - reverted fix in getDIRACGroup()

[v6r10p4]

*Core
NEW: dirac-info - extra printout
CHANGE: PrettyPrint - extra options in printTable()
FIX: X509Certificate - bug fixed in getDIRACGroup()

*Framework
NEW: SystemAdministratorCLI - new showall command to show components across hosts
NEW: ProxyDB - allow to upload proxies without DIRAC group

*RMS
CHANGE: ReqClient - requests from failed jobs update job status to Failed
CHANGE: RequestTask - retry in the request finalize()

[v6r10p3]

*Configuration
CHANGE: Registry - allow to define a default group per user

*WMS
BUGFIX: JobReport - typo in generateForwardDISET()

[v6r10p2]

*TMS
CHANGE: Backward compatibility fixes when setting the Transformation files status

*DMS
BUGFIX: ReplicateAndRegister - bugfix when replicating to multiple destination by ReplicaManager

*WMS
BUGFIX: JobManager - bug fix when deleting no-existing jobs

[v6r10p1]

*RMS
FIX: ReqDB.Operations - Arguments field changed type from BLOB to MEDIUMBLOB

*DMS
FIX: FileCatalog - check for non-exiting directories in removeDirectory()

*TMS
FIX: TransformationDB - removed constraint that was making impossible to derive a production

[v6r10]

*Core
FIX: Several fixes on DB classes(AccountingDB, SystemLoggingDB, UserProfileDB, TransformationDB, 
     JobDB, PilotAgentsDB) after the new movement to the new MySQL implementation with a persistent 
     connection per running thread
NEW: SystemAdministratorCLI - better support for executing remote commands 
FIX: DIRAC.__init__.py - avoid re-definition of platform variable    
NEW: Graphs - added CurveGraph class to draw non-stacked lines with markers
NEW: Graphs - allow graphs with negative Y values
NEW: Graphs - allow to provide errors with the data and display them in the CurveGraph
FIX: InstallTools - fix for creation of the root@'host' user in MySQL 
FIX: dirac-install - create links to permanent directories before module installation
CHANGE: InstallTools - use printTable() utility for table printing
CHANGE: move printTable() utility to Core.Utilities.PrettyPrint
NEW: added installation configuration examples
FIX: dirac-install - fixBuildPath() operates only on files in the directory
FIX: VOMSService - added X-VOMS-CSRF-GUARD to the html header to be compliant with EMI-3 servers

*CS
CHANGE: getVOMSVOForGroup() uses the VOMSName option of the VO definition 
NEW: CE2CSAgent - added ARC CE information lookup

*Framework
FIX: SystemAdministratorIntegrator - use Host option to get the host address in addition to the section name, closes #1628
FIX: dirac-proxy-init - uses getVOMSVOForGroup() when adding VOMS extensions

*DMS
CHANGE: DFC - optimization and bug fixes of the bulk file addition
FIX: TransferAgent - protection against badly defined LFNs in collectFiles()
NEW: DFC - added getDirectoryReplicas() service method support similar to the LFC
CHANGE: DFC - added new option VisibleReplicaStatus which is used in replica getting commands
CHANGE: FileCatalogClientCLI client shows number of replicas in the 2nd column rather than 
        unimplemented number of links
CHANGE: DFC - optimizations for the bulk replica look-up
CHANGE: DFC updated scalability testing tool FC_Scaling_test.py        
NEW: DFC - methods returning replicas provide also SE definitions instead of PFNs to construct PFNs on the client side
NEW: DFC - added getReplicasByMetadata() interface
CHANGE: DFC - optimized getDirectoryReplicas()
CHANGE: FileCatalogClient - treat the reduced output from various service queries restoring LFNs and PFNs on the fly
NEW: DFC - LFNPFNConvention flag can be None, Weak or Strong to facilitate compatibility with LFC data 
CHANGE: FileCatalog - do not return PFNs, construct them on the client side
CHANGE: FileCatalog - simplified FC_Scaling_test.py script
NEW: FileCatalog/DatasetManager class to define and manipulate datasets corresponding to meta queries
NEW: FileCatalogHandler - new interface methods to expose DatasetManager functionality
NEW: FileCatalogClientCLI - new dataset family of commands
FIX: StorageFactory, ReplicaManager - resolve SE alias name recursively
FIX: FTSRequest, ReplicaManager, SRM2Storage - use current proxy owner as user name in accounting reports, closes #1602
BUGFIX: FileCatalogClientCLI - bug fix in do_ls, missing argument to addFile() call, closes #1658
NEW: FileCatalog - added new setMetadataBulk() interface, closes #1358
FIX: FileCatalog - initial argument check strips off leading lfn:, LFN:, /grid, closes #448
NEW: FileCatalog - added new setFileStatus() interface, closes #170, valid and visible file and replica statuses can be defined in respective options.
CHANGE: multiple new FTS system fixes
CHANGE: uniform argument checking with checkArgumentFormat() in multiple modules
CHANGE: FileCatalog - add Trash to the default replica valid statuses
CHANGE: ReplicaManager,FTSRequest,StorageElement - no use of PFN as returned by the FC except for file removal,
        rather constructing it always on the fly
        
*SMS
CHANGE: PinRequestAgent, SENamespaceCatalogCheckAgent - removed
CHANGE: Use StorageManagerClient instead of StorageDB directly        

*WMS
CHANGE: JobPolicy - optimization for bulk job verification
NEW: JobPolicy - added getControlledUsers() to get users which jobs can be accessed for 
     a given operation
CHANGE: JobMonitoringHandler - Avoid doing a selection of all Jobs, first count matching jobs 
        and then use "limit" to select only the required JobIDs.
NEW: JobMonitoringHandler - use JobPolicy to filter jobs in getJobSummaryWeb()
NEW: new Operations option /Services/JobMonitoring/GlobalJobsInfo ( True by default ) to 
     allow or not job info lookup by anybody, used in JobMonitoringHandler       
BUGFIX: SiteDirector - take into account the target queue Platform
BUGFIX: JobDB - bug in __insertNewJDL()    
CHANGE: dirac-admin-show-task-queues - enhanced output  
CHANGE: JobLoggingDB.sql - use trigger to manage the new LoggingInfo structure  
CHANGE: JobWrapper - trying several times to upload a request before declaring the job failed
FIX: JobScheduling executor - fix race condition that causes a job to remain in Staging
NEW: SiteDirector - do not touch sites for which there is no work available
NEW: SiteDirector - allow sites not in mask to take jobs with JobType Test
NEW: SiteDirector - allow 1 hour grace period for pilots in Unknown state before aborting them
CHANGE: Allow usage of non-plural form of the job requirement options ( PilotType, GridCE, BannedSite, 
        SubmitPool ), keep backward compatibility with a plural form
        
*RSS
FIX: DowntimeCommand - take the latest Downtime that fits    
NEW: porting new Policies from integration  
NEW: RSS SpaceToken command querying endpoints/tokens that exist  
        
*Resources
NEW: added SSHOARComputingElement class 
NEW: added XROOTStorage class       
FIX: CREAMComputingElement - extra checks for validity of returned pilot references
        
*TS
CHANGE: TransformationClient(DB,Manager) - set file status for transformation as bulk operation 
CHANGE: TransformationClient - applying state machine when changing transformation status
BUGFIX: TransformationClient(Handler) - few minor fixes
NEW: TransformationDB - backported __deleteTransformationFileTask(s) methods
CHANGE: TransformationDB(Client) - fixes to reestablish the FileCatalog interface
FIX: TransformationAgent - added MissingInFC to consider for Removal transformations
BUGFIX: TransformationAgent - in _getTransformationFiles() variable 'now' was not defined
FIX: TransformationDB.sql - DataFiles primary key is changed to (FileID) from (FileID,LFN) 
CHANGE: TransformationDB(.sql) - schema changes suitable for InnoDB
FIX: TaskManager(AgentBase) - consider only submitted tasks for updating status
CHANGE: TransformationDB(.sql) - added index on LFN in DataFiles table

*RMS
NEW: Migrate to use the new Request Management by all the clients
CHANGE: RequestContainer - Retry failed transfers 10 times and avoid sub-requests to be set Done 
        when the files are failed
CHANGE: Use a unique name for storing the proxy as processes may use the same "random" name and 
        give conflicts
NEW: RequestClient(Handler) - add new method readRequest( requestname)                 

*Workflow
NEW: Porting the LHCb Workflow package to DIRAC to make the use of general purpose modules and
     simplify construction of workflows        

[v6r9p33]

*Accounting
BUGFIX: AccountingDB - wrong indentation

[v6r9p32]

*Accounting
FIX: AccountingDB - use old style grouping if the default grouping is altered, e.g. by Country

[v6r9p31]

*Accounting
CHANGE: AccountingDB - changes to speed up queries: use "values" in GROUP By clause;
        drop duplicate indexes; reorder fields in the UniqueConstraint index of the
        "bucket" tables  

[v6r9p30]

*DMS
CHANGE: FileCatalogFactory - construct CatalogURL from CatalogType by default

*SMS
FIX: dirac-stager-stage-files - changed the order of the arguments

[v6r9p29]

*TS
FIX: TaskManager(AgentBase) - fix for considering only submitted tasks 

[v6r9p28]

*TS
FIX: TransformationDB(ManagerHandler) - several portings from v6r10

[v6r9p27]

*SMS
FIX: StorageManagementDB - in removeUnlinkedReplicas() second look for CacheReplicas 
     for which there is no entry in StageRequests

[v6r9p26]

*Resources
CHANGE: CREAMComputigElement - Make sure that pilots submitted to CREAM get a 
        fresh proxy during their complete lifetime
*Framework
FIX: ProxyDB - process properly any SQLi with DNs/groups with 's in the name

[v6r9p25]

*TS
CHANGE: TransformationClient - changed default timeout values for service calls
FIX: TransformationClient - fixes for processing of derived transformations 

[v6r9p24]

*TS
FIX: TransformationClient - in moveFilesToDerivedTransformation() set file status
     to Moved-<prod>

[v6r9p23]

*Core
BUGFIX: InstallTools - improper configuration prevents a fresh new installation

*WMS
BUGFIX: PilotDirector - Operations Helper non-instantiated

[v6r9p22]

*WMS
FIX: PilotDirector - allow to properly define extensions to be installed by the 
     Pilot differently to those installed at the server
FIX: Watchdog - convert pid to string in ProcessMonitor

*TS
FIX: TransformationDB - splitting files in chunks

*DMS
NEW: dirac-dms-create-removal-request command
CHANGE: update dirac-dms-xxx commands to use the new RMS client,
        strip lines when reading LFNs from a file

[v6r9p21]

*TS
FIX: Transformation(Client,DB,Manager) - restored FileCatalog compliant interface
FIX: TransformationDB - fix in __insertIntoExistingTransformationFiles()

[v6r9p20]

*Core
BUGFIX: ProxyUpload - an on the fly upload does not require a proxy to exist

*DMS
CHANGE: TransferAgent - use compareAdler() for checking checksum
FIX: FailoverTransfer - recording the sourceSE in case of failover transfer request 

*WMS
FIX: ProcessMonitor - some fixes added, printout when <1 s of consumed CPU is found

*Transformation
BUGFIX: TransformationClient - fixed return value in moveFilesToDerivedTransformation()

*RMS
BUGFIX: CleanReqDBAgent - now() -> utcnow() in initialize()

*Resources
FIX: ARCComputingElement - fix the parsing of CE status if no jobs are available

[v6r9p19]

*DMS
FIX: FileCatalog/DirectoryMetadata - inherited metadata is used while selecting directories
     in findDirIDsByMetadata()

[v6r9p18]

*DMS
FIX: FTSSubmitAgent, FTSRequest - fixes the staging mechanism in the FTS transfer submission
NEW: TransferDBMonitoringHandler - added getFilesForChannel(), resetFileChannelStatus()

[v6r9p17]

*Accounting
FIX: DataStoreClient - send accounting records in batches of 1000 records instead of 100

*DMS:
FIX: FailoverTransfer - catalog name from list to string
FIX: FTSSubmitAgent, FTSRequest - handle FTS3 as new protocol and fix bad submission time
FIX: FTSSubmitAgent, FTSRequest - do not submit FTS transfers for staging files

*WMS
FIX: TaskQueueDB - do not check enabled when TQs are requested from Directors
FIX: TaskQueueDB - check for Enabled in the TaskQueues when inserting jobs to print an alert
NEW: TaskQueueDB - each TQ can have at most 5k jobs, if beyond the limit create a new TQ 
     to prevent long matching times when there are way too many jobs in a single TQ

[v6r9p16]

*TS
BUGFIX: typos in TransformationCleaningAgent.py

*DMS
CHANGE: DownloadInputData - check the available disk space in the right input data directory
FIX: DownloadInputData - try to download only Cached replicas 

[v6r9p15]

*Core
FIX: MySQL - do not decrease the retry counter after ping failure

*DMS
CHANGE: FC/DirectoryMetadata - Speed up findFilesByMetadataWeb when many files match
FIX: RemovalTask - fix error string when removing a non existing file (was incompatible 
     with the LHCb BK client). 

*WMS
FIX: JobReport - minor fix ( removed unused imports )
FIX: JobMonitoring(JobStateUpdate)Handler - jobID argument can be either string, int or long

*TS
CHANGE: TransformationClient - change status of Moved files to a deterministic value
FIX: FileReport - minor fix ( inherits object ) 

[v6r9p14]

*DMS
CHANGE: FTSDB - changed schema: removing FTSSite table. From now on FTS sites 
        would be read from CS Resources

[v6r9p13]

FIX: included fixes from v6r8p26 patch release

[v6r9p12]

FIX: included fixes from v6r8p25 patch release

[v6r9p11]

*DMS
BUGFIX: FTSRequest - in __resolveFTSServer() type "=" -> "=="

[v6r9p10]

FIX: included fixes from v6r8p24 patch release

*Core
NEW: StateMachine utility

*DMS
BUGFIX: in RegisterFile operation handler

*Interfaces
FIX: Dirac.py - in splitInputData() consider only Active replicas

[v6r9p9]

*RMS
FIX: RequestDB - added getRequestFileStatus(), getRequestName() methods

[v6r9p8]

*DMS
FIX: RequestDB - get correct digest ( short request description ) of a request

[v6r9p7]

FIX: included fixes from v6r8p23 patch release

*RSS
FIX: SpaceTokenOccupancyPolicy - SpaceToken Policy decision was based on 
     percentage by mistake
     
*RMS
NEW: new scripts dirac-dms-ftsdb-summary, dirac-dms-show-ftsjobs    
FIX: FTSAgent - setting space tokens for newly created FTSJobs 

[v6r9p6]

*DMS
BUGFIX: dirac-admin-add-ftssite - missing import

*RMS
NEW: RequestDB, ReqManagerHandler - added getRequestStatus() method

*TS
FIX: fixes when using new RequestClient with the TransformationCleaningAgent

*WMS
BUGFIX: typo in SandboxStoreHandler transfer_fromClient() method

[v6r9p5]

*DMS
BUGFIX: missing proxy in service env in the FTSManager service. By default service 
        will use DataManager proxy refreshed every 6 hours.

*Resources
NEW: StorageElement - new checkAccess policy: split the self.checkMethods in 
     self.okMethods. okMethods are the methods that do not use the physical SE. 
     The isValid returns S_OK for all those immediately

*RSS
FIX: SpaceTokenOccupancyPolicy - Policy that now takes into account absolute values 
     for the space left
     
*TS
FIX: TransformationCleaningAgent - will look for both old and new RMS     

[v6r9p4]

*Stager
NEW: Stager API: dirac-stager-monitor-file, dirac-stager-monitor-jobs, 
     dirac-stager-monitor-requests, dirac-stager-show-stats

[v6r9p3]

*Transformation
FIX: TransformationCleaning Agent status was set to 'Deleted' instead of 'Cleaned'

[v6r9p2]

*RSS
NEW: Added Component family tables and statuses
FIX: removed old & unused code 
NEW: allow RSS policies match wild cards on CS

*WMS
BUGFIX: FailoverTransfer,JobWrapper - proper propagation of file metadata

[v6r9p1]

*RMS
NEW: FTSAgent - update rwAccessValidStamp,
     update ftsGraphValidStamp,
     new option for staging files before submission,
     better log handling here and there
CHANGE: FTSJob - add staging flag in in submitFTS2
CHANGE: Changes in WMS (FailoverTransfer, JobReport, JobWrapper, SandboxStoreHandler) 
        and TS (FileReport) to follow the new RMS.
NEW: Full CRUD support in RMS.

*RSS
NEW: ResourceManagementDB - new table ErrorReportBuffer
NEW: new ResourceManagementClient methods - insertErrorReportBuffer, selectErrorReportBuffer,
     deleteErrorReportBuffer

[v6r9]

NEW: Refactored Request Management System, related DMS agents and FTS management
     components

[v6r8p28]

*Core
BUGFIX: RequestHandler - the lock Name includes ActionType/Action

*DMS
FIX: dirac-dms-filecatalog-cli - prevent exception in case of missing proxy

[v6r8p27]

*DMS
BUGFIX: dirac-dms-add-file - fixed typo item -> items

[v6r8p26]

*Core
NEW: RequestHandler - added getServiceOption() to properly resolve inherited options 
     in the global service handler initialize method
NEW: FileCatalogHandler, StorageElementHandler - use getServiceOption()

[v6r8p25]

FIX: included fixes from v6r7p40 patch release

*Resources
FIX: SRM2Storage - do not account gfal_ls operations

[v6r8p24]

FIX: included fixes from v6r7p39 patch release

*Core
FIX: SiteSEMapping was returning wrong info

*DMS
FIX: FTSRequest - choose explicitly target FTS point for RAL and CERN
BUGFIX: StrategyHandler - wrong return value in __getRWAccessForSE()

*Resources
CHANGE: SRM2Storage - do not account gfal_ls operations any more

[v6r8p23]

FIX: included fixes from v6r7p37 patch release

*TS
FIX: TransformationDB - allow tasks made with ProbInFC files
FIX: TransformationCleaingAgent,Client - correct setting of transformation 
     status while cleaning

[v6r8p22]

FIX: included fixes from v6r7p36 patch release

[v6r8p21]

*DMS
FIX: FileCatalog/DirectoryMetadata - even if there is no meta Selection 
     the path should be considered when getting Compatible Metadata
FIX: FileCatalog/DirectoryNodeTree - findDir will return S_OK( '' ) if dir not 
     found, always return the same error from DirectoryMetadata in this case.     

*RSS
FIX: DowntimeCommand - use UTC time stamps

*TS
FIX: TransformationAgent - in _getTransformationFiles() get also ProbInFC files in 
     addition to Used 

[v6r8p20]

*Stager
NEW: Stager API: dirac-stager-monitor-file, dirac-stager-monitor-jobs, 
     dirac-stager-monitor-requests, dirac-stager-show-stats

[v6r8p19]

*Transformation
FIX: TransformationCleaning Agent status was set to 'Deleted' instead of 'Cleaned'

[v6r8p18]

*TS
BUGFIX: TransformationAgent - regression in __cleanCache()

[v6r8p17]

FIX: included fixes from v6r7p32 patch release

*WMS
FIX: StalledJobAgent - for accidentally stopped jobs ExecTime can be not set, 
     set it to CPUTime for the accounting purposes in this case

[v6r8p16]

FIX: included fixes from v6r7p31 patch release

*WMS
BUGFIX: TaskQueueDB - fixed a bug in the negative matching conditions SQL construction

*RSS
NEW: improved doc strings of PEP, PDP modules ( part of PolicySystem )
FIX: Minor changes to ensure consistency if ElementInspectorAgent and 
     users interact simultaneously with the same element
CHANGE: removed DatabaseCleanerAgent ( to be uninstalled if already installed )
FIX: SummarizeLogsAgent - the logic of the agent was wrong, the agent has been re-written.
     
[v6r8p15]

*Core
FIX: X509Chain - fix invalid information when doing dirac-proxy-info without CS
     ( in getCredentials() )

*RSS
NEW: PDP, PEP - added support for option "doNotCombineResult" on PDP

[v6r8p14]

*Core
FIX: dirac-deploy-scripts - can now work with the system python

*WMS
NEW: dirac-wms-cpu-normalization - added -R option to modify a given configuration file
FIX: Executor/InputData - Add extra check for LFns in InputData optimizer, closes #1472

*Transformation
CHANGE: TransformationAgent - add possibility to kick a transformation (not skip it if no 
        unused files), by touching a file in workDirectory
BUGFIX: TransformationAgent - bug in __cleanCache() dict modified in a loop        

[v6r8p13]

*Transformation
BUGFIX: TransformationDB - restored import of StringType

[v6r8p12]

NEW: Applied patches from v6r7p29

*WMS
FIX: JobDB - check if SystemConfig is present in the job definition and convert it 
     into Platform

*DMS
FIX: ReplicaManager - do not get metadata of files when getting files in a directory 
     if not strictly necessary

*RSS
NEW: ported from LHCb PublisherHandler for RSS web views

[v6r8p11]

NEW: Applied patches from v6r7p27

*RSS
NEW: SpaceTokenOccupancyPolicy - ported from LHCbDIRAC 
NEW: db._checkTable done on service initialization ( removed dirac-rss-setup script doing it )

*Transformation
FIX: TaskManager - reset oJob for each task in prepareTransformationTasks()
BUGFIX: ValidateOutputDataAgent - typo fixed in getTransformationDirectories()
FIX: TransformationManagerHandler - use CS to get files statuses not to include in 
     processed file fraction calculation for the web monitoring pages

[v6r8p10]

NEW: Applied patches from v6r7p27

[v6r8p9]

*DMS
FIX: TransferAgent,dirac-dms-show-se-status, ResourceStatus,TaskManager - fixes
     needed for DMS components to use RSS status information
NEW: ReplicaManager - allow to get metadata for an LFN+SE as well as PFN+SE     

[v6r8p8]

*RSS
BUGFIX: dirac-rss-setup - added missing return of S_OK() result

[v6r8p7]

NEW: Applied patches from v6r7p24

*DMS
BUGFIX: LcgFileCatalogClient - bug in addFile()

*RSS
BUGFIX: fixed script dirac-rss-set-token, broken in the current release.
NEW: Statistics module - will be used in the future to provide detailed information 
     from the History of the elements 

[v6r8p6]

NEW: Applied patches from v6r7p23

*Transformation
FIX: TaskManager - allow prepareTransformationTasks to proceed if no OutputDataModule is defined
FIX: TransformationDB - remove INDEX(TaskID) from TransformationTasks. It produces a single counter 
     for the whole table instead of one per TransformationID
     
*WMS     
FIX: WMSUtilities - to allow support for EMI UI's for pilot submission we drop support for glite 3.1

[v6r8p5]

NEW: Applied patches from v6r7p22

*RSS
CHANGE: removed old tests and commented out files

*WMS
FIX: PoolXMLCatalog - proper addFile usage

*Transformation
CHANGE: TransformationAgent - clear replica cache when flushing or setting a file in the workdirectory

[v6r8p4]

*Transformation
FIX: The connection to the jobManager is done only at submission time
FIX: Jenkins complaints fixes

*WMS
BUGFIX: JobDB - CPUtime -> CPUTime
FIX: Jenkins complaints fixes

[v6r8p3]

*DMS
BUGFIX: LcgFileCatalogClient

[v6r8p2]

*DMS:
FIX: LcgFileCatalogClient - remove check for opening a session in __init__ as credentials are not yet set 

*Transformation
CHANGE: reuse RPC clients in Transformation System 

[v6r8p1]

*Core
FIX: dirac-deploy-scripts - restored regression w.r.t. support of scripts starting with "d"

*DMS
BUGFIX: LcgFileCatalogClient - two typos fixed

[v6r8]

CHANGE: Several fixes backported from the v7r0 integration branch

*Core
CHANGE: DictCache - uses global LockRing to avoid locks in multiprocessing
FIX: X509Chain - proxy-info showing an error when there's no CS

*DMS
FIX: TransferAgent - inside loop filter out waiting files dictionary
BUGFIX: dirac-admin-allow-se - there was a continue that was skipping the complete loop for 
        ARCHIVE elements
NEW: LcgFileCatalogClient - test return code in startsess lfc calls       

*WMS:
FIX: OptimizerExecutor, InputData, JobScheduling - check that site candidates have all the 
     replicas

*RSS: 
BUGFIX: ResourceStatus, RSSCacheNoThread - ensure that locks are always released

*Transformation
FIX: TaskManager - site in the job definition is taken into account when submitting
NEW: Transformation - get the allowed plugins from the CS /Operations/Transformations/AllowedPlugins
FIX: ValidateOutputDataAgent - self not needed for static methods

[v6r7p40]

*Resources
FIX: StorageElement class was not properly passing the lifetime argument for prestageFile method

[v6r7p39]

*Core
CHANGE: Grid - in executeGridCommand() allow environment script with arguments needed for ARC client

*DMS
FIX: DFC SEManager - DIP Storage can have a list of ports now

*Resources
FIX: ARCComputingElement - few fixes after debugging

[v6r7p38]

*Core
NEW: DISET FileHelper, TransferClient - possibility to switch off check sum

*Resources
NEW: ARCComputingElement - first version
NEW: StorageFactory - possibility to pass extra protocol parameters to storage object
NEW: DIPStorage - added CheckSum configuration option
BUGFIX: SSHComputingElement - use CE name in the pilot reference construction

*WMS
FIX: StalledJobAgent - if ExecTime < CPUTime make it equal to CPUTime

[v6r7p37]

*Framework
BUGFIX: NotificationDB - typos in SQL statement in purgeExpiredNotifications() 

*WMS
NEW: JobCleaningAgent - added scheduling sandbox LFN removal request 
     when deleting jobs
CHANGE: JobWrapper - report only error code as ApplicationError parameter 
        when payload finishes with errors    
NEW: SiteDirector - possibility to specify extensions to be installed in 
     pilots in /Operations/Pilots/Extensions option in order not to install
     all the server side extensions        

*DMS
CHANGE: FileCatalogFactory - use service path as default URL
CHANGE: FileCatalogFactory - use ObjectLoader to import catalog clients

*SMS
BUGFIX: StorageManagementDB, dirac-stager-monitor-jobs - small bug fixes ( sic, Daniela )

*Resources
CHANGE: DIPStorage - added possibility to specify a list of ports for multiple
        service end-points
CHANGE: InProcessComputingElement - demote log message when payload failure 
        to warning, the job will fail anyway
FIX: StalledJobAgent - if pilot reference is not registered, this is not an 
     error of the StalledJobAgent, no log.error() in  this case                
        
*RMS
CHANGE: RequestTask - ensure that tasks are executed with user credentials 
        even with respect to queries to DIRAC services ( useServerCertificate 
        flag set to false )        

[v6r7p36]

*WMS
FIX: CREAMCE, SiteDirector - make sure that the tmp executable is removed
CHANGE: JobWrapper - remove sending mails via Notification Service in case
        of job rescheduling
        
*SMS
FIX: StorageManagementDB - fix a race condition when old tasks are set failed 
     between stage submission and update.        

[v6r7p35]

*Stager
NEW: Stager API: dirac-stager-monitor-file, dirac-stager-monitor-jobs, 
     dirac-stager-monitor-requests, dirac-stager-show-stats

[v6r7p34]

*Transformation
FIX: TransformationCleaning Agent status was set to 'Deleted' instead of 'Cleaned'

[v6r7p33]

*Interfaces
FIX: Job.py - in setExecutable() - prevent changing the log file name string type

*StorageManagement
NEW: StorageManagementDB(Handler) - kill staging requests at the same time as 
     killing related jobs, closes #1510
FIX: StorageManagementDB - demote the level of several log messages       

[v6r7p32]

*DMS
FIX: StorageElementHandler - do not use getDiskSpace utility, use os.statvfs instead
CHANGE: StorageManagementDB - in getStageRequests() make MySQL do an UNIQUE selection 
        and use implicit loop to speed up queries for large results

*Resources
FIX: lsfce remote script - use re.search instead of re.match in submitJob() to cope with
     multipline output

[v6r7p31]

*WMS
FIX: SiteDirector - make possible more than one SiteDirector (with different pilot identity) attached 
     to a CE, ie sgm and pilot roles. Otherwise one is declaring Aborted the pilots from the other.

[v6r7p30]

*Core
CHANGE: X509Chain - added groupProperties field to the getCredentials() report
BUGFIX: InstallTools - in getSetupComponents() typo fixed: agent -> executor

[v6r7p29]

*DMS
CHANGE: FileCatalog - selection metadata is also returned as compatible metadata in the result
        of getCompatibleMetadata() call
NEW: FileCatalog - added path argument to getCompatibleMetadata() call
NEW: FileCatalogClient - added getFileUserMetadata()
BUGFIX: dirac-dms-fts-monitor - exit with code -1 in case of error

*Resources
FIX: CREAMComputingElement - check globus-url-copy result for errors when retrieving job output

[v6r7p28]

*DMS
BUGFIX: FileCatalog/DirectoryMetadata - wrong MySQL syntax 

[v6r7p27]

*Core
FIX: Mail.py - fix of the problem of colons in the mail's body

*Interfaces
NEW: Job API - added setSubmitPools(), setPlatform() sets ... "Platform"

*WMS
FIX: TaskQueueDB - use SystemConfig as Platform for matching ( if Platform is not set explicitly

*Resources
FIX: SSHComputingElement - use ssh host ( and not CE name ) in the pilot reference
BUGFIX: SSHGEComputingElement - forgotten return statement in _getJobOutputFiles()

*Framework
NEW: dirac-sys-sendmail - email's body can be taken from pipe. Command's argument 
     in this case will be interpreted as a destination address     

[v6r7p26]

*DMS
FIX: ReplicaManager - status names Read/Write -> ReadAccess/WriteAccess

[v6r7p25]

*Core
CHANGE: X509Chain - in getCredentials() failure to contact CS is not fatal, 
        can happen when calling dirac-proxy-init -x, for example

[v6r7p24]

*DMS
NEW: FileCatalog - added getFilesByMetadataWeb() to allow pagination in the Web 
     catalog browser
     
*WMS
CHANGE: WMSAdministrator, DiracAdmin - get banned sites list by specifying the status
        to the respective jobDB call     

[v6r7p23]

*Transformation
BUGFIX: TransformationDB - badly formatted error log message

*RMS
CHANGE: RequestDBMySQL - speedup the lookup of requests

*WMS
BUGFIX: dirac-dms-job-delete - in job selection by group

*DMS
FIX: LcgFileCatalogClient - getDirectorySize made compatible with DFC
BUGFIX: LcgFileCatalogClient - proper call of __getClientCertInfo()

[v6r7p22]

*Transformation
CHANGE: InputDataAgent - treats only suitable transformations, e.g. not the extendable ones. 
CHANGE: TransformationAgent - make some methods more public for easy overload

[v6r7p21]

*Core
FIX: Shifter - pass filePath argument when downloading proxy

[v6r7p20]

*DMS
CHANGE: StrategyHandler - move out SourceSE checking to TransferAgent
CHANGE: ReplicaManager, InputDataAgent - get active replicas
FIX: StorageElement, SRM2Storage - support for 'xxxAccess' statuses, checking results
     of return structures
     
*RSS
NEW: set configurable email address on the CS to send the RSS emails
NEW: RSSCache without thread in background
FIX: Synchronizer - moved to ResourceManager handler     

[v6r7p19]

*DMS
BUGFIX: ReplicaManager - in putAndRegister() SE.putFile() singleFile argument not used explicitly

[v6r7p18]

*WMS
FIX: StalledJobAgent - do not exit the loop over Completed jobs if accounting sending fails
NEW: dirac-wms-job-delete - allow to specify jobs to delete by job group and/or in a file
FIX: JobManifest - If CPUTime is not set, set it to MaxCPUTime value

[v6r7p17]

*Resources
FIX: SRM2Storage - treat properly "22 SRM_REQUEST_QUEUED" result code

[v6r7p16]

*DMS
FIX: StrategyHandler - do not proceed when the source SE is not valid for read 
BUGFIX: StorageElement - putFile can take an optional sourceSize argument
BUGFIX: ReplicaManager - in removeFile() proper loop on failed replicas

*RSS
FIX: SpaceTokenOccupancyCommand, CacheFeederAgent - add timeout when calling lcg_util commands

*WMS
FIX: JobManifest - take all the SubmitPools defined in the TaskQueueAgent 
NEW: StalledJobAgent - declare jobs stuck in Completed status as Failed

[v6r7p15]

*Core
BUGFIX: SocketInfo - in host identity evaluation

*DMS
BUGFIX: FileCatalogHandler - missing import os

*Transformation
CHANGE: JobManifest - getting allowed job types from operations() section 

[v6r7p14]

*DMS
CHANGE: StorageElementProxy - removed getParameters(), closes #1280
FIX: StorageElementProxy - free the getFile space before the next file
FIX: StorageElement - added getPFNBase() to comply with the interface

*Interfaces
CHANGE: Dirac API - allow lists of LFNs in removeFile() and removeReplica()

*WMS
CHANGE: JobSchedulingAgent(Executor) - allow both BannedSite and BannedSites JDL option

*RSS
FIX: ElementInspectorAgent - should only pick elements with rss token ( rs_svc ).
FIX: TokenAgent - using 4th element instead of the 5th. Added option to set admin email on the CS.

[v6r7p13]

*Core
FIX: Resources - in getStorageElementSiteMapping() return only sites with non-empty list of SEs

*DMS
FIX: StorageElement - restored the dropped logic of using proxy SEs
FIX: FileCatalog - fix the UseProxy /LocalSite/Catalog option

*Transformation
FIX: TransformationDB - use lower() string comparison in extendTransformation()

[v6r7p12]

*WMS
BUGFIX: JobManifest - get AllowedSubmitPools from the /Systems section, not from /Operations

*Core
NEW: Resources helper - added getSites(), getStorageElementSiteMapping()

*DMS
CHANGE: StrategyHandler - use getStorageElementSiteMapping helper function
BUGFIX: ReplicaManager - do not modify the loop dictionary inside the loop

[v6r7p11]

*Core
CHANGE: Subprocess - put the use of watchdog in flagging

[v6r7p10]

*Core
NEW: Logger - added getLevel() method, closes #1292
FIX: Subprocess - returns correct structure in case of timeout, closes #1295, #1294
CHANGE: TimeOutExec - dropped unused utility
FIX: Logger - cleaned unused imports

*RSS
CHANGE: ElementInspectorAgent - do not use mangled name and removed shifterProxy agentOption

[v6r7p9]

*Core
BUGFIX: InstallTools - MySQL Port should be an integer

[v6r7p8]

*Core
FIX: Subprocess - consistent timeout error message

*DMS
NEW: RemovalTask - added bulk removal
FIX: StrategyHandler - check file source CEs
CHANGE: DataIntegrityClient - code beautification
CHANGE: ReplicaManager - do not check file existence if replica information is queried anyway,
        do not fail if file to be removed does not exist already. 

[v6r7p7]

FIX: Several fixes to allow automatic code documentation

*Core
NEW: InstallTools - added mysqlPort and mysqlRootUser

*DMS
CHANGE: ReplicaManager - set possibility to force the deletion of non existing files
CHANGE: StrategyHandler - better handling of checksum check during scheduling 

[v6r7p6]

*Core
FIX: dirac-install - restore signal alarm if downloadable file is not found
FIX: Subprocess - using Manager proxy object to pass results from the working process

*DMS:
CHANGE: StorageElement - removed overwride mode
CHANGE: removed obsoleted dirac-dms-remove-lfn-replica, dirac-dms-remove-lfn
NEW: FTSMonitorAgent - filter out sources with checksum mismatch
FIX: FTSMonitorAgent, TransferAgent - fix the names of the RSS states

*RSS
NEW: ElementInspectorAgent runs with a variable number of threads which are automatically adjusted
NEW: Added policies to force a particular state, can be very convenient to keep something Banned for example.
NEW: policy system upgrade, added finer granularity when setting policies and actions

*WMS
NEW: SiteDirector- allow to define pilot DN/Group in the agent options
CHANGE: JobDescription, JobManifest - take values for job parameter verification from Operations CS section

[v6r7p5]

*Interfaces
BUGFIX: dirac-wms-job-get-output - properly treat the case when output directory is not specified 

[v6r7p4]

*Core
FIX: Subprocess - avoid that watchdog kills the executor process before it returns itself

*Framework
BUGFIX: ProxuManagerClient - wrong time for caching proxies

*RSS
FIX: removed obsoleted methods

*DMS
NEW: FileCatalog - added findFilesByMetadataDetailed - provides detailed metadata for 
     selected files

[v6r7p3]

*DMS
FIX: FTSMonitorAgent - logging less verbose

*Transformation
FIX: TransformationAgent - use the new CS defaults locations
FIX: Proper agent initialization
NEW: TransformationPlaugin - in Broadcast plugin added file groupings by number of files, 
     make the TargetSE always defined, even if the SourceSE list contains it 

*ResourceStatus
FIX: Added the shifter's proxy to several agents

*RMS
FIX: RequestContainer - the execution order was not properly set for the single files 

*Framework:
BUGFIX: ProxyManagerClient - proxy time can not be shorter than what was requested

[v6r7p2]

*Core
FIX: dirac-configure - switch to use CS before checking proxy info

*Framework
NEW: dirac-sys-sendmail new command
NEW: SystemAdmininistratorCLI - added show host, uninstall, revert commands
NEW: SystemAdmininistratorHandler - added more info in getHostInfo()
NEW: SystemAdmininistratorHandler - added revertSoftware() interface

*Transformation
FIX: TransformationCleaningAgent - check the status of returned results

[v6r7p1]

*Core
FIX: Subprocess - finalize the Watchdog closing internal connections after a command execution
CHANGE: add timeout for py(shell,system)Call calls where appropriate
CHANGE: Shifter - use gProxyManager in a way that allows proxy caching

*Framework
NEW: ProxyManagerClient - allow to specify validity and caching time separately
FIX: ProxyDB - replace instead of delete+insert proxy in __storeVOMSProxy

*DMS
NEW: FTSMonitorAgent - made multithreaded for better efficiency
FIX: dirac-dms-add-file - allow LFN: prefix for lfn argument

*WMS
NEW: dirac-wms-job-get-output, dirac-wms-job-status - allow to retrieve output for a job group
FIX: TaskQueueDB - fixed selection SQL in __generateTQMatchSQL()
CHANGE: OptimizerExecutor - reduce diversity of MinorStatuses for failed executors

*Resources
FIX: CREAMComputingElement - remove temporary JDL right after the submission 

[v6r6p21]

*DMS
BUGFIX: TransformationCleaningAgent - use the right signature of cleanMetadataCatalogFiles() call

[v6r6p20]

*DMS
FIX: RegistrationTask - properly escaped error messages
BUGFIX: DirectoryMetadata - use getFileMetadataFields from FileMetadata in addMetadataField()
NEW: When there is a missing source error spotted during FTS transfer, file should be reset 
     and rescheduled again until maxAttempt (set to 100) is reached

*WMS
FIX: JobScheduling - fix the site group logic in case of Tier0

[v6r6p19]

*DMS
BUGFIX: All DMS agents  - set up agent name in the initialization

*Core
NEW: Subprocess - timeout wrapper for subprocess calls
BUGFIX: Time - proper interpreting of 0's instead of None
CHANGE: DISET - use cStringIO for ANY read that's longer than 16k (speed improvement) 
        + Less mem when writing data to the net
FIX: Os.py - protection against failed "df" command execution       
NEW: dirac-info prints lcg bindings versions
CHANGE: PlotBase - made a new style class 
NEW: Subprocess - added debug level log message

*Framework
NEW: SystemAdministratorIntegrator client for collecting info from several hosts
NEW: SystemAdministrator - added getHostInfo()
FIX: dirac-proxy-init - always check for errors in S_OK/ERROR returned structures
CHANGE: Do not accept VOMS proxies when uploading a proxy to the proxy manager

*Configuration
FIX: CE2CSAgent - get a fresh copy of the cs data before attempting to modify it, closes #1151
FIX: Do not create useless backups due to slaves connecting and disconnecting
FIX: Refresher - prevent retrying with 'Insane environment'

*Accounting
NEW: Accounting/Job - added validation of reported values to cope with the weird Yandex case
FIX: DBUtils - take into account invalid values, closes #949

*DMS
FIX: FTSSubmitAgent - file for some reason rejected from submission should stay in 'Waiting' in 
     TransferDB.Channel table
FIX: FTSRequest - fix in the log printout     
CHANGE: dirac-dms-add-file removed, dirac-dms-add-files renamed to dirac-dms-add-file
FIX: FileCatalogCLI - check the result of removeFile call
FIX: LcgFileCatalogClient - get rid of LHCb specific VO evaluation
NEW: New FileCatalogProxy service - a generalization of a deprecated LcgFileCatalog service
FIX: Restored StorageElementProxy functionality
CHANGE: dirac-dms-add-file - added printout
NEW: FileCatalog(Factory), StorageElement(Factory) - UseProxy flag moved to /Operations and /LocalSite sections

*RSS
NEW:  general reimplementation: 
      New DB schema using python definition of tables, having three big blocks: Site, Resource and Node.
      MySQLMonkey functionality almost fully covered by DB module, eventually will disappear.
      Services updated to use new database.
      Clients updated to use new database.
      Synchronizer updated to fill the new database. When helpers will be ready, it will need an update.
      One ElementInspectorAgent, configurable now is hardcoded.
      New Generic StateMachine using OOP.
      Commands and Policies simplified.
      ResourceStatus using internal cache, needs to be tested with real load.
      Fixes for the state machine
      Replaced Bad with Degraded status ( outside RSS ).
      Added "Access" to Read|Write|Check|Remove SE statuses wherever it applies.
      ResourceStatus returns by default "Active" instead of "Allowed" for CS calls.
      Caching parameters are defined in the CS
FIX: dirac-admin-allow/ban-se - allow a SE on Degraded ( Degraded->Active ) and ban a SE on Probing 
     ( Probing -> Banned ). In practice, Active and Degraded are "usable" states anyway.            
      
*WMS
FIX: OptimizerExecutor - failed optimizations will still update the job     
NEW: JobWrapper - added LFNUserPrefix VO specific Operations option used for building user LFNs
CHANGE: JobDB - do not interpret SystemConfig in the WMS/JobDB
CHANGE: JobDB - Use CPUTime JDL only, keep MaxCPUTime for backward compatibility
CHANGE: JobWrapper - use CPUTime job parameter instead of MaxCPUTime
CHANGE: JobAgent - use CEType option instead of CEUniqueID
FIX: JobWrapper - do not attempt to untar directories before having checked if they are tarfiles 
NEW: dirac-wms-job-status - get job statuses for jobs in a given job group
 
*SMS
FIX: StorageManagementDB - when removing unlinked replicas, take into account the case where a
     staging request had been submitted, but failed
      
*Resources    
NEW: glexecCE - add new possible locations of the glexec binary: OSG specific stuff and in last resort 
     looking in the PATH    
NEW: LcgFileCatalogClient - in removeReplica() get the needed PFN inside instead of providing it as an argument     
      
*TS      
CHANGE: Transformation types definition are moved to the Operations CS section

*Interfaces
FIX: Dirac.py - CS option Scratchdir was in LocalSite/LocalSite
FIX: Dirac.py - do not define default catalog, use FileCatalog utility instead

[v6r6p19]

*DMS
BUGFIX: All DMS agents  - set up agent name in the initialization

[v6r6p18]

*Transformation
CHANGE: /DIRAC/VOPolicy/OutputDataModule option moved to <Operations>/Transformations/OutputDataModule

*Resources
FIX: ComputingElement - properly check if the pilot proxy has VOMS before adding it to the payload 
     when updating it

*WMS
BUGFIX: JobSanity - fixed misspelled method call SetParam -> SetParameter

[v6r6p17]

*Transformation
BUGFIX: TransformationAgent - corrected  __getDataReplicasRM()

[v6r6p16]

*DMS
FIX: Agents - proper __init__ implementation with arguments passing to the super class
FIX: LcgFileCatalogClient - in removeReplica() reload PFN in case it has changed

[v6r6p15]

*Framework
BUGFIX: ErrorMessageMonitor - corrected updateFields call 

*DMS:
NEW: FTSMonitorAgent completely rewritten in a multithreaded way

*Transformation
FIX: InputDataAgent - proper instantiation of TransformationClient
CHANGE: Transformation - several log message promoted from info to notice level

[v6r6p14]

*Transformation
FIX: Correct instantiation of agents inside several scripts
CHANGE: TransformationCleaningAgent - added verbosity to logs
CHANGE: TransformationAgent - missingLFC to MissingInFC as it could be the DFC as well
FIX: TransformationAgent - return an entry for all LFNs in __getDataReplicasRM

*DMS
FIX: TransferAgent - fix exception reason in registerFiles()

[v6r6p13]

*DMS
CHANGE: TransferAgent - change RM call from getCatalogueReplicas to getActiveReplicas. 
        Lowering log printouts here and there

[v6r6p12]

*DMS
BUGFIX: RemovalTask - Replacing "'" by "" in error str set as attribute for a subRequest file. 
        Without that request cannot be updated when some nasty error occurs.

[v6r6p11]

*RMS:
BUGFIX: RequestClient - log string formatting

*DMS
BUGFIX: RemovalTask - handling for files not existing in the catalogue

*Transformation
FIX: TransformationManager - ignore files in NotProcessed status to get the % of processed files

*Interfaces
FIX: Fixes due to the recent changes in PromptUser utility

[v6r6p10]

*RMS
FIX: RequestDBMySQL - better escaping of queries 

*WMS
FIX: SiteDirector - get compatible platforms before checking Task Queues for a site

[v6r6p9]

*Core
FIX: Utilities/PromptUser.py - better user prompt

*Accounting
NEW: Add some validation to the job records because of weird data coming from YANDEX.ru

*DMS
BUGFIX: ReplicaManager - typo errStr -> infoStr in __replicate()
FIX: FTSRequest - fixed log message

*WMS
FIX: SiteDirector - use CSGlobals.getVO() call instead of explicit CS option

[v6r6p8]

*Transformation
BUGFIX: TransformationDB - typo in getTransformationFiles(): iterValues -> itervalues

[v6r6p7]

*Resources
FIX: StorageFactory - uncommented line that was preventing the status to be returned 
BUGFIX: CE remote scripts - should return status and not call exit()
BUGFIX: SSHComputingElement - wrong pilot ID reference

[v6r6p6]

*WMS
FIX: TaskQueueDB - in findOrphanJobs() retrieve orphaned jobs as list of ints instead of list of tuples
FIX: OptimizerExecutor - added import of datetime to cope with the old style optimizer parameters

*Transformation
FIX: TransformationAgent - fix finalization entering in an infinite loop
NEW: TransformationCLI - added resetProcessedFile command
FIX: TransformationCleaningAgent - treating the archiving delay 
FIX: TransformationDB - fix in getTransformationFiles() in case of empty file list

[v6r6p5]

*Transformation
FIX: TransformationAgent - type( transClient -> transfClient )
FIX: TransformationAgent - self._logInfo -> self.log.info
FIX: TransformationAgent - skip if no Unused files
FIX: TransformationAgent - Use CS option for replica cache lifetime
CHANGE: TransformationAgent - accept No new Unused files every [6] hours

[v6r6p4]

*DMS
FIX: TransferAgent - protection for files that can not be scheduled
BUGFIX: TransferDB - typo (instIDList - > idList ) fixed

*Transformation
BUGFIX: TransformationAgent - typo ( loginfo -> logInfo )

[v6r6p3]

FIX: merged in patch v6r5p14

*Core
BUGFIX: X509Chain - return the right structure in getCredentials() in case of failure
FIX: dirac-deploy-scripts.py - allow short scripts starting from "d"
FIX: dirac-deploy-scripts.py - added DCOMMANDS_PPID env variable in the script wrapper
FIX: ExecutorReactor - reduced error message dropping redundant Task ID 

*Interfaces
BUGFIX: Dirac.py - allow to pass LFN list to replicateFile()

*DMS
FIX: FileManager - extra check if all files are available in _findFiles()
BUGFIX: FileCatalogClientCLI - bug in DirectoryListing

[v6r6p2]

FIX: merged in patch v6r5p13

*WMS
FIX: SiteDirector - if no community set, look for DIRAC/VirtualOrganization setting

*Framework
FIX: SystemLoggingDB - LogLevel made VARCHAR in the MessageRepository table
FIX: Logging - several log messages are split in fixed and variable parts
FIX: SystemLoggingDB - in insertMessage() do not insert new records in auxiliary tables if they 
     are already there

[v6r6p1]

*Core:
CHANGE: PromptUser - changed log level of the printout to NOTICE
NEW: Base Client constructor arguments are passed to the RPCClient constructor

*DMS:
NEW: FTSRequest - added a prestage mechanism for source files
NEW: FileCatalogClientCLI - added -f switch to the size command to use raw faile tables 
     instead of storage usage tables
NEW: FileCatalog - added orphan directory repair tool
NEW: FIleCatalog - more counters to control the catalog sanity     

*WMS:
FIX: SandboxStoreClient - no more kwargs tricks
FIX: SandboxStoreClient returns sandbox file name in case of upload failure to allow failover
FIX: dirac-pilot - fixed VO_%s_SW_DIR env variable in case of OSG

*TS:
FIX: TransformationManagerHandler - avoid multiple Operations() instantiation in 
     getTransformationSummaryWeb()

[v6r6]

*Core
CHANGE: getDNForUsername helper migrated from Core.Security.CS to Registry helper
NEW: SiteSEMapping - new utilities getSitesGroupedByTierLevel(), getTier1WithAttachedTier2(),
     getTier1WithTier2
CHANGE: The DIRAC.Core.Security.CS is replaced by the Registry helper     
BUGFIX: dirac-install - properly parse += in .cfg files
FIX: Graphs.Utilities - allow two lines input in makeDataFromCVS()
FIX: Graphs - allow Graphs package usage if even matplotlib is not installed
NEW: dirac-compile-externals will retrieve the Externals compilation scripts from it's new location 
     in github (DIRACGrid/Externals)
NEW: Possibility to define a thread-global credentials for DISET connections (for web framework)
NEW: Logger - color output ( configurable )
NEW: dirac-admin-sort-cs-sites - to sort sites in the CS
CHANGE: MessageClient(Factor) - added msgClient attribute to messages
NEW: Core.Security.Properties - added JOB_MONITOR and USER_MANAGER properties

*Configuration
NEW: Registry - added getAllGroups() method

*Framework
NEW: SystemAdministratorClientCLI - possibility to define roothPath and lcgVersion when updating software

*Accounting
NEW: JobPlotter - added Normalized CPU plots to Job accounting
FIX: DBUtils - plots going to greater granularity

*DMS
NEW: FileCatalog - storage usage info stored in all the directories, not only those with files
NEW: FileCatalog - added utility to rebuild storage usage info from scratch
FIX: FileCatalog - addMetadataField() allow generic types, e.g. string
FIX: FileCatalog - path argument is normalized before usage in multiple methods
FIX: FileCatalog - new metadata for files(directories) should not be there before for directories(files)
NEW: FileCatalog - added method for rebuilding DirectoryUsage data from scratch 
NEW: FileCatalog - Use DirectoryUsage mechanism for both logical and physical storage
CHANGE: FileCatalog - forbid removing non-empty directories
BUGFIX: FileCatalogClientCLI - in do_ls() check properly the path existence
FIX: FileCatalogClientCLI - protection against non-existing getCatalogCounters method in the LFC client
FIX: DMS Agents - properly call superclass constructor with loadName argument
FIX: ReplicaManager - in removeFile() non-existent file is marked as failed
FIX: Make several classes pylint compliant: DataIntegrityHandler, DataLoggingHandler,
     FileCatalogHandler, StorageElementHandler, StorageElementProxyHandler, TransferDBMonitoringHandler
FIX: LogUploadAgent - remove the OSError exception in __replicate()
FIX: FileCatalogClientCLI - multiple check of proper command inputs,
     automatic completion of several commands with subcommands,
     automatic completion of file names
CHANGE: FileCatalogClientCLI - reformat the output of size command 
FIX: dirac-admin-ban-se - allow to go over all options read/write/check for each SE      
NEW: StrategyHandler - new implementation to speed up file scheduling + better error reporting
NEW: LcgFileCatalogProxy - moved from from LHCbDirac to DIRAC
FIX: ReplicaManager - removed usage of obsolete "/Resources/StorageElements/BannedTarget" 
CHANGE: removed StorageUsageClient.py
CHANGE: removed obsoleted ProcessingDBAgent.py

*WMS
CHANGE: RunNumber job parameter was removed from all the relevant places ( JDL, JobDB, etc )
NEW: dirac-pilot - add environment setting for SSH and BOINC CEs
NEW: WMSAdministrator - get output for non-grid CEs if not yet in the DB
NEW: JobAgent - job publishes BOINC parameters if any
CHANGE: Get rid of LHCbPlatform everywhere except TaskQueueDB
FIX: SiteDirector - provide list of sites to the Matcher in the initial query
FIX: SiteDirector - present a list of all groups of a community to match TQs
CHANGE: dirac-boinc-pilot dropped
CHANGE: TaskQueueDirector does not depend on /LocalSite section any more
CHANGE: reduced default delays for JobCleaningAgent
CHANGE: limit the number of jobs received by JobCleaningAgent
CHANGE: JobDB - use insertFields instead of _insert
CHANGE: Matcher, TaskQueueDB - switch to use Platform rather than LHCbPlatform retaining LHCbPlatform compatibility
BUGFIX: Matcher - proper reporting pilot site and CE
CHANGE: JobManager - improved job Killing/Deleting logic
CHANGE: dirac-pilot - treat the OSG case when jobs on the same WN all run in the same directory
NEW: JobWrapper - added more status reports on different failures
FIX: PilotStatusAgent - use getPilotProxyFromDIRACGroup() instead of getPilotProxyFromVOMSGroup()
CHANGE: JobMonitoringHandler - add cutDate and condDict parameters to getJobGroup()
NEW: JobMonitoringHandler - check access rights with JobPolicy when accessing job info from the web
NEW: JobManager,JobWrapper - report to accounting jobs in Rescheduled final state if rescheduling is successful
FIX: WMSAdministrator, SiteDirector - store only non-empty pilot output to the PilotDB
NEW: added killPilot() to the WMSAdministrator interface, DiracAdmin and dirac-admin-kill-pilot command
NEW: TimeLeft - renormalize time left using DIRAC Normalization if available
FIX: JobManager - reconnect to the OptimizationMind in background if not yet connected
CHANGE: JobManifest - use Operations helper
NEW: JobCleaningAgent - delete logging records from JobLoggingDB when deleting jobs

*RMS
FIX: RequestDBFile - better exception handling in case no JobID supplied
FIX: RequestManagerHandler - make it pylint compliant
NEW: RequestProxyHandler - is forwarding requests from voboxes to central RequestManager. 
     If central RequestManager is down, requests are dumped into file cache and a separate thread 
     running in background is trying to push them into the central. 
CHANGE: Major revision of the code      
CHANGE: RequestDB - added index on SubRequestID in the Files table
CHANGE: RequestClient - readRequestForJobs updated to the new RequetsClient structure

*RSS
NEW: CS.py - Space Tokens were hardcoded, now are obtained after scanning the StorageElements.

*Resources
FIX: SSHComputingElement - enabled multiple hosts in one queue, more debugging
CHANGE: SSHXXX Computing Elements - define SSH class once in the SSHComputingElement
NEW: SSHComputingElement - added option to define private key location
CHANGE: Get rid of legacy methods in ComputingElement
NEW: enable definition of ChecksumType per SE
NEW: SSHBatch, SSHCondor Computing Elements
NEW: SSHxxx Computing Elements - using remote control scripts to better capture remote command errors
CHANGE: put common functionality into SSHComputingElement base class for all SSHxxx CEs
NEW: added killJob() method tp all the CEs
NEW: FileCatalog - take the catalog information info from /Operations CS section, if defined there, 
     to allow specifications per VO 

*Interfaces
CHANGE: Removed Script.initialize() from the API initialization
CHANGE: Some general API polishing
FIX: Dirac.py - when running in mode="local" any directory in the ISB would not get untarred, 
     contrary to what is done in the JobWrapper

*TS
BUGFIX: TaskManager - bug fixed in treating tasks with input data
FIX: TransformationCleaningAgent - properly call superclass constructor with loadName argument
NEW: TransformationCleaningAgent - added _addExtraDirectories() method to extend the list of
     directories to clean in a subclass if needed
CHANGE: TransformationCleaningAgent - removed usage of StorageUsageClient     
NEW: TransformationAgent is multithreaded now ( implementation moved from LHCbDIRAC )
NEW: added unit tests
NEW: InputDataAgent - possibility to refresh only data registered in the last predefined period of time 
NEW: TransformationAgent(Client) - management of derived transformations and more ported from LHCbDIRAC
BUGFIX: TransformationDB - wrong SQL statement generation in setFileStatusForTransformation()

[v6r5p14]

*Core
NEW: Utilities - added Backports utility

*WMS
FIX: Use /Operations/JobScheduling section consistently, drop /Operations/Matching section
NEW: Allow VO specific share correction plugins from extensions
FIX: Executors - several fixes

[v6r5p13]

*WMS
FIX: Executors - VOPlugin will properly send and receive the params
NEW: Correctors can be defined in an extension
FIX: Correctors - Properly retrieve info from the CS using the ops helper

[v6r5p12]

FIX: merged in patch v6r4p34

[v6r5p11]

FIX: merged in patch v6r4p33

*Core
FIX: MySQL - added offset argument to buildConditions()

[v6r5p10]

FIX: merged in patch v6r4p32

[v6r5p9]

FIX: merged in patch v6r4p30

[v6r5p8]

FIX: merged in patch v6r4p29

[v6r5p7]

FIX: merged in patch v6r4p28

[v6r5p6]

FIX: merged in patch v6r4p27

*Transformation
BUGFIX: TransformationDB - StringType must be imported before it can be used

*RSS
NEW: CS.py - Space Tokens were hardcoded, now are obtained after scanning the StorageElements.

[v6r5p5]

FIX: merged in patch v6r4p26

[v6r5p4]

FIX: merged in patch v6r4p25

[v6r5p3]

*Transformation
FIX: merged in patch v6r4p24

[v6r5p2]

*Web
NEW: includes DIRACWeb tag web2012092101

[v6r5p1]

*Core
BUGFIX: ExecutorMindHandler - return S_OK() in the initializeHandler
FIX: OptimizationMindHandler - if the manifest is not dirty it will not be updated by the Mind

*Configuration
NEW: Resources helper - added getCompatiblePlatform(), getDIRACPlatform() methods

*Resources
FIX: SSHComputingElement - add -q option to ssh command to avoid banners in the output
FIX: BOINCComputingElement - removed debugging printout
FIX: ComputingElement - use Platform CS option which will be converted to LHCbPlatform for legacy compatibility

*DMS
FIX: RequestAgentBase - lowering loglevel from ALWAYS to INFO to avoid flooding SystemLogging

*WMS:
FIX: SiteDirector - provide CE platform parameter when interrogating the TQ
FIX: GridPilotDirector - publish pilot OwnerGroup rather than VOMS role
FIX: WMSUtilities - add new error string into the parsing of the job output retrieval

[v6r5]

NEW: Executor framework

*Core
NEW: MySQL.py - added Test case for Time.dateTime time stamps
NEW: MySQL.py - insertFields and updateFields can get values via Lists or Dicts
NEW: DataIntegrityDB - use the new methods from MySQL and add test cases
NEW: DataIntegrityHandler - check connection to DB and create tables (or update their schema)
NEW: DataLoggingDB - use the new methods from MySQL and add test cases
NEW: DataLoggingHandler - check connection to DB and create tables (or update their schema)
FIX: ProcessPool - killing stuck workers after timeout
CHANGE: DB will throw a RuntimeException instead of a sys.exit in case it can't contact the DB
CHANGE: Several improvements on DISET
CHANGE: Fixed all DOS endings to UNIX
CHANGE: Agents, Services and Executors know how to react to CSSection/Module and react accordingly
NEW: install tools are updated to deal with executors
FIX: dirac-install - add -T/--Timeout option to define timeout for distribution downloads
NEW: dirac-install - added possibility of defining dirac-install's global defaults by command line switch
BUGFIX: avoid PathFinder.getServiceURL and use Client class ( DataLoggingClient,LfcFileCatalogProxyClient ) 
FIX: MySQL - added TIMESTAMPADD and TIMESTAMPDIFF to special values not to be scaped by MySQL
NEW: ObjectLoader utility
CHANGE: dirac-distribution - added global defaults flag and changed the flag to -M or --defaultsURL
FIX: Convert to string before trying to escape value in MySQL
NEW: DISET Services - added PacketTimeout option
NEW: SystemLoggingDB - updated to use the renewed MySQL interface and SQL schema
NEW: Added support for multiple entries in /Registry/DefaultGroup, for multi-VO installations
CHANGE: Component installation procedure updated to cope with components inheriting Modules
CHANGE: InstallTools - use dirac- command in runit run scripts
FIX: X509Chain - avoid a return of error when the group is not valid
FIX: MySQL - reduce verbosity of log messages when high level methods are used
CHANGE: Several DB classes have been updated to use the MySQL buildCondition method
NEW: MySQL - provide support for greater and smaller arguments to all MySQL high level methods
FIX: Service.py - check all return values from all initializers

*Configuration
CHANGE: By default return option and section lists ordered as in the CS
NEW: ConfigurationClient - added function to refresh remote configuration

*Framework
FIX: Registry.findDefaultGroup will never return False
CHANGE: ProxyManager does not accept proxies without explicit group
CHANGE: SystemAdministratorHandler - force refreshing the configuration after new component setup

*RSS
CHANGE: removed code execution from __init__
CHANGE: removed unused methods
NEW: Log all policy results 

*Resources
NEW: updated SSHComputingElement which allows multiple job submission
FIX: SGETimeLeft - better parsing of the batch system commands output
FIX: InProcessComputingElement - when starting a new job discard renewal of the previous proxy
NEW: BOINCComputingElement - new CE client to work with the BOINC desktop grid infrastructure 

*WMS
CHANGE: WMS Optimizers are now executors
CHANGE: SandboxStoreClient can directly access the DB if available
CHANGE: Moved JobDescription and improved into JobManifest
FIX: typo in JobLoggingDB
NEW: JobState/CachedJobState allow access to the Job via DB/JobStateSync Service automatically
BUGFIX: DownloadInputData - when not enough disk space, message was using "buffer" while it should be using "data"
FIX: the sandboxmetadataDB explosion when using the sandboxclient without direct access to the DB
NEW: Added support for reset/reschedule in the OptimizationMind
CHANGE: Whenever a DB is not properly initialized it will raise a catchable RuntimeError exception 
        instead of silently returning
FIX: InputDataResolution - just quick mod for easier extensibility, plus removed some LHCb specific stuff
NEW: allow jobids in a file in dirac-wms-job-get-output
NEW: JobManager - zfill in %n parameter substitution to allow alphabetical sorting
NEW: Directors - added checking of the TaskQueue limits when getting eligible queues
CHANGE: Natcher - refactor to simpify the logic, introduced Limiter class
CHANGE: Treat MaxCPUTime and CPUTime the same way in the JDL to avoid confusion
NEW: SiteDirector - added options PilotScript, MaxPilotsToSubmit, MaxJobsInFillMode
BUGFIX: StalledJobAgent - use cpuNormalization as float, not string 
FIX: Don't kill an executor if a task has been taken out from it
NEW: dirac-boinc-pilot - pilot script to be used on the BOINC volunteer nodes
FIX: SiteDirector - better handling of tokens and filling mode 
NEW: Generic pilot identities are automatically selected by the TQD and the SiteDirector 
     if not explicitly defined in /Pilot/GenericDN and GenericGroup
NEW: Generic pilot groups can have a VO that will be taken into account when selecting generic 
     credentials to submit pilots
NEW: Generic pilots that belong to a VO can only match jobs from that VO
NEW: StalledJobAgent - added rescheduling of jobs stuck in Matched or Rescheduled status
BUGFIX: StalledJobAgent - default startTime and endTime to "now", avoid None value
NEW: JobAgent - stop after N failed matching attempts (nothing to do), use StopAfterFailedMatches option
CHANGE: JobAgent - provide resource description as a dictionary to avoid extra JDL parsing by the Matcher
CHANGE: Matcher - report pilot info once instead of sending it several times from the job
CHANGE: Matcher - set the job site instead of making a separate call to JobStateUpdate
NEW: Matcher - added Matches done and matches OK statistics
NEW: TaskQueue - don't delete fresh task queues. Wait 5 minutes to do so.
CHANGE: Disabled TQs can also be matched, if no jobs are there, a retry will be triggered

*Transformation
FIX: TransformationAgent - a small improvement: now can pick the prods status to handle from the CS, 
     plus few minor corrections (e.g. logger messages)
FIX: TransformationCLI - take into accout possible failures in resetFile command     

*Accounting
NEW: AccountingDB - added retrieving RAW records for internal stuff
FIX: AccountingDB - fixed some logic for readonly cases
CHANGE: Added new simpler and faster bucket insertion mechanism
NEW: Added more info when rebucketing
FIX: Calculate the rebucket ETA using remaining records to be processed instead of the total records to be processed
FIX: Plots with no data still carry the plot name

*DMS
NEW: SRM2Storage - added retry in the gfal calls
NEW: added new FTSCleaningAgent cleaning up TransferDB tables
FIX: DataLoggingClient and DataLoggingDB - tests moved to separate files
CHANGE: request agents cleanup

*RMS
CHANGE: Stop using RequestAgentMixIn in the request agents

[v6r4p34]

*DMS
BUGFIX: FileCatalogCLI - fixed wrong indentation
CHANGE: RegistrationTask - removed some LHCb specific defaults

[v6r4p33]

*DMS
CHANGE: FTSRequest - be more verbose if something is wrong with file

[v6r4p32]

*WMS
FIX: StalledJobAgent - avoid exceptions in the stalled job accounting reporting

*DMS
NEW: FTSMonitorAgent - handling of expired FTS jobs 

*Interfaces
CHANGE: Dirac.py - attempt to retrieve output sandbox also for Completed jobs in retrieveRepositorySandboxes()

[v6r4p30]

*Core
BUGFIX: dirac-admin-bdii-ce-voview - proper check of the result structure

*Interfaces
FIX: Dirac.py, Job.py - allow to pass environment variables with special characters

*DMS
NEW: FileCatalogCLI - possibility to sort output in the ls command

*WMS:
FIX: JobWrapper - interpret environment variables with special characters 

[v6r4p29]

*RMS
BUGFIX: RequestDBMySQL - wrong indentation in __updateSubRequestFiles()

[v6r4p28]

*Interfaces
CHANGE: Dirac.py, DiracAdmin.py - remove explicit timeout on RPC client instantiation

*RSS
FIX: CS.py - fix for updated CS location (backward compatible)

*DMS
BUGFIX: StrategyHandler - bug fixed determineReplicationTree()
FIX: FTSRequest - add checksum string to SURLs file before submitting an FTS job

*WMS
FIX: JobWrapper - protection for double quotes in JobName
CHANGE: SiteDirector - switched some logging messages from verbose to info level

*RMS
NEW: Request(Client,DBMySQL,Manager) - added readRequestsForJobs() method

[v6r4p27]

*DMS
FIX: SRM2Storage - removed hack for EOS (fixed server-side)

*Transformation
CHANGE: TransformationClient - limit to 100 the number of transformations in getTransformations()
NEW: TransformationAgent - define the transformations type to use in the configuration

*Interfaces
FIX: Job.py -  fix for empty environmentDict (setExecutionEnv)

[v6r4p26]

*Transformation
BUGFIX: TransformationClient - fixed calling sequence in rpcClient.getTransformationTasks()
NEW: TransformationClient - added log messages in verbose level.

[v6r4p25]

*DMS
BUGFIX: StrategyHandler - sanity check for wrong replication tree 

[v6r4p24]

*Core
NEW: MySQL - add 'offset' argument to the buildCondition()

*Transformation
FIX: TransformationAgent - randomize the LFNs for removal/replication case when large number of those
CHANGE: TransformationClient(DB,Manager) - get transformation files in smaller chunks to
        improve performance
FIX: TransformationAgent(DB) - do not return redundant LFNs in getTransformationFiles()    

[v6r4p23]

*Web
NEW: includes DIRACWeb tag web2012092101

[v6r4p22]

*DMS
FIX: SRM2Storage - fix the problem with the CERN-EOS storage 

[v6r4p21]

*Core
BUGFIX: SGETimeLeft - take into account dd:hh:mm:ss format of the cpu consumed

[v6r4p20]

*WMS
BUGFIX: PilotDirector, GridPilotDirector - make sure that at least 1 pilot is to be submitted
BUGFIX: GridPilotDirector - bug on how pilots are counted when there is an error in the submit loop.
BUGFIX: dirac-pilot - proper install script installation on OSG sites

[v6r4p19]

*RMS
FIX: RequestDBMySQL - optimized request selection query 

[v6r4p18]

*Configuration
BUGFIX: CE2CSAgent.py - the default value must be set outside the loop

*DMS
NEW: dirac-dms-create-replication-request
BUGFIX: dirac-dms-fts-submit, dirac-dms-fts-monitor - print out error messages

*Resources
BUGFIX: TorqueComputingElement.py, plus add UserName for shared Queues

*WMS
BUGFIX: JobManagerHandler - default value for pStart (to avoid Exception)

[v6r4p17]

*Core
FIX: dirac-configure - setup was not updated in dirac.cfg even with -F option
FIX: RequestHandler - added fix for Missing ConnectionError

*DMS
FIX: dirac-dms-clean-directory - command fails with `KeyError: 'Replicas'`.

*WMS
FIX: SiteDirector - adapt to the new method in the Matcher getMatchingTaskQueue 
FIX: SiteDirector - added all SubmitPools to TQ requests

[v6r4p16]

*Core:
FIX: dirac-install - bashrc/cshrc were wrongly created when using versionsDir

*Accounting
CHANGE: Added new simpler and faster bucket insertion mechanism
NEW: Added more info when rebucketing

*WMS
CHANGE: Matcher - refactored to take into account job limits when providing info to directors
NEW: JoAgent - reports SubmitPool parameter if applicable
FIX: Matcher - bad codition if invalid result

[v6r4p15]

*WMS
FIX: gLitePilotDirector - fix the name of the MyProxy server to avoid crasehs of the gLite WMS

*Transformation
FIX: TaskManager - when the file is on many SEs, wrong results were generated

[v6r4p13]

*DMS
FIX: dirac-admin-allow-se - added missing interpreter line

[v6r4p12]

*DMS
CHANGE: RemovalTask - for DataManager shifter change creds after failure of removal with her/his proxy.

*RSS
NEW: Added RssConfiguration class
FIX: ResourceManagementClient  - Fixed wrong method name

[v6r4p11]

*Core
FIX: GGUSTicketsClient - GGUS SOAP URL updated

*DMS
BUGFIX: ReplicaManager - wrong for loop

*RequestManagement
BUGFIX: RequestClient - bug fix in finalizeRequest()

*Transformation
FIX: TaskManager - fix for correctly setting the sites (as list)

[v6r4p10]

*RequestManagement
BUGFIX: RequestContainer - in addSubrequest() function

*Resources
BUGFIX: SRM2Storage - in checksum type evaluation

*ResourceStatusSystem
BUGFIX: InfoGetter - wrong import statement

*WMS
BUGFIX: SandboxMetadataDB - __init__() can not return a value

[v6r4p9]

*DMS
CHANGE: FailoverTransfer - ensure the correct execution order of the subrequests

[v6r4p8]

Bring in fixes from v6r3p17

*Core:
FIX: Don't have the __init__ return True for all DBs
NEW: Added more protection for exceptions thrown in callbacks for the ProcessPool
FIX: Operations will now look in 'Defaults' instead of 'Default'

*DataManagement:
FIX: Put more protection in StrategyHandler for neither channels  not throughput read out of TransferDB
FIX: No JobIDs supplied in getRequestForJobs function for RequestDBMySQL taken into account
FIX: Fix on getRequestStatus
CHANGE: RequestClient proper use of getRequestStatus in finalizeRequest
CHANGE: Refactored RequestDBFile

[v6r4p7]

*WorkloadManagement
FIX: SandboxMetadataDB won't explode DIRAC when there's no access to the DB 
CHANGE: Whenever a DB fails to initialize it raises a catchable exception instead of just returning silently

*DataManagement
CHANGE: Added Lost and Unavailable to the file metadata

[v6r4p6]

Bring fixes from v6r4p6

[v6r4p5]

*Configuration
NEW: Added function to generate Operations CS paths

*Core
FIX: Added proper ProcessPool checks and finalisation

*DataManagement
FIX: don't set Files.Status to Failed for non-existign files, failover transfers won't go
FIX: remove classmethods here and there to unblock requestHolder
CHANGE: RAB, TA: change task timeout: 180 and 600 (was 600 and 900 respectively)
FIX: sorting replication tree by Ancestor, not hopAncestorgit add DataManagementSystem/Agent/TransferAgent.py
NEW: TA: add finalize
CHANGE: TransferAgent: add AcceptableFailedFiles to StrategyHandler to ban FTS channel from scheduling
FIX: if there is no failed files, put an empty dict


*RSS
FIX: RSS is setting Allowed but the StorageElement checks for Active

*Workflows
FIX: Part of WorfklowTask rewritten to fix some issues and allow 'ANY' as site

*Transformation
FIX: Wrong calls to TCA::cleanMetadataCatalogFiles

[v6r4p4]

*Core
FIX: Platform.py - check if Popen.terminate is available (only from 2.6)

[v6r4p3]

*Core
FIX: ProcessPool with watchdog and timeouts - applied in v6r3 first

[v6r4p2]

*StorageManagement
BUGFIX: StorageElement - staging is a Read operation and should be allowed as such

*WMS
BUGFIX: InProcessComputingElement, JobAgent - proper return status code from the job wrapper

*Core
FIX: Platform - manage properly the case of exception in the ldconfig execution

[v6r4p1]

*DMS
FIX: TransferDB.getChannelObservedThroughput - the channelDict was created in a wrong way

*RSS
FIX: ResourceStatus was not returning Allowed by default

[v6r4]

*Core
FIX: dirac-install-db.py: addDatabaseOptionsToCS has added a new keyed argument
NEW: SGETimeLeft.py: Support for SGE backend
FIX: If several extensions are installed, merge ConfigTemplate.cfg
NEW: Service framework - added monitoring of file descriptors open
NEW: Service framework - Reduced handshake timeout to prevent stuck threads
NEW: MySQL class with new high level methods - buildCondition,insertFields,updateFields
     deleteEntries, getFields, getCounters, getDistinctAttributeValues
FIX: ProcessPool - fixes in the locking mechanism with LockRing, stopping workers when the
     parent process is finished     
FIX: Added more locks to the LockRing
NEW: The installation tools are updated to install components by name with the components module specified as an option

*DMS
FIX: TransferDB.py - speed up the Throughput determination
NEW: dirac-dms-add-files: script similar to dirac-dms-remove-files, 
     allows for 1 file specification on the command line, using the usual dirac-dms-add-file options, 
     but also can take a text file in input to upload a bunch of files. Exit code is 0 only if all 
     was fine and is different for every error found. 
NEW: StorageElementProxy- support for data downloading with http protocol from arbitrary storage, 
     needed for the web data download
BUGFIX: FileCatalogCLI - replicate operation does a proper replica registration ( closes #5 )     
FIX: ReplicaManager - __cleanDirectory now working and thus dirac-dms-clean-directory

*WMS
NEW: CPU normalization script to run a quick test in the pilot, used by the JobWrapper
     to report the CPU consumption to the accounting
FIX: StalledJobAgent - StalledTimeHours and FailedTimeHours are read each cycle, refer to the 
     Watchdog heartBeat period (should be renamed); add NormCPUTime to Accounting record
NEW: SiteDirector - support for the operation per VO in multi-VO installations
FIX: StalledJobAgent - get ProcessingType from JDL if defined
BUGFIX: dirac-wms-job-peek - missing printout in the command
NEW: SiteDirector - take into account the number of already waiting pilots when evaluating the number of pilots to submit
FIX: properly report CPU usage when the Watchdog kill the payload.

*RSS
BUGFIX: Result in ClientCache table is a varchar, but the method was getting a datetime
NEW: CacheFeederAgent - VOBOX and SpaceTokenOccupancy commands added (ported from LHCbDIRAC)
CHANGE: RSS components get operational parameters from the Operations handler

*DataManagement
FIX: if there is no failed files, put an empty dict

*Transformation
FIX: Wrong calls to TCA::cleanMetadataCatalogFiles

[v6r3p19]

*WMS
FIX: gLitePilotDirector - fix the name of the MyProxy server to avoid crashes of the gLite WMS

[v6r3p18]

*Resources
BUGFIX: SRM2Storage - in checksum type evaluation

[v6r3p17]

*DataManagement
FIX: Fixes issues #783 and #781. Bugs in ReplicaManager removePhisicalReplica and getFilesFromDirectory
FIX: Return S_ERROR if missing jobid arguments
NEW: Checksum can be verified during FTS and SRM2Storage 

[v6r3p16]

*DataManagement
FIX: better monitoring of FTS channels 
FIX: Handle properly None value for channels and bandwidths

*Core
FIX: Properly calculate the release notes if there are newer releases in the release.notes file

[v6r3p15]

*DataManagement
FIX: if there is no failed files, put an empty dict

*Transformation
FIX: Wrong calls to TCA::cleanMetadataCatalogFiles


[v6r3p14]

* Core

BUGFIX: ProcessPool.py: clean processing and finalisation
BUGFIX: Pfn.py: don't check for 'FileName' in pfnDict

* DMS

NEW: dirac-dms-show-fts-status.py: script showing last hour history for FTS channels
NEW: TransferDBMonitoringHandler.py: new function exporting FST channel queues
BUGFIX: TransferAgent.py,RemovalAgent.py,RegistrationAgent.py - unlinking of temp proxy files, corection of values sent to gMonitor
BUGFIX: StrategyHandler - new config option 'AcceptableFailedFiles' to unblock scheduling for channels if problematic transfers occured for few files
NEW: TransferAgent,RemovalAgent,RegistrationAgent - new confing options for setting timeouts for tasks and ProcessPool finalisation
BUGFIX: ReplicaManager.py - reverse sort of LFNs when deleting files and directories to avoid blocks
NEW: moved StrategyHandler class def to separate file under DMS/private

* TMS

FIX: TransformationCleaningAgent.py: some refactoring, new way of disabling/enabline execution by 'EnableFlag' config option

[v6r3p13]

*Core
FIX: Added proper ProcessPool checks and finalisation

*DataManagement
FIX: don't set Files.Status to Failed for non-existign files, failover transfers won't go
FIX: remove classmethods here and there to unblock requestHolder
CHANGE: RAB, TA: change task timeout: 180 and 600 (was 600 and 900 respectively)
FIX: sorting replication tree by Ancestor, not hopAncestorgit add DataManagementSystem/Agent/TransferAgent.py
NEW: TA: add finalize
CHANGE: TransferAgent: add AcceptableFailedFiles to StrategyHandler to ban FTS channel from scheduling

[v6r3p12]

*Core
FIX: Platform.py - check if Popen.terminate is available (only from 2.6)

[v6r3p11]

*Core
FIX: ProcessPool with watchdog and timeouts

[v6r3p10]

*StorageManagement
BUGFIX: StorageElement - staging is a Read operation and should be allowed as such

*WMS
BUGFIX: InProcessComputingElement, JobAgent - proper return status code from the job wrapper

*Core
FIX: Platform - manage properly the case of exception in the ldconfig execution

[v6r3p9]

*DMS
FIX: TransferDB.getChannelObservedThroughput - the channelDict was created in a wrong way

[v6r3p8]

*Web
CHANGE: return back to the release web2012041601

[v6r3p7]

*Transformation
FIX: TransformationCleaningAgent - protection from deleting requests with jobID 0 

[v6r3p6]

*Core
FIX: dirac-install-db - proper key argument (follow change in InstallTools)
FIX: ProcessPool - release all locks every time WorkignProcess.run is executed, more fixes to come
FIX: dirac-configure - for Multi-Community installations, all vomsdir/vomses files are now created

*WMS
NEW: SiteDirector - add pilot option with CE name to allow matching of SAM jobs.
BUGFIX: dirac-pilot - SGE batch ID was overwriting the CREAM ID
FIX: PilotDirector - protect the CS master if there are at least 3 slaves
NEW: Watchdog - set LocalJobID in the SGE case

[v6r3p5]

*Core:
BUGFIX: ProcessPool - bug making TaskAgents hang after max cycles
BUGFIX: Graphs - proper handling plots with data containing empty string labels
FIX: GateWay - transfers were using an old API
FIX: GateWay - properly calculate the gateway URL
BUGFIX: Utilities/Pfn.py - bug in pfnunparse() when concatenating Path and FileName

*Accounting
NEW: ReportGenerator - make AccountingDB readonly
FIX: DataCache - set daemon the datacache thread
BUGFIX: BasePlotter - proper handling of the Petabyte scale data

*DMS:
BUGFIX: TransferAgent, RegistrationTask - typos 

[v6r3p4]

*DMS:
BUGFIX: TransferAgent - wrong value for failback in TA:execute

[v6r3p3]

*Configuration
BUGFIX: Operations helper - typo

*DMS:
FIX: TransferAgent - change the way of redirecting request to task

[v6r3p2]

*DMS
FIX: FTSRequest - updating metadata for accouting when finalizing FTS requests

*Core
FIX: DIRAC/__init__.py - default version is set to v6r3

[v6r3p1]

*WMS
CHANGE: Use ResourcesStatus and Resources helpers in the InputDataAgent logic

*Configuration
NEW: added getStorageElementOptions in Resources helper

*DMS
FIX: resourceStatus object created in TransferAgent instead of StrategyHandler

[v6r3]

*Core
NEW: Added protections due to the process pool usage in the locking logic

*Resources
FIX: LcgFileCatalogClient - reduce the number of retries: LFC_CONRETRY = 5 to 
     avoid combined catalog to be stuck on a faulty LFC server
     
*RSS
BUGFIX: ResourceStatus - reworked helper to keep DB connections     

*DMS
BUGFIX: ReplicaManager::CatalogBase::_callFileCatalogFcnSingleFile() - wrong argument

*RequestManagement
FIX: TaskAgents - set timeOut for task to 10 min (15 min)
NEW: TaskAgents - fill in Error fields in case of failing operations

*Interfaces
BUGFIX: dirac-wms-select-jobs - wrong use of the Dirac API

[v6r2p9]

*Core
FIX: dirac-configure - make use of getSEsForSite() method to determine LocalSEs

*WMS
NEW: DownloadInputData,InputDataByProtocol - check Files on Tape SEs are on Disk cache 
     before Download or getturl calls from Wrapper
CHANGE: Matcher - add Stalled to "Running" Jobs when JobLimits are applied   
CHANGE: JobDB - allow to specify required platform as Platform JDL parameter,
        the specified platform is taken into account even without /Resources/Computing/OSCompatibility section

*DMS
CHANGE: dirac-admin-allow(ban)-se - removed lhcb-grid email account by default, 
        and added switch to avoid sending email
FIX: TaskAgents - fix for non-existing files
FIX: change verbosity in failoverReplication 
FIX: FileCatalog - remove properly metadata indices 
BUGFIX: FileManagerBase - bugfix in the descendants evaluation logic  
FIX: TransferAgent and TransferTask - update Files.Status to Failed when ReplicaManager.replicateAndRegister 
     will fail completely; when no replica is available at all.

*Core
FIX: dirac-pilot - default lcg bindings version set to 2012-02-20

[v6r2p8]

*DMS:
CHANGE: TransferAgent - fallback to task execution if replication tree is not found

[v6r2p7]

*WMS
BUGFIX: SiteDirector - wrong CS option use: BundleProxy -> HttpProxy
FIX: SiteDirector - use short lines in compressed/encoded files in the executable
     python script

[v6r2p6]

*DataManagement
FIX: Bad logic in StrategyHandler:MinimiseTotalWait

*Core
CHANGE: updated GGUS web portal URL

*RSS
BUGFIX: meta key cannot be reused, it is popped from dictionary

*Framework
FIX: The Gateway service does not have a handler
NEW: ConfingTemplate entry for Gateway
FIX: distribution notes allow for word wrap

*WorkloadManagement
FIX: avoid unnecessary call if no LFN is left in one of the SEs
FIX: When Uploading job outputs, try first Local SEs, if any


[v6r2p5]

*RSS
BUGFIX: several minor bug fixes

*RequestManagement
BUGFIX: RequestDBMySQL - removed unnecessary request type check

*DMS
BUGFIX: FileCatalogClienctCLI - wrong evaluation of the operation in the find command
NEW: FileCatalog - added possibility to remove specified metadata for a given path 
BUGFIX: ReplicaManager - wrong operation order causing failure of UploadLogFile module

*Core
NEW: dirac-install - generate cshrc DIRAC environment setting file for the (t)csh 

*Interfaces
CHANGE: Job - added InputData to each element in the ParametricInputData

*WMS
CHANGE: dirac-jobexec - pass ParametericInputData to the workflow as a semicolon separated string

[v6r2p4]

*WMS
BUGFIX: StalledJobAgent - protection against jobs with no PilotReference in their parameters
BUGFIX: WMSAdministratorHandler - wrong argument type specification for getPilotInfo method

*StorageManagement
BUGFIX: RequestFinalizationAgent - no method existence check when calling RPC method

[v6r2p3]

*WMS
CHANGE: Matcher - fixed the credentials check in requestJob() to simplify it

*ConfigurationSystem
CHANGE: Operations helper - fix that allow no VO to be defined for components that do not need it

*Core
BUGFIX: InstallTools - when applying runsvctrl to a list of components make sure that the config server is treated first and the sysadmin service - last
        
[v6r2p2]

*WMS
BUGFIX: Matcher - restored logic for checking private pilot asking for a given DN for belonging to the same group with JOB_SHARING property.

[v6r2p1]

*RequestManagementSystem
BUGFIX: RequestCleaningAgent - missing import of the "second" interval definition 

[v6r2]

*General
FIX: replaced use of exec() python statement in favor of object method execution

*Accounting
CHANGE: Accounting 'byte' units are in powers of 1000 instead of powers of 1024 (closes #457)

*Core
CHANGE: Pfn.py - pfnparse function rewritten for speed up and mem usage, unit test case added
FIX: DISET Clients are now thread-safe. Same clients used twice in different threads was not 
closing the previous connection
NEW: reduce wait times in DISET protocol machinery to improve performance    
NEW: dirac-fix-mysql-script command to fix the mysql start-up script for the given installation
FIX: TransferClient closes connections properly
FIX: DISET Clients are now thread-safe. Same client used twice in different threads will not close the previous connection
CHANGE: Beautification and reduce wait times to improve performance
NEW: ProcessPool - added functionality to kill all children processes properly when destroying ProcessPool objects
NEW: CS Helper for LocalSite section, with gridEnv method
NEW: Grid module will use Local.gridEnv if nothing passed in the arguments
CHANGE: Add deprecated sections in the CS Operations helper to ease the transition
FIX: dirac-install - execute dirac-fix-mysql-script, if available, to fix the mysql.server startup script
FIX: dirac-distribution - Changed obsoleted tar.list file URL
FIX: typo in dirac-admin-add-host in case of error
CHANGE: dirac-admin-allow(ban)-se - use diracAdmin.sendMail() instead of NotificationClient.sendMail()

*Framework
BUGFIX: UserProfileDB - no more use of "type" variable as it is a reserved keyword 

*RequestManagement:
FIX: RequestDBFile - more consistent treatment of requestDB Path
FIX: RequestMySQL - Execution order is evaluated based on not Done state of subrequests
NEW: RequestCleaningAgent - resetting Assigned requests to Waiting after a configurable period of time

*RSS
CHANGE: RSS Action now inherits from a base class, and Actions are more homogeneous, they all take a uniform set of arguments. The name of modules has been changed from PolType to Action as well.
FIX: CacheFeederAgent - too verbose messages moved to debug instead of info level
BUGFIX: fixed a bug preventing RSS clients to connect to the services     
FIX: Proper services synchronization
FIX: Better handling of exceptions due to timeouts in GOCDBClient   
FIX: RSS.Notification emails are sent again
FIX: Commands have been modified to return S_OK, S_ERROR inside the Result dict. This way, policies get a S_ERROR / S_OK object. CacheFeederAgent has been updated accordingly.
FIX: allow clients, if db connection fails, to reconnect ( or at least try ) to the servers.
CHANGE: access control using CS Authentication options. Default is SiteManager, and get methods are all.
BUGFIX: MySQLMonkey - properly escaped all parameters of the SQL queries, other fixes.
NEW: CleanerAgent renamed to CacheCleanerAgent
NEW: Updated RSS scripts, to set element statuses and / or tokens.
NEW: Added a new script, dirac-rss-synch
BUGFIX: Minor bugfixes spotted on the Web development
FIX: Removed useless decorator from RSS handlers
CHANGE: ResourceStatus helper tool moved to RSS/Client directory, no RSS objects created if the system is InActive
CHANGE: Removed ClientFastDec decorator, using a more verbose alternative.
CHANGE: Removed useless usage of kwargs on helper functions.  
NEW: added getSESitesList method to RSSClient      
FIX: _checkFloat() checks INTEGERS, not datetimes

*DataManagement
CHANGE: refactoring of DMS agents executing requests, allow requests from arbitrary users
NEW: DFC - allow to specify multiple replicas, owner, mode when adding files
CHANGE: DFC - optimization of the directory size evaluation
NEW: Added CREATE TEMPORARY TABLES privilege to FileCatalogDB
CHANGE: DFC - getCatalogCounters() update to show numbers of directories
NEW: lfc_dfc_copy script to migrate data from LFC to DFC
FIX: dirac-dms-user-lfns - fixed the case when the baseDir is specified
FIX: FTS testing scripts were using sys.argv and getting confused if options are passed
NEW: DFC - use DirectoryUsage tables for the storage usage evaluations
NEW: DFC - search by metadata can be limited to a given directory subtree
NEW: DFC - search by both directory and file indexed metadata
BUGFIX: DFC - avoid crash if no directories or files found in metadata query
NEW: DFC FileCatalogHandler - define database location in the configuration
NEW: DFC - new FileCatalogFactory class, possibility to use named DFC services
FIX: FTSMonitor, FTSRequest - fixes in handling replica registration, setting registration requests in FileToCat table for later retry
FIX: Failover registration request in the FTS agents.      
FIX: FTSMonitor - enabled to register new replicas if even the corresponding request were removed from the RequestManagement 
FIX: StorageElement - check if SE has been properly initialized before executing any method     
CHANGE: LFC client getReplica() - make use of the new bulk method lfc.lfc_getreplicasl()
FIX: LFC client - protect against getting None in lfc.lfc_readdirxr( oDirectory, "" )  
FIX: add extra protection in dump method of StorageElement base class
CHANGE: FailoverTransfer - create subrequest per catalog if more than one catalog

*Interface
NEW: Job.py - added method to handle the parametric parameters in the workflow. They are made available to the workflow_commons via the key 'GenericParameters'.
FIX: Dirac.py - fix some type checking things
FIX: Dirac.py - the addFile() method can now register to more than 1 catalog.

*WMS
FIX: removed dependency of the JobSchedulingAgent on RSS. Move the getSiteTier functionality to a new CS Helper.
FIX: WMSAdministratorHandler - Replace StringType by StringTypes in the export methods argument type
FIX: JobAgent - Set explicitly UseServerCertificate to "no" for the job executable
NEW: dirac-pilot - change directory to $OSG_WN_TMP on OSG sites
FIX: SiteDirector passes jobExecDir to pilot, this defaults to "." for CREAM CEs. It can be set in the CS. It will not make use of $TMPDIR in this case.
FIX: Set proper project and release version to the SiteDirector     
NEW: Added "JobDelay" option for the matching, refactored and added CS options to the matcher
FIX: Added installation as an option to the pilots and random MyProxyServer
NEW: Support for parametric jobs with parameters that can be of List type

*Resources
NEW: Added SSH Grid Engine Computing Element
NEW: Added SSH Computing Element
FIX: make sure lfc client will not try to connect for several days

*Transformation
FIX: TransformationDB - in setFileStatusForTransformation() reset ErrorCount to zero if "force" flag and    the new status is "unused"
NEW: TransformationDB - added support for dictionary in metadata for the InputDataQuery mechanism     

[v6r1p13]

*WMS
FIX: JobSchedulingAgent - backported from v6r2 use of Resources helper

[v6r1p12]

*Accounting
FIX: Properly delete cached plots

*Core
FIX: dirac-install - run externals post install after generating the versions dir

[v6r1p11]

*Core
NEW: dirac-install - caches locally the externals and the grid bundle
FIX: dirac-distribution - properly generate releasehistory and releasenotes

[v6r1p10]

*WorloadManagement
FIX: JobAgent - set UseServerCertificate option "no" for the job executable

[v6r1p9]

*Core
FIX: dirac-configure - set the proper /DIRAC/Hostname when defining /LocalInstallation/Host

*DataManagement
FIX: dirac-dms-user-lfns - fixed the case when the baseDir is specified
BUGFIX: dirac-dms-remove-files - fixed crash in case of returned error report in a form of dictionary 

[v6r1p8]

*Web
FIX: restored Run panel in the production monitor

*Resources
FIX: FileCatalog - do not check existence of the catalog client module file

[v6r1p7]

*Web
BUGFIX: fixed scroll bar in the Monitoring plots view

[v6r1p6]

*Core
FIX: TransferClient closes connections properly

[v6r1p5]

*Core
FIX: DISET Clients are now thread-safe. Same clients used twice in different threads was not 
     closing the previous connection
NEW: reduce wait times in DISET protocol machinery to improve performance   

[v6r1p4]

*RequestManagement
BUGFIX: RequestContainer - in isSubRequestDone() treat special case for subrequests with files

*Transformation
BUGFIX: TransformationCleaningAgent - do not clear requests for tasks with no associated jobs

[v6r1p3]

*Framework
NEW: Pass the monitor down to the request RequestHandler
FIX: Define the service location for the monitor
FIX: Close some connections that DISET was leaving open

[v6r1p2]

*WorkloadManagement
BUGFIX: JobSchedulingAgent - use getSiteTiers() with returned direct value and not S_OK

*Transformation
BUGFIX: Uniform use of the TaskManager in the RequestTaskAgent and WorkflowTaskAgent

[v6r1p1]

*RSS
BUGFIX: Alarm_PolType now really send mails instead of crashing silently.

[v6r1]

*RSS
CHANGE: Major refactoring of the RSS system
CHANGE: DB.ResourceStatusDB has been refactored, making it a simple wrapper round ResourceStatusDB.sql with only four methods by table ( insert, update, get & delete )
CHANGE: DB.ResourceStatusDB.sql has been modified to support different statuses per granularity.
CHANGE: DB.ResourceManagementDB has been refactored, making it a simple wrapper round ResourceStatusDB.sql with only four methods by table ( insert, update, get & delete )
CHANGE: Service.ResourceStatusHandler has been refactored, removing all data processing, making it an intermediary between client and DB.
CHANGE: Service.ResourceManagementHandler has been refactored, removing all data processing, making it an intermediary between client and DB.
NEW: Utilities.ResourceStatusBooster makes use of the 'DB primitives' exposed on the client and does some useful data processing, exposing the new functions on the client.
NEW: Utilities.ResourceManagementBooster makes use of the 'DB primitives' exposed on the client and does some useful data processing, exposing the new functions on the client.
CHANGE: Client.ResourceStatusClient has been refactorerd. It connects automatically to DB or to the Service. Exposes DB and booster functions.
CHANGE: Client.ResourceManagementClient has been refactorerd. It connects automatically to DB or to the Service. Exposes DB and booster functions.
CHANGE: Agent.ClientsCacheFeederAgent renamed to CacheFeederAgent. The name was not accurate, as it also feeds Accouting Cache tables.
CHANGE: Agent.InspectorAgent, makes use of automatic API initialization.
CHANGE: Command. refactor and usage of automatic API initialization.
CHANGE: PolicySystem.PEP has reusable client connections, which increase significantly performance.
CHANGE: PolicySystem.PDP has reusable client connections, which increase significantly performance.
NEW: Utilities.Decorators are syntactic sugar for DB, Handler and Clients.
NEW: Utilities.MySQLMonkey is a mixture of laziness and refactoring, in order to generate the SQL statements automatically. Not anymore sqlStatemens hardcoded on the RSS.
NEW: Utilities.Validator are common checks done through RSS modules
CHANGE: Utilities.Synchronizer syncs users and DIRAC sites
CHANGE: cosmetic changes everywhere, added HeadURL and RCSID
CHANGE: Removed all the VOExtension logic on RSS
BUGFIX: ResourceStatusHandler - getStorageElementStatusWeb(), access mode by default is Read
FIX: RSS __init__.py will not crash anymore if no CS info provided
BUGFIX: CS.getSiteTier now behaves correctly when a site is passed as a string

*dirac-setup-site
BUGFIX: fixed typos in the Script class name

*Transformation
FIX: Missing logger in the TaskManager Client (was using agent's one)
NEW: Added UnitTest class for TaskManager Client

*DIRAC API
BUGFIX: Dirac.py. If /LocalSite/FileCatalog is not define the default Catalog was not properly set.
FIX: Dirac.py - fixed __printOutput to properly interpret the first argument: 0:stdout, 1:stderr
NEW: Dirac.py - added getConfigurationValue() method

*Framework
NEW: UsersAndGroups agent to synchronize users from VOMRS server.

*dirac-install
FIX: make Platform.py able to run with python2.3 to be used inside dirac-install
FIX: protection against the old or pro links pointing to non-existent directories
NEW: make use of the HTTP proxies if available
FIX: fixed the logic of creating links to /opt/dirac directories to take into account webRoot subdirs

*WorkloadManagement
FIX: SiteDirector - change getVO() function call to getVOForGroup()

*Core:
FIX: Pfn.py - check the sanity of the pfn and catch the erroneous case

*RequestManagement:
BUGFIX: RequestContainer.isSubrequestDone() - return 0 if Done check fails

*DataManagement
NEW: FileCatalog - possibility to configure multiple FileCatalog services of the same type

[v6r0p4]

*Framework
NEW: Pass the monitor down to the request RequestHandler
FIX: Define the service location for the monitor
FIX: Close some connections that DISET was leaving open

[v6r0p3]

*Framework
FIX: ProxyManager - Registry.groupHasProperties() wasn't returning a result 
CHANGE: Groups without AutoUploadProxy won't receive expiration notifications 
FIX: typo dirac-proxy-info -> dirac-proxy-init in the expiration mail contents
CHANGE: DISET - directly close the connection after a failed handshake

[v6r0p2]

*Framework
FIX: in services logs change ALWAYS log level for query messages to NOTICE

[v6r0p1]

*Core
BUGFIX: List.uniqueElements() preserves the other of the remaining elements

*Framework
CHANGE: By default set authorization rules to authenticated instead of all
FIX: Use all required arguments in read access data for UserProfileDB
FIX: NotificationClient - dropped LHCb-Production setup by default in the __getRPSClient()

[v6r0]

*Framework
NEW: DISET Framework modified client/server protocol, messaging mechanism to be used for optimizers
NEW: move functions in DIRAC.Core.Security.Misc to DIRAC.Core.Security.ProxyInfo
CHANGE: By default log level for agents and services is INFO
CHANGE: Disable the log headers by default before initializing
NEW: dirac-proxy-init modification according to issue #29: 
     -U flag will upload a long lived proxy to the ProxyManager
     If /Registry/DefaultGroup is defined, try to generate a proxy that has that group
     Replaced params.debugMessage by gLogger.verbose. Closes #65
     If AutoUploadProxy = true in the CS, the proxy will automatically be uploaded
CHANGE: Proxy upload by default is one month with dirac-proxy-upload
NEW: Added upload of pilot proxies automatically
NEW: Print info after creating a proxy
NEW: Added setting VOMS extensions automatically
NEW: dirac-proxy-info can also print the information of the uploaded proxies
NEW: dirac-proxy-init will check that the lifetime of the certificate is less than one month and advise to renew it
NEW: dirac-proxy-init will check that the certificate has at least one month of validity
FIX: Never use the host certificate if there is one for dirac-proxy-init
NEW: Proxy manager will send notifications when the uploaded proxies are about to expire (configurable via CS)
NEW: Now the proxyDB also has a knowledge of user names. Queries can use the user name as a query key
FIX: ProxyManager - calculate properly the dates for credentials about to expire
CHANGE: ProxyManager will autoexpire old proxies, also auto purge logs
CHANGE: Rename dirac-proxy-upload to dirac-admin-proxy-upload
NEW: dirac-proxy-init will complain if the user certificate has less than 30 days
CHANGE: SecurityLogging - security log level to verbose
NEW: OracleDB - added Array type 
NEW: MySQL - allow definition of the port number in the configuration
FIX: Utilities/Security - hash VOMS Attributes as string
FIX: Utilities/Security - Generate a chain hash to discover if two chains are equal
NEW: Use chain has to discover if it has already been dumped
FIX: SystemAdministrator - Do not set  a default lcg version
NEW: SystemAdministrator - added Project support for the sysadmin
CHANGE: SysAdmin CLI - will try to connect to the service when setting the host
NEW: SysAdmin CLI - colorization of errors in the cli
NEW: Logger - added showing the thread id in the logger if enabled
     
*Configuration
NEW: added getVOfromProxyGroup() utility
NEW: added getVoForGroup() utility, use it in the code as appropriate
NEW: added Registry and Operations Configuration helpers
NEW: dirac-configuration-shell - a configuration script for CS that behaves like an UNIX shellCHANGE: CSAPI - added more functionality required by updated configuration console
NEW: Added possibility to define LocalSE to any Site using the SiteLocalSEMapping 
     section on the Operations Section     
NEW: introduce Registry/VO section, associate groups to VOs, define SubmitPools per VO
FIX: CE2CSAgent - update the CEType only if there is a relevant info in the BDII  

*ReleaseManagement
NEW: release preparations and installation tools based on installation packages
NEW: dirac-compile-externals will try go get a DIRAC-free environment before compiling
NEW: dirac-disctribution - upload command can be defined via defaults file
NEW: dirac-disctribution - try to find if the version name is a branch or a tag in git and act accordingly
NEW: dirac-disctribution - added keyword substitution when creating a a distribution from git
FIX: Install tools won't write HostDN to the configuration if the Admin username is not set 
FIX: Properly set /DIRAC/Configuration/Servers when installing a CS Master
FIX: install_site.sh - missing option in wget for https download: --no-check-certificate
FIX: dirac-install-agent(service) - If the component being installed already has corresponding 
     CS section, it is not overwritten unless explicitly asked for
NEW: dirac-install functionality enhancement: start using the switches as defined in issue #26;
CHANGE: dirac-install - write the defaults if any under defaults-.cfg so dirac-configure can 
        pick it up
FIX: dirac-install - define DYLD_LIBRARY_PATH ( for Mac installations )     
NEW: dirac-install - put all the goodness under a function so scripts like lhcb-proxy-init can use it easily
FIX: dirac-install - Properly search for the LcgVer
NEW: dirac-install will write down the releases files in -d mode   
CHANGE: use new dirac_install from gothub/integration branch in install_site.sh
NEW: Extensions can request custom external dependencies to be installed via pip when 
     installing DIRAC.
NEW: LCG bundle version can be defined on a per release basis in the releases.cfg 
NEW: dirac-deploy-scripts - when setting the lib path in the deploy scripts. 
     Also search for subpaths of the libdir and include them
NEW: Install tools - plainly separate projects from installations

*Accounting
CHANGE: For the WMSHistory type, send as JobSplitType the JobType
CHANGE: Reduced the size of the max key length to workaround mysql max bytes for index problem
FIX: Modified buckets width of 1week to 1 week + 1 day to fix summer time end week (1 hour more )

*WorkloadManagement
CHANGE: SiteDirector - simplified executable generation
NEW: SiteDirector - few more checks of error conditions   
NEW: SiteDirector - limit the queue max length to the value of MaxQueueLengthOption 
     ( 3 days be default )
BUGFIX: SiteDirector - do not download pilot output if the flag getPilotOutput is not set     
NEW: JobDB will extract the VO when applying DIRAC/VOPolicy from the proper VO
FIX: SSHTorque - retrieve job status by chunks of 100 jobs to avoid too long
NEW: glexecComputingElement - allow glexecComputingElement to "Reschedule" jobs if the Test of
     the glexec fails, instead of defaulting to InProcess. Controlled by
     RescheduleOnError Option of the glexecComputingElement
NEW: SandboxStore - create a different SBPath with the group included     
FIX: JobDB - properly treat Site parameter in the job JDL while rescheduling jobs
NEW: JobSchedulingAgent - set the job Site attribute to the name of a group of sites corresponding 
     to a SE chosen by the data staging procedure 
CHANGE: TimeLeft - call batch system commands with the ( default ) timeout 120 sec
CHANGE: PBSTimeLeft - uses default CPU/WallClock if not present in the output  
FIX: PBSTimeLeft - proper handling of (p)cput parameter in the batch system output, recovery of the
     incomplete batch system output      
NEW: automatically add SubmitPools JDL option of the job owner's VO defines it     
NEW: JobManager - add MaxParametericJobs option to the service configuration
NEW: PilotDirector - each SubmitPool or Middleware can define TargetGrids
NEW: JobAgent - new StopOnApplicationFailure option to make the agent exiting the loop on application failure
NEW: PilotAgentsDB - on demand retrieval of the CREAM pilot output
NEW: Pilot - proper job ID evaluation for the OSG sites
FIX: ComputingElement - fixed proxy renewal logic for generic and private pilots
NEW: JDL - added %j placeholder in the JDL to be replaced by the JobID
BUGFIX: DownloadInputData - bug fixed in the naming of downloaded files
FIX: Matcher - set the group and DN when a request gets to the matcher if the request is not 
     coming from a pilot
FIX: Matcher = take into account JobSharing when checking the owner for the request
CHANGE: PilotDirector, dirac-pilot - interpret -V flag of the pilot as Installation name

*DataManagement
FIX: FileCatalog/DiractoryLevelTree - consistent application of the max directory level using global 
     MAX_LEVELS variable
FIX: FileCatalog - Directory metadata is deleted together with the directory deletion, issue #40    
CHANGE: FileCatalog - the logic of the files query by metadata revisited to increase efficiency 
FIX: LcgFileCatalog - use lfcthr and call lfcthr.init() to allow multithread
     try the import only once and just when LcgFileCatalogClient class is intantiated
NEW: LcgFileCatalogClient - new version of getPathPermissions relying on the lfc_access method to solve the problem
     of multiple user DNs in LFC.     
FIX: StorageElement - get service CS options with getCSOption() method ( closes #97 )
FIX: retrieve FileCatalogs as ordered list, to have a proper default.
CHANGE: FileCatalog - allow up to 15 levels of directories
BUGFIX: FileCatalog - bug fixes in the directory removal methods (closes #98)
BUGFIX: RemovalAgent - TypeError when getting JobID in RemovalAgent
BUGFIX: RemovalAgent - put a limit to be sure the execute method will end after a certain number of iterations
FIX: DownloadInputData - when files have been uploaded with lcg_util, the PFN filename
     might not match the LFN file name
FIX: putting FTSMonitor web page back
NEW: The default file catalog is now determined using /LocalSite/FileCatalog. The old behavior 
     is provided as a fallback solution
NEW: ReplicaManager - can now deal with multiple catalogs. Makes sure the surl used for removal is 
the same as the one used for registration.   
NEW: PoolXMLCatalog - added getTypeByPfn() function to get the type of the given PFN  
NEW: dirac-dms-ban(allow)-se - added possibility to use CheckAccess property of the SE

*StorageManagement
FIX: Stager - updateJobFromStager(): only return S_ERROR if the Status sent is not
recognized or if a state update fails. If the jobs has been removed or
has moved forward to another status, the Stager will get an S_OK and
should forget about the job.
NEW: new option in the StorageElement configuration "CheckAccess"
FIX: Requests older than 1 day, which haven't been staged are retried. Tasks older than "daysOld" 
     number of days are set to Failed. These tasks have already been retried "daysOld" times for staging.
FIX: CacheReplicas and StageRequests records are kept until the pin has expired. This way the 
     StageRequest agent will have proper accounting of the amount of staged data in cache.
NEW: FTSCleaningAgent will allow to fix transient errors in RequestDB. At the moment it's 
     only fixing Requests for which SourceTURL is equal to TargetSURL.
NEW: Stager - added new command dirac-stager-stage-files          
FIX: Update Stager code in v6 to the same point as v5r13p37
FIX: StorageManager - avoid race condition by ensuring that Links=0 in the query while removing replicas

*RequestManagement
FIX: RequestDBFile - get request in chronological order (closes issue #84)
BUGFIX: RequestDBFile - make getRequest return value for getRequest the same as for

*ResourceStatusSystem
NEW: Major code refacoring. First refactoring of RSS's PEP. Actions are now function 
     defined in modules residing in directory "Actions".
NEW: methods to store cached environment on a DB and ge them.
CHANGE: command caller looks on the extension for commands.
CHANGE: RSS use now the CS instead of getting info from Python modules.
BUGFIX: Cleaned RSS scripts, they are still prototypes
CHANGE: PEP actions now reside in separate modules outside PEP module.
NEW: RSS CS module add facilities to extract info from CS.
CHANGE: Updating various RSS tests to make them compatible with
changes in the system.
NEW: CS is used instead of ad-hoc configuration module in most places.
NEW: Adding various helper functions in RSS Utils module. These are
functions used by RSS developers, including mainly myself, and are
totally independant from the rest of DIRAC.
CHANGE: Mostly trivial changes, typos, etc in various files in RSS     
CHANGE: TokenAgent sends e-mails with current status   

*Transformation
CHANGE: allow Target SE specification for jobs, Site parameter is not set in this case
CHANGE: TransformationAgent  - add new file statuses in production monitoring display
CHANGE: TransformationAgent - limit the number of files to be treated in TransformationAgent 
        for replication and removal (default 5000)
BUGFIX: TransformationDB - not removing task when site is not set
BUGFIX: TransformationCleaningAgent - archiving instead of cleaning Removal and Replication 
        transformations 
FIX: TransformationCleaningAgent - kill jobs before deleting them        

*Workflow
NEW: allow modules to define Input and Output parameters that can be
     used instead of the step_commons/workflow_commons (Workflow.py, Step.py, Module.py)

*Various fixes
BUGFIX: Mail.py uses SMTP class rather than inheriting it
FIX: Platform utility will properly discover libc version even for the new Ubuntu
FIX: Removed old sandbox and other obsoleted components<|MERGE_RESOLUTION|>--- conflicted
+++ resolved
@@ -1,4 +1,3 @@
-<<<<<<< HEAD
 [v7r0-pre1]
 
 *Accounting
@@ -28,7 +27,7 @@
 
 *Docs
 FIX: Better dirac.cfg example configuration for web
-=======
+
 [v6r20p6]
 
 *Tests
@@ -56,7 +55,6 @@
 
 *ResourceStatusSystem
 FIX: (#3753) - style changes
->>>>>>> 894421bc
 
 [v6r20p5]
 
