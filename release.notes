<<<<<<< HEAD
[v6r20-pre5]

*Core
CHANGE: Removed deprecated option "ExtraModules" (dirac-configure, dirac-install scripts)
CHANGE: dirac-deploy-scripts, dirac-install - allow command modules with underscores in 
        their names in order for better support for the code checking tools

*Framework
CHANGE: ComponentInstaller - remove the old web portal configuration data 
        used during the installation

*WMS
NEW: PilotLoggingDB, Service and Client for handling extended pilot logging
NEW: added a new synchronizer for Pilot3: sync of subset of CS info to JSON file, 
     and sync of pilot3 files

*DMS
NEW: FTS3Agent working only with the FTS3 service to replace the existing one
NEW: FTS3Utilities - use correct FTS Server Selection Policy

*Resources
NEW: New SingularityComputingElement to submit jobs to a Singularity container

*Docs
FIX: Drop some old stuff, add link for FTS3 page
=======
[v6r19p4]

NEW: Added dummy setup.py in anticipation for standard installation procedure

*Core
CHANGE: SocketInfoFactory - version check of GSI at run time is removed

*Configuration 
FIX: Resources - fix RequiredTags in getQueue() function

*Interfaces
FIX: fix exception when using Dirac.Job.getJobJDL

*WMS
FIX: SiteDirector - fix proxy validity check in updatePilotStatus, a new proxy was 
     never created because isProxyValid returns non-empty dictionary
FIX: JobMonitoring - web table was not considering correctly Failed jobs because 
     stalled for setting the LastSignOfLife     

*DMS
FIX: StorageFactory - avoid complaining if Access option is not in SE section
CHANGE: dirac-dms-user-lfns - the wildcard flag will always assume leading "*" to match files, 
       unless the full path was specified in the wildcard no files were previously matched

*RSS
FIX: CacheFeederAgent resilient to command exceptions

*Resources
FIX: ARCComputingElement - the proxy environment variable was assumed before the 
     return value of the prepareProxy function was checked, which could lead to exceptions
>>>>>>> 6645d683

[v6r19p3]

CHANGE: .pylintrc - disable redefined-variable-type
CHANGE: .pylintrc - max-nested-blocks=10 due to the many tests of result['OK']
CHANGE: use autopep8 for auto-formatting with following exceptions:
        tabs = 2 spaces and not 4
        line length check disabled (i.e. 120 characters instead of 80)
        Option for autopep8 are: --ignore E111,E101,E501

*Configuration
FIX: retrigger the initialization of the logger and the ObjectLoader after 
     all the CS has been loaded

*WMS
FIX: pilot commands will add /DIRAC/Extensions=extensions if requested
FIX: SiteDirector, pilotCommands - fix support for multiple values in the 
     RequiredTag CE parameter
FIX: MultiProcessorSiteDirector - fix dictionary changed size exception 

*Workflow
FIX: application log name can also come from step_commons.get['logFile']

*Resources
CHANGE: Condor, SLURM, SSHComputingElement - added parameters to force allocation
        of multi-core job slots

[v6r19p2]

*DMS
FIX: dirac-admin-allow-se: fix crash because of usage of old RSS function

*RSS
FIX: ResourceStatusDB - microseconds should always be 0 
FIX: Multiple fixes for the RSS tests

[v6r19p1]

*Core
FIX: ElasticSearchDB - certifi package was miscalled
FIX: ElasticSearchDB - added debug messages for DB connection

*Framework
FIX: ComponentInstaller - handling correctly extensions of DBs found in sql files

*WMS
FIX: SudoComputingElement - prevent message overwriting application errors
FIX: JobDB.getInputData now returns list of cleaned LFNs strings, possible "LFN:" 
     prefix is removed

*Interfaces
FIX: Dirac.py - bring back treatment of files in working local submission directory

[v6r19]

FIX: In multiple places - use systemCall() rather than shellCall() to avoid
     potential shell injection problems

FIX: All Databases are granting also REFERENCES grant to Dirac user to comply with
     more strict policies of MySQL version >= 5.7

*Accounting
NEW: new functionality to plot the data gathered by perfSONARs. It allows to 
     present jitter, one-way delay, packet-loss rate and some derived functions.
FIX: compatibility of AccountingDB with MySQL 5.7

*ConfigurationSystem
NEW: Allow to define FailoverURLs and to reference MainServers in the URLs

*FrameworkSystem
NEW: gLogger is replaced by the new logging system based on the python logging module
NEW: Added ElasticSearch backend for the logging
NEW: Central Backends configuration to customize their use by multiple components 
NEW: BundleDelivery - serves also CA's and CRL's all-in-one files
NEW: added shell scripts for generating CAs and CRLs with the possibility to specify the Input and/or output directories
CHANGE: can now send mails to multiple recipients using the NotificationClient
CHANGE: Make the new logging system thread-safe
FIX: Adapting query to MySLQ 5.7 "GROUP BY" clause
FIX: TopErrorMessagesReporter - more precise selection to please stricter versions of MySQL
CHANGE: ProxyGeneration - make RFC proxies by default, added -L/--legacy flag to dirac-proxy-init
        to force generation of no-RFC proxies

*Core
FIX: dirac-install - allow to use local md5 files
CHANGE: X509Chain - fixes to allow robot proxies with embedded DIRAC group extension
        ( allow DIRAC group extension not in the first certificate chain step )
CHANGE: BaseClient - recheck the useServerCertificate while establishing connection
        and take it into account even if it has changed after the client object creation    
FIX: PlainTransport - fixed socket creation in initAsClient()         
NEW: Technology preview of new logging system, based on standard python logging module
CHANGE: Added graphviz extension to sphinx builds
FIX: Added documentation of low level RPC/DISET classes
FIX: Gateway service - multiple fixes to resurrect the service and to correctly instantiate it
NEW: dirac-install will change the shebang of the python scripts to use the environment 
     python instead of the system one
NEW: Security.Utilities - methods to generate all-in-one CA certificates and CRLs files     
NEW: ElasticSearchDB - gets CA's all-in-one file from the BundleDelivery service if needed
NEW: genAllCAs.sh, genRevokedCerts.sh - DIRAC-free commands to generate all-in-one CA 
     certificates and CRLs files     
CHANGE: dirac-create-distribution-tarball - removing docs and tests directories when 
        creating release tarballs     

*DMS
CHANGE: FTSJob - use Request wrapper for the fts3 REST interface instead of pycurl based
        client
CHANGE: FTSHistoryView - drop FTSServer field from the view description   
CHANGE: FTSFile DB table: increased length of fields LFN(955), SourceSURL(1024), TargetSURL(1024)
CHANGE: Uniform length of LFN to 255 across DIRAC dbs
FIX: FTSJob - fix the serialization of 0 values
FIX: FTSFile, FTSJob - fix SQL statement generation for stricter versions of MySQL

*Resources
NEW: New method in the StorageElement to generate pair of URLs for third party copy.
     Implement the logic to generate pair of URLs to do third party copy. 
     This will be used mostly by FTS, but is not enabled as of now
FIX: StorageElement - fix different weird behaviors in Storage Element, in particular, 
     the inheritance of the protocol sections     
FIX: GFAL2 storage element: update for compatibility with GFAL2 2.13.3 APIs
NEW: Introduced Resources/StorageElementBases configuration section for definitions
     of abstract SEs to be used in real SEs definition by inheritance     

*RMS
NEW: dirac-rms-request - command including functionality of several other commands:
     dirac-rms-cancel|reset|show-request which are dropped. The required functionality
     is selected by the appropriate switches   

*RSS
NEW: Put Sites, ComputingElements, FTS and Catalogs under the status control of the
     RSS system 
NEW: Rewrote RsourceStatus/ResourceManagementDB tables with sqlAlchemy (RM DB with declarative base style)
NEW: SiteStatus client to interrogate site status with respect to RSS
CHANGE: introduced backward compatibility of RSS services with DIRAC v6r17 clients
CHANGE: moved some integration tests from pytest to unittest
CHANGE: Moved ResourceStatusDB to sqlAlchemy declarative_base
FIX: Automated setting of lastCheckTime and Dateffective in ResourceStatusDB and ResourceManagementDB
FIX: fixes for tables inheritance and extensions
FIX: fixes for Web return structure ("meta" column)
FIX: ResourceStatus, RSSCacheNoThread - fixed RSS cache generation 
FIX: ResourceStatus - fixes for getting status from the CS information
FIX: ResourceManagement/StatusDB - fixed bugs in meta parameter check
FIX: fixed incompatibility between Active/InActive RSS clients return format
FIX: SiteStatus - bug fixed in getSites() method - siteState argument not propagated to
     the service call
FIX: ResourceStatus - return the same structure for status lookup in both RSS and CS cases     
FIX: Bug fixes in scripts getting data out of DB


*Monitoring
CHANGE: DBUtils - change the bucket sizes for the monitoring plots as function of the time span

*WMS
NEW: SiteDirector - checks the status of CEs and Sites with respect to RSS  
NEW: pilotCommands - new ReplaceDIRACCode command mostly for testing purposes
NEW: JobAgent, JobWrapper - several fixes to allow the work with PoolComputingElement
     to support multiprocessor jobs    
NEW: JobScheduling - interpret WholeNode and NumberOfProcessors job JDL parameters and
     convert then to corresponding tags
NEW: SiteDirector - CEs can define QueryCEFlag in the Configuration Service which can be
     used to disallow querying the CE status and use information from PiltAgentsDB instead     
NEW: The application error codes, when returned, are passed to the JobWrapper, and maybe interpreted.
NEW: The JobWrapperTemplate can reschedule a job if the payload exits with status DErrno.EWMSRESC & 255 (222)
FIX: SiteDirector - unlink is also to be skipped for Local Condor batch system
FIX: JobDB - fixes necessary to suite MySQL 5.7
FIX: dirac-pilot, pilotTools - PYTHONPATH is cleared on pilot start, pilot option keepPP
     can override this
FIX: WMSAdministratorHandler - make methods static appropriately
FIX: Bug fix for correctly excluding WebApp extensions
CHANGE: JobScheduling - more precise site name while the job is Waiting, using the set of 
        sites at which the input files are online rather than checking Tier1s in eligible sites      
FIX: SiteDirector - aggregate tags for the general job availability test         
FIX: JobScheduling - bug fix in __sendToTQ()
FIX: pilotTools,pilotCommands - pick up all the necessary settings from the site/queue configuration
     related to Tags and multi-processor
NEW: SiteDirector - added option to force lcgBundle version in the pilot
FIX: SiteDirector - if MaxWaitingJobs or MaxTotalJobs not defined for a queue, assume a default value of 10
FIX: MatcherHandler - preprocess resource description in getMatchingTaskQueues()
FIX: JobDB - set CPUTime to a default value if not defined when rescheduling jobs

*TS
FIX: TransformationClient - fix issue #3446 for wrong file error counting in TS
FIX: TransformationDB - set ExternalID before ExternalStatus in tasks
BUGFIX: TransformationClient - fix a bug in the TS files state machine (comparing old status.lower() 
        with new status)

*Interfaces
CHANGE: Dirac API - expose the protocol parameter of getAccessURL()
CHANGE: Dirac API - added runLocal as an API method

*Docs
NEW: Documentation for developing with a container (includes Dockerfile)
NEW: Add script to collate release notes from Pull Request comments  
NEW: Chapter on scaling and limitations
CHANGE: Added documentation about runsv installation outside of DIRAC

*tests
NEW: Added client (scripts) system test
CHANGE: Add to the TS system test, the test for transformations with meta-filters
FIX: Minor fixes in the TS system test
FIX: correctly update the DFC DB configuration in jenkins' tests

[v6r17p35]

*Core
FIX: GOCDBClient - add EXTENSIONS & SCOPE tag support to GOCDB service queries.

[v6r17p34]

*SMS
FIX: StorageManagerClient - fix logic for JobScheduling executor when CheckOnlyTapeSEs is 
     its default true and the lfn is only on a tapeSE

[v6r17p33]

*WMS
FIX: StalledJobAgent - if no PilotReference found in jobs parameters, do as if there would be 
     no pilot information, i.e. set Stalled job Failed immediately
CHANGE: DownloadInputData - job parameters report not only successful downloads but also failed ones
FIX: JobDB - back port - set CPUTime to 0 if not defined at all for the given job 
FIX: JobDB - back port - use default CPUTime in the job description when rescheduling jobs

*Resources
FIX: ARCComputingElement - fix job submission issue due to timeout for newer lcg-bundles

[v6r17p32]

Resources:
CHANGE: /Computing/BatchSystems/Condor.py: do not copy SiteDirector's shell environment variables into the job environment

*WMS
CHANGE: Add option to clear PYTHONPATH on pilot start

[v6r17p31]

*RMS
FIX: ReqClient - avoid INFO message in client
*WMS
CHANGE: JobWrapper - allow SE-USER to be defined as another SE group (e.g. Tier1-USER)
*DMS
CHANGE: DMSHelpers - make resolveSEGroup recursive in order to be able to define SE groups in terms of SE groups

[v6r17p30]

*DMS
CHANGE: StorageElement - added status(), storageElementName(), checksumType() methods returning
        values directly without the S_OK structure. Remove the checks of OK everywhere
NEW: dirac-dms-add-file, DataManager - added option (-f) to force an overwrite of an existing file

*TS:
FIX: TransformationDB.py - set the ExternalID before the ExternalStatus in order to avoid inconsistent 
     tasks if setting the ExternalID fails

*StorageManagementSystem
FIX: StorageManagementClient.py - return the full list of onlineSites while it was previously happy 
     with only one

*Resources
FIX: HTCondorCEComputingElement.py - transfer output files(only log and err) for remote scheduler

[v6r17p29]

*WMS
CHANGE: split time left margins in cpuMargin and wallClockMargin. Also simplified check.


[v6r17p28]

*WMS
BUGFIX: JobScheduling - fix a bug introduced in 6r17p27 changes

*Monitoring
BUGFIX: MonitoringReporter - do not try to close the MQ connection if MD is not used

[v6r17p27]

*Configuration
FIX: ConfigurationClient - allow default value to be a tuple, a dict or a set

*Monitoring
CHANGE: DBUtils - change bucket sizes and simplify settings

*DMS
FIX: DMSRequestOperationsBase, RemoveFile - allow request to not fail if an SE is temporarily banned
FIX: dirac-admin-allow-se - first call of gLogger after its import

*RMS
CHANGE: remove scripts dirac-rms-show-request, dirac-rms-cancel-request and dirac-rms-reset-request 
        and replace with a single script dirac-rms-request with option (default is "show")
CHANGE: allow script to finalize a request if needed and set the job status appropriately

*Resources
FIX: LocalComputingElement - pilot jobIDs start with ssh to be compatible with pilotCommands. 
     Still original jobIDs are passed to getJobStatus. To be reviewed

*WMS
CHANGE: JobScheduling - assign a job to Group.<site>.<country>, if input files are at <site>.<country>.
        If several input replicas, assign Waiting to "MultipleInput"

[v6r17p26]

*Core
FIX: dirac-install.py to fail when installation of lcgBundle has failed
FIX: ClassAdLight - getAttributeInt() and getAttributeFloat() return None 
     if the corresponding JDL attribute is not defined

*MonitoringSystem
CHANGE: The Consumer and Producer use separate connections to the MQ; 
        If the db is not accessible, the messaged will not be consumed.

*WMS
FIX: JobDB - fix the case where parametric job placeholder %j is used in the JobName attribute
FIX: JobDB - take into account that ClassAdLight methods return None if numerical attribute is not defined
FIX: ParametricJob utility - fixed bug in evaluation of the ParameterStart|Step|Factor.X job numerical attribute

[v6r17p25]

*Monitoring
NEW: Implemented the support of monthly indexes and the unit tests are fixed

*RMS
FIX: RequestExecutingAgent - fix infinite loop for duplicate requests

*WMS 
NEW: ARCComputingElement - add support for multiprocessor jobs

[v6r17p24]

*WMS
FIX: SiteDirector - unlink is also to be skipped for Local Condor batch system

[v6r17p23]

*WMS
FIX: get job output for remote scheduler in the case of HTCondorCE

[v6r17p22]

*Framework
FIX: NotificationClient - added avoidSpam flag to sendMail() method which is propagated to
     the corresponding service call
     
*Integration
FIX: several fixes in integration testing scripts     

[v6r17p21]

*Core
NEW: Mail.py - added mechanism to compare mail objects
FIX: Grid.py - take into account the case sometimes happening to ARC CEs 
     where ARC-CE BDII definitions have SubClusters where the name isn't set to 
     the hostname of the machine

*Framework
FIX: Notification service - avoid duplicate emails mechanism 

[v6r17p20]

*Core
NEW: API.py - added __getstate__, __setstate__ to allow pickling objects inheriting
     API class by special treatment of internal Logger objects, fixes #3334

*Framework
FIX: SystemAdministrator - sort software version directories by explicit versions in the
     old software cleaning logic
FIX: MonitoringUtilities - sets a suitable "unknown" username when installing DIRAC from scratch, 
     and the CS isn't initialized fully when running dirac-setup-site     
CHANGE: Logger - added getter methods to access internal protected variables, use these methods
        in various places instead of access Logger protected variables     

*WMS
CHANGE: JobDB - removed unused CPUTime field in the Jobs table
CHANGE: JobScheduling - make check for requested Platform among otherwise eligible sites
        for a given job, fail jobs if no site with requested Platform are available

*RSS
FIX: Commands - improved logging messages

*SMS
FIX: StorageManagerClient - instantiate StorageElement object with an explicit vo argument,
     fixes #3335

*Interfaces
NEW: dirac-framework-self-ping command for a server to self ping using it's own certificate

[v6r17p19]

*Core
FIX: Adler - fix checksum with less than 8 characters to be 8 chars long

*Configuration
FIX: VOMS2CSAgent - fix to accomodate some weird new user DNs (containing only CN field)

*DMS
FIX: FileCatalog - fix for the doc strings usage in file catalog CLI, fixes #3306
FIX: FileCatalog - modified recursive file parameter setting to enable usage of the index

*SMS
CHANGE: StorageManagerClient - try to get sites with data online if possible in getFilesToStage

*RMS
FIX: RequestExecutingAgent - tuning of the request caching while execution

*WMS
FIX: DownloadInputData - do not mistakenly use other metadata from the replica info than SEs
FIX: JobScheduling - put sites holding data before others in the list of available sites
FIX: JobScheduling - try and select replicas for staging at the same site as online files
FIX: SiteDirector - keep the old pilot status if the new one can not be obtained in updatePilotStatus()

*Resources
FIX: CREAMComputingElement - return error when pilot output is missing in getJobOutput()

*Monitoring
FIX: DBUtils - change the buckets in order to support queries which require more than one year 
     data. The maximum buckets size is 7 weeks

[v6r17p18]

*Framework
NEW: SystemAdministrator - added possibility to remove old software installations keeping
     only a predefined number of the most recent ones.

*DMS
FIX: RemoveReplica - removing replica of a non-existing file is considered successful

*SMS
CHANGE: StorageManagerClient - restrict usage of executeWithUserProxy decorator 
        to calling the SE.getFileMetadata only; added flag to check only replicas 
        at tape SEs
        
*WMS
FIX: JobScheduling - added CS option to flag checking only replicas at tape SEs;
     fail jobs with input data not available in the File Catalog        

[v6r17p17]

*DMS
NEW: FTSAgent has a new CS parameter ProcessJobRequests to be able to process job
     requests only. This allows to run 2 FTS agents in parallel
     
*Resources
FIX: GFAL2_StorageBase - only set the space token if there is one to avoid problems
     with some SEs     

[v6r17p16]

*Configuration
FIX: VOMS2CSAgent - create user home directory in the catalog without
     recursion in the chown command
     
*RMS
FIX: RequestExecutingAgent - catch error of the cacheRequest() call
FIX: ReqClient - enhanced log error message

*SMS
FIX: StorageManagerClient - treat the case of absent and offline files on an SE 
     while staging
     
*TS
FIX: TaskManagerBase - process tasks in chunks of 100 in order to 
     update faster the TS (tasks and files)          

*WMS
FIX: JobScheduling - do not assume that all non-online files required staging

[v6r17p15]

*WMS
CHANGE: StalledJobAgent - ignore or prolong the Stalled state period for jobs 
        at particular sites which can be suspended, e.g. Boinc sites

[v6r17p14]

*Core
FIX: PrettyPrint.printTable utility enhanced to allow multi-row fields and
     justification specification for each field value  

*Accounting
NEW: DataStore - allow to run several instances of the service with only one which
     is enabled to do the bucketing

*RMS
NEW: new dirac-rms-list-req-cache command to list the requests in the ReqProxies services

*Interfaces
CHANGE: Dirac API - make several private methods visible to derived class

[v6r17p13]

*Core
NEW: Proxy - added executeWithoutServerCertificate() decorator function 

*Resources
FIX: CREAMComputingElement - split CREAM proxy renewal operation into smaller chunks for 
     improved reliability

[v6r17p12]

*Framework
FIX: SecurityFileLog  - when the security logs are rotated, the buffer size is reduced
     to 1 MB to avoid gzip failures ( was 2 GBs )

*WMS
FIX: pilotCommands - fix for interpreting DNs when saving the installation environment
FIX: SandboxStoreClient - do not check/make destination directory if requested sandbox 
     is returned InMemory

*TS
FIX: TransformationAgent CS option MaxFiles split in MaxFilesToProcess and MaxFilesPerTask,
     MaxFiles option is interpreted as MaxFilesPerTask for backward compatibility

*Resources
NEW: Added plug-ins for GSIFTP and HTTPS Storage protocols 

[v6r17p11]

*Core
FIX: ElasticSearchDB - set a very high number (10K) for the size of the ElasticSearch result

*Monitoring
FIX: MonitoringDB - et a very high number (10K) for the size of the ElasticSearch result

*WMS
FIX: pilotCommands - get the pilot environment from the contents of the bashrc script

*DMS
FIX: RemoveReplica - fix for the problem that if an error was set it was never reset
FIX: SE metadata usage in several components: ConsistencyInspector, DataIntwgrityClient,
     FTSRequest, dirac-dms-replica-metadata, StageMonitorAgent, StageRequestAgent,
     StorageManagerClient, DownloadInputData, InputDataByProtocol

[v6r17p10]

*Core
NEW: Logger - printing methods return True/False if the message was printed or not
FIX: ElastocSearchDB - error messages demoted to warnings

*Monitoring
FIX: MonitoringReporter - create producers if the CS definitions are properly in place

*TS
CHANGE: TaskManagerPlugin - allow to redefine the AutoAddedSites for each job type

[v6r17p9]

*WMS
BUGFIX: JobScheduling - bug fixed introduced in the previous patch 
NEW: pilotTools - introduced -o swicth for a generic CS option

*SMS
FIX: StorageManagerClient - fixes in the unit test

*DMS
FIX: FileManagerPs - in _getFileLFNs() - break a long list of LFNs into smaller chunks

[v6r17p8]

*Core
NEW: DErrno.ENOGROUP error to denote proxies without DIRAC group extension embedded
CHANGE: X509Chain - use DErrno.ENOGROUP error
FIX: dirac-install, dirac-deploy-scripts - fixes to allow DIRAC client installation on
     recent MacOS versions with System Integrity Protection feature
CHANGE: Proxy - added executionLock optional argument to executeWithUserProxy() decorator
        to lock while executing the function with user proxy 
FIX: Proxy - fix indentation in getProxy() preventing looping on the DNs  

*Framework
FIX: ProxyDB - fix of error message check in completeDelegation()

*WMS
FIX: TaskQueueDB - when an empty TaskQueue is marked for deletion, it can still get matches 
     which result in no selected jobs that produced unnecessary error messages 
FIX: JobScheduling executor - calls getFilesToStage() with a flag to lock while file lookup
     with user proxy; same for InputData executor for calling _resolveInputData()      

*TS
FIX: FileReport - fix in setFileStatus() for setting status for multiple LFNs at once

*SMS
FIX: StorageManagerClient - in getFilesToStage() avoid using proxy if no files to check
     on a storage element

*Resources
FIX: GFAL2_XROOTStorage - fix to allow interactive use of xroot plugin
FIX: GFAL2_StorageBase - enable IPV6 for gsiftp

[v6r17p7]

*DMS
FIX: dirac-dms-user-lfns - do not print out empty directories

*WMS
FIX: InputData Executor, JobWrapper - use DataManager.getReplicasForJobs() for
     getting input data replicas

*TS
FIX: TransformationAgent - use DataManager.getReplicasForJobs() for transformations
     creating jobs  

[v6r17p6]

*DMS
NEW: DataManager - add key argument forJobs (default False) in getReplicas() in order 
     to get only replicas that can be used for jobs (as defined in the CS); added
     getReplicasForJobs(), also used in the Dirac API

*SMS
FIX: Stager agents - monitor files even when there is no requestID, e.g. dCache returns None 
     when staging a file that is already staged    

*Resources
FIX: StorageFactory - bug fixes when interpreting SEs inheriting other SE parameters
NEW: Test_StorageFactory unit test and corresponding docs
FIX: Torque - some sites put advertising in the command answer that can not be parsed:
     redirect stderr to /dev/null

[v6r17p5]

*Resources
FIX: LcgFileCatalogClient - do not evaluate GUID if it is not a string

[v6r17p4]

*Configuration
FIX: Utilities - fixed interpretation of weird values of GlueCEPolicyMaxWallClockTime
     BDII parameter; newMaxCPUTime should is made integer

*Framework
FIX: Logger - make subloggers processing messages with the same level
     as the parent logger

*Docs
NEW: Updated documentation in several sections

*DMS
FIX: RemoveReplica operation - don't set file Done in RemoveReplicas if there is an error

[v6r17p3]

*RSS
FIX: Synchronizer - the sync method removes the resources that are no longer 
     in the CS from the DowntimeCache table

*DMS
CHANGE: dirac-dms-find-lfns - added SE switch to look for files only having
        replicas on a given SE (list)

*TS
FIX: TaskManager - optimization of the site checking while preparing job; optimized
     creation of the job template

*Resources
CHANGE: GFAL2_SRM2Storage, SRM2Storage - added gsiftp to the list of OUTPUT protocols 

[v6r17p2]

*Monitoring
FIX: ElasticSearchDB - fixes required to use host certificate for connection;
     fixes required to pass to version 5.0.1 of the elasticsearch.py binding

[v6r17p1]

*RSS
FIX: GOCDBSync - make commmand more verbose and added some minor fixes

[v6r17]

*Core
FIX: Adler - check explicitly if the checksum value is "False"
FIX: install_site.sh - added command line option to choose DIRAC version to install
NEW: ComponentInstaller - added configuration parameters to setup NoSQL database

*Framework
CHANGE: Logger - test level before processing string (i.e. mostly converting objects to strings)  
CHANGE: dirac-proxy-init - check and attempt to update local CRLs at the same time as
        generating user proxy
CHANGE: ProxyManager service - always store the uploaded proxy even if the already stored
        one is of the same validity length to allow replacement in case of proxy type
        changes, e.g. RFC type proxies           

*DMS
NEW: Next in implementation multi-protocol support for storage elements. When performing 
     an action on the StorageElement, instead of looping over all the protocol plugins, 
     we loop over a filtered list. This list is built taking into account which action 
     is taken (read vs write), and is also sorted according to lists defined in the CS.
     The negotiation for third party transfer is also improved: it takes into account all 
     possible protocols the source SE is able to produce, and all protocols the target is 
     able to receive as input.
NEW: StorageElement - added methods for monitoring used disk space
FIX: ReplicateAndRegister - fix the case when checksum is False in the FC
NEW: DMSHelpers - get list of sites from CS via methods; allow to add automatically sites 
     with storage

*RSS
NEW: FreeDiskSpace - added new command which is used to get the total and the remaining 
     disk space of all dirac storage elements that are found in the CS and inserts the 
     results in the SpaceTokenOccupancyCache table of ResourceManagementDB database.  
NEW: GOCDBSync command to ensure that all the downtime dates in the DowntimeCache 
     table are up to date       

Resources*
NEW: Updated Message Queue interface: MQ service connection management, support for
     SSL connections, better code arrangement

*Workflow
FIX: Modulebase, Script - avoid too many unnecessarily different application states

*WMS
FIX: JobStateUpdate service - in setJobStatusBulk() avoid adding false information when adding 
     an application status
     
*TS
FIX: TaskManager, TaskManagerAgentBase - standardize the logging information; removed unnecessary 
     code; use iterators wherever possible     
NEW: Introduced metadata-based filters when registering new data in the TS as catalog       

[v6r16p6]

*WMS
NEW: Added MultiProcessorSiteDirector section to the ConfigTemplate.cfg

*DMS
FIX: FileCatalogClient - added missing read methods to the interface description
     getDirectoryUserMetadata(), getFileUserMetadata()

[v6r16p5]

FIX: included patches from v6r15p27

[v6r16p4]

FIX: applied fixes from v6r15p26

[v6r16p3]

FIX: incorporated fixes from v6r15p25

[v6r16p2]

*Configuration
CHANGE: VOMS2CSAgent - remove user DNs which are no more in VOMS. Fixes #3130

*Monitoring
CHANGE: WMSHistory - added user, jobgroup and usergroup selection keys

*DMS
FIX: DataManager - retry checksum calculation on putAndRegister, pass checksum to the DataManager
     object in the FailoverTransfer object.
FIX: DatasetManager, FileCatalogClientCLI - bug fixes in the dataset management and commands      
     
*WMS
CHANGE: JobManager - added 'Killed' to list of jobs status that can be deleted     

[v6r16p1]

*Monitoring
CHANGE: MonitorinDB - allow to use more than one filter condition

*WMS
CHANGE: StalledJobAgent - send a kill signal to the job before setting it Failed. This should 
        prevent jobs to continue running after they have been found Stalled and then Failed.

[v6r16]

*Core
CHANGE: dirac-install, dirac-configure - use Extensions options consistently, drop
        ExtraModule option
CHANGE: dirac-install - use insecure ssl context for downloading files with urllib2.urlopen    
CHANGE: GOCDBClient - replaced urllib2 with requests module
        FIX: dirac-setup-site - added switch to exitOnError, do not exit on error by default
CHANGE: Added environment variables to rc files to enable certificates verification (necessary for python 2.7.9+)
FIX: ComponentInstaller - always update CS when a database is installed, even if it is
     already existing in the db server 
FIX: SSLSocketFactory - in __checkKWArgs() use correct host address composed of 2 parts      

*Framework
FIX: SystemAdministrator service - do not install WebAppDIRAC by default, only for the host
     really running the web portal

*Accounting
FIX: JobPolicy - remove User field from the policy conditions to fix a problem that 
     non-authenticated user gets more privileges on the Accounting info.

*Monitoring
NEW: New Monitoring system is introduced to collect, analyze and display various
     monitoring information on DIRAC components status and behavior using ElasticSearch
     database. The initial implementation is to collect WMSHistory counters.

*DMS
NEW: MoveReplica operation for the RMS system and a corresponding dirac-dms-move-replica-request
     comand line tool

*Resources
NEW: MessageQueue resources to manage MQ connections complemented with
     MQListener and MQPublisher helper classes
NEW: SudoComputingElement - computing element to execute payload with a sudo to a dedicated
     UNIX account     

[v6r15p27]

*Configuration
FIX: CSAPI - changed so that empty but existing options in the CS can be still
     modified

[v6r15p26]

*WMS
FIX: SandboxStoreClient - ensure that the latest sandbox is returned in the Web
     portal in the case the job was reset.

[v6r15p25]

*Resources
FIX: HTCondorCEComputingElement - cast useLocalSchedd to bool value even if it
     is defined as srting

[v6r15p24]

*Resources
CHANGE: HTCondorCE - added option to use remote scheduler daemon

[v6r15p23]

*DMS
FIX: dirac-dms-find-lfns - fixed bug causing generl script failure

[v6r15p22]

*Interfaces
CHANGE: Dirac API - add possibility to define the VO in the API
CHANGE: Dirac API - add checkSEAccess() method for checking SE status

[v6r15p21]

*WMS
FIX: removed default LCG version from the pilot (dirac-install will use the one of the requested release)

*RMS
FIX: reject bad checksum

[v6r15p20]

*Framework
FIX: SystemAdministratorHandler - in updateSoftware() put explicitly the project
     name into the command
FIX: ComponentInstaller - added baseDir option to the mysql_install_db call
     while a fresh new database server installation     

[v6r15p19]

*Core
FIX: dirac-install - lcg-binding version specified in the command switch
     overrides the configuration option value
     
*DMS
FIX: RemoveFile operation - Remove all files that are not at banned SEs

*TMS
FIX: FileReport - after successful update of input files status, clear the 
     cache dictionary to avoid double update      

[v6r15p18]

*Configuration
FIX: Utilities - take into account WallClock time limit while the MaxCPUTime
     evaluation in the Bdii@CSAgent 

*DMS
FIX: FTSJob - specify checksum type at FTS request submission

*StorageManagement
FIX: StorageManagerClient - in getFilesToStage() avoid exception in case
     of no active replicas

*Resources
FIX: StorageBase - in getParameters() added baseURL in the list of parameters returned 

*WMS
FIX: CPUNormalization - minor code rearrangement

[v6r15p17]

*Core
CHANGE: GOCDBClient - catch all downtimes, independently of their scope
FIX: LSFTimeLeft - accept 2 "word" output from bqueues command
CHANGE: dirac-install - create bashrc/cshrc with the possibility to define
        installation path in the $DIRAC env variable, this is needed for
        the cvmfs DIRAC client installation

[v6r15p16]

*Core
CHANGE: AgentModule - added a SIGALARM handler to set a hard timeout for each Agent
        cycle to avoid agents stuck forever due to some faults in the execution code

*DMS
FIX: DataManager - cache SE status information in filterTapeReplicas() to speed up execution
     
*WMS
BUGFIX: InputDataByProtocol - the failed resolution for local SEs was not considered correctly:
        if there were other SEs that were ignored (e.g. because on tape)     
     
*TS
FIX: TransformationAgent - in getDataReplicasDM() no need to get replica PFNs     

[v6r15p15]

*Configuration
CHANGE: VOMS2CSAgent - added new features: deleting users no more registered in VOMS;
        automatic creation of home directories in the File Catalog for new users

*WMS
CHANGE: JobScheduling - correct handling of user specified sites in the executor,
        including non-existent (misspelled) site names
FIX: CPUNormalization - accept if the JOBFEATURES information is zero or absent        

[v6r15p14]

*Core
FIX: BaseClient - proper error propagation to avoid excessive output in the logger

*Configuration
CHANGE: Resources helper - in getStorageElementOptions() dereference SEs containing
        BaseSE and Alias references

*Accounting
FIX: AccountingDB - changes to use DB index to speed-up removal query

*DMS
CHANGE: DMSHelpers - define SE groups SEsUsedForFailover, SEsNotToBeUsedForJobs, 
        SEsUsedForArchive in the Operations/DataManagement and use them in the
        corresponding helper functions
FIX: FTSJob - temporary fix for the FTS rest interface Request object until it is
     fixed in the FTS REST server         

*Resources
FIX: HTCondorCEComputingElement - check that some path was found in findFile(), return with error otherwise
CHANGE: ARCComputingElement - consider jobs in Hold state as Failed as they never come back
CHANGE: ARCComputingElement - do not use JobSupervisor tool for bulk job cancellation as
        it does not seem to work, cancel jobs one by one
FIX: ARCComputingElement - ensure that pilot jobs that are queued also get their proxies renewed on ARC-CE        

*WMS
FIX: SiteDirector - ensure that a proxy of at least 3 hours is available to the updatePilotStatus 
     function so that if it renews any proxies, it's not renewing them with a very short proxy

[v6r15p13]

*Resources
FIX: HTCondorCEComputingElement - fixed location of log/output files 
  
*TS
FIX: ValidateOutputDataAgent - works now with the DataManager shifter proxy

[v6r15p12]

*Core
FIX: Graphs - make sure matplotlib package is always using Agg backend
FIX: cshrc - added protection for cases with undefined environment variables
NEW: AuthManager - added possibility to define authorization rules by VO
     and by user group

*Configuration
NEW: Resources, ComputingElement(Factory) - added possibility to define site-wide
     CE parameters; added possibility to define common parameters for a given
     CE type.

*Framework
FIX: SystemAdministrator service - avoid using its own client to connect
     to itself for storing host information
FIX: SystemAdministratorClientCLI, dirac-populate-component-db - fix insertion
     of wrongly configured component to the ComponentMonitorDB     

*DMS
FIX: FileCatalog service - fix the argument type for getAncestor(), getDescendents()

*WMS
NEW: JobCleaningAgent - add an option (disabled by default) to remove Jobs from the 
     dirac server irrespective of their state

*Resources
CHANGE: HTCondorCE - added new configurable options - ExtraSubmitString, WorkingDirectory
        DaysToKeepLogs

[v6r15p11]

*Framework
NEW: dirac-proxy-destroy command to destroy proxy locally and in the ProxyManager
     service
CHANGE: ProxyManagerClient - reduce the proxy caching time to be more suitable
        for cases with short VOMS extensions     

*Configuration
FIX: VOMS2CSAgent - fixed typo bug in execute()

*RMS
FIX: RequestTask - fix if the problem when the processing of an operation times out, 
     there was no increment of the attempts done.

*DMS
FIX: FTSAgent - avoid FTS to fetch a request that was canceled

*Resources
FIX: HTCondorCE - protect against non-standard line in 'job status' list in the getJobStatus()
CHANGE: ComputingElement - reduce the default time length of the payload proxy to accomodate
        the case with short VOMS extensions

[v6r15p10]

*Core
FIX: MySQL - do not print database access password explicitly in the logs

*Configuration
CHANGE: VOMS2CSAgent - show in the log if there are changes ready to be committed
CHANGE: Bdii2CSAgent - get information from alternative BDII's for sites not 
        existing in central BDII

*Framework
FIX: ComponentInstaller - fixed location of stop_agent file in the content of t file
     of the runsv tool 

*RMS
FIX: Changed default port of ReqProxy service to 9161 from 9198

*Resources
FIX: BatchSystem/Condor, HYCondroCEComputingElement - more resilient parsing 
     of the status lookup command
FIX: CREAMComputingElement - in case of glite-ce-job-submit error print our both 
     std.err and std.out for completeness and better understanding    

*DMS
FIX: FileCatalogClient - bug fix in getDirectoryUserMetadata()

*Interfaces
FIX: Dirac - in replicateFile() in case of copying via the local cache check if 
     there is another copy for the same file name is happening at the same time

[v6r15p9]

*Configuration
FIX: fixed CS agents initialization bug

*DMS
FIX: fixed inconsistency between DataIntegrity and ConsistencyInspector modules

*Interfaces
FIX: Fix download of LFNs in InputSandbox when running job locally

[v6r15p8]

*Configuration
NEW: Added DryRun option for CS agents (false by default, True for new installations)

[v6r15p7]

*Core
CHANGE: Enabled attachments in the emails

*TS
*CHANGE: Added possibility for multiple operations in Data Operation Transformations

[v6r15p6]

*Resources
FIX: FCConditionParser: ProxyPlugin handles the case of having no proxy

*WMS
FIX: MJF messages correctly parsed from the pilot
NEW: Added integration test for TimeLeft utility and script calling it

[v6r15p5]

Included fixes from v6r14p36 patch release

*Framework
FIX: added GOCDB2CSAgent in template
FIX: Fixed permissions for HostLogging

*DMS
FIX: Introduced hopefully temporary fix to circumvent globus bug in gfal2

*WMS:
FIX: added test for MJF and made code more robust

*RSS
NEW: HTML notification Emails


[v6r15p4]

Included fixes from v6r14p35 patch release

*Core
NEW: Added a new way of doing pfnparse and pfnunparse using the standard python library. 
     The two methods now contains a flag to know which method to use. By default, the old 
     hand made one is used. The new one works perfectly for all standard protocols, except SRM

*RSS
FIX: dirac-rss-sync - command fixed to work with calling services rather than 
     databases directly
     
*Resources     
CHANGE: In multiple Storage classes use pfnparse and pfnunparse methods to manipulate
        url strings instead of using just string operations
NEW: A new attribute is added to the storage plugins: DYNAMIC_OPTIONS. This allows to construct 
     URLs with attributes going at the end of the URL, in the form ?key1=value1&key2=value2 
     This is useful for xroot and http.         

[v6r15p3]

Included changes from v6r14p34 patch release

*Accounting
FIX: DataStoreClient - catch all exceptions in sending failover accounting 
     requests as it could disrupt the logic of the caller 

*DMS
CHANGE: dirac-dms-show-se-status - added switches to show SEs only accessible by
        a given VO and SEs not assigned to any VO
FIX: dirac-dms-replicate-and-register-request - prints out the new request IDs
     to allow their monitoring by ID rather than possibly ambiguous request name      

[v6r15p2]

*WMS
FIX: pilotCommands - protect calls to external commands in case of empty
     or erroneous output
FIX: Matcher - fixed bug in the tag matching logic: if a site presented an empty
     Tag list instead of no Tag field at all, it was interpreted as site accepts
     all the tags
FIX: Matcher - matching parameters are printed out in the Matcher rather than
     in the TaskQueueDB, MaxRAM and Processors are not expanded into tags           

[v6r15p1]

Included patches for v6r14p32

*Configuration
CHANGE: Resources helper - remove "dips" protocol from the default list of third party
        protocols

*Resources
FIX: XROOTStorage - bug fixed in __createSingleDirectory() - proper interpretation
     of the xrootClient.mkdir return status
FIX: XROOTStorage unit test reenabled by mocking the xrootd import      

[v6r15]

Removed general "from DIRAC.Core.Utilities import *" in the top-level __init__.py

Made service handlers systematically working with unicode string arguments
Added requirements.txt and Makefile in the root of the project to support pip style installation

DIRAC documentation moved to the "docs" directory if the DIRAC project from the
DIRACDocs separate project.

*Accounting
CHANGE: INTEGER -> BIGINT for "id" in "in" accountingDB tables

*Core
NEW: The S_ERROR has an enhanced structure containing also the error code and the call
     stack from where the structure was created
NEW: DErrno module to contain definitions of the DIRAC error numbers and standard
     descriptions to be used from now on in any error code check      
CHANGE: gMonitor instantiation removed from DIRAC.__init__.py to avoid problems in
        documentation generation
CHANGE: removed Core.Utilities.List.sortList (sorted does the job)
CHANGE: removed unused module Core.Utilities.TimeSeries
NEW: dirac-install - makes us of the DIRAC tar files in CVMFS if available
NEW: dirac-install-client - a guiding script to install the DIRAC client from A to Z        
CHANGE: dirac-install - when generating bashrc and cshrc scripts prepend DIRAC paths
        to the ones existing in the environment already
NEW: MJFTimeLeft - using Machine JOb features in the TimeLeft utility
FIX: BaseClient - only give warning log message "URL banned" when one of the
     service URLs is really banned
CHANGE: DISET components - improved logic of service URL retries to speedup queries
        in case of problematic services     
NEW: dirac-rss-policy-manager - allows to interactively modify and test only the 
     policy section of Dirac.cfg     
FIX: XXXTimeLeft - do not mix CPU and WallTime values     
FIX: ComponentInstaller - longer timeout for checking components PID (after restart)
CHANGE: Proxy - in executeWithUserProxy() when multiple DNs are present, try all of them
CHANGE: List utility - change uniqueElements() to be much faster
NEW: Platform - added getPlatform() and getPlatformTuple() utilities to evaluate lazily the
     DIRAC platform only when it is needed, this accelerates DIRAC commands not needing
     the platform information. 

*Configuration
NEW: GOCDB2CSAgent agent to synchronize GOCDB and CS data about perfSONAR services
NEW: VOMS2CSAgent to synchronize VOMS user data with the DIRAC Registry
CHANGE: ConfigurationData - lazy config data compression in getCompressedData()

*Framework
CHANGE: SystemAdministratorIntegrator - make initial pinging of the hosts in parallel
        to speed up the operation
CHANGE: InstalledComponentsDB - table to cache host status information populated
        by a periodic task    
NEW: ComponentInstaller Client class to encapsulate all the installation utilities
     from InstallTools module    
NEW: SystemAdministratorClientCLI - added uninstall host command
NEW: SystemAdministratorClientCLI - added show ports command
NEW: SystemAdministratorHandler - added getUsedPorts() interface
NEW: SystemAdministratorHandler - show host command shows also versions of the Extensions
NEW: InstalledComponentsDB - added Extension field to the HostLogging table 
FIX: SystemLoggingDB - fixed double creation of db tables

*Accounting
FIX: DataStoreClient - Synchronizer based decorators have been replaced with a simple 
     lock as they were blocking addRegister() during every commit(); 

*RSS
NEW: CE Availability policy, closing #2373
CHANGE: Ported setStatus and setToken rpc calls to PublisherHandler from LHCb implementation
NEW: E-mails generated while RSS actions are now aggregated to avoid avalanches of mails
NEW: dirac-rss-sync is also synchronizing Sites now

*DMS
CHANGE: FileCatalogClient - make explicit methods for all service calls
CHANGE: DataManager, StorageElement - move physical accounting the StorageElement
CHANGE: FileCatalog - added recursive changePathXXX operations
CHANGE: FileCatalog contained objects have Master attribute defined in the CS. Extra check of eligibility of the catalogs specified explicitely. No-LFN write methods return just the Master result to be compatible with the current use in the clients.
CHANGE: Removed LcgFileCatalogXXX obsoleted classes
NEW: ConsistencyInspector class to perform data consistency checks between 
     different databases
CHANGE: FileCatalog(Client) - refactored to allow clients declare which interface
        they implement     
NEW: FileCatalog - conditional FileCatalog instantiation based on the configured
     Operations criteria        

*TS
CHANGE: TransformationDB table TaskInputs: InputVector column from BLOB to MEDIUMTEXT
FIX: TaskManager - fix bug in case there is no InputData for a task, the Request created 
     for the previous task was reassigned
NEW: TaskManager - possibility to submit one bulk job for a series of tasks     

*WMS
NEW: TaskQueueDB - possibility to present requirements in a form of tags from the 
     site( pilot ) to the jobs to select ones with required properties
FIX: JobWrapper - the InputData optimizer parameters are now DEncoded     
CHANGE: JobAgent - add Processors and WholeNode tags to the resources description
CHANGE: SiteDirector - flag to always download pilot output is set to False by default
FIX: SiteDirector - using PilotRunDirectory as WorkingDirectory, if available at the CE 
     level in the CS. Featire requested in issue #2746
NEW: MultiProcessorSiteDirector - new director to experiment with the multiprocessor/
     wholeNode queues
CHANGE: JobMemory utility renamed to JobParameters
CHANGE: CheckWNCapabilities pilot command changed to get WN parameters from the
        Machine Job Features (MJF) - NumberOfProcessors, MaxRAM    
NEW: JobManager, ParametricJob - utilities and support for parametric jobs with multiple
     parameter sequences      
NEW: SiteDirector - added logic to send pilots to sites with no waiting pilots even if
     the number of already sent pilots exceeds the number of waiting jobs. The functionality
     is switched on/off by the AddPilotsToEmptySites option.        

*RMS
FIX: Request - fix for the case when one of the request is malformed, the rest of 
     the requests could not be swiped
FIX: ReqProxyHandler - don't block the ReqProxy sweeping if one of the request is buggy     
CHANGE: ReqProxyHandler - added monitoring counters
NEW: ReqProxyHandler - added interface methods to list and show requests in a ReqProxy

*Resources
FIX: SRM2Storage - do not add accounting to the output structure as it is done in 
     the container StorageElement class
CHANGE: Add standard metadata in the output of all the Storage plugins     

*Interfaces
NEW: Job API - added setParameterSequence() to add an arbitrary number of parameter
     sequences for parametric jobs, generate the corresponding JDL

*tests
NEW: The contents of the TestDIRAC package is moved into the tests directory here

[v6r14p39]

Patch to include WebApp version v1r6p32

[v6r14p38]

*Core
CHANGE: Unhashable objects as DAG graph nodes

*RMS
CHANGE: Added possibility of constant delay for RMS operations

[v6r14p37]

*Core
NEW: Added soft implementation of a Direct Acyclic Graph

*Configuration
FIX: Bdii2CSAgent finds all CEs of a site (was finding only one)

*Resources
FIX: Make sure transferClient connects to the same ProxyStorage instance

[v6r14p36]

*Core
FIX: Sending mails to multiple recipients was not working

*WMS
FIX: Allow staging from SEs accessible by protocol


[v6r14p35]

*Core
FIX: SOAPFactory - fixes for import statements of suds module to work with the
     suds-jurko package that replaces the suds package

*Resources
FIX: BatchSystems.Torque - take into account that in some cases jobID includes
     a host name that should be stripped off
FIX: SSHComputingElement - in _getJobOutputFiles() fixed bug where the output
     of scpCall() call was wrongly interpreted    
FIX: ProxyStorage - evaluate the service url as simple /DataManagement/StorageElementProxy
     to solve the problem with redundant StorageElementProxy services with multiple
     possible urls       
     
*RSS
CHANGE: Configurations.py - Added DTScheduled3 policy (3 hours before downtime)     
     
*WMS
FIX: pilotCommands - take into account that in the case of Torque batch system
     jobID includes a host name that should be stripped off   
       
[v6r14p34]

*Configuration
FIX: Bdii2CSAgent - reinitilize the BDII info cache at each cycle in order not to 
     carry on obsoleted stuff. Fixes #2959

*Resources
FIX: Slurm.py - use --partition rather --cluster for passing the DIRAC queue name
FIX: DIPStorage - fixed bug in putFile preventing third party-like transfer from
     another DIPS Storage Element. Fixes #2413

*WMS
CHANGE: JobWrapper - added BOINC user ID to the job parameters
FIX: pilotCommands - interpret SLURM_JOBID environment if present
FIX: WMSClient - strip of comments in the job JDL before any processing.
     Passing jdl with comments to the WMS could provoke errors in the
     job checking.

[v6r14p33]

*WMS
FIX: JobAgent - included a mechanism to stop JobAgent if the host operator
     creates /var/lib/dirac_drain
FIX: CPUNormalization - fixed a typo in getPowerFromMJF() in the name of the
     exception log message           

[v6r14p32]

*Core
FIX: InstallTools - getStartupComponentStatus() uses "ps -p <pid>" variant of the
     system call to be independent of the OS differences

*DMS
FIX: RemoveReplica - bulkRemoval() was modifying its input dict argument and returning it,
     which was useless, only modify argument

*WMS
CHANGE: CPUNormalization - get HS'06 worker node value from JOBFEATURES if available

*RMS
FIX: ReqClient - bug fixed preventing the client to contact multiple instances of ReqManager
     service

[v6r14p31]

*DMS
FIX: FTSAgent - if a file was not Scheduled, the FTSAgent was setting it Done even if it had 
     not been replicated.

*Workflow
FIX: FailoverRequest - forcing setting the input file Unused if it was already set Processed

[v6r14p30]

*Framework
BUGFIX: MonitoringHandler - in deleteActivities() use retVal['Message'] if result is not OK

*Resources
FIX: XROOTStorage - in getFile() evaluate file URL without URL parameters
                    in __putSingleFile() use result['Message'] in case of error
                    
*RMS
FIX: dirac-rms-cancel-request - fixed crash because of gLogger object was not imported

*TS
FIX: TransformationCLI - in resetProcessedFile() added check that the Failed dictionary
     is present in the result of a call                    

[v6r14p29]

*Core
FIX: Time - skip the effect of timeThis decorator if not running interractively

*DMS
FIX: DataManager - in getFile(), select preferentially local disk replicas, if none disk replicas, 
     if none tape replicas
FIX: DataManager - avoid changing argument of public method checkActiveReplicas()
FIX: FTSAgent - wait 3 times longer for monitoring FTS jobs if Staging

*Accounting
CHANGE: Jobs per pilot plot is presented as Quality plot rather than a histogram

*WMS
CHANGE: dirac-wms-cpu-normalization - reduce memory usage by using xrange() instead of range()
        in the large test loop

[v6r14p28]

*TS
FIX: TaskManager - protection against am empty task dictionary in 
     prepareTransformationTasks()
FIX: Test_Client_TransformationSystem - fixes ti run in the Travis CI 
     environment
     
*WMS
FIX: JobMemory - use urllib instead of requests Python module as the latter
     can be unavailable in pilots.           

[v6r14p27]

*Core
FIX: PlainTransport,SocketInfoFactory - fix for the IPv6 "Address family not supported 
     by protocol" problems

*Interfaces
NEW: Dirac.py - in ping()/pingService() allow to ping a specific URL

*Resources
FIX: LcgFileCatalogClient - convert LFN into str in __fullLfn to allow LFNs
     in a unicode encoding

*WMS
FIX: JobWrapper - set the job minor status to 'Failover Request Failed' 
     if the failover request fails sending

*TS
FIX: TransformationDB - in getTransformationTasks(),getTaskInputVector 
     forward error result to the callers
FIX: TaskManager - in case there is no InputData for a task, the Request created 
     for the previous task was reassigned. This fixes this bug.      

*tests
FIX: several fixes to satisfy on-the-fly unit tests with teh Travis CI service 

[v6r14p26]

NEW: Enabled on-the-fly tests using the Travis-CI service

*Core
FIX: Subprocess - fix two potential infinite loops which can result in indefinite
     output buffer overflow

*WMS
FIX: JobScheduling executor - check properly if staging is allowed, it was always True before

[v6r14p25]

*Core
FIX: Subprocess - more detailed error log message in case ov output buffer
     overflow

*DMS
FIX: DataManager - fix for getActiveReplicas(): first check Active replicas before 
     selecting disk SEs

*Resources
FIX: StorageElementCache - fixes to make this class thread safe
FIX: StorageFactory - fix in getConfigStorageProtocols() to properly get options
     for inheriting SE definitions

[v6r14p24]

*Accounting
FIX: Plots, JobPlotter - fix sorting by plot labels in case the enddata != "now"

*DMS
FIX: dirac-dms-user-lfns - add error message when proxy is expired 

[v6r14p23]

*Interfaces
FIX: Job.py - setCPUTime() method sets both CPUTime and MaxCPUTime JDL parameters
     for backward compatibility. Otherwise this setting was ignored by scheduling

*TS
BUGFIX: TaskManager - bug fixed in submitTransformationTasks in getting the TransformationID 

[v6r14p22]

CHANGE: Multiple commands - permissions bits changed from 644 to 755  

*Framework
FIX: UserProfileDB - in case of desktop name belonging to two different users we have 
     to use both desktop name and user id to identify the desktop

*WMS
BUGFIX: JobWrapperTemplate - bug fixed in evaluation of the job arguments

*TMS
CHANGE: TaskManager - added TransformationID to the log messages

[v6r14p21]

*DMS
CHANGE: dirac-admin-allow(ban)-se - allow an SE group to be banned/allowed

*SMS
FIX: RequestPreparationAgent - fix crash in execute() in case no replica information
     available

*WMS
FIX: TaskQueueDB, PilotAgentsDB - escape DN strings to avoid potential SQL injection
FIX: JobWrapperTemplate - pass JobArguments through a json file to fix the case
     of having apostrophes in the values

*TMS
FIX: TransformationAgent - in processTransformation() fix reduction of number of files

[v6r14p20]

*WMS
FIX: SandboxMetadataDB - escape values in SandboxMetadataDB SQL queries to accommodate
     DNs containing apostrophe 

[v6r14p19]

*Core
NEW: CLI base class for all the DIRAC CLI consoles, common methods moved to the new class,
     XXXCLI classes updated to inherit the base class
FIX: Network - fix crash when path is empty string, fixes partly #2413     
     
*Configuration
FIX: Utilities.addToChangeSet() - fix the case when comma is in the BDII Site description 
     followed by a white space, the description string was constantly updated in the CS

*Interfaces
FIX: Dirac.py - in retrieveRepositorySandboxes/Data - "Retrieved" and "OutputData" key values
     are strings '0' in the jobDict when a repository file is read, need to cast it to int

*DMS
FIX: RegisterReplica - if operation fails on a file that no longer exists and has no 
     replica at that SE, consider the operation as Done.

*Resources
FIX: ARCComputingElement - bug fix in getJobOutput in using the S_ERROR()

[v6r14p18]

*Core
FIX: VOMSService - attGetUserNickname() can only return string type values
FIX: dirac-deploy-scripts - install DIRAC scripts first so that they can be 
     overwritten by versions from extensions

*Framework
FIX: dirac-populate-component-db - bug fixed to avoid duplicate entries in the
     database

*TS
FIX: TaskManager - do not use ReqProxy when submitting Request for Tasks, otherwise
     no RequestID can be obtained

*Interfaces
CHANGE: Dirac.py - increase verbosity of a error log message in selectJobs

*Resources
FIX: XROOTStorage - fixed KeyError exception while checking file existence
FIX: ARCComputingElement - in getJobOutput test for existence of an already 
     downloaded pilot log

[v6r14p17]

*Core
FIX: Service.py - use the service name as defined in the corresponding section in the CS
     and not the name defined in service Module option. This fixes the problem with the
     StorageElement service not interpreting properly the PFN name and using a wrong local
     data path. 

*Resources
CHANGE: ARCComputingElement - if the VO is not discoverable from the environment, use ARC API
        call in the getCEStatus, use ldapsearch otherwise

[v6r14p16]

*Resources
CHANGE: ARC Computing Element automatically renew proxies of jobs when needed

[v6r14p15]

*Core
FIX: VOMS.py - Fixed bug that generates proxies which are a mix between legacy and rfc proxies.

*DMS
CHANGE: Allow selecting disk replicas in getActiveReplicas() and getReplicas()

*WMS
CHANGE: Use the preferDisk option in the InputData optimizer, the TransformationAgent and in the Interface splitter


[v6r14p14]

*Core
FIX: VOMS.py - return RFC proxy if necessary after adding the VOMS extension

*Configuration
FIX: Validate maxCPUTime and Site description value

*Resources
FIX: XROOTStorage - changes to allow third party transfers between XROOT storages
CHANGE: HTCondorCEComputingElement - the Condor logging can now be obtained in the webinterface;
        SIGTERM (instead of SIGKILL) is send to the application in case jobs are killed by the host site;
        when pilots are put in held status we kill them in condor and mark them as aborted.

*WMS
FIX: pilotCommands - fixes for intrepreting tags in the pilot

[v6r14p13]

*WMS
FIX: pilot commands CheckCECapabilities and CheckWNCapabilities were not considering the case of missing proxy

[v6r14p12]

*Core
FIX: allow a renormalization of the estimated CPU power
FIX: dirac-install: Make hashlib optional again (for previous versions of python, since the pilot may end up on old machines)

*Framework
FIX: allow to install agents with non-standard names (different from the module name)

*DMS
CHANGE: Consider files to reschedule and submit when they are Failed in FTS

*WMS
CHANGE: Move getCEStatus function back to using the ARC API

[v6r14p11]

*Core
FIX: XXXTimeLeft - set limit to CPU lower than wall clock if unknown
FIX: Logger - fix exception printing in gLogger.exception()
CHANGE: InstallTools - added more info about the process in getStartupComponentStatus()
CHANGE: Time - better report from timeThis() decorator

*DMS
CHANGE: FTSAgent - wait some time between 2 monitorings of each job

*WMS
NEW: pilotCommands - added CheckCECapabilities, CheckWNCapabilities commands
NEW: Added dirac-wms-get-wn-parameters command

*TS
NEW: Added dirac-production-runjoblocal command
FIX: TransformationAgent(Plugin) - clean getNextSite() and normalizeShares()
FIX: TransformationPlugin - added setParameters() method

*RSS
FIX: dirac-rss-sync - move imports to after the Script.getPositionalArguments()

*Resources
NEW: Added dirac-resource-get-parameters command

[v6r14p10]
*Configuration
FIX: Resources - getQueue() is fixed to get properly Tag parameters

*Framework
FIX: SecurityFileLog - fix for zipping very large files

*Resources
NEW: added dirac-resource-get-parameters command

*WMS
NEW: JobMonitoringHandler - add getJobsParameters() method
NEW: pilotCommands - added CheckCECapabilities, CheckWNCapabilities
NEW: Added dirac-wms-get-wn-parameters command
NEW: Matcher - generate internal tags for MaxRAM and NumberOfProcessors parameters
CHANGE: SiteDirector does not pass Tags to the Pilot
FIX: Matcher(Handler) - do not send error log message if No match found,
     fixed Matcher return value not correctly interpreted

[v6r14p9]

*Core
FIX: BaseClient - enhance retry connection logic to minimize the overall delay
FIX: MessageBroker - fix of calling private __remove() method from outside
     of the class

*Framework
BUGFIX: dirac-(un)install-component - bug in importing InstallTools module

*WMS:
FIX: JobWrapper - fix in getting the OutputPath defined in the job

*Resources
FIX: ARCComputingElement - add queue to the XRSL string

[v6r14p8]

*Core
FIX: XXXTimeLeft - minor fixes plus added the corresponding Test case
FIX: ReturnValues - fixes in the doc strings to comply with the sphinx syntax
FIX: SocketInfoFactory - in __sockConnect() catch exception when creating a
     socket

*Interfaces
FIX: Job.py - fixes in the doc strings to comply with the sphinx syntax

*RSS
NEW: Configurations.py - new possible configuration options for Downtime Policies

*WMS
CHANGE: StatesAccountingAgent - retry once and empty the local messages cache
        in case of failure to avoid large backlog of messages
CHANGE: SiteDirector - do not send SharedArea and ClientPlatform as pilot
        invocation arguments  
CHANGE: Matcher - allow matching by hosts in multi-VO installations              

[v6r14p7]

*Core
CHANGE: XXXTimeLeft utilities revisited - all return real seconds,
        code refactoring - use consistently always the same CPU power 

*WMS
FIX: JobAgent - code refactoring for the timeLeft logic part

*Resources
BUGFIX: ComputingElement - get rid of legacy getResourcesDict() call

[v6r14p6]

*Configuration
FIX: Bdii2CSAgent - refresh configuration from Master before updating
FIX: Bdii2CSAgent - distinguish the CE and the Cluster in the Glue 1.0 schema

*DMS
CHANGE: FTSAgent - make the amount of scheduled requests fetched by the 
        FTSAgent a parameter in the CS 
CHANGE: RMS Operations - check whether the always banned policy is applied for SEs
        to a given access type

*RMS
FIX: RequestClient(DB,Manager) - fix bulk requests, lock the lines when selecting 
     the requests to be assigned, update the LastUpdate time, and expose the 
     assigned flag to the client

*WMS
FIX: JobAgent - when the application finishes with errors but the agent continues 
     to take jobs, the timeLeft was not evaluated
FIX: JobAgent - the initial timeLeft value was always set to 0.0     

[v6r14p5]

*Core
FIX: X509Certificate - protect from VOMS attributes that are not decodable


*Resources
FIX: GFAL2_StorageBase - fixed indentation and a debug log typo

*WMS
BUGFIX: Matcher - only the first job was associated with the given pilot
FIX: pilotTools - 0o22 is only a valid int for recent python interpreters, 
     replaced by 18

[v6r14p4]

*Core
FIX: DictCache - fix the exception in the destructor preventing the final
     cache cleaning

*Framework
FIX: SystemAdministratorClientCLI - corrected info line inviting to update
     the pilot version after the software update

*DMS
FIX: FTSAgent - Add recovery of FTS files that can be left in weird statuses 
     when the agent dies
CHANGE: DataManager - allow to not get URLs of the replicas
CHANGE: FTSJob - keep and reuse the FTS3 Context object

*Storage
CHANGE: StorageManagerClient - don't fail getting metadata for staging if at 
        least one staged replica found

*WMS
FIX: CPUNormalization - protect MJF from 0 logical cores
FIX: JobScheduling - fix printout that was saying "single site" and "multiple sites" 
     in two consecutive lines
NEW: pilotTools,Commands - added CEType argument, e.g. to specify Pool CE usage 
FIX: WatchDog - added checks of function return status, added hmsCPU initialization to 0,
     removed extra printout     
     
*Resources
FIX: GFAL2 plugins - multiple bug fixes     

[v6r14p3]

*Core
BUGFIX: small bug fixed in dirac-install-component, dirac-uninstall-component
BUGFIX: VOMS - remove the temporary file created when issuing getVOMSProxyInfo
FIX: FileHelper - support unicode file names
FIX: DictCache - purges all the entry of the DictCache when deleting the DictCache object 

*Framework
BUGFIX: dirac-populate-component-db - avoid return statement out of scope

*Interfaces
BUGFIX: Dirac - in submitJob() faulty use of os.open

*WMS
FIX: JobWrapper - avoid evaluation of OutputData to ['']
FIX: Matcher - the Matcher object uses a VO dependent Operations helper
CHANGE: JobAgent - stop agent if time left is too small (default 1000 HS06.s)
FIX: CPUNormalization - use correct denominator to get power in MJF

*Resources
FIX: ARCComputingElement - changed implementation of ldap query for getCEStatus

[v6r14p2]

*Core
FIX: Use GSI version 0.6.3 by default
CHANGE: Time - print out the caller information in the timed decorator
CHANGE: dirac-install - set up ARC_PLUGIN_PATH environment variable

*Framework
FIX: dirac-proxy-info - use actimeleft VOMS attribute

*Accounting
CHANGE: Removed SRMSpaceTokenDeployment Accounting type

*RSS
CHANGE: ResourceStatus - re-try few times to update the RSS SE cache before giving up
FIX: XXXCommand, XXXAction - use self.lof instead of gLogger
CHANGE: Added support for all protocols for SEs managed by RSS

*RMS
FIX: Request - produce enhanced digest string
FIX: RequestDB - fix in getDigest() in case of errors while getting request

*Resources
CHANGE: Propagate hideExceptions flag to the ObjectLoader when creating StorageElements
FIX: ARCComputingElement - multiple fixes after experience in production

*WMS
FIX: Pilot commands - fixed an important bug, when using the 
     dirac-wms-cpu-normalization script

[v6r14p1]

The version is buggy when used in pilots

*Core
NEW: dirac-install-component command replacing dirac-install-agent/service/executor
     commands
     
*Resources
NEW: FileStorage - plugin for "file" protocol
FIX: ARCComputingElement - evaluate as int the job exit code

*RSS
FIX: CSHelpers - several fixes and beautifications     

[v6r14]

*Core
NEW: CSGlobals - includes Extensions class to consistently check the returned
     list of extensions with proper names 
NEW: ProxyManagerXXX, ProxyGeneration, X509XXX - support for RFC proxies
NEW: ProxyInfo - VOMS proxy information without using voms commands
NEW: LocalConfiguration - option to print out license information    
FIX: SocketInfo.py - check the CRL lists while handshaking  

Configuration
NEW: ConfigurationClient - added getSectionTree() method

*Framework
NEW: InstalledComponentsDB will now store information about the user who did the 
     installation/uninstallation of components.

*Resources
NEW: ARCComputingElement based on the ARC python API

*RSS
FIX: Improved logging all over the place 

*DMS
NEW: New FileCatalog SecurityManager with access control based on policies,
     VOMSPolicy as one of the policy implementations.
NEW: lfc_dfc_db_copy - script used by LHCb to migrate from the LFC to the DFC with 
     Foreign Keys and Stored Procedures by accessing the databases directly     
NEW: FileManagerPs.py - added _getFileLFNs() to serve info for the Web Portal     
CHANGE: Moving several tests to TestDIRAC

*Interfaces
CHANGE: use jobDescription.xml as a StringIO object to avoid multiple disk
        write operations while massive job submission

*WMS
FIX: Watchdog - review for style and pylint
CHANGE: Review of the Matcher code, extracting Limiter and Matcher as standalone 
        utilities
        

*Transformation
NEW: New ported plugins from LHCb, added unit tests


[v6r13p21]

*TS
FIX: Registering TargetSE for Standard TransformationAgent plugin

[v6r13p20]

*DMS
FIX: DMSHelpers - allow for more than one Site defined to be local per SE

*Resources
FIX: XRootStorage - fix in getURLBase()

[v6r13p19]

FIX: changes incorporated from v6r12p53 patch

[v6r13p18]

*WMS
FIX: JobWrapper - ported back from v6r14p9 the fix for getting OutputPath

[v6r13p17]

FIX: changes incorporated from v6r12p52 patch

[v6r13p16]

FIX: changes incorporated from v6r12p51 patch

[v6r13p15]

Included patches from v6r12p50 release 

[v6r13p14]

*DMS
FIX: ReplicateAndRegister - fix a problem when a file is set Problematic 
     in the FC but indeed doesn't exist at all 

*Resources
CHANGE: StorageFactory - enhance the logic of BaseSE inheritance in the
        SE definition in the CS
        
*WMS
CHANGE: CPUNormalization, dirac-wms-cpu-normalization - reading CPU power 
        from MJF for comparison with the DIRAC evaluation
FIX: SiteDirector - create pilot working directory in the batch system working
     directory and not in "/tmp"                

[v6r13p13]

*DMS
BUGFIX: FileCatalogClient - bug fixed in getDirectoryMetadata()

[v6r13p12]

*Resources
FIX: StorageElement - bug fixed in inValid()
CHANGE: StorageFactory - do not interpret VO parameter as mandatory

[v6r13p11]

*DMS
BUGFIX: RemoveReplica - fix in singleRemoval()
FIX: dirac-dms-user-lfns - increased timeout

[v6r13p10]

CHANGE: Use sublogger to better identify log source in multiple places

*Core
CHANGE: Review / beautify code in TimeLeft and LSFTimeLeft
FIX: LSFTimeLeft - is setting shell variables, not environment variables, 
     therefore added an "export" command to get the relevant variable 
     and extract then the correct normalization

*Accounting
FIX: DataOperationPlotter - add better names to the data operations

*DMS:
FIX: DataManager - add mandatory vo parameter in __SEActive()
CHANGE: dirac-dms-replicate-and-register-request - submit multiple requests
        to avoid too many files in a single FTS request
FIX: FileCatalog - typo in getDirectoryMetadata()
FIX: FileCatalog - pass directory name to getDirectoryMetadata and not file name 
FIX: DataManager - in __SEActive() break LFN list in smaller chunks when
     getting replicas from a catalog        

*WMS
FIX: WMSAdministratorHandler - fix in reporting pilot statistics
FIX: JobScheduling - fix in __getSitesRequired() when calling self.jobLog.info 
CHANGE: pilotCommands - when exiting with error, print out current processes info

[v6r13p9]

*Framework
FIX: SystemLoggingDB - schema change for ClientIPs table to store IPv6 addresses

*DMS
BUGFIX: DMSRequestOperationsBase - bug fix in checkSEsRSS()
FIX: RemoveFile - in __call__(): bug fix; fix in the BannedSE treatment logic

*RMS
BUGFIX: Operation - in catalogList()
BUGFIX: ReqClient - in printOperation()

*Resources
FIX: GFAL2_StorageBase - added Lost, Cached, Unavailable in getSingleFileMetadata() output
BUGFIX: GFAL2_StorageBase - fixed URL construction in put(get)SingleFile() methods

*WMS
FIX: InputDataByProtocol - removed StorageElement object caching

[v6r13p8]

*Framework
FIX: MonitoringUtilities - minor bug fix

*DMS
FIX: DataManager - remove local file when doing two hops transfer

*WMS
FIX: SandboxStoreClient - get the VO info from the delegatedGroup argument to 
     use for the StorageElement instantiation

*TMS
CHANGE: Transformation(Client,DB,Manager) - multiple code clean-up without
        changing the logic

[v6r13p7]

*Core
NEW: X509CRL - class to handle certificate revocation lists

*DMS
FIX: RequestOperations/RemoveFile.py - check target SEs to be online before
     performing the removal operation. 
FIX: SecurityManager, VOMSPolicy - make the vomspolicy compatible with the old client 
     by calling in case of need the old SecurityManager     

*Resources
BUGFIX: Torque, GE - methods must return Message field in case of non-zero return status
FIX: SRM2Storage - when used internaly, listDirectory should return urls and not lfns

*WMS
FIX: ConfigureCPURequirements pilot command - add queue CPU length to the extra local
     configuration
FIX: JobWrapper - load extra local configuration of any     

*RMS
FIX: RequestDB - fix in getRequestSummaryWeb() to suit the Web Portal requirements

*Transformation
FIX: TransformationManagerHandler - fix in getTransformationSummaryWeb() to suit 
     the Web Portal requirements

[v6r13p6]

*Core
FIX: X509Chain - use SHA1 signature encryption in all tha cases

*Resources
FIX: ComputingElement - take CPUTime from its configuration defined in the 
     pilot parameters

*WMS
FIX: SiteDirector - correctly configure jobExecDir and httpProxy Queue parameters

[v6r13p5]

*Resources
BUGFIX: Torque - getCEStatus() must return integer job numbers
FIX: StorageBase - removed checking the VO name inside the LFN 

*WMS
FIX: InputData, JobScheduling - StorageElement needs to know its VO

*DMS
FIX: ReplicateAndRegister - Add checksumType to RMS files when adding 
     checksum value
FIX: DataManager - remove unnecessary access to RSS and use SE.getStatus()     
FIX: DMHelpers - take into account Alias and BaseSE in site-SE relation

*RMS
FIX: Request - bug fixed in optimize() in File reassignment from one
     Operation to another  

*Transformation
FIX: TransformationDB - set derived transformation to Automatic

[v6r13p4]

*Core
FIX: VOMSService - treat properly the case when the VOMS service returns no result
     in attGetUserNickname()

*DMS
FIX: FTSAgent, ReplicateAndRegister - make sure we use source replicas with correct 
     checksum 

*RMS
FIX: Request - minor fix in setting the Request properties, suppressing pylint
     warnings
CHANGE: File, Reques, Operation, RequestDB - remove the use of sqlalchemy on 
        the client side     
     
*Resources
FIX: StorageElement - import FileCatalog class rather than the corresponding module     
FIX: SLURM - proper formatting commands using %j, %T placeholders
FIX: SSHComputingElement - return full job references from getJobStatus() 

*RSS
FIX: DowntimeCommand - checking for downtimes including the time to start in hours

*Workflow
CHANGE: FailoverRequest - assign to properties rather than using setters

*Transformation
FIX: TransformationClient(DB,Utilities) - fixes to make derived transformations work

[v6r13p3]

*DMS
FIX: DataManager - in putAndRegister() specify explicitly registration protocol
     to ensure the file URL available right after the transfer
     
*Resources
FIX: SRM2Storage - use the proper se.getStatus() interface ( not the one of the RSS )     

[v6r13p2]

*Framework
FIX: SystemAdministratorHandler - install WebAppDIRAC extension only in case
     of Web Portal installation
CHANGE: dirac-populate-component-db - check the setup of the hosts to register 
        into the DB only installations from the same setup; check the MySQL installation
        before retrieving the database information      

*DMS
FIX: FTSAgent - fix in parsing the server result
FIX: FTSFile - added Waiting status
FIX: FTSJob - updated regexps for the "missing source" reports from the server;
     more logging message 

*Resources
FIX: SRM2Storage - fix in treating the checksum type 
FIX: StorageElement - removed getTransportURL from read methods

*RMS
FIX: Request - typo in the optimize() method

[v6r13p1]

*Framework
CHANGE: SystemAdminstratorIntegrator - can take a list of hosts to exclude from contacting

*DMS
FIX: DataManager - fix in __getFile() in resolving local SEs
FIX: dirac-dms-user-lfns - sort result, simplify logic

*RMS
FIX: Request - Use DMSHelper to resolve the Failovers SEs
FIX: Operation - treat the case where the SourceSE is None

*WMS
FIX: WMSAdministratorHandler - return per DN dictionary from getPilotStatistics 

[v6r13]

CHANGE: Separating fixed and variable parts of error log messages for multiple systems 
        to allow SystemLogging to work

*Core
FIX: MySQL.py - treat in detailed way datetime functions in __escapeString()
FIX: DictCache.get() returns now None instead of False if no or expired value
NEW: InstallTools - allow to define environment variables to be added to the component
     runit run script
NEW: Changes to make the DISET protocol IP V6 ready
CHANGE: BaseClient - retry service call on another instance in case of failure
CHANGE: InnerRPCClient - retry 3 times in case of exception in the transport layer
CHANGE: SocketInfo - retry 3 times in case of handshaking error
CHANGE: MySQL - possibility to specify charset in the table definition
FIX: dirac-install, dirac-distribution - removed obsoleted defaults     
NEW: Proxy utility module with executeWithUserProxy decorator function

*Configuration
NEW: CSAPI,dirac-admin-add-shifter - function, and script, for adding or modifying a 
     shifter in the CS

*Framework
FIX: NotificationDB - escape fields for sorting in getNotifications()
NEW: Database, Service, Client, commands for tracking the installed DIRAC components

*Interfaces
CHANGE: Dirac - changed method names, keeping backward compatibility
CHANGE: multiple commands updated to use the new Dirac API method names

*DMS
NEW: Native use of the FTS3 services
CHANGE: Removed the use of current DataLogging service
CHANGE: DataManager - changes to manage URLs inside StorageElement objects only
FIX: DataManager - define SEGroup as accessible at a site
CHANGE: DirectoryListing - extracted from FileCatalogClientCLI as an independent utility
CHANGE: MetaQuery - extracted from FileCatalogClientCLI as an independent utility
CHANGE: FileCatalogClientCLI uses external DirectoryListing, MetaQuery utilities
CHANGE: FileCatalog - replace getDirectoryMetadata by getDirectoryUserMetadata
NEW: FileCatalog - added new getDirectoryMetadata() interface to get standard directory metadata
NEW: FileCatalog - possibility to find files by standard metadata
NEW: FileCatalog - possibility to use wildcards in the metadata values for queries
NEW: DMSHelpers class
NEW: dirac-dms-find-lfns command

*WMS
NEW: SiteDirector - support for the MaxRAM queue description parameter
CHANGE: JobScheduling executor uses the job owner proxy to evaluate which files to stage
FIX: DownloadInputData - localFile was not defined properly
FIX: DownloadInputData - could not find cached files (missing [lfn])

*RMS
CHANGE: Removed files from the previous generation RMS
CHANGE: RMS refactored based on SQLAlchemy 
NEW: ReqClient - added options to putRequest(): useFailoverProxy and retryMainServer
CHANGE: DMSRequestOperationsBase - delay execution or cancel request based on SE statuses 
        from RSS/CS
FIX: Fixes to make use of RequestID as a unique identifier. RequestName can be used in
     commands in case of its uniqueness        

*Resources
NEW: Computing - BatchSystem classes introduced to be used both in Local and SSH Computing Elements
CHANGE: Storage - reworked Storage Element/Plugins to encapsulate physical URLs 
NEW: GFAL2_StorageBase.py, GFAL2_SRM2Storage.py, GFAL2_XROOTStorage.py 

*RSS:
NEW: dirac-admin-allow(ban)-se - added RemoveAccess status
CHANGE: TokenAgent - added more info to the mail

*TS
CHANGE: Task Manager plugins

[v6r12p53]

*DMS
CHANGE: FileCatalogClientCLI - ls order by size, human readable size value
FIX: DirectoryMetadata - enhanced error message in getDirectoryMetadata

*WMS
BUGFIX: JobAgent - bug when rescheduling job due to glexec failure

*TS
NEW: TransformationCLI - added getOutputFiles, getAllByUser commands
NEW: Transformation - added getAuthorDNfromProxy, getTransformationsByUser methods

*Resources
CHANGE: GlobusComputingElement - simplify creating of pilotStamp

[v6r12p52]

*DMS
NEW: dirac-dms-directory-sync - new command to synchronize the contents of a
     local and remote directories
FIX: DataManager - in removeFile() return successfully if empty input file list     

*TS
NEW: TransformationCLI - getInputDataQuery command returning inputDataQuery 
     of a given transformation

[v6r12p51]

*Core
FIX: dirac-install - fix to work with python version prior to 2.5

*DMS
CHANGE: FileCatalogClientCLI - possibility to set multiple metadata with one command

*Resources
FIX: HTCondorComputingElement - multiple improvements

[v6r12p50]

*Core
FIX: dirac-install - define TERMINFO variable to include local sources as well

*Framework
FIX: SystemAdministratorHandler - show also executors in the log overview

*DMS
FIX: FileCatalogClientCLI - use getPath utility systematically to normalize the
     paths passed by users

*WMS
FIX: PilotStatusAgent - split dynamic and static parts in the log error message

*Resources
NEW: HTCondorCEComputingElement class

[v6r12p49]

*Resources
FIX: GlobusComputingElement - in killJob added -f switch to globus-job-clean command
FIX: ARCComputingElement - create working directory if it does not exist

*DMS
CHANGE: DataManager - added XROOTD to registration protocols

*TMS
FIX: TransformationCLI - doc string

[v6r12p48]

*DMS
FIX: DirectoryTreeBase - fix in changeDirectoryXXX methods to properly interpret input

[v6r12p47]

*DMS
BUGFIX: FileCatalogClientCLI - wrong signature in the removeMetadata() service call

[v6r12p46]

*Core
FIX: GraphData - check for missing keys in parsed_data in initialize()

*WMS
CHANGE: PilotStatusAgent - kill pilots being deleted; do not delete pilots still
        running jobs
  
*RSS
CHANGE: Instantiate RequestManagementDB/Client taking into account possible extensions        

*Resources
FIX: GlobusComputingElement - evaluate WaitingJobs in getCEStatus()
FIX: SRM2Storage - error 16 of exists call is interpreted as existing file
FIX: XROOTStorage - added Lost, Cached, Unavailable in the output of getSingleMetadata()

*WMS
FIX: pilotCommands - removed unnecessary doOSG() function

[v6r12p45]

*Resources
FIX: SRM2Storage - error 22 of exists call is interpreted as existing file
     ( backport from v6r13 )

[v6r12p44]

*WMS
FIX: SiteDirector - consider also pilots in Waiting status when evaluating
     queue slots available

*Resources
NEW: SRM2Storage - makes use of /Resources/StorageElements/SRMBusyFilesExist option
     to set up the mode of interpreting the 22 error code as existing file

[v6r12p43]

*DMS:
FIX: DirectoryTreeBase - avoid double definition of FC_DirectoryUsage table
     in _rebuildDirectoryUsage()

[v6r12p42]

FIX: added fixes from v6r11p34 patch release

[v6r12p41]

*WMS
CHANGE: dirac-wms-job-submit - "-r" switch to enable job repo

[v6r12p40]

*DMS
FIX: DirectoryTreeBase.py - set database engine to InnoDB 

[v6r12p39]

FIX: imported fixes from rel-v6r11

[v6r12p38]

*DMS
CHANGE: DataManager - enhanced real SE name resolution

*RMS
FIX: Request - fixed bug in the optimization of requests with failover operations

*Resources
CHANGE: StorageFactory - allow for BaseSE option in the SE definition

[v6r12p37]

*Core
FIX: InstallTools - force $HOME/.my.cnf to be the only defaults file

[v6r12p36]

*Configuration
FIX: Utilities.py - bug fix getSiteUpdates()

[v6r12p35]

*Core
CHANGE: VOMSService - add URL for the method to get certificates

*DMS
FIX: DataManager - in __replicate() set do not pass file size to the SE if no
     third party transfer
FIX: RemoveFile, ReplicateAndRegister - regular expression for "no replicas"
     common for both DFC and LFC     
     
*WMS
FIX: WMSHistoryCorrector - make explicit error if no data returned from WMSHistory
     accounting query     

[v6r12p34]

*DMS
BUGFIX: FileCatalogWithFkAndPsDB - fix storage usage calculation

[v6r12p33]

*Core
NEW: VOMSService - added method admListCertificates()

*DMS
BUGFIX: dirac-dms-put-and-register-request - missing Operation in the request

*Resources
FIX: sshce - better interpretation of the "ps" command output

[v6r12p32]

*RMS
FIX: ReqManager - in getRequest() possibility to accept None type
     argument for any request 

[v6r12p31]

*WMS
FIX: pilotCommands - import json module only in case it is needed

[v6r12p30]

*Core
FIX: InstallTools - 't' file is deployed for agents installation only
FIX: GOCDBClient - creates unique DowntimeID using the ENDPOINT

*Framework
FIX: SystemAdministratorHandler - use WebAppDIRAC extension, not just WebApp

*DMS:
FIX: FileCatalogComponents.Utilities - do not allow empty LFN names in
     checkArgumentDict()

[v6r12p29]

*CS
CHANGE: CSCLI - use readline to store and resurrect command history

*WMS
FIX: JobWrapper - bug fixed in the failoverTransfer() call
CHANGE: dirac-wms-job-submit - added -f flag to store ids

*DMS
FIX: DataManager - make successful removeReplica if missing replica 
     in one catalog

*RMS
FIX: Operation, Request - limit the length of the error message

[v6r12p28]

*RMS
FIX: Request - do not optimize requests already in the DB 

[v6r12p27]

*Core
CHANGE: InstallTools - install "t" script to gracefully stop agents

*DMS
FIX: FileCatalog - return GUID in DirectoryParameters

*Resource
CHANGE: DFC/LFC clients - added setReplicaProblematic()

[v6r12p26]

*DMS
BUGFIX: FileCatalog - getDirectoryMetadata was wrongly in ro_meta_methods list 

*RMS
FIX: Operation - temporary fix in catalog names evaluation to smooth
     LFC->DFC migration - not to forget to remove afterwards !

*WMS
CHANGE: JobWrapper - added MasterCatalogOnlyFlag configuration option

[v6r12p25]

*DMS
BUGFIX: PutAndRegister, RegitserFile, RegisterReplica, ReplicateAndRegister - do not
        evaluate the catalog list if None

[v6r12p24]

*DMS:
FIX: DataManager - retry RSS call 5 times - to be reviewed

[v6r12p23]

*DMS
FIX: pass a catalog list to the DataManager methods
FIX: FileCatalog - bug fixed in the catalog list evaluation

[v6r12p22]

*DMS
FIX: RegisterFile, PutAndRegister - pass a list of catalogs to the DataManager instead of a comma separated string
FIX: FTSJob - log when a job is not found in FTS
CHANGE: dropped commands dirac-admin-allow(ban)-catalog

*Interfaces
CHANGE: Dirac, JobMonitoringHandler,dirac-wms-job-get-jdl - possibility to retrieve original JDL

*WMS
CHANGE: JobManifest - make MaxInputData a configurable option

[v6r12p21]

*RMS
BUGFIX: File,Operation,RequestDB - bug making that the request would always show 
        the current time for LastUpdate
  
*WMS
FIX: JobAgent - storing on disk retrieved job JDL as required by VMDIRAC
     ( to be reviewed )        

[v6r12p20]

*DMS
FIX: DataManager - more informative log messages, checking return structure
FIX: FileCatalog - make exists() behave like LFC file catalog client by checking
     the unicity of supplied GUID if any
FIX: StorageElementProxyHandler - do not remove the cache directory

*Framework
FIX: SystemAdministratorClient - increase the timeout to 300 for the software update     

*RMS
FIX: Operation.py - set Operation Scheduled if one file is Scheduled
CHANGE: Request - group ReplicateAndRegister operations together for failover 
        requests: it allows to launch all FTS jobs at once

*Resources
FIX: LcgFileCatalogClient - fix longstanding problem in LFC when several files 
     were not available (only one was returned) 

*TS
BUGFIX: TransformationCleaning,ValidateOutputDataAgent - interpret correctly
        the result of getTransformationParameters() call
FIX: TaskManager - fix exception in RequestTaskAgent        

[v6r12p19]

*Core
FIX: Core.py - check return value of getRecursive() call

*DMS
FIX: FileCatalog - directory removal is successful if does not exist
     special treatment of Delete operation

*WMS
FIX: InputDataByProtocol - fix interpretation of return values

[v6r12p18]

*DMS
FIX: FTSStrategy - config option name
FIX: DataManager - removing dirac_directory flag file only of it is there
     in __cleanDirectory()

*RMS
FIX: Operation - MAX_FILES limit set to 10000
FIX: ReqClient - enhanced log messages

*TMS
FIX: TaskManager - enhanced log messages

*RSS
FIX: DowntimeCommand - fixed mix of SRM.NEARLINE and SRM

*WMS
FIX: InputDataByProtocol - fixed return structure

[v6r12p16]

*DMS
FIX: IRODSStorageElement more complete implementation
FIX: FileCatalogHandler(DB) - make removeMetadata bulk method

*Resources
FIX: FileCatalog - make a special option CatalogList (Operations) to specify catalogs used by a given VO

[v6r12p15]

*Core
FIX: ProcessPool - kill the working process in case of the task timeout
FIX: FileHelper - count transfered bytes in DataSourceToNetwork()

*DMS
BUGFIX: FileCatalogCLI - changed interface in changePathXXX() methods
NEW: IRODSStorageElementHandler class
CHANGE: FileCatalog - separate metadata and file catalog methods, 
        apply metadata methods only to Metadata Catalogs 

*Resources
FIX: SSHTorqueComputingElement - check the status of the ssh call for qstat 

*WMS
FIX: WatchdogLinux - fixed typo

[v6r12p14]

*TS
FIX: TaskManagerAgentBase: avoid race conditions when submitting to WMS

*DMS
NEW: FileCatalog - added new components ( directory tree, file manager ) 
     making use of foreign keys and stored procedures
FIX: DataManager returns properly the FileCatalog errors     

[v6r12p13]

*TS
BUGFIX: TransformationAgent - data member not defined

*WMS
FIX: InputData(Resolution,ByProtocol) - possibility to define RemoteProtocol

[v6r12p12]

*WMS
BUGFIX: pilotTools - missing comma

[v6r12p11]

*WMS
FIX: CPUNormalization - dealing with the case when the maxCPUTime is not set in the queue
     definition
FIX: pilotTools - added option pilotCFGFile

[v6r12p10]

*DMS
FIX: StorageElementProxy - BASE_PATH should be a full path

*Resources
FIX: SRM2Storage - return specific error in putFile

*TS
FIX: TransformationAgent - fix to avoid an exception in finalize and double printing 
     when terminating the agent
BUGFIX: TransformationDB - fix return value in setTransformationParameter()

[v6r12p9]

*Core
CHANGE: SiteCEMapping - getSiteForCE can take site argu

ment to avoid confusion

*Interfaces
FIX: Job - provide optional site name in setDestinationCE()

*WMS
FIX: pilotCommands - check properly the presence of extra cfg files
     when starting job agent
FIX: JobAgent - can pick up local cfg file if extraOptions are specified     

[v6r12p8]

*Core
FIX: dirac-configure - correctly deleting useServerCertificate flag
BUGFIX: InstallTools - in fixMySQLScript()

*DMS
BUGFIX: DatasetManager - bug fixes
CHANGE: StorageElementProxy - internal SE object created with the VO of the requester

*TS
FIX: dirac-transformation-xxx commands - do not check the transformation status
CHANGE: Agents - do not use shifter proxy 
FIX: TransformationAgent - correct handling of replica cache for transformations 
     when there were more files in the transformation than accepted to be executed
FIX: TransformationAgent - do not get replicas for the Removal transformations     

*RMS
NEW: new SetFileStatus Operation

[v6r12p7]

*Core
FIX: dirac-configure - always removing the UseServerCertificate flag before leaving
FIX: ProcessPool - one more check for the executing task ending properly 

*Interfaces 
FIX: Dirac.py - use printTable in loggingInfo()

[v6r12p6]

FIX: fixes from v6r11p26 patch release

[v6r12p5]

*Core
FIX: VOMS.py - do not use obsoleted -dont-verify-ac flag with voms-proxy-info

*TS
FIX: TransformationManager - no status checked at level service

[v6r12p4]

FIX: fixes from v6r11p23 patch release

[v6r12p3]

*Configuration
CHANGE: dirac-admin-add-resources - define VOPath/ option when adding new SE 

*Resources
NEW: StorageFactory - modify protocol Path for VO specific value

*DMS
FIX: FileCatalog - check for empty input in checkArgumentFormat utility
FIX: DataManager - protect against FC queries with empty input

[v6r12p2]

*Core
FIX: dirac-install - svn.cern.ch rather than svnweb.cern.ch is now needed for direct 
     HTTP access to files in SVN

*WMS
FIX: dirac-wms-cpu-normalization - when re-configuring, do not try to dump in the 
     diracConfigFilePath

[v6r12p1]

*Configuration
FIX: Core.Utilities.Grid, dirac-admin-add-resources - fix to make a best effort to 
     guess the proper VO specific path of a new SE
*WMS
FIX: dirac-configure, pilotCommands, pilotTools - fixes to use server certificate

[v6r12]

*Core
CHANGE: ProcessPool - do not stop working processes by default
NEW: ReturnValue - added returnSingleResult() utility 
FIX: MySQL - correctly parse BooleanType
FIX: dirac-install - use python 2.7 by default
FIX: dirac-install-xxx commands - complement installation with the component setup
     in runit
NEW: dirac-configure - added --SkipVOMSDownload switch, added --Output switch
     to define output configuration file
CHANGE: ProcessPool - exit from the working process if a task execution timed out  
NEW: ProcessMonitor - added evaluation of the memory consumed by a process and its children   
NEW: InstallTools - added flag to require MySQL installation
FIX: InstallTools - correctly installing DBs extended (with sql to be sourced) 
FIX: InstallTools - run MySQL commands one by one when creating a new database
FIX: InstallTools - fixMySQLScripts() fixes the mysql start script to ognore /etc/my.cnf file
CHANGE: Os.py - the use of "which" is replaced by distutils.spawn.find_executable
NEW: Grid.py - ldapSA replaced by ldapSE, added getBdiiSE(CE)Info() methods
CHANGE: CFG.py - only lines starting with ^\s*# will be treated as comments
CHANGE: Shifter - Agents will now have longer proxies cached to prevent errors 
        for heavy duty agents, closes #2110
NEW: Bdii2CSAgent - reworked to apply also for SEs and use the same utilities for the
     corresponding command line tool
NEW: dirac-admin-add-resources - an interactive tool to add and update sites, CEs, SEs
     to the DIRAC CS   
CHANGE: dirac-proxy-init - added message in case of impossibility to add VOMS extension   
FIX: GOCDBClient - handle correctly the case of multiple elements in the same DT            


*Accounting
NEW: Allow to have more than one DB for accounting
CHANGE: Accounting - use TypeLoader to load plotters

*Framework
FIX: Logger - fix FileBackend implementation

*WMS
NEW: Refactored pilots ( dirac-pilot-2 ) to become modular following RFC #18, 
     added pilotCommands.py, SiteDirector modified accordingly 
CHANGE: InputData(Executor) - use VO specific catalogs      
NEW: JobWrapper, Watchdog - monitor memory consumption by the job ( in a Warning mode )
FIX: SandboxStoreHandler - treat the case of exception while cleaning sandboxes
CHANGE: JobCleaningAgent - the delays of job removals become CS parameters
BUGFIX: JobDB - %j placeholder not replaced after rescheduling
FIX: JobDB - in the SQL schema description reorder tables to allow foreign keys
BUGFIX: JobAgent, Matcher - logical bug in using PilotInfoReported flag
FIX: OptimizerExecutor - when a job fails the optimization chain set the minor status 
     to the optimiser name and the app status to the fail error

*Resources
NEW: StorageElement - added a cache of already created SE objects
CHANGE: SSHTorqueComputingElement - mv getCEStatus to remote script

*ResourceStatus
NEW: ResourceManagementClient/DB, DowntimeCommand - distinguish Disk and Tape storage 
FIX: GODDBClient  - downTimeXMLParsing() can now handle the "service type" parameter properly
CHANGE: dirac-rss-xxx commands use the printTable standard utility
FIX: dirac-dms-ftsdb-summary - bug fix for #2096

*DMS
NEW: DataManager - add masterCatalogOnly flag in the constructor
FIX: DataManager - fix to protect against non valid SE
CHANGE: FC.DirectoryLevelTree - use SELECT ... FOR UPDATE lock in makeDir()
FIX: FileCatalog - fixes in using file and replica status
CHANGE: DataManager - added a new argument to the constructor - vo
CHANGE: DataManager - removed removeCatalogFile() and dirac-dms-remove-catalog-file adjusted
CHANGE: Several components - field/parameter CheckSumType all changed to ChecksumType
CHANGE: PoolXMLCatalog - add the SE by default in the xml dump and use the XML library 
        for dumping the XML
FIX: XROOTStorageElement - fixes to comply with the interface formalism        

*SMS
FIX: StorageManagementDB - small bugfix to avoid SQL errors

*RMS
NEW: Added 'since' and 'until' parameters for getting requests
NEW: Request - added optimize() method to merge similar operations when
     first inserting the request
NEW: ReqClient, RequestDB - added getBulkRequest() interface. RequestExecutingAgent
     can use it controlled by a special flag     
FIX: Operation, Request - set LastUpdate time stamp when reaching final state
FIX: OperationHandlerBase - don't erase the original message when reaching the max attempts      
FIX: removed some deprecated codes
FIX: RequestTask - always set useServerCerificate flag to tru in case of executing inside
     an agent
CHANGE: gRequestValidator removed to avoid object instantiation at import   
NEW: dirac-rms-cancel-request command and related additions to the db and service classes  

*TMS
NEW: WorkflowTaskAgent is now multi-threaded
NEW: Better use of threads in Transformation Agents
CHANGE: TransformationDB - modified such that the body in a transformation can be updated
FIX: TransformationCleaningAgent - removed non-ASCII characters in a comment

[v6r11p34]

*Resources
NEW: GlobusComputingElement class

[v6r11p33]

*Configuration
FIX: Resources - avoid white spaces in OSCompatibility

[v6r11p32]

*Core
CHANGE: BaseClient, SSLSocketFactory, SocketInfo - enable TLSv1 for outgoing 
        connections via suds, possibility to configure SSL connection details
        per host/IP 

[v6r11p31]

*Core
FIX: CFG - bug fixed in loadFromBuffer() resulting in a loss of comments

*Resources
FIX: SSHTorqueComputingElement - check the status of ssh call for qstat

*DMS
FIX: FileCatalog - return LFN name instead of True from exists() call if LFN
     already in the catalog

[v6r11p30]

*DMS
CHANGE: FileCatalogCLI - add new -D flag for find to print only directories

[v6r11p29]

*DMS
FIX: FTS(Agent,Startegy,Gragh) - make use of MaxActiveJobs parameter, bug fixes

*TMS
FIX: Transformation(Agent,Client) - Operations CS parameters can be defined for each plugin: MaxFiles, SortedBy, NoUnusedDelay. Fixes to facilitate work with large numbers of files.

[v6r11p28]

*Core
FIX: InstallTools - check properly the module availability before installation

*WMS
FIX: JobScheduling - protection against missing dict field RescheduleCounter

*TMS
FIX: TransformationCleaningAgent - execute DM operations with the shifter proxy

[v6r11p27]

*Core
BUGFIX: InstallTools - bug fix in installNewPortal()

*WMS
FIX: Watchdog - disallow cputime and wallclock to be negative

*TS
FIX: TransformationAgent - correct handling of replica caches when more than 5000 files


BUGFIX: ModuleBase - bug fix in execute()
BUGFIX: Workflow - bug fix in createStepInstance()

*DMS
BUGFIX: DiractoryTreeBase - bug fix in getDirectoryPhysicalSizeFromUsage()

*Resources
FIX: XROOTStorage - back ported fixes from #2126: putFile would place file in 
     the wrong location on eos

[v6r11p26]

*Framework
FIX: UserProfileDB.py - add PublishAccess field to the UserProfileDB

*RSS
FIX: Synchronizer.py - fix deletion of old resources

*DMS
FIX: DataManager - allow that permissions are OK for part of a list of LFNs ( __verifyWritePermission() )
     (when testing write access to parent directory). Allows removal of replicas 
     even if one cannot be removed
FIX: DataManager - test SE validity before removing replica     
     
*RMS
FIX: RequestTask - fail requests for users who are no longer in the system
FIX: RequestExecutingAgent - fix request timeout computation

[v6r11p25]

*Interfaces
FIX: Job.py - bring back different logfile names if they have not been specified by the user

[v6r11p24]

*DMS
BUGFIX: SEManagerDB - bug fixed in getting connection in __add/__removeSE

[v6r11p23]

*DMS
CHANGE: FTSRequest is left only to support dirac-dms-fts-XXX commands

[v6r11p22]

*DMS
FIX: FTSJob - fixes in the glite-transfer-status command outpu parsing
FIX: TransformationClient - allow single lfn in setFileStatusForTransformation()

*WMS
FIX: StatesMonitoringAgent - install pika on the fly as a temporary solution

[v6r11p21]

*DMS
BUGFIX: dirac-dms-remove-replicas - continue in case of single replica failure
FIX: dirac-rms-xxx scripts - use Script.getPositionalArgs() instead of sys.argv

*Workflow
FIX: Test_Modules.py - fix in mocking functions, less verbose logging

[v6r11p20]

*DMS
BUGFIX: DataManager - in __SEActive() use resolved SE name to deal with aliases
BUGFIX: FileMetadata - multiple bugs in __buildUserMetaQuery()

[v6r11p19]

*DMS
FIX: FTSJob - fix FTS job monitoring a la FTS2

*RMS
CHANGE: ReqClient - added setServer() method
FIX: File,Operation,Request - call the getters to fetch the up-to-date information 
     from the parent

[v6r11p18]

*DMS
FIX: FTSAgent(Job) - fixes for transfers requiring staging (bringOnline) and adaptation 
     to the FTS3 interface

*WMS
FIX: StatesMonitoringAgent - resend the records in case of failure

[v6r11p17]

*DMS
FIX: FileCatalog - in multi-VO case get common catalogs if even VO is not specified

*Resources
FIX: ComputintgElement - bugfix in available() method

*WMS
FIX: SiteDirector - if not pilots registered in the DB, pass empty list to the ce.available()

[v6r11p16]

*RMS
BUGFIX: Request,Operation,File - do not cast to str None values

[v6r11p15]

*DMS
FIX: ReplicateAndRegister - do not create FTSClient if no FTSMode requested
CHANGE: FTSAgent(Job,File) - allow to define the FTS2 submission command;
        added --copy-pin-lifetime only for a tape backend
        parse output of both commands (FTS2, FTS3)
        consider additional state for FTS retry (Canceled)
        
*RMS
FIX: Operation, Request - treat updates specially for Error fields        

*TMS
FIX: TransformationAgent - fixes in preparing json serialization of requests

*WMS
NEW: StateMonitoringAgent - sends WMS history data through MQ messages 

[v6r11p14]

*WMS
CHANGE: JobDB - removed unused tables and methods
CHANGE: removed obsoleted tests

*DMS
FIX: FTSAgent - recover case when a target is not in FTSDB
CHANGE: FTSAgent(Job) - give possibility to specify a pin life time in CS 

*RMS
FIX: Make RMS objects comply with Python Data Model by adding __nonzero__ methods 

[v6r11p13]

*DMS
BUGFIX: SEManager - in SEManagerDB.__addSE() bad _getConnection call, closes #2062

[v6r11p12]

*Resources
CHANGE: ARCComputingElement - accomodate changes in the ARC job reported states

*Configuration
CHANGE: Resources - define a default FTS server in the CS (only for v6r11 and v6r12)

*DMS
FIX: FTSStrategy - allow to use a given channel more than once in a tree 
FIX: FTSAgent - remove request from cache if not found
FIX: FTSAgent - recover deadlock situations when FTS Files had not been correctly 
     updated or were not in the DB

*RMS
FIX: RequestExecutingAgent - fix a race condition (cache was cleared after the request was put)
FIX: RequestValidator - check that the Operation handlers are defined when inserting a request

[v6r11p11]

*Core
FIX: TransportPool - fixed exception due to uninitialized variable
FIX: HTTPDISETSocket - readline() takes optional argument size ( = 0 )

*DMS
FIX: FTSAgent - check the type of the Operation object ( can be None ) and
     some other protections
FIX: FTSClient - avoid duplicates in the file list

*RMS
FIX: ReqClient - modified log message
CHANGE: dirac-dms-fts-monitor - allow multiple comma separated LFNs in the arguments

[v6r11p10]

*RSS
FIX: DowntimeCommand, Test_RSS_Command_GOCDBStatusCommand - correctly interpreting list of downtimes

*RMS
FIX: ReplicateAndRegister - Create a RegisterReplica (not RegisterFile) if ReplicateAndRegister 
     fails to register
FIX: OperationHandlerBase - handle correctly Attempt counters when SEs are banned
FIX: ReplicateAndRegister - use FC checksum in case of mismatch request/PFN
FIX: FTSAgent - in case a file is Submitted but the FTSJob is unknown, resubmit
FIX: FTSAgent - log exceptions and put request to DB in case of exception
FIX: FTSAgent - handle FTS error "Unknown transfer state NOT_USED", due to same file 
     registered twice (to be fixed in RMS, not clear origin)

*WMS
FIX: JobStateUpdateHandler - status not updated while jobLogging is, due to time skew between 
     WN and DB service
FIX: JobStateUpdateHandler - stager callback not getting the correct status Staging 
     (retry for 10 seconds)     

[v6r11p9]

*Core
NEW: AgentModule - set AGENT_WORKDIRECTORY env variable with the workDirectory
NEW: InstallTools - added methods for the new web portal installation

*DMS
FIX: ReplicateAndRegister - apply same error logic for DM replication as for FTS

*Resources:
FIX: SRM2Storage - fix log message level
FIX: SRM2Storage - avoid useless existence checks 

*RMS
FIX: ForwardDISET - a temporary fix for a special LHCb case, to be removed asap
FIX: ReqClient - prettyPrint is even prettier
FIX: RequestTask - always use server certificates when executed within an agent

[v6r11p8]

*TMS
FIX: TransformationDB - fix default value within ON DUPLICATE KEY UPDATE mysql statement

[v6r11p7]

*Framework
BUGFIX: ProxyDB.py - bug in a MySQL table definition

*DMS
FIX: ReplicateAndRegister.py - FTS client is not instantiated in the c'tor as it 
     might not be used, 

*WMS
FIX: JobWrapper - don't delete the sandbox tar file if upload fails
FIX: JobWrapper - fix in setting the failover request

*RMS
FIX: RequestDB - add protections when trying to get a non existing request

[v6r11p6]

*WMS
FIX: InpudDataResolution - fix the case when some files only have a local replica
FIX: DownloadInputData, InputDataByProtocol - fix the return structure of the
     execute() method
     
*Resources
NEW: LocalComputingElement, CondorComputingElement      

[v6r11p5]

FIX: Incorporated changes from v6r10p25 patch

*Framework
NEW: Added getUserProfileNames() interface

*WMS
NEW: WMSAdministrator - added getPilotStatistics() interface
BUGFIX: JobWrapperTemplate - use sendJobAccounting() instead of sendWMSAccounting()
FIX: JobCleaningAgent - skip if no jobs to remove

*DMS
BUGFIX: FileCatalogClientCLI - bug fix in the metaquery construction

*Resources
CHANGE: StorageElement - enable Storage Element proxy configuration by protocol name

*TMS
NEW: TransformationManager - add Scheduled to task state for monitoring

[v6r11p4]

*Framework
NEW: ProxyDB - added primary key to ProxyDB_Log table
CHANGE: ProxyManagerHandler - purge logs once in 6 hours

*DMS
FIX: DataManager - fix in the accounting report for deletion operation
CHANGE: FTSRequest - print FTS GUID when submitting request
FIX: dirac-dms-fts-monitor - fix for using the new FTS structure
FIX: DataLoggingDB - fix type of the StatusTimeOrder field
FIX: DataLoggingDB - take into account empty date argument in addFileRecord()
FIX: ReplicateAndRegister - use active replicas
FIX: FTS related modules - multiple fixes

*WMS
NEW: SiteDirector - pass the list of already registered pilots to the CE.available() query
FIX: JobCleaningAgent - do not attempt job removal if no eligible jobs

*Resources
FIX: LcgFileCatalogClient - if replica already exists while registration, reregister
NEW: CREAM, SSH, ComputingElement - consider only registered pilots to evaluate queue occupancy

[v6r11p3]

FIX: import gMonitor from it is original location

*Core
FIX: FC.Utilities - treat properly the LFN names starting with /grid ( /gridpp case )

*Configuration
FIX: LocalConfiguration - added exitCode optional argument to showHelp(), closes #1821

*WMS
FIX: StalledJobAgent - extra checks when failing Completed jobs, closes #1944
FIX: JobState - added protection against absent job in getStatus(), closes #1853

[v6r11p2]

*Core
FIX: dirac-install - skip expectedBytes check if Content-Length not returned by server
FIX: AgentModule - demote message "Cycle had an error:" to warning

*Accounting
FIX: BaseReporter - protect against division by zero

*DMS
CHANGE: FileCatalogClientCLI - quite "-q" option in find command
FIX: DataManager - bug fix in __initializeReplication()
FIX: DataManager - less verbose log message 
FIX: DataManager - report the size of removed files only for successfully removed ones
FIX: File, FTSFile, FTSJob - SQL tables schema change: Size filed INTEGER -> BIGINT

*RMS
FIX: dirac-rms-reset-request, dirac-rms-show-request - fixes
FIX: ForwardDISET - execute with trusted host certificate

*Resources
FIX: SSHComputingElement - SSHOptions are parsed at the wrong place
NEW: ComputingElement - evaluate the number of available cores if relevant

*WMS
NEW: JobMonitoringHander - added export_getOwnerGroup() interface

*TMS
CHANGE: TransformationCleaningAgent - instantiation of clients moved in the initialize()

[v6r11p1]

*RMS
FIX: ReqClient - failures due to banned sites are considered to be recoverable

*DMS
BUGFIX: dirac-dms-replicate-and-register-request - minor bug fixes

*Resources
FIX: InProcessComputingElement - stop proxy renewal thread for a finished payload

[v6r11]

*Core
FIX: Client - fix in __getattr__() to provide dir() functionality
CHANGE: dirac-configure - use Registry helper to get VOMS servers information
BUGFIX: ObjectLoader - extensions must be looked up first for plug-ins
CHANGE: Misc.py - removed obsoleted
NEW: added returnSingleResult() generic utility by moving it from Resources/Utils module 

*Configuration
CHANGE: Resources.getDIRACPlatform() returns a list of compatible DIRAC platforms
NEW: Resources.getDIRACPlatforms() used to access platforms from /Resources/Computing/OSCompatibility
     section
NEW: Registry - added getVOs() and getVOMSServerInfo()     
NEW: CE2CSAgent - added VO management

*Accounting
FIX: AccountingDB, Job - extra checks for invalid values

*WMS
NEW: WMS tags to allow jobs require special site/CE/queue properties  
CHANGES: DownloadInputData, InputDataByProtocol, InputDataResolution - allows to get multiple 
         PFNs for the protocol resolution
NEW: JobDB, JobMonitoringHandler - added traceJobParameters(s)() methods     
CHANGE: TaskQueueDirector - use ObjectLoader to load directors    
CHANGE: dirac-pilot - use Python 2.7 by default, 2014-04-09 LCG bundles

*DMS
NEW: DataManager to replace ReplicaManager class ( simplification, streamlining )
FIX: InputDataByProtocol - fix the case where file is only on tape
FIX: FTSAgent - multiple fixes
BUGFIX: ReplicateAndRegister - do not ask SE with explicit SRM2 protocol

*Interfaces
CHANGE: Dirac - instantiate SandboxStoreClient and WMSClient when needed, not in the constructor
CHANGE: Job - removed setSystemConfig() method
NEW: Job.py - added setTag() interface

*Resources
CHANGE: StorageElement - changes to avoid usage PFNs
FIX: XROOTStorage, SRM2Storage - changes in PFN construction 
NEW: PoolComputingElement - a CE allowing to manage multi-core slots
FIX: SSHTorqueComputingElement - specify the SSHUser user for querying running/waiting jobs 

*RSS
NEW: added commands dirac-rss-query-db and dirac-rss-query-dtcache

*RMS
CHANGE: ReqDB - added Foreign Keys to ReqDB tables
NEW: dirac-rms-reset-request command
FIX: RequestTask - always execute operations with owner proxy

*SMS
FIX: few minor fixes to avoid pylint warnings

[v6r10p25]

*DMS
CHANGE: FileCatalog - optimized file selection by metadata

[v6r10p24]

*DMS
FIX: FC.FileMetadata - optimized queries for list interception evaluation

[v6r10p23]

*Resoures
CHANGE: SSHComputingElement - allow SSH options to be passed from CS setup of SSH Computing Element
FIX: SSHComputingElement - use SharedArea path as $HOME by default

[v6r10p22]

*CS
CHANGE: Operations helper - if not given, determine the VO from the current proxy 

*Resources
FIX: glexecComputingElement - allows Application Failed with Errors results to show through, 
     rather than be masked by false "glexec CE submission" errors
     
*DMS     
CHANGE: ReplicaManager - in getReplicas() rebuild PFN if 
        <Operations>/DataManagement/UseCatalogPFN option is set to False ( True by default )

[v6r10p21]

*Configuration
FIX: CSGlobals - allow to specify extensions in xxxDIRAC form in the CS

*Interfaces
FIX: Job - removed self.reqParams
FIX: Job - setSubmitPools renamed to setSubmitPool, fixed parameter definition string

*WMS
FIX: JobMonitorigHandler, JobPolicy - allow JobMonitor property to access job information

[v6r10p20]

*DMS
FIX: FTSAgent/Client, ReplicateAndRegister - fixes to properly process failed
     FTS request scheduling

[v6r10p19]

*DMS
FIX: FTSAgent - putRequest when leaving processRequest
FIX: ReplicaManager - bug in getReplicas() in dictionary creation

[v6r10p18]

*DMS
FIX: ReplicateAndRegister - dictionary items incorrectly called in ftsTransfer()

[v6r10p17]

*RMS
FIX: RequestDB.py - typo in a table name
NEW: ReqManagerHandler - added getDistinctValues() to allow selectors in the web page

*DMS
CHANGE: ReplicaManager - bulk PFN lookup in getReplicas()

[v6r10p16]

*Framework
NEW: PlottingClient - added curveGraph() function

*Transformation
FIX: TaskManagerAgentBase - add the missing Scheduled state

*WMS
FIX: TaskQueueDB - reduced number of lines in the matching parameters printout

*DMS
FIX: dirac-dms-show-se-status - exit on error in the service call, closes #1840

*Interface
FIX: API.Job - removed special interpretation of obsoleted JDLreqt type parameters

*Resources
FIX: SSHComputingElement - increased timeout in getJobStatusOnHost() ssh call, closes #1830

[v6r10p15]

*DMS
FIX: FTSAgent - added missing monitoring activity
FIX: FileCatalog - do not check directory permissions when creating / directory

*Resources
FIX: SSHTorqueComputingElement - removed obsoleted stuff

[v6r10p14]

*SMS
FIX: RequestPreparationAgent - typo fixed

[v6r10p13]

*SMS
FIX: RequestPreparationAgent - use ReplicaManager to get active replicas

*DMS
FIX: ReplicaManager - getReplicas returns all replicas ( in all statuses ) by default
CHANGE: FC/SecurityManager - give full ACL access to the catalog to groups with admin rights

*WMS
CHANGE: SiteDirector - changes to reduce the load on computing elements
FIX: JobWrapper - do not set Completed status for the case with failed application thread

[v6r10p12]

*WMS
CHANGE: Replace consistently everywhere SAM JobType by Test JobType
FIX: JobWrapper - the outputSandbox should be always uploaded (outsized, in failed job)

*DMS
FIX: RemoveFile - bugfix
FIX: ReplicateAndRegister - fixes in the checksum check, retry failed FTS transfer 
     with RM transfer
NEW: RegisterReplica request operation     

*RMS
FIX: ReqClient - fix in the request state machine
FIX: Request - enhance digest string
NEW: dirac-dms-reset-request command
CHANGE: dirac-rms-show-request - allow selection of a request by job ID

*TS
FIX: TransformationDB - in getTransformationParameters() dropped "Submitted" counter 
     in the output

[v6r10p11]

*Core
FIX: X509Chain - cast life time to int before creating cert

*Accounting
FIX: DataStoreClient - self.__maxRecordsInABundle = 5000 instead of 1000
FIX: JobPolicy - allow access for JOB_MONITOR property

*RMS
FIX: ReqClient - fix the case when a job is Completed but in an unknown minor status

*Resources
BUGFIX: ProxyStorage - use checkArgumentFormat() instead of self.__checkArgumentFormatDict()

[v6r10p10]

*DMS
FIX: Several fixes to make FTS accounting working (FTSAgent/Job, ReplicaManager, File )

[v6r10p9]

*Core
BUGFIX: LineGraph - Ymin was set to a minimal plot value rather than 0.

*DMS
CHANGE: FTSJob(Agent) - get correct information for FTS accounting (registration)

[v6r10p8]

*Core
FIX: InstallTools - admin e-mail default location changed

*Framework
FIX: SystemAdministratorClientCLI - allow "set host localhost"
FIX: BundleDelivery - protect against empty bundle

*WMS
FIX: SiteDirector - Pass siteNames and ceList as None if any is accepted
FIX: WorkloadManagement.ConfigTemplate.SiteDorectory - set Site to Any by default 

*DMS
FIX: FileCatalogCLI - ignore Datasets in ls command for backward compatibility

*Resources
FIX: SSH - some platforms use Password instead of password prompt

[v6r10p7]

*Core
FIX: dirac-install - execute dirac-fix-mysql-script and dirac-external-requirements after sourcing the environment
FIX: InstallTools - set basedir variable in fixMySQLScript()
FIX: InstallTools - define user root@host.domain in installMySQL()

*Framework
BUGFIX: SystemAdministratorCLI - bug fixed in default() call signature

*DMS
FIX: FTSRequest - handle properly FTS server in the old system 
FIX: ReplicaManager - check if file is in FC before removing 
FIX: Request/RemovalTask - handle properly proxies for removing files 
BUGFIX: DatasetManager - in the table description

[v6r10p6]

*Core
FIX: X509Certificate - reenabled fix in getDIRACGroup()

*Configuration
FIX: CSAPI - Group should be taken from the X509 chain and not the certificate

*RMS
CHANGE: ReqClient - if the job does not exist, do not try further finalization

[v6r10p5]

*Core
FIX: X509Certificate - reverted fix in getDIRACGroup()

[v6r10p4]

*Core
NEW: dirac-info - extra printout
CHANGE: PrettyPrint - extra options in printTable()
FIX: X509Certificate - bug fixed in getDIRACGroup()

*Framework
NEW: SystemAdministratorCLI - new showall command to show components across hosts
NEW: ProxyDB - allow to upload proxies without DIRAC group

*RMS
CHANGE: ReqClient - requests from failed jobs update job status to Failed
CHANGE: RequestTask - retry in the request finalize()

[v6r10p3]

*Configuration
CHANGE: Registry - allow to define a default group per user

*WMS
BUGFIX: JobReport - typo in generateForwardDISET()

[v6r10p2]

*TMS
CHANGE: Backward compatibility fixes when setting the Transformation files status

*DMS
BUGFIX: ReplicateAndRegister - bugfix when replicating to multiple destination by ReplicaManager

*WMS
BUGFIX: JobManager - bug fix when deleting no-existing jobs

[v6r10p1]

*RMS
FIX: ReqDB.Operations - Arguments field changed type from BLOB to MEDIUMBLOB

*DMS
FIX: FileCatalog - check for non-exiting directories in removeDirectory()

*TMS
FIX: TransformationDB - removed constraint that was making impossible to derive a production

[v6r10]

*Core
FIX: Several fixes on DB classes(AccountingDB, SystemLoggingDB, UserProfileDB, TransformationDB, 
     JobDB, PilotAgentsDB) after the new movement to the new MySQL implementation with a persistent 
     connection per running thread
NEW: SystemAdministratorCLI - better support for executing remote commands 
FIX: DIRAC.__init__.py - avoid re-definition of platform variable    
NEW: Graphs - added CurveGraph class to draw non-stacked lines with markers
NEW: Graphs - allow graphs with negative Y values
NEW: Graphs - allow to provide errors with the data and display them in the CurveGraph
FIX: InstallTools - fix for creation of the root@'host' user in MySQL 
FIX: dirac-install - create links to permanent directories before module installation
CHANGE: InstallTools - use printTable() utility for table printing
CHANGE: move printTable() utility to Core.Utilities.PrettyPrint
NEW: added installation configuration examples
FIX: dirac-install - fixBuildPath() operates only on files in the directory
FIX: VOMSService - added X-VOMS-CSRF-GUARD to the html header to be compliant with EMI-3 servers

*CS
CHANGE: getVOMSVOForGroup() uses the VOMSName option of the VO definition 
NEW: CE2CSAgent - added ARC CE information lookup

*Framework
FIX: SystemAdministratorIntegrator - use Host option to get the host address in addition to the section name, closes #1628
FIX: dirac-proxy-init - uses getVOMSVOForGroup() when adding VOMS extensions

*DMS
CHANGE: DFC - optimization and bug fixes of the bulk file addition
FIX: TransferAgent - protection against badly defined LFNs in collectFiles()
NEW: DFC - added getDirectoryReplicas() service method support similar to the LFC
CHANGE: DFC - added new option VisibleReplicaStatus which is used in replica getting commands
CHANGE: FileCatalogClientCLI client shows number of replicas in the 2nd column rather than 
        unimplemented number of links
CHANGE: DFC - optimizations for the bulk replica look-up
CHANGE: DFC updated scalability testing tool FC_Scaling_test.py        
NEW: DFC - methods returning replicas provide also SE definitions instead of PFNs to construct PFNs on the client side
NEW: DFC - added getReplicasByMetadata() interface
CHANGE: DFC - optimized getDirectoryReplicas()
CHANGE: FileCatalogClient - treat the reduced output from various service queries restoring LFNs and PFNs on the fly
NEW: DFC - LFNPFNConvention flag can be None, Weak or Strong to facilitate compatibility with LFC data 
CHANGE: FileCatalog - do not return PFNs, construct them on the client side
CHANGE: FileCatalog - simplified FC_Scaling_test.py script
NEW: FileCatalog/DatasetManager class to define and manipulate datasets corresponding to meta queries
NEW: FileCatalogHandler - new interface methods to expose DatasetManager functionality
NEW: FileCatalogClientCLI - new dataset family of commands
FIX: StorageFactory, ReplicaManager - resolve SE alias name recursively
FIX: FTSRequest, ReplicaManager, SRM2Storage - use current proxy owner as user name in accounting reports, closes #1602
BUGFIX: FileCatalogClientCLI - bug fix in do_ls, missing argument to addFile() call, closes #1658
NEW: FileCatalog - added new setMetadataBulk() interface, closes #1358
FIX: FileCatalog - initial argument check strips off leading lfn:, LFN:, /grid, closes #448
NEW: FileCatalog - added new setFileStatus() interface, closes #170, valid and visible file and replica statuses can be defined in respective options.
CHANGE: multiple new FTS system fixes
CHANGE: uniform argument checking with checkArgumentFormat() in multiple modules
CHANGE: FileCatalog - add Trash to the default replica valid statuses
CHANGE: ReplicaManager,FTSRequest,StorageElement - no use of PFN as returned by the FC except for file removal,
        rather constructing it always on the fly
        
*SMS
CHANGE: PinRequestAgent, SENamespaceCatalogCheckAgent - removed
CHANGE: Use StorageManagerClient instead of StorageDB directly        

*WMS
CHANGE: JobPolicy - optimization for bulk job verification
NEW: JobPolicy - added getControlledUsers() to get users which jobs can be accessed for 
     a given operation
CHANGE: JobMonitoringHandler - Avoid doing a selection of all Jobs, first count matching jobs 
        and then use "limit" to select only the required JobIDs.
NEW: JobMonitoringHandler - use JobPolicy to filter jobs in getJobSummaryWeb()
NEW: new Operations option /Services/JobMonitoring/GlobalJobsInfo ( True by default ) to 
     allow or not job info lookup by anybody, used in JobMonitoringHandler       
BUGFIX: SiteDirector - take into account the target queue Platform
BUGFIX: JobDB - bug in __insertNewJDL()    
CHANGE: dirac-admin-show-task-queues - enhanced output  
CHANGE: JobLoggingDB.sql - use trigger to manage the new LoggingInfo structure  
CHANGE: JobWrapper - trying several times to upload a request before declaring the job failed
FIX: JobScheduling executor - fix race condition that causes a job to remain in Staging
NEW: SiteDirector - do not touch sites for which there is no work available
NEW: SiteDirector - allow sites not in mask to take jobs with JobType Test
NEW: SiteDirector - allow 1 hour grace period for pilots in Unknown state before aborting them
CHANGE: Allow usage of non-plural form of the job requirement options ( PilotType, GridCE, BannedSite, 
        SubmitPool ), keep backward compatibility with a plural form
        
*RSS
FIX: DowntimeCommand - take the latest Downtime that fits    
NEW: porting new Policies from integration  
NEW: RSS SpaceToken command querying endpoints/tokens that exist  
        
*Resources
NEW: added SSHOARComputingElement class 
NEW: added XROOTStorage class       
FIX: CREAMComputingElement - extra checks for validity of returned pilot references
        
*TS
CHANGE: TransformationClient(DB,Manager) - set file status for transformation as bulk operation 
CHANGE: TransformationClient - applying state machine when changing transformation status
BUGFIX: TransformationClient(Handler) - few minor fixes
NEW: TransformationDB - backported __deleteTransformationFileTask(s) methods
CHANGE: TransformationDB(Client) - fixes to reestablish the FileCatalog interface
FIX: TransformationAgent - added MissingInFC to consider for Removal transformations
BUGFIX: TransformationAgent - in _getTransformationFiles() variable 'now' was not defined
FIX: TransformationDB.sql - DataFiles primary key is changed to (FileID) from (FileID,LFN) 
CHANGE: TransformationDB(.sql) - schema changes suitable for InnoDB
FIX: TaskManager(AgentBase) - consider only submitted tasks for updating status
CHANGE: TransformationDB(.sql) - added index on LFN in DataFiles table

*RMS
NEW: Migrate to use the new Request Management by all the clients
CHANGE: RequestContainer - Retry failed transfers 10 times and avoid sub-requests to be set Done 
        when the files are failed
CHANGE: Use a unique name for storing the proxy as processes may use the same "random" name and 
        give conflicts
NEW: RequestClient(Handler) - add new method readRequest( requestname)                 

*Workflow
NEW: Porting the LHCb Workflow package to DIRAC to make the use of general purpose modules and
     simplify construction of workflows        

[v6r9p33]

*Accounting
BUGFIX: AccountingDB - wrong indentation

[v6r9p32]

*Accounting
FIX: AccountingDB - use old style grouping if the default grouping is altered, e.g. by Country

[v6r9p31]

*Accounting
CHANGE: AccountingDB - changes to speed up queries: use "values" in GROUP By clause;
        drop duplicate indexes; reorder fields in the UniqueConstraint index of the
        "bucket" tables  

[v6r9p30]

*DMS
CHANGE: FileCatalogFactory - construct CatalogURL from CatalogType by default

*SMS
FIX: dirac-stager-stage-files - changed the order of the arguments

[v6r9p29]

*TS
FIX: TaskManager(AgentBase) - fix for considering only submitted tasks 

[v6r9p28]

*TS
FIX: TransformationDB(ManagerHandler) - several portings from v6r10

[v6r9p27]

*SMS
FIX: StorageManagementDB - in removeUnlinkedReplicas() second look for CacheReplicas 
     for which there is no entry in StageRequests

[v6r9p26]

*Resources
CHANGE: CREAMComputigElement - Make sure that pilots submitted to CREAM get a 
        fresh proxy during their complete lifetime
*Framework
FIX: ProxyDB - process properly any SQLi with DNs/groups with 's in the name

[v6r9p25]

*TS
CHANGE: TransformationClient - changed default timeout values for service calls
FIX: TransformationClient - fixes for processing of derived transformations 

[v6r9p24]

*TS
FIX: TransformationClient - in moveFilesToDerivedTransformation() set file status
     to Moved-<prod>

[v6r9p23]

*Core
BUGFIX: InstallTools - improper configuration prevents a fresh new installation

*WMS
BUGFIX: PilotDirector - Operations Helper non-instantiated

[v6r9p22]

*WMS
FIX: PilotDirector - allow to properly define extensions to be installed by the 
     Pilot differently to those installed at the server
FIX: Watchdog - convert pid to string in ProcessMonitor

*TS
FIX: TransformationDB - splitting files in chunks

*DMS
NEW: dirac-dms-create-removal-request command
CHANGE: update dirac-dms-xxx commands to use the new RMS client,
        strip lines when reading LFNs from a file

[v6r9p21]

*TS
FIX: Transformation(Client,DB,Manager) - restored FileCatalog compliant interface
FIX: TransformationDB - fix in __insertIntoExistingTransformationFiles()

[v6r9p20]

*Core
BUGFIX: ProxyUpload - an on the fly upload does not require a proxy to exist

*DMS
CHANGE: TransferAgent - use compareAdler() for checking checksum
FIX: FailoverTransfer - recording the sourceSE in case of failover transfer request 

*WMS
FIX: ProcessMonitor - some fixes added, printout when <1 s of consumed CPU is found

*Transformation
BUGFIX: TransformationClient - fixed return value in moveFilesToDerivedTransformation()

*RMS
BUGFIX: CleanReqDBAgent - now() -> utcnow() in initialize()

*Resources
FIX: ARCComputingElement - fix the parsing of CE status if no jobs are available

[v6r9p19]

*DMS
FIX: FileCatalog/DirectoryMetadata - inherited metadata is used while selecting directories
     in findDirIDsByMetadata()

[v6r9p18]

*DMS
FIX: FTSSubmitAgent, FTSRequest - fixes the staging mechanism in the FTS transfer submission
NEW: TransferDBMonitoringHandler - added getFilesForChannel(), resetFileChannelStatus()

[v6r9p17]

*Accounting
FIX: DataStoreClient - send accounting records in batches of 1000 records instead of 100

*DMS:
FIX: FailoverTransfer - catalog name from list to string
FIX: FTSSubmitAgent, FTSRequest - handle FTS3 as new protocol and fix bad submission time
FIX: FTSSubmitAgent, FTSRequest - do not submit FTS transfers for staging files

*WMS
FIX: TaskQueueDB - do not check enabled when TQs are requested from Directors
FIX: TaskQueueDB - check for Enabled in the TaskQueues when inserting jobs to print an alert
NEW: TaskQueueDB - each TQ can have at most 5k jobs, if beyond the limit create a new TQ 
     to prevent long matching times when there are way too many jobs in a single TQ

[v6r9p16]

*TS
BUGFIX: typos in TransformationCleaningAgent.py

*DMS
CHANGE: DownloadInputData - check the available disk space in the right input data directory
FIX: DownloadInputData - try to download only Cached replicas 

[v6r9p15]

*Core
FIX: MySQL - do not decrease the retry counter after ping failure

*DMS
CHANGE: FC/DirectoryMetadata - Speed up findFilesByMetadataWeb when many files match
FIX: RemovalTask - fix error string when removing a non existing file (was incompatible 
     with the LHCb BK client). 

*WMS
FIX: JobReport - minor fix ( removed unused imports )
FIX: JobMonitoring(JobStateUpdate)Handler - jobID argument can be either string, int or long

*TS
CHANGE: TransformationClient - change status of Moved files to a deterministic value
FIX: FileReport - minor fix ( inherits object ) 

[v6r9p14]

*DMS
CHANGE: FTSDB - changed schema: removing FTSSite table. From now on FTS sites 
        would be read from CS Resources

[v6r9p13]

FIX: included fixes from v6r8p26 patch release

[v6r9p12]

FIX: included fixes from v6r8p25 patch release

[v6r9p11]

*DMS
BUGFIX: FTSRequest - in __resolveFTSServer() type "=" -> "=="

[v6r9p10]

FIX: included fixes from v6r8p24 patch release

*Core
NEW: StateMachine utility

*DMS
BUGFIX: in RegisterFile operation handler

*Interfaces
FIX: Dirac.py - in splitInputData() consider only Active replicas

[v6r9p9]

*RMS
FIX: RequestDB - added getRequestFileStatus(), getRequestName() methods

[v6r9p8]

*DMS
FIX: RequestDB - get correct digest ( short request description ) of a request

[v6r9p7]

FIX: included fixes from v6r8p23 patch release

*RSS
FIX: SpaceTokenOccupancyPolicy - SpaceToken Policy decision was based on 
     percentage by mistake
     
*RMS
NEW: new scripts dirac-dms-ftsdb-summary, dirac-dms-show-ftsjobs    
FIX: FTSAgent - setting space tokens for newly created FTSJobs 

[v6r9p6]

*DMS
BUGFIX: dirac-admin-add-ftssite - missing import

*RMS
NEW: RequestDB, ReqManagerHandler - added getRequestStatus() method

*TS
FIX: fixes when using new RequestClient with the TransformationCleaningAgent

*WMS
BUGFIX: typo in SandboxStoreHandler transfer_fromClient() method

[v6r9p5]

*DMS
BUGFIX: missing proxy in service env in the FTSManager service. By default service 
        will use DataManager proxy refreshed every 6 hours.

*Resources
NEW: StorageElement - new checkAccess policy: split the self.checkMethods in 
     self.okMethods. okMethods are the methods that do not use the physical SE. 
     The isValid returns S_OK for all those immediately

*RSS
FIX: SpaceTokenOccupancyPolicy - Policy that now takes into account absolute values 
     for the space left
     
*TS
FIX: TransformationCleaningAgent - will look for both old and new RMS     

[v6r9p4]

*Stager
NEW: Stager API: dirac-stager-monitor-file, dirac-stager-monitor-jobs, 
     dirac-stager-monitor-requests, dirac-stager-show-stats

[v6r9p3]

*Transformation
FIX: TransformationCleaning Agent status was set to 'Deleted' instead of 'Cleaned'

[v6r9p2]

*RSS
NEW: Added Component family tables and statuses
FIX: removed old & unused code 
NEW: allow RSS policies match wild cards on CS

*WMS
BUGFIX: FailoverTransfer,JobWrapper - proper propagation of file metadata

[v6r9p1]

*RMS
NEW: FTSAgent - update rwAccessValidStamp,
     update ftsGraphValidStamp,
     new option for staging files before submission,
     better log handling here and there
CHANGE: FTSJob - add staging flag in in submitFTS2
CHANGE: Changes in WMS (FailoverTransfer, JobReport, JobWrapper, SandboxStoreHandler) 
        and TS (FileReport) to follow the new RMS.
NEW: Full CRUD support in RMS.

*RSS
NEW: ResourceManagementDB - new table ErrorReportBuffer
NEW: new ResourceManagementClient methods - insertErrorReportBuffer, selectErrorReportBuffer,
     deleteErrorReportBuffer

[v6r9]

NEW: Refactored Request Management System, related DMS agents and FTS management
     components

[v6r8p28]

*Core
BUGFIX: RequestHandler - the lock Name includes ActionType/Action

*DMS
FIX: dirac-dms-filecatalog-cli - prevent exception in case of missing proxy

[v6r8p27]

*DMS
BUGFIX: dirac-dms-add-file - fixed typo item -> items

[v6r8p26]

*Core
NEW: RequestHandler - added getServiceOption() to properly resolve inherited options 
     in the global service handler initialize method
NEW: FileCatalogHandler, StorageElementHandler - use getServiceOption()

[v6r8p25]

FIX: included fixes from v6r7p40 patch release

*Resources
FIX: SRM2Storage - do not account gfal_ls operations

[v6r8p24]

FIX: included fixes from v6r7p39 patch release

*Core
FIX: SiteSEMapping was returning wrong info

*DMS
FIX: FTSRequest - choose explicitly target FTS point for RAL and CERN
BUGFIX: StrategyHandler - wrong return value in __getRWAccessForSE()

*Resources
CHANGE: SRM2Storage - do not account gfal_ls operations any more

[v6r8p23]

FIX: included fixes from v6r7p37 patch release

*TS
FIX: TransformationDB - allow tasks made with ProbInFC files
FIX: TransformationCleaingAgent,Client - correct setting of transformation 
     status while cleaning

[v6r8p22]

FIX: included fixes from v6r7p36 patch release

[v6r8p21]

*DMS
FIX: FileCatalog/DirectoryMetadata - even if there is no meta Selection 
     the path should be considered when getting Compatible Metadata
FIX: FileCatalog/DirectoryNodeTree - findDir will return S_OK( '' ) if dir not 
     found, always return the same error from DirectoryMetadata in this case.     

*RSS
FIX: DowntimeCommand - use UTC time stamps

*TS
FIX: TransformationAgent - in _getTransformationFiles() get also ProbInFC files in 
     addition to Used 

[v6r8p20]

*Stager
NEW: Stager API: dirac-stager-monitor-file, dirac-stager-monitor-jobs, 
     dirac-stager-monitor-requests, dirac-stager-show-stats

[v6r8p19]

*Transformation
FIX: TransformationCleaning Agent status was set to 'Deleted' instead of 'Cleaned'

[v6r8p18]

*TS
BUGFIX: TransformationAgent - regression in __cleanCache()

[v6r8p17]

FIX: included fixes from v6r7p32 patch release

*WMS
FIX: StalledJobAgent - for accidentally stopped jobs ExecTime can be not set, 
     set it to CPUTime for the accounting purposes in this case

[v6r8p16]

FIX: included fixes from v6r7p31 patch release

*WMS
BUGFIX: TaskQueueDB - fixed a bug in the negative matching conditions SQL construction

*RSS
NEW: improved doc strings of PEP, PDP modules ( part of PolicySystem )
FIX: Minor changes to ensure consistency if ElementInspectorAgent and 
     users interact simultaneously with the same element
CHANGE: removed DatabaseCleanerAgent ( to be uninstalled if already installed )
FIX: SummarizeLogsAgent - the logic of the agent was wrong, the agent has been re-written.
     
[v6r8p15]

*Core
FIX: X509Chain - fix invalid information when doing dirac-proxy-info without CS
     ( in getCredentials() )

*RSS
NEW: PDP, PEP - added support for option "doNotCombineResult" on PDP

[v6r8p14]

*Core
FIX: dirac-deploy-scripts - can now work with the system python

*WMS
NEW: dirac-wms-cpu-normalization - added -R option to modify a given configuration file
FIX: Executor/InputData - Add extra check for LFns in InputData optimizer, closes #1472

*Transformation
CHANGE: TransformationAgent - add possibility to kick a transformation (not skip it if no 
        unused files), by touching a file in workDirectory
BUGFIX: TransformationAgent - bug in __cleanCache() dict modified in a loop        

[v6r8p13]

*Transformation
BUGFIX: TransformationDB - restored import of StringType

[v6r8p12]

NEW: Applied patches from v6r7p29

*WMS
FIX: JobDB - check if SystemConfig is present in the job definition and convert it 
     into Platform

*DMS
FIX: ReplicaManager - do not get metadata of files when getting files in a directory 
     if not strictly necessary

*RSS
NEW: ported from LHCb PublisherHandler for RSS web views

[v6r8p11]

NEW: Applied patches from v6r7p27

*RSS
NEW: SpaceTokenOccupancyPolicy - ported from LHCbDIRAC 
NEW: db._checkTable done on service initialization ( removed dirac-rss-setup script doing it )

*Transformation
FIX: TaskManager - reset oJob for each task in prepareTransformationTasks()
BUGFIX: ValidateOutputDataAgent - typo fixed in getTransformationDirectories()
FIX: TransformationManagerHandler - use CS to get files statuses not to include in 
     processed file fraction calculation for the web monitoring pages

[v6r8p10]

NEW: Applied patches from v6r7p27

[v6r8p9]

*DMS
FIX: TransferAgent,dirac-dms-show-se-status, ResourceStatus,TaskManager - fixes
     needed for DMS components to use RSS status information
NEW: ReplicaManager - allow to get metadata for an LFN+SE as well as PFN+SE     

[v6r8p8]

*RSS
BUGFIX: dirac-rss-setup - added missing return of S_OK() result

[v6r8p7]

NEW: Applied patches from v6r7p24

*DMS
BUGFIX: LcgFileCatalogClient - bug in addFile()

*RSS
BUGFIX: fixed script dirac-rss-set-token, broken in the current release.
NEW: Statistics module - will be used in the future to provide detailed information 
     from the History of the elements 

[v6r8p6]

NEW: Applied patches from v6r7p23

*Transformation
FIX: TaskManager - allow prepareTransformationTasks to proceed if no OutputDataModule is defined
FIX: TransformationDB - remove INDEX(TaskID) from TransformationTasks. It produces a single counter 
     for the whole table instead of one per TransformationID
     
*WMS     
FIX: WMSUtilities - to allow support for EMI UI's for pilot submission we drop support for glite 3.1

[v6r8p5]

NEW: Applied patches from v6r7p22

*RSS
CHANGE: removed old tests and commented out files

*WMS
FIX: PoolXMLCatalog - proper addFile usage

*Transformation
CHANGE: TransformationAgent - clear replica cache when flushing or setting a file in the workdirectory

[v6r8p4]

*Transformation
FIX: The connection to the jobManager is done only at submission time
FIX: Jenkins complaints fixes

*WMS
BUGFIX: JobDB - CPUtime -> CPUTime
FIX: Jenkins complaints fixes

[v6r8p3]

*DMS
BUGFIX: LcgFileCatalogClient

[v6r8p2]

*DMS:
FIX: LcgFileCatalogClient - remove check for opening a session in __init__ as credentials are not yet set 

*Transformation
CHANGE: reuse RPC clients in Transformation System 

[v6r8p1]

*Core
FIX: dirac-deploy-scripts - restored regression w.r.t. support of scripts starting with "d"

*DMS
BUGFIX: LcgFileCatalogClient - two typos fixed

[v6r8]

CHANGE: Several fixes backported from the v7r0 integration branch

*Core
CHANGE: DictCache - uses global LockRing to avoid locks in multiprocessing
FIX: X509Chain - proxy-info showing an error when there's no CS

*DMS
FIX: TransferAgent - inside loop filter out waiting files dictionary
BUGFIX: dirac-admin-allow-se - there was a continue that was skipping the complete loop for 
        ARCHIVE elements
NEW: LcgFileCatalogClient - test return code in startsess lfc calls       

*WMS:
FIX: OptimizerExecutor, InputData, JobScheduling - check that site candidates have all the 
     replicas

*RSS: 
BUGFIX: ResourceStatus, RSSCacheNoThread - ensure that locks are always released

*Transformation
FIX: TaskManager - site in the job definition is taken into account when submitting
NEW: Transformation - get the allowed plugins from the CS /Operations/Transformations/AllowedPlugins
FIX: ValidateOutputDataAgent - self not needed for static methods

[v6r7p40]

*Resources
FIX: StorageElement class was not properly passing the lifetime argument for prestageFile method

[v6r7p39]

*Core
CHANGE: Grid - in executeGridCommand() allow environment script with arguments needed for ARC client

*DMS
FIX: DFC SEManager - DIP Storage can have a list of ports now

*Resources
FIX: ARCComputingElement - few fixes after debugging

[v6r7p38]

*Core
NEW: DISET FileHelper, TransferClient - possibility to switch off check sum

*Resources
NEW: ARCComputingElement - first version
NEW: StorageFactory - possibility to pass extra protocol parameters to storage object
NEW: DIPStorage - added CheckSum configuration option
BUGFIX: SSHComputingElement - use CE name in the pilot reference construction

*WMS
FIX: StalledJobAgent - if ExecTime < CPUTime make it equal to CPUTime

[v6r7p37]

*Framework
BUGFIX: NotificationDB - typos in SQL statement in purgeExpiredNotifications() 

*WMS
NEW: JobCleaningAgent - added scheduling sandbox LFN removal request 
     when deleting jobs
CHANGE: JobWrapper - report only error code as ApplicationError parameter 
        when payload finishes with errors    
NEW: SiteDirector - possibility to specify extensions to be installed in 
     pilots in /Operations/Pilots/Extensions option in order not to install
     all the server side extensions        

*DMS
CHANGE: FileCatalogFactory - use service path as default URL
CHANGE: FileCatalogFactory - use ObjectLoader to import catalog clients

*SMS
BUGFIX: StorageManagementDB, dirac-stager-monitor-jobs - small bug fixes ( sic, Daniela )

*Resources
CHANGE: DIPStorage - added possibility to specify a list of ports for multiple
        service end-points
CHANGE: InProcessComputingElement - demote log message when payload failure 
        to warning, the job will fail anyway
FIX: StalledJobAgent - if pilot reference is not registered, this is not an 
     error of the StalledJobAgent, no log.error() in  this case                
        
*RMS
CHANGE: RequestTask - ensure that tasks are executed with user credentials 
        even with respect to queries to DIRAC services ( useServerCertificate 
        flag set to false )        

[v6r7p36]

*WMS
FIX: CREAMCE, SiteDirector - make sure that the tmp executable is removed
CHANGE: JobWrapper - remove sending mails via Notification Service in case
        of job rescheduling
        
*SMS
FIX: StorageManagementDB - fix a race condition when old tasks are set failed 
     between stage submission and update.        

[v6r7p35]

*Stager
NEW: Stager API: dirac-stager-monitor-file, dirac-stager-monitor-jobs, 
     dirac-stager-monitor-requests, dirac-stager-show-stats

[v6r7p34]

*Transformation
FIX: TransformationCleaning Agent status was set to 'Deleted' instead of 'Cleaned'

[v6r7p33]

*Interfaces
FIX: Job.py - in setExecutable() - prevent changing the log file name string type

*StorageManagement
NEW: StorageManagementDB(Handler) - kill staging requests at the same time as 
     killing related jobs, closes #1510
FIX: StorageManagementDB - demote the level of several log messages       

[v6r7p32]

*DMS
FIX: StorageElementHandler - do not use getDiskSpace utility, use os.statvfs instead
CHANGE: StorageManagementDB - in getStageRequests() make MySQL do an UNIQUE selection 
        and use implicit loop to speed up queries for large results

*Resources
FIX: lsfce remote script - use re.search instead of re.match in submitJob() to cope with
     multipline output

[v6r7p31]

*WMS
FIX: SiteDirector - make possible more than one SiteDirector (with different pilot identity) attached 
     to a CE, ie sgm and pilot roles. Otherwise one is declaring Aborted the pilots from the other.

[v6r7p30]

*Core
CHANGE: X509Chain - added groupProperties field to the getCredentials() report
BUGFIX: InstallTools - in getSetupComponents() typo fixed: agent -> executor

[v6r7p29]

*DMS
CHANGE: FileCatalog - selection metadata is also returned as compatible metadata in the result
        of getCompatibleMetadata() call
NEW: FileCatalog - added path argument to getCompatibleMetadata() call
NEW: FileCatalogClient - added getFileUserMetadata()
BUGFIX: dirac-dms-fts-monitor - exit with code -1 in case of error

*Resources
FIX: CREAMComputingElement - check globus-url-copy result for errors when retrieving job output

[v6r7p28]

*DMS
BUGFIX: FileCatalog/DirectoryMetadata - wrong MySQL syntax 

[v6r7p27]

*Core
FIX: Mail.py - fix of the problem of colons in the mail's body

*Interfaces
NEW: Job API - added setSubmitPools(), setPlatform() sets ... "Platform"

*WMS
FIX: TaskQueueDB - use SystemConfig as Platform for matching ( if Platform is not set explicitly

*Resources
FIX: SSHComputingElement - use ssh host ( and not CE name ) in the pilot reference
BUGFIX: SSHGEComputingElement - forgotten return statement in _getJobOutputFiles()

*Framework
NEW: dirac-sys-sendmail - email's body can be taken from pipe. Command's argument 
     in this case will be interpreted as a destination address     

[v6r7p26]

*DMS
FIX: ReplicaManager - status names Read/Write -> ReadAccess/WriteAccess

[v6r7p25]

*Core
CHANGE: X509Chain - in getCredentials() failure to contact CS is not fatal, 
        can happen when calling dirac-proxy-init -x, for example

[v6r7p24]

*DMS
NEW: FileCatalog - added getFilesByMetadataWeb() to allow pagination in the Web 
     catalog browser
     
*WMS
CHANGE: WMSAdministrator, DiracAdmin - get banned sites list by specifying the status
        to the respective jobDB call     

[v6r7p23]

*Transformation
BUGFIX: TransformationDB - badly formatted error log message

*RMS
CHANGE: RequestDBMySQL - speedup the lookup of requests

*WMS
BUGFIX: dirac-dms-job-delete - in job selection by group

*DMS
FIX: LcgFileCatalogClient - getDirectorySize made compatible with DFC
BUGFIX: LcgFileCatalogClient - proper call of __getClientCertInfo()

[v6r7p22]

*Transformation
CHANGE: InputDataAgent - treats only suitable transformations, e.g. not the extendable ones. 
CHANGE: TransformationAgent - make some methods more public for easy overload

[v6r7p21]

*Core
FIX: Shifter - pass filePath argument when downloading proxy

[v6r7p20]

*DMS
CHANGE: StrategyHandler - move out SourceSE checking to TransferAgent
CHANGE: ReplicaManager, InputDataAgent - get active replicas
FIX: StorageElement, SRM2Storage - support for 'xxxAccess' statuses, checking results
     of return structures
     
*RSS
NEW: set configurable email address on the CS to send the RSS emails
NEW: RSSCache without thread in background
FIX: Synchronizer - moved to ResourceManager handler     

[v6r7p19]

*DMS
BUGFIX: ReplicaManager - in putAndRegister() SE.putFile() singleFile argument not used explicitly

[v6r7p18]

*WMS
FIX: StalledJobAgent - do not exit the loop over Completed jobs if accounting sending fails
NEW: dirac-wms-job-delete - allow to specify jobs to delete by job group and/or in a file
FIX: JobManifest - If CPUTime is not set, set it to MaxCPUTime value

[v6r7p17]

*Resources
FIX: SRM2Storage - treat properly "22 SRM_REQUEST_QUEUED" result code

[v6r7p16]

*DMS
FIX: StrategyHandler - do not proceed when the source SE is not valid for read 
BUGFIX: StorageElement - putFile can take an optional sourceSize argument
BUGFIX: ReplicaManager - in removeFile() proper loop on failed replicas

*RSS
FIX: SpaceTokenOccupancyCommand, CacheFeederAgent - add timeout when calling lcg_util commands

*WMS
FIX: JobManifest - take all the SubmitPools defined in the TaskQueueAgent 
NEW: StalledJobAgent - declare jobs stuck in Completed status as Failed

[v6r7p15]

*Core
BUGFIX: SocketInfo - in host identity evaluation

*DMS
BUGFIX: FileCatalogHandler - missing import os

*Transformation
CHANGE: JobManifest - getting allowed job types from operations() section 

[v6r7p14]

*DMS
CHANGE: StorageElementProxy - removed getParameters(), closes #1280
FIX: StorageElementProxy - free the getFile space before the next file
FIX: StorageElement - added getPFNBase() to comply with the interface

*Interfaces
CHANGE: Dirac API - allow lists of LFNs in removeFile() and removeReplica()

*WMS
CHANGE: JobSchedulingAgent(Executor) - allow both BannedSite and BannedSites JDL option

*RSS
FIX: ElementInspectorAgent - should only pick elements with rss token ( rs_svc ).
FIX: TokenAgent - using 4th element instead of the 5th. Added option to set admin email on the CS.

[v6r7p13]

*Core
FIX: Resources - in getStorageElementSiteMapping() return only sites with non-empty list of SEs

*DMS
FIX: StorageElement - restored the dropped logic of using proxy SEs
FIX: FileCatalog - fix the UseProxy /LocalSite/Catalog option

*Transformation
FIX: TransformationDB - use lower() string comparison in extendTransformation()

[v6r7p12]

*WMS
BUGFIX: JobManifest - get AllowedSubmitPools from the /Systems section, not from /Operations

*Core
NEW: Resources helper - added getSites(), getStorageElementSiteMapping()

*DMS
CHANGE: StrategyHandler - use getStorageElementSiteMapping helper function
BUGFIX: ReplicaManager - do not modify the loop dictionary inside the loop

[v6r7p11]

*Core
CHANGE: Subprocess - put the use of watchdog in flagging

[v6r7p10]

*Core
NEW: Logger - added getLevel() method, closes #1292
FIX: Subprocess - returns correct structure in case of timeout, closes #1295, #1294
CHANGE: TimeOutExec - dropped unused utility
FIX: Logger - cleaned unused imports

*RSS
CHANGE: ElementInspectorAgent - do not use mangled name and removed shifterProxy agentOption

[v6r7p9]

*Core
BUGFIX: InstallTools - MySQL Port should be an integer

[v6r7p8]

*Core
FIX: Subprocess - consistent timeout error message

*DMS
NEW: RemovalTask - added bulk removal
FIX: StrategyHandler - check file source CEs
CHANGE: DataIntegrityClient - code beautification
CHANGE: ReplicaManager - do not check file existence if replica information is queried anyway,
        do not fail if file to be removed does not exist already. 

[v6r7p7]

FIX: Several fixes to allow automatic code documentation

*Core
NEW: InstallTools - added mysqlPort and mysqlRootUser

*DMS
CHANGE: ReplicaManager - set possibility to force the deletion of non existing files
CHANGE: StrategyHandler - better handling of checksum check during scheduling 

[v6r7p6]

*Core
FIX: dirac-install - restore signal alarm if downloadable file is not found
FIX: Subprocess - using Manager proxy object to pass results from the working process

*DMS:
CHANGE: StorageElement - removed overwride mode
CHANGE: removed obsoleted dirac-dms-remove-lfn-replica, dirac-dms-remove-lfn
NEW: FTSMonitorAgent - filter out sources with checksum mismatch
FIX: FTSMonitorAgent, TransferAgent - fix the names of the RSS states

*RSS
NEW: ElementInspectorAgent runs with a variable number of threads which are automatically adjusted
NEW: Added policies to force a particular state, can be very convenient to keep something Banned for example.
NEW: policy system upgrade, added finer granularity when setting policies and actions

*WMS
NEW: SiteDirector- allow to define pilot DN/Group in the agent options
CHANGE: JobDescription, JobManifest - take values for job parameter verification from Operations CS section

[v6r7p5]

*Interfaces
BUGFIX: dirac-wms-job-get-output - properly treat the case when output directory is not specified 

[v6r7p4]

*Core
FIX: Subprocess - avoid that watchdog kills the executor process before it returns itself

*Framework
BUGFIX: ProxuManagerClient - wrong time for caching proxies

*RSS
FIX: removed obsoleted methods

*DMS
NEW: FileCatalog - added findFilesByMetadataDetailed - provides detailed metadata for 
     selected files

[v6r7p3]

*DMS
FIX: FTSMonitorAgent - logging less verbose

*Transformation
FIX: TransformationAgent - use the new CS defaults locations
FIX: Proper agent initialization
NEW: TransformationPlaugin - in Broadcast plugin added file groupings by number of files, 
     make the TargetSE always defined, even if the SourceSE list contains it 

*ResourceStatus
FIX: Added the shifter's proxy to several agents

*RMS
FIX: RequestContainer - the execution order was not properly set for the single files 

*Framework:
BUGFIX: ProxyManagerClient - proxy time can not be shorter than what was requested

[v6r7p2]

*Core
FIX: dirac-configure - switch to use CS before checking proxy info

*Framework
NEW: dirac-sys-sendmail new command
NEW: SystemAdmininistratorCLI - added show host, uninstall, revert commands
NEW: SystemAdmininistratorHandler - added more info in getHostInfo()
NEW: SystemAdmininistratorHandler - added revertSoftware() interface

*Transformation
FIX: TransformationCleaningAgent - check the status of returned results

[v6r7p1]

*Core
FIX: Subprocess - finalize the Watchdog closing internal connections after a command execution
CHANGE: add timeout for py(shell,system)Call calls where appropriate
CHANGE: Shifter - use gProxyManager in a way that allows proxy caching

*Framework
NEW: ProxyManagerClient - allow to specify validity and caching time separately
FIX: ProxyDB - replace instead of delete+insert proxy in __storeVOMSProxy

*DMS
NEW: FTSMonitorAgent - made multithreaded for better efficiency
FIX: dirac-dms-add-file - allow LFN: prefix for lfn argument

*WMS
NEW: dirac-wms-job-get-output, dirac-wms-job-status - allow to retrieve output for a job group
FIX: TaskQueueDB - fixed selection SQL in __generateTQMatchSQL()
CHANGE: OptimizerExecutor - reduce diversity of MinorStatuses for failed executors

*Resources
FIX: CREAMComputingElement - remove temporary JDL right after the submission 

[v6r6p21]

*DMS
BUGFIX: TransformationCleaningAgent - use the right signature of cleanMetadataCatalogFiles() call

[v6r6p20]

*DMS
FIX: RegistrationTask - properly escaped error messages
BUGFIX: DirectoryMetadata - use getFileMetadataFields from FileMetadata in addMetadataField()
NEW: When there is a missing source error spotted during FTS transfer, file should be reset 
     and rescheduled again until maxAttempt (set to 100) is reached

*WMS
FIX: JobScheduling - fix the site group logic in case of Tier0

[v6r6p19]

*DMS
BUGFIX: All DMS agents  - set up agent name in the initialization

*Core
NEW: Subprocess - timeout wrapper for subprocess calls
BUGFIX: Time - proper interpreting of 0's instead of None
CHANGE: DISET - use cStringIO for ANY read that's longer than 16k (speed improvement) 
        + Less mem when writing data to the net
FIX: Os.py - protection against failed "df" command execution       
NEW: dirac-info prints lcg bindings versions
CHANGE: PlotBase - made a new style class 
NEW: Subprocess - added debug level log message

*Framework
NEW: SystemAdministratorIntegrator client for collecting info from several hosts
NEW: SystemAdministrator - added getHostInfo()
FIX: dirac-proxy-init - always check for errors in S_OK/ERROR returned structures
CHANGE: Do not accept VOMS proxies when uploading a proxy to the proxy manager

*Configuration
FIX: CE2CSAgent - get a fresh copy of the cs data before attempting to modify it, closes #1151
FIX: Do not create useless backups due to slaves connecting and disconnecting
FIX: Refresher - prevent retrying with 'Insane environment'

*Accounting
NEW: Accounting/Job - added validation of reported values to cope with the weird Yandex case
FIX: DBUtils - take into account invalid values, closes #949

*DMS
FIX: FTSSubmitAgent - file for some reason rejected from submission should stay in 'Waiting' in 
     TransferDB.Channel table
FIX: FTSRequest - fix in the log printout     
CHANGE: dirac-dms-add-file removed, dirac-dms-add-files renamed to dirac-dms-add-file
FIX: FileCatalogCLI - check the result of removeFile call
FIX: LcgFileCatalogClient - get rid of LHCb specific VO evaluation
NEW: New FileCatalogProxy service - a generalization of a deprecated LcgFileCatalog service
FIX: Restored StorageElementProxy functionality
CHANGE: dirac-dms-add-file - added printout
NEW: FileCatalog(Factory), StorageElement(Factory) - UseProxy flag moved to /Operations and /LocalSite sections

*RSS
NEW:  general reimplementation: 
      New DB schema using python definition of tables, having three big blocks: Site, Resource and Node.
      MySQLMonkey functionality almost fully covered by DB module, eventually will disappear.
      Services updated to use new database.
      Clients updated to use new database.
      Synchronizer updated to fill the new database. When helpers will be ready, it will need an update.
      One ElementInspectorAgent, configurable now is hardcoded.
      New Generic StateMachine using OOP.
      Commands and Policies simplified.
      ResourceStatus using internal cache, needs to be tested with real load.
      Fixes for the state machine
      Replaced Bad with Degraded status ( outside RSS ).
      Added "Access" to Read|Write|Check|Remove SE statuses wherever it applies.
      ResourceStatus returns by default "Active" instead of "Allowed" for CS calls.
      Caching parameters are defined in the CS
FIX: dirac-admin-allow/ban-se - allow a SE on Degraded ( Degraded->Active ) and ban a SE on Probing 
     ( Probing -> Banned ). In practice, Active and Degraded are "usable" states anyway.            
      
*WMS
FIX: OptimizerExecutor - failed optimizations will still update the job     
NEW: JobWrapper - added LFNUserPrefix VO specific Operations option used for building user LFNs
CHANGE: JobDB - do not interpret SystemConfig in the WMS/JobDB
CHANGE: JobDB - Use CPUTime JDL only, keep MaxCPUTime for backward compatibility
CHANGE: JobWrapper - use CPUTime job parameter instead of MaxCPUTime
CHANGE: JobAgent - use CEType option instead of CEUniqueID
FIX: JobWrapper - do not attempt to untar directories before having checked if they are tarfiles 
NEW: dirac-wms-job-status - get job statuses for jobs in a given job group
 
*SMS
FIX: StorageManagementDB - when removing unlinked replicas, take into account the case where a
     staging request had been submitted, but failed
      
*Resources    
NEW: glexecCE - add new possible locations of the glexec binary: OSG specific stuff and in last resort 
     looking in the PATH    
NEW: LcgFileCatalogClient - in removeReplica() get the needed PFN inside instead of providing it as an argument     
      
*TS      
CHANGE: Transformation types definition are moved to the Operations CS section

*Interfaces
FIX: Dirac.py - CS option Scratchdir was in LocalSite/LocalSite
FIX: Dirac.py - do not define default catalog, use FileCatalog utility instead

[v6r6p19]

*DMS
BUGFIX: All DMS agents  - set up agent name in the initialization

[v6r6p18]

*Transformation
CHANGE: /DIRAC/VOPolicy/OutputDataModule option moved to <Operations>/Transformations/OutputDataModule

*Resources
FIX: ComputingElement - properly check if the pilot proxy has VOMS before adding it to the payload 
     when updating it

*WMS
BUGFIX: JobSanity - fixed misspelled method call SetParam -> SetParameter

[v6r6p17]

*Transformation
BUGFIX: TransformationAgent - corrected  __getDataReplicasRM()

[v6r6p16]

*DMS
FIX: Agents - proper __init__ implementation with arguments passing to the super class
FIX: LcgFileCatalogClient - in removeReplica() reload PFN in case it has changed

[v6r6p15]

*Framework
BUGFIX: ErrorMessageMonitor - corrected updateFields call 

*DMS:
NEW: FTSMonitorAgent completely rewritten in a multithreaded way

*Transformation
FIX: InputDataAgent - proper instantiation of TransformationClient
CHANGE: Transformation - several log message promoted from info to notice level

[v6r6p14]

*Transformation
FIX: Correct instantiation of agents inside several scripts
CHANGE: TransformationCleaningAgent - added verbosity to logs
CHANGE: TransformationAgent - missingLFC to MissingInFC as it could be the DFC as well
FIX: TransformationAgent - return an entry for all LFNs in __getDataReplicasRM

*DMS
FIX: TransferAgent - fix exception reason in registerFiles()

[v6r6p13]

*DMS
CHANGE: TransferAgent - change RM call from getCatalogueReplicas to getActiveReplicas. 
        Lowering log printouts here and there

[v6r6p12]

*DMS
BUGFIX: RemovalTask - Replacing "'" by "" in error str set as attribute for a subRequest file. 
        Without that request cannot be updated when some nasty error occurs.

[v6r6p11]

*RMS:
BUGFIX: RequestClient - log string formatting

*DMS
BUGFIX: RemovalTask - handling for files not existing in the catalogue

*Transformation
FIX: TransformationManager - ignore files in NotProcessed status to get the % of processed files

*Interfaces
FIX: Fixes due to the recent changes in PromptUser utility

[v6r6p10]

*RMS
FIX: RequestDBMySQL - better escaping of queries 

*WMS
FIX: SiteDirector - get compatible platforms before checking Task Queues for a site

[v6r6p9]

*Core
FIX: Utilities/PromptUser.py - better user prompt

*Accounting
NEW: Add some validation to the job records because of weird data coming from YANDEX.ru

*DMS
BUGFIX: ReplicaManager - typo errStr -> infoStr in __replicate()
FIX: FTSRequest - fixed log message

*WMS
FIX: SiteDirector - use CSGlobals.getVO() call instead of explicit CS option

[v6r6p8]

*Transformation
BUGFIX: TransformationDB - typo in getTransformationFiles(): iterValues -> itervalues

[v6r6p7]

*Resources
FIX: StorageFactory - uncommented line that was preventing the status to be returned 
BUGFIX: CE remote scripts - should return status and not call exit()
BUGFIX: SSHComputingElement - wrong pilot ID reference

[v6r6p6]

*WMS
FIX: TaskQueueDB - in findOrphanJobs() retrieve orphaned jobs as list of ints instead of list of tuples
FIX: OptimizerExecutor - added import of datetime to cope with the old style optimizer parameters

*Transformation
FIX: TransformationAgent - fix finalization entering in an infinite loop
NEW: TransformationCLI - added resetProcessedFile command
FIX: TransformationCleaningAgent - treating the archiving delay 
FIX: TransformationDB - fix in getTransformationFiles() in case of empty file list

[v6r6p5]

*Transformation
FIX: TransformationAgent - type( transClient -> transfClient )
FIX: TransformationAgent - self._logInfo -> self.log.info
FIX: TransformationAgent - skip if no Unused files
FIX: TransformationAgent - Use CS option for replica cache lifetime
CHANGE: TransformationAgent - accept No new Unused files every [6] hours

[v6r6p4]

*DMS
FIX: TransferAgent - protection for files that can not be scheduled
BUGFIX: TransferDB - typo (instIDList - > idList ) fixed

*Transformation
BUGFIX: TransformationAgent - typo ( loginfo -> logInfo )

[v6r6p3]

FIX: merged in patch v6r5p14

*Core
BUGFIX: X509Chain - return the right structure in getCredentials() in case of failure
FIX: dirac-deploy-scripts.py - allow short scripts starting from "d"
FIX: dirac-deploy-scripts.py - added DCOMMANDS_PPID env variable in the script wrapper
FIX: ExecutorReactor - reduced error message dropping redundant Task ID 

*Interfaces
BUGFIX: Dirac.py - allow to pass LFN list to replicateFile()

*DMS
FIX: FileManager - extra check if all files are available in _findFiles()
BUGFIX: FileCatalogClientCLI - bug in DirectoryListing

[v6r6p2]

FIX: merged in patch v6r5p13

*WMS
FIX: SiteDirector - if no community set, look for DIRAC/VirtualOrganization setting

*Framework
FIX: SystemLoggingDB - LogLevel made VARCHAR in the MessageRepository table
FIX: Logging - several log messages are split in fixed and variable parts
FIX: SystemLoggingDB - in insertMessage() do not insert new records in auxiliary tables if they 
     are already there

[v6r6p1]

*Core:
CHANGE: PromptUser - changed log level of the printout to NOTICE
NEW: Base Client constructor arguments are passed to the RPCClient constructor

*DMS:
NEW: FTSRequest - added a prestage mechanism for source files
NEW: FileCatalogClientCLI - added -f switch to the size command to use raw faile tables 
     instead of storage usage tables
NEW: FileCatalog - added orphan directory repair tool
NEW: FIleCatalog - more counters to control the catalog sanity     

*WMS:
FIX: SandboxStoreClient - no more kwargs tricks
FIX: SandboxStoreClient returns sandbox file name in case of upload failure to allow failover
FIX: dirac-pilot - fixed VO_%s_SW_DIR env variable in case of OSG

*TS:
FIX: TransformationManagerHandler - avoid multiple Operations() instantiation in 
     getTransformationSummaryWeb()

[v6r6]

*Core
CHANGE: getDNForUsername helper migrated from Core.Security.CS to Registry helper
NEW: SiteSEMapping - new utilities getSitesGroupedByTierLevel(), getTier1WithAttachedTier2(),
     getTier1WithTier2
CHANGE: The DIRAC.Core.Security.CS is replaced by the Registry helper     
BUGFIX: dirac-install - properly parse += in .cfg files
FIX: Graphs.Utilities - allow two lines input in makeDataFromCVS()
FIX: Graphs - allow Graphs package usage if even matplotlib is not installed
NEW: dirac-compile-externals will retrieve the Externals compilation scripts from it's new location 
     in github (DIRACGrid/Externals)
NEW: Possibility to define a thread-global credentials for DISET connections (for web framework)
NEW: Logger - color output ( configurable )
NEW: dirac-admin-sort-cs-sites - to sort sites in the CS
CHANGE: MessageClient(Factor) - added msgClient attribute to messages
NEW: Core.Security.Properties - added JOB_MONITOR and USER_MANAGER properties

*Configuration
NEW: Registry - added getAllGroups() method

*Framework
NEW: SystemAdministratorClientCLI - possibility to define roothPath and lcgVersion when updating software

*Accounting
NEW: JobPlotter - added Normalized CPU plots to Job accounting
FIX: DBUtils - plots going to greater granularity

*DMS
NEW: FileCatalog - storage usage info stored in all the directories, not only those with files
NEW: FileCatalog - added utility to rebuild storage usage info from scratch
FIX: FileCatalog - addMetadataField() allow generic types, e.g. string
FIX: FileCatalog - path argument is normalized before usage in multiple methods
FIX: FileCatalog - new metadata for files(directories) should not be there before for directories(files)
NEW: FileCatalog - added method for rebuilding DirectoryUsage data from scratch 
NEW: FileCatalog - Use DirectoryUsage mechanism for both logical and physical storage
CHANGE: FileCatalog - forbid removing non-empty directories
BUGFIX: FileCatalogClientCLI - in do_ls() check properly the path existence
FIX: FileCatalogClientCLI - protection against non-existing getCatalogCounters method in the LFC client
FIX: DMS Agents - properly call superclass constructor with loadName argument
FIX: ReplicaManager - in removeFile() non-existent file is marked as failed
FIX: Make several classes pylint compliant: DataIntegrityHandler, DataLoggingHandler,
     FileCatalogHandler, StorageElementHandler, StorageElementProxyHandler, TransferDBMonitoringHandler
FIX: LogUploadAgent - remove the OSError exception in __replicate()
FIX: FileCatalogClientCLI - multiple check of proper command inputs,
     automatic completion of several commands with subcommands,
     automatic completion of file names
CHANGE: FileCatalogClientCLI - reformat the output of size command 
FIX: dirac-admin-ban-se - allow to go over all options read/write/check for each SE      
NEW: StrategyHandler - new implementation to speed up file scheduling + better error reporting
NEW: LcgFileCatalogProxy - moved from from LHCbDirac to DIRAC
FIX: ReplicaManager - removed usage of obsolete "/Resources/StorageElements/BannedTarget" 
CHANGE: removed StorageUsageClient.py
CHANGE: removed obsoleted ProcessingDBAgent.py

*WMS
CHANGE: RunNumber job parameter was removed from all the relevant places ( JDL, JobDB, etc )
NEW: dirac-pilot - add environment setting for SSH and BOINC CEs
NEW: WMSAdministrator - get output for non-grid CEs if not yet in the DB
NEW: JobAgent - job publishes BOINC parameters if any
CHANGE: Get rid of LHCbPlatform everywhere except TaskQueueDB
FIX: SiteDirector - provide list of sites to the Matcher in the initial query
FIX: SiteDirector - present a list of all groups of a community to match TQs
CHANGE: dirac-boinc-pilot dropped
CHANGE: TaskQueueDirector does not depend on /LocalSite section any more
CHANGE: reduced default delays for JobCleaningAgent
CHANGE: limit the number of jobs received by JobCleaningAgent
CHANGE: JobDB - use insertFields instead of _insert
CHANGE: Matcher, TaskQueueDB - switch to use Platform rather than LHCbPlatform retaining LHCbPlatform compatibility
BUGFIX: Matcher - proper reporting pilot site and CE
CHANGE: JobManager - improved job Killing/Deleting logic
CHANGE: dirac-pilot - treat the OSG case when jobs on the same WN all run in the same directory
NEW: JobWrapper - added more status reports on different failures
FIX: PilotStatusAgent - use getPilotProxyFromDIRACGroup() instead of getPilotProxyFromVOMSGroup()
CHANGE: JobMonitoringHandler - add cutDate and condDict parameters to getJobGroup()
NEW: JobMonitoringHandler - check access rights with JobPolicy when accessing job info from the web
NEW: JobManager,JobWrapper - report to accounting jobs in Rescheduled final state if rescheduling is successful
FIX: WMSAdministrator, SiteDirector - store only non-empty pilot output to the PilotDB
NEW: added killPilot() to the WMSAdministrator interface, DiracAdmin and dirac-admin-kill-pilot command
NEW: TimeLeft - renormalize time left using DIRAC Normalization if available
FIX: JobManager - reconnect to the OptimizationMind in background if not yet connected
CHANGE: JobManifest - use Operations helper
NEW: JobCleaningAgent - delete logging records from JobLoggingDB when deleting jobs

*RMS
FIX: RequestDBFile - better exception handling in case no JobID supplied
FIX: RequestManagerHandler - make it pylint compliant
NEW: RequestProxyHandler - is forwarding requests from voboxes to central RequestManager. 
     If central RequestManager is down, requests are dumped into file cache and a separate thread 
     running in background is trying to push them into the central. 
CHANGE: Major revision of the code      
CHANGE: RequestDB - added index on SubRequestID in the Files table
CHANGE: RequestClient - readRequestForJobs updated to the new RequetsClient structure

*RSS
NEW: CS.py - Space Tokens were hardcoded, now are obtained after scanning the StorageElements.

*Resources
FIX: SSHComputingElement - enabled multiple hosts in one queue, more debugging
CHANGE: SSHXXX Computing Elements - define SSH class once in the SSHComputingElement
NEW: SSHComputingElement - added option to define private key location
CHANGE: Get rid of legacy methods in ComputingElement
NEW: enable definition of ChecksumType per SE
NEW: SSHBatch, SSHCondor Computing Elements
NEW: SSHxxx Computing Elements - using remote control scripts to better capture remote command errors
CHANGE: put common functionality into SSHComputingElement base class for all SSHxxx CEs
NEW: added killJob() method tp all the CEs
NEW: FileCatalog - take the catalog information info from /Operations CS section, if defined there, 
     to allow specifications per VO 

*Interfaces
CHANGE: Removed Script.initialize() from the API initialization
CHANGE: Some general API polishing
FIX: Dirac.py - when running in mode="local" any directory in the ISB would not get untarred, 
     contrary to what is done in the JobWrapper

*TS
BUGFIX: TaskManager - bug fixed in treating tasks with input data
FIX: TransformationCleaningAgent - properly call superclass constructor with loadName argument
NEW: TransformationCleaningAgent - added _addExtraDirectories() method to extend the list of
     directories to clean in a subclass if needed
CHANGE: TransformationCleaningAgent - removed usage of StorageUsageClient     
NEW: TransformationAgent is multithreaded now ( implementation moved from LHCbDIRAC )
NEW: added unit tests
NEW: InputDataAgent - possibility to refresh only data registered in the last predefined period of time 
NEW: TransformationAgent(Client) - management of derived transformations and more ported from LHCbDIRAC
BUGFIX: TransformationDB - wrong SQL statement generation in setFileStatusForTransformation()

[v6r5p14]

*Core
NEW: Utilities - added Backports utility

*WMS
FIX: Use /Operations/JobScheduling section consistently, drop /Operations/Matching section
NEW: Allow VO specific share correction plugins from extensions
FIX: Executors - several fixes

[v6r5p13]

*WMS
FIX: Executors - VOPlugin will properly send and receive the params
NEW: Correctors can be defined in an extension
FIX: Correctors - Properly retrieve info from the CS using the ops helper

[v6r5p12]

FIX: merged in patch v6r4p34

[v6r5p11]

FIX: merged in patch v6r4p33

*Core
FIX: MySQL - added offset argument to buildConditions()

[v6r5p10]

FIX: merged in patch v6r4p32

[v6r5p9]

FIX: merged in patch v6r4p30

[v6r5p8]

FIX: merged in patch v6r4p29

[v6r5p7]

FIX: merged in patch v6r4p28

[v6r5p6]

FIX: merged in patch v6r4p27

*Transformation
BUGFIX: TransformationDB - StringType must be imported before it can be used

*RSS
NEW: CS.py - Space Tokens were hardcoded, now are obtained after scanning the StorageElements.

[v6r5p5]

FIX: merged in patch v6r4p26

[v6r5p4]

FIX: merged in patch v6r4p25

[v6r5p3]

*Transformation
FIX: merged in patch v6r4p24

[v6r5p2]

*Web
NEW: includes DIRACWeb tag web2012092101

[v6r5p1]

*Core
BUGFIX: ExecutorMindHandler - return S_OK() in the initializeHandler
FIX: OptimizationMindHandler - if the manifest is not dirty it will not be updated by the Mind

*Configuration
NEW: Resources helper - added getCompatiblePlatform(), getDIRACPlatform() methods

*Resources
FIX: SSHComputingElement - add -q option to ssh command to avoid banners in the output
FIX: BOINCComputingElement - removed debugging printout
FIX: ComputingElement - use Platform CS option which will be converted to LHCbPlatform for legacy compatibility

*DMS
FIX: RequestAgentBase - lowering loglevel from ALWAYS to INFO to avoid flooding SystemLogging

*WMS:
FIX: SiteDirector - provide CE platform parameter when interrogating the TQ
FIX: GridPilotDirector - publish pilot OwnerGroup rather than VOMS role
FIX: WMSUtilities - add new error string into the parsing of the job output retrieval

[v6r5]

NEW: Executor framework

*Core
NEW: MySQL.py - added Test case for Time.dateTime time stamps
NEW: MySQL.py - insertFields and updateFields can get values via Lists or Dicts
NEW: DataIntegrityDB - use the new methods from MySQL and add test cases
NEW: DataIntegrityHandler - check connection to DB and create tables (or update their schema)
NEW: DataLoggingDB - use the new methods from MySQL and add test cases
NEW: DataLoggingHandler - check connection to DB and create tables (or update their schema)
FIX: ProcessPool - killing stuck workers after timeout
CHANGE: DB will throw a RuntimeException instead of a sys.exit in case it can't contact the DB
CHANGE: Several improvements on DISET
CHANGE: Fixed all DOS endings to UNIX
CHANGE: Agents, Services and Executors know how to react to CSSection/Module and react accordingly
NEW: install tools are updated to deal with executors
FIX: dirac-install - add -T/--Timeout option to define timeout for distribution downloads
NEW: dirac-install - added possibility of defining dirac-install's global defaults by command line switch
BUGFIX: avoid PathFinder.getServiceURL and use Client class ( DataLoggingClient,LfcFileCatalogProxyClient ) 
FIX: MySQL - added TIMESTAMPADD and TIMESTAMPDIFF to special values not to be scaped by MySQL
NEW: ObjectLoader utility
CHANGE: dirac-distribution - added global defaults flag and changed the flag to -M or --defaultsURL
FIX: Convert to string before trying to escape value in MySQL
NEW: DISET Services - added PacketTimeout option
NEW: SystemLoggingDB - updated to use the renewed MySQL interface and SQL schema
NEW: Added support for multiple entries in /Registry/DefaultGroup, for multi-VO installations
CHANGE: Component installation procedure updated to cope with components inheriting Modules
CHANGE: InstallTools - use dirac- command in runit run scripts
FIX: X509Chain - avoid a return of error when the group is not valid
FIX: MySQL - reduce verbosity of log messages when high level methods are used
CHANGE: Several DB classes have been updated to use the MySQL buildCondition method
NEW: MySQL - provide support for greater and smaller arguments to all MySQL high level methods
FIX: Service.py - check all return values from all initializers

*Configuration
CHANGE: By default return option and section lists ordered as in the CS
NEW: ConfigurationClient - added function to refresh remote configuration

*Framework
FIX: Registry.findDefaultGroup will never return False
CHANGE: ProxyManager does not accept proxies without explicit group
CHANGE: SystemAdministratorHandler - force refreshing the configuration after new component setup

*RSS
CHANGE: removed code execution from __init__
CHANGE: removed unused methods
NEW: Log all policy results 

*Resources
NEW: updated SSHComputingElement which allows multiple job submission
FIX: SGETimeLeft - better parsing of the batch system commands output
FIX: InProcessComputingElement - when starting a new job discard renewal of the previous proxy
NEW: BOINCComputingElement - new CE client to work with the BOINC desktop grid infrastructure 

*WMS
CHANGE: WMS Optimizers are now executors
CHANGE: SandboxStoreClient can directly access the DB if available
CHANGE: Moved JobDescription and improved into JobManifest
FIX: typo in JobLoggingDB
NEW: JobState/CachedJobState allow access to the Job via DB/JobStateSync Service automatically
BUGFIX: DownloadInputData - when not enough disk space, message was using "buffer" while it should be using "data"
FIX: the sandboxmetadataDB explosion when using the sandboxclient without direct access to the DB
NEW: Added support for reset/reschedule in the OptimizationMind
CHANGE: Whenever a DB is not properly initialized it will raise a catchable RuntimeError exception 
        instead of silently returning
FIX: InputDataResolution - just quick mod for easier extensibility, plus removed some LHCb specific stuff
NEW: allow jobids in a file in dirac-wms-job-get-output
NEW: JobManager - zfill in %n parameter substitution to allow alphabetical sorting
NEW: Directors - added checking of the TaskQueue limits when getting eligible queues
CHANGE: Natcher - refactor to simpify the logic, introduced Limiter class
CHANGE: Treat MaxCPUTime and CPUTime the same way in the JDL to avoid confusion
NEW: SiteDirector - added options PilotScript, MaxPilotsToSubmit, MaxJobsInFillMode
BUGFIX: StalledJobAgent - use cpuNormalization as float, not string 
FIX: Don't kill an executor if a task has been taken out from it
NEW: dirac-boinc-pilot - pilot script to be used on the BOINC volunteer nodes
FIX: SiteDirector - better handling of tokens and filling mode 
NEW: Generic pilot identities are automatically selected by the TQD and the SiteDirector 
     if not explicitly defined in /Pilot/GenericDN and GenericGroup
NEW: Generic pilot groups can have a VO that will be taken into account when selecting generic 
     credentials to submit pilots
NEW: Generic pilots that belong to a VO can only match jobs from that VO
NEW: StalledJobAgent - added rescheduling of jobs stuck in Matched or Rescheduled status
BUGFIX: StalledJobAgent - default startTime and endTime to "now", avoid None value
NEW: JobAgent - stop after N failed matching attempts (nothing to do), use StopAfterFailedMatches option
CHANGE: JobAgent - provide resource description as a dictionary to avoid extra JDL parsing by the Matcher
CHANGE: Matcher - report pilot info once instead of sending it several times from the job
CHANGE: Matcher - set the job site instead of making a separate call to JobStateUpdate
NEW: Matcher - added Matches done and matches OK statistics
NEW: TaskQueue - don't delete fresh task queues. Wait 5 minutes to do so.
CHANGE: Disabled TQs can also be matched, if no jobs are there, a retry will be triggered

*Transformation
FIX: TransformationAgent - a small improvement: now can pick the prods status to handle from the CS, 
     plus few minor corrections (e.g. logger messages)
FIX: TransformationCLI - take into accout possible failures in resetFile command     

*Accounting
NEW: AccountingDB - added retrieving RAW records for internal stuff
FIX: AccountingDB - fixed some logic for readonly cases
CHANGE: Added new simpler and faster bucket insertion mechanism
NEW: Added more info when rebucketing
FIX: Calculate the rebucket ETA using remaining records to be processed instead of the total records to be processed
FIX: Plots with no data still carry the plot name

*DMS
NEW: SRM2Storage - added retry in the gfal calls
NEW: added new FTSCleaningAgent cleaning up TransferDB tables
FIX: DataLoggingClient and DataLoggingDB - tests moved to separate files
CHANGE: request agents cleanup

*RMS
CHANGE: Stop using RequestAgentMixIn in the request agents

[v6r4p34]

*DMS
BUGFIX: FileCatalogCLI - fixed wrong indentation
CHANGE: RegistrationTask - removed some LHCb specific defaults

[v6r4p33]

*DMS
CHANGE: FTSRequest - be more verbose if something is wrong with file

[v6r4p32]

*WMS
FIX: StalledJobAgent - avoid exceptions in the stalled job accounting reporting

*DMS
NEW: FTSMonitorAgent - handling of expired FTS jobs 

*Interfaces
CHANGE: Dirac.py - attempt to retrieve output sandbox also for Completed jobs in retrieveRepositorySandboxes()

[v6r4p30]

*Core
BUGFIX: dirac-admin-bdii-ce-voview - proper check of the result structure

*Interfaces
FIX: Dirac.py, Job.py - allow to pass environment variables with special characters

*DMS
NEW: FileCatalogCLI - possibility to sort output in the ls command

*WMS:
FIX: JobWrapper - interpret environment variables with special characters 

[v6r4p29]

*RMS
BUGFIX: RequestDBMySQL - wrong indentation in __updateSubRequestFiles()

[v6r4p28]

*Interfaces
CHANGE: Dirac.py, DiracAdmin.py - remove explicit timeout on RPC client instantiation

*RSS
FIX: CS.py - fix for updated CS location (backward compatible)

*DMS
BUGFIX: StrategyHandler - bug fixed determineReplicationTree()
FIX: FTSRequest - add checksum string to SURLs file before submitting an FTS job

*WMS
FIX: JobWrapper - protection for double quotes in JobName
CHANGE: SiteDirector - switched some logging messages from verbose to info level

*RMS
NEW: Request(Client,DBMySQL,Manager) - added readRequestsForJobs() method

[v6r4p27]

*DMS
FIX: SRM2Storage - removed hack for EOS (fixed server-side)

*Transformation
CHANGE: TransformationClient - limit to 100 the number of transformations in getTransformations()
NEW: TransformationAgent - define the transformations type to use in the configuration

*Interfaces
FIX: Job.py -  fix for empty environmentDict (setExecutionEnv)

[v6r4p26]

*Transformation
BUGFIX: TransformationClient - fixed calling sequence in rpcClient.getTransformationTasks()
NEW: TransformationClient - added log messages in verbose level.

[v6r4p25]

*DMS
BUGFIX: StrategyHandler - sanity check for wrong replication tree 

[v6r4p24]

*Core
NEW: MySQL - add 'offset' argument to the buildCondition()

*Transformation
FIX: TransformationAgent - randomize the LFNs for removal/replication case when large number of those
CHANGE: TransformationClient(DB,Manager) - get transformation files in smaller chunks to
        improve performance
FIX: TransformationAgent(DB) - do not return redundant LFNs in getTransformationFiles()    

[v6r4p23]

*Web
NEW: includes DIRACWeb tag web2012092101

[v6r4p22]

*DMS
FIX: SRM2Storage - fix the problem with the CERN-EOS storage 

[v6r4p21]

*Core
BUGFIX: SGETimeLeft - take into account dd:hh:mm:ss format of the cpu consumed

[v6r4p20]

*WMS
BUGFIX: PilotDirector, GridPilotDirector - make sure that at least 1 pilot is to be submitted
BUGFIX: GridPilotDirector - bug on how pilots are counted when there is an error in the submit loop.
BUGFIX: dirac-pilot - proper install script installation on OSG sites

[v6r4p19]

*RMS
FIX: RequestDBMySQL - optimized request selection query 

[v6r4p18]

*Configuration
BUGFIX: CE2CSAgent.py - the default value must be set outside the loop

*DMS
NEW: dirac-dms-create-replication-request
BUGFIX: dirac-dms-fts-submit, dirac-dms-fts-monitor - print out error messages

*Resources
BUGFIX: TorqueComputingElement.py, plus add UserName for shared Queues

*WMS
BUGFIX: JobManagerHandler - default value for pStart (to avoid Exception)

[v6r4p17]

*Core
FIX: dirac-configure - setup was not updated in dirac.cfg even with -F option
FIX: RequestHandler - added fix for Missing ConnectionError

*DMS
FIX: dirac-dms-clean-directory - command fails with `KeyError: 'Replicas'`.

*WMS
FIX: SiteDirector - adapt to the new method in the Matcher getMatchingTaskQueue 
FIX: SiteDirector - added all SubmitPools to TQ requests

[v6r4p16]

*Core:
FIX: dirac-install - bashrc/cshrc were wrongly created when using versionsDir

*Accounting
CHANGE: Added new simpler and faster bucket insertion mechanism
NEW: Added more info when rebucketing

*WMS
CHANGE: Matcher - refactored to take into account job limits when providing info to directors
NEW: JoAgent - reports SubmitPool parameter if applicable
FIX: Matcher - bad codition if invalid result

[v6r4p15]

*WMS
FIX: gLitePilotDirector - fix the name of the MyProxy server to avoid crasehs of the gLite WMS

*Transformation
FIX: TaskManager - when the file is on many SEs, wrong results were generated

[v6r4p13]

*DMS
FIX: dirac-admin-allow-se - added missing interpreter line

[v6r4p12]

*DMS
CHANGE: RemovalTask - for DataManager shifter change creds after failure of removal with her/his proxy.

*RSS
NEW: Added RssConfiguration class
FIX: ResourceManagementClient  - Fixed wrong method name

[v6r4p11]

*Core
FIX: GGUSTicketsClient - GGUS SOAP URL updated

*DMS
BUGFIX: ReplicaManager - wrong for loop

*RequestManagement
BUGFIX: RequestClient - bug fix in finalizeRequest()

*Transformation
FIX: TaskManager - fix for correctly setting the sites (as list)

[v6r4p10]

*RequestManagement
BUGFIX: RequestContainer - in addSubrequest() function

*Resources
BUGFIX: SRM2Storage - in checksum type evaluation

*ResourceStatusSystem
BUGFIX: InfoGetter - wrong import statement

*WMS
BUGFIX: SandboxMetadataDB - __init__() can not return a value

[v6r4p9]

*DMS
CHANGE: FailoverTransfer - ensure the correct execution order of the subrequests

[v6r4p8]

Bring in fixes from v6r3p17

*Core:
FIX: Don't have the __init__ return True for all DBs
NEW: Added more protection for exceptions thrown in callbacks for the ProcessPool
FIX: Operations will now look in 'Defaults' instead of 'Default'

*DataManagement:
FIX: Put more protection in StrategyHandler for neither channels  not throughput read out of TransferDB
FIX: No JobIDs supplied in getRequestForJobs function for RequestDBMySQL taken into account
FIX: Fix on getRequestStatus
CHANGE: RequestClient proper use of getRequestStatus in finalizeRequest
CHANGE: Refactored RequestDBFile

[v6r4p7]

*WorkloadManagement
FIX: SandboxMetadataDB won't explode DIRAC when there's no access to the DB 
CHANGE: Whenever a DB fails to initialize it raises a catchable exception instead of just returning silently

*DataManagement
CHANGE: Added Lost and Unavailable to the file metadata

[v6r4p6]

Bring fixes from v6r4p6

[v6r4p5]

*Configuration
NEW: Added function to generate Operations CS paths

*Core
FIX: Added proper ProcessPool checks and finalisation

*DataManagement
FIX: don't set Files.Status to Failed for non-existign files, failover transfers won't go
FIX: remove classmethods here and there to unblock requestHolder
CHANGE: RAB, TA: change task timeout: 180 and 600 (was 600 and 900 respectively)
FIX: sorting replication tree by Ancestor, not hopAncestorgit add DataManagementSystem/Agent/TransferAgent.py
NEW: TA: add finalize
CHANGE: TransferAgent: add AcceptableFailedFiles to StrategyHandler to ban FTS channel from scheduling
FIX: if there is no failed files, put an empty dict


*RSS
FIX: RSS is setting Allowed but the StorageElement checks for Active

*Workflows
FIX: Part of WorfklowTask rewritten to fix some issues and allow 'ANY' as site

*Transformation
FIX: Wrong calls to TCA::cleanMetadataCatalogFiles

[v6r4p4]

*Core
FIX: Platform.py - check if Popen.terminate is available (only from 2.6)

[v6r4p3]

*Core
FIX: ProcessPool with watchdog and timeouts - applied in v6r3 first

[v6r4p2]

*StorageManagement
BUGFIX: StorageElement - staging is a Read operation and should be allowed as such

*WMS
BUGFIX: InProcessComputingElement, JobAgent - proper return status code from the job wrapper

*Core
FIX: Platform - manage properly the case of exception in the ldconfig execution

[v6r4p1]

*DMS
FIX: TransferDB.getChannelObservedThroughput - the channelDict was created in a wrong way

*RSS
FIX: ResourceStatus was not returning Allowed by default

[v6r4]

*Core
FIX: dirac-install-db.py: addDatabaseOptionsToCS has added a new keyed argument
NEW: SGETimeLeft.py: Support for SGE backend
FIX: If several extensions are installed, merge ConfigTemplate.cfg
NEW: Service framework - added monitoring of file descriptors open
NEW: Service framework - Reduced handshake timeout to prevent stuck threads
NEW: MySQL class with new high level methods - buildCondition,insertFields,updateFields
     deleteEntries, getFields, getCounters, getDistinctAttributeValues
FIX: ProcessPool - fixes in the locking mechanism with LockRing, stopping workers when the
     parent process is finished     
FIX: Added more locks to the LockRing
NEW: The installation tools are updated to install components by name with the components module specified as an option

*DMS
FIX: TransferDB.py - speed up the Throughput determination
NEW: dirac-dms-add-files: script similar to dirac-dms-remove-files, 
     allows for 1 file specification on the command line, using the usual dirac-dms-add-file options, 
     but also can take a text file in input to upload a bunch of files. Exit code is 0 only if all 
     was fine and is different for every error found. 
NEW: StorageElementProxy- support for data downloading with http protocol from arbitrary storage, 
     needed for the web data download
BUGFIX: FileCatalogCLI - replicate operation does a proper replica registration ( closes #5 )     
FIX: ReplicaManager - __cleanDirectory now working and thus dirac-dms-clean-directory

*WMS
NEW: CPU normalization script to run a quick test in the pilot, used by the JobWrapper
     to report the CPU consumption to the accounting
FIX: StalledJobAgent - StalledTimeHours and FailedTimeHours are read each cycle, refer to the 
     Watchdog heartBeat period (should be renamed); add NormCPUTime to Accounting record
NEW: SiteDirector - support for the operation per VO in multi-VO installations
FIX: StalledJobAgent - get ProcessingType from JDL if defined
BUGFIX: dirac-wms-job-peek - missing printout in the command
NEW: SiteDirector - take into account the number of already waiting pilots when evaluating the number of pilots to submit
FIX: properly report CPU usage when the Watchdog kill the payload.

*RSS
BUGFIX: Result in ClientCache table is a varchar, but the method was getting a datetime
NEW: CacheFeederAgent - VOBOX and SpaceTokenOccupancy commands added (ported from LHCbDIRAC)
CHANGE: RSS components get operational parameters from the Operations handler

*DataManagement
FIX: if there is no failed files, put an empty dict

*Transformation
FIX: Wrong calls to TCA::cleanMetadataCatalogFiles

[v6r3p19]

*WMS
FIX: gLitePilotDirector - fix the name of the MyProxy server to avoid crashes of the gLite WMS

[v6r3p18]

*Resources
BUGFIX: SRM2Storage - in checksum type evaluation

[v6r3p17]

*DataManagement
FIX: Fixes issues #783 and #781. Bugs in ReplicaManager removePhisicalReplica and getFilesFromDirectory
FIX: Return S_ERROR if missing jobid arguments
NEW: Checksum can be verified during FTS and SRM2Storage 

[v6r3p16]

*DataManagement
FIX: better monitoring of FTS channels 
FIX: Handle properly None value for channels and bandwidths

*Core
FIX: Properly calculate the release notes if there are newer releases in the release.notes file

[v6r3p15]

*DataManagement
FIX: if there is no failed files, put an empty dict

*Transformation
FIX: Wrong calls to TCA::cleanMetadataCatalogFiles


[v6r3p14]

* Core

BUGFIX: ProcessPool.py: clean processing and finalisation
BUGFIX: Pfn.py: don't check for 'FileName' in pfnDict

* DMS

NEW: dirac-dms-show-fts-status.py: script showing last hour history for FTS channels
NEW: TransferDBMonitoringHandler.py: new function exporting FST channel queues
BUGFIX: TransferAgent.py,RemovalAgent.py,RegistrationAgent.py - unlinking of temp proxy files, corection of values sent to gMonitor
BUGFIX: StrategyHandler - new config option 'AcceptableFailedFiles' to unblock scheduling for channels if problematic transfers occured for few files
NEW: TransferAgent,RemovalAgent,RegistrationAgent - new confing options for setting timeouts for tasks and ProcessPool finalisation
BUGFIX: ReplicaManager.py - reverse sort of LFNs when deleting files and directories to avoid blocks
NEW: moved StrategyHandler class def to separate file under DMS/private

* TMS

FIX: TransformationCleaningAgent.py: some refactoring, new way of disabling/enabline execution by 'EnableFlag' config option

[v6r3p13]

*Core
FIX: Added proper ProcessPool checks and finalisation

*DataManagement
FIX: don't set Files.Status to Failed for non-existign files, failover transfers won't go
FIX: remove classmethods here and there to unblock requestHolder
CHANGE: RAB, TA: change task timeout: 180 and 600 (was 600 and 900 respectively)
FIX: sorting replication tree by Ancestor, not hopAncestorgit add DataManagementSystem/Agent/TransferAgent.py
NEW: TA: add finalize
CHANGE: TransferAgent: add AcceptableFailedFiles to StrategyHandler to ban FTS channel from scheduling

[v6r3p12]

*Core
FIX: Platform.py - check if Popen.terminate is available (only from 2.6)

[v6r3p11]

*Core
FIX: ProcessPool with watchdog and timeouts

[v6r3p10]

*StorageManagement
BUGFIX: StorageElement - staging is a Read operation and should be allowed as such

*WMS
BUGFIX: InProcessComputingElement, JobAgent - proper return status code from the job wrapper

*Core
FIX: Platform - manage properly the case of exception in the ldconfig execution

[v6r3p9]

*DMS
FIX: TransferDB.getChannelObservedThroughput - the channelDict was created in a wrong way

[v6r3p8]

*Web
CHANGE: return back to the release web2012041601

[v6r3p7]

*Transformation
FIX: TransformationCleaningAgent - protection from deleting requests with jobID 0 

[v6r3p6]

*Core
FIX: dirac-install-db - proper key argument (follow change in InstallTools)
FIX: ProcessPool - release all locks every time WorkignProcess.run is executed, more fixes to come
FIX: dirac-configure - for Multi-Community installations, all vomsdir/vomses files are now created

*WMS
NEW: SiteDirector - add pilot option with CE name to allow matching of SAM jobs.
BUGFIX: dirac-pilot - SGE batch ID was overwriting the CREAM ID
FIX: PilotDirector - protect the CS master if there are at least 3 slaves
NEW: Watchdog - set LocalJobID in the SGE case

[v6r3p5]

*Core:
BUGFIX: ProcessPool - bug making TaskAgents hang after max cycles
BUGFIX: Graphs - proper handling plots with data containing empty string labels
FIX: GateWay - transfers were using an old API
FIX: GateWay - properly calculate the gateway URL
BUGFIX: Utilities/Pfn.py - bug in pfnunparse() when concatenating Path and FileName

*Accounting
NEW: ReportGenerator - make AccountingDB readonly
FIX: DataCache - set daemon the datacache thread
BUGFIX: BasePlotter - proper handling of the Petabyte scale data

*DMS:
BUGFIX: TransferAgent, RegistrationTask - typos 

[v6r3p4]

*DMS:
BUGFIX: TransferAgent - wrong value for failback in TA:execute

[v6r3p3]

*Configuration
BUGFIX: Operations helper - typo

*DMS:
FIX: TransferAgent - change the way of redirecting request to task

[v6r3p2]

*DMS
FIX: FTSRequest - updating metadata for accouting when finalizing FTS requests

*Core
FIX: DIRAC/__init__.py - default version is set to v6r3

[v6r3p1]

*WMS
CHANGE: Use ResourcesStatus and Resources helpers in the InputDataAgent logic

*Configuration
NEW: added getStorageElementOptions in Resources helper

*DMS
FIX: resourceStatus object created in TransferAgent instead of StrategyHandler

[v6r3]

*Core
NEW: Added protections due to the process pool usage in the locking logic

*Resources
FIX: LcgFileCatalogClient - reduce the number of retries: LFC_CONRETRY = 5 to 
     avoid combined catalog to be stuck on a faulty LFC server
     
*RSS
BUGFIX: ResourceStatus - reworked helper to keep DB connections     

*DMS
BUGFIX: ReplicaManager::CatalogBase::_callFileCatalogFcnSingleFile() - wrong argument

*RequestManagement
FIX: TaskAgents - set timeOut for task to 10 min (15 min)
NEW: TaskAgents - fill in Error fields in case of failing operations

*Interfaces
BUGFIX: dirac-wms-select-jobs - wrong use of the Dirac API

[v6r2p9]

*Core
FIX: dirac-configure - make use of getSEsForSite() method to determine LocalSEs

*WMS
NEW: DownloadInputData,InputDataByProtocol - check Files on Tape SEs are on Disk cache 
     before Download or getturl calls from Wrapper
CHANGE: Matcher - add Stalled to "Running" Jobs when JobLimits are applied   
CHANGE: JobDB - allow to specify required platform as Platform JDL parameter,
        the specified platform is taken into account even without /Resources/Computing/OSCompatibility section

*DMS
CHANGE: dirac-admin-allow(ban)-se - removed lhcb-grid email account by default, 
        and added switch to avoid sending email
FIX: TaskAgents - fix for non-existing files
FIX: change verbosity in failoverReplication 
FIX: FileCatalog - remove properly metadata indices 
BUGFIX: FileManagerBase - bugfix in the descendants evaluation logic  
FIX: TransferAgent and TransferTask - update Files.Status to Failed when ReplicaManager.replicateAndRegister 
     will fail completely; when no replica is available at all.

*Core
FIX: dirac-pilot - default lcg bindings version set to 2012-02-20

[v6r2p8]

*DMS:
CHANGE: TransferAgent - fallback to task execution if replication tree is not found

[v6r2p7]

*WMS
BUGFIX: SiteDirector - wrong CS option use: BundleProxy -> HttpProxy
FIX: SiteDirector - use short lines in compressed/encoded files in the executable
     python script

[v6r2p6]

*DataManagement
FIX: Bad logic in StrategyHandler:MinimiseTotalWait

*Core
CHANGE: updated GGUS web portal URL

*RSS
BUGFIX: meta key cannot be reused, it is popped from dictionary

*Framework
FIX: The Gateway service does not have a handler
NEW: ConfingTemplate entry for Gateway
FIX: distribution notes allow for word wrap

*WorkloadManagement
FIX: avoid unnecessary call if no LFN is left in one of the SEs
FIX: When Uploading job outputs, try first Local SEs, if any


[v6r2p5]

*RSS
BUGFIX: several minor bug fixes

*RequestManagement
BUGFIX: RequestDBMySQL - removed unnecessary request type check

*DMS
BUGFIX: FileCatalogClienctCLI - wrong evaluation of the operation in the find command
NEW: FileCatalog - added possibility to remove specified metadata for a given path 
BUGFIX: ReplicaManager - wrong operation order causing failure of UploadLogFile module

*Core
NEW: dirac-install - generate cshrc DIRAC environment setting file for the (t)csh 

*Interfaces
CHANGE: Job - added InputData to each element in the ParametricInputData

*WMS
CHANGE: dirac-jobexec - pass ParametericInputData to the workflow as a semicolon separated string

[v6r2p4]

*WMS
BUGFIX: StalledJobAgent - protection against jobs with no PilotReference in their parameters
BUGFIX: WMSAdministratorHandler - wrong argument type specification for getPilotInfo method

*StorageManagement
BUGFIX: RequestFinalizationAgent - no method existence check when calling RPC method

[v6r2p3]

*WMS
CHANGE: Matcher - fixed the credentials check in requestJob() to simplify it

*ConfigurationSystem
CHANGE: Operations helper - fix that allow no VO to be defined for components that do not need it

*Core
BUGFIX: InstallTools - when applying runsvctrl to a list of components make sure that the config server is treated first and the sysadmin service - last
        
[v6r2p2]

*WMS
BUGFIX: Matcher - restored logic for checking private pilot asking for a given DN for belonging to the same group with JOB_SHARING property.

[v6r2p1]

*RequestManagementSystem
BUGFIX: RequestCleaningAgent - missing import of the "second" interval definition 

[v6r2]

*General
FIX: replaced use of exec() python statement in favor of object method execution

*Accounting
CHANGE: Accounting 'byte' units are in powers of 1000 instead of powers of 1024 (closes #457)

*Core
CHANGE: Pfn.py - pfnparse function rewritten for speed up and mem usage, unit test case added
FIX: DISET Clients are now thread-safe. Same clients used twice in different threads was not 
closing the previous connection
NEW: reduce wait times in DISET protocol machinery to improve performance    
NEW: dirac-fix-mysql-script command to fix the mysql start-up script for the given installation
FIX: TransferClient closes connections properly
FIX: DISET Clients are now thread-safe. Same client used twice in different threads will not close the previous connection
CHANGE: Beautification and reduce wait times to improve performance
NEW: ProcessPool - added functionality to kill all children processes properly when destroying ProcessPool objects
NEW: CS Helper for LocalSite section, with gridEnv method
NEW: Grid module will use Local.gridEnv if nothing passed in the arguments
CHANGE: Add deprecated sections in the CS Operations helper to ease the transition
FIX: dirac-install - execute dirac-fix-mysql-script, if available, to fix the mysql.server startup script
FIX: dirac-distribution - Changed obsoleted tar.list file URL
FIX: typo in dirac-admin-add-host in case of error
CHANGE: dirac-admin-allow(ban)-se - use diracAdmin.sendMail() instead of NotificationClient.sendMail()

*Framework
BUGFIX: UserProfileDB - no more use of "type" variable as it is a reserved keyword 

*RequestManagement:
FIX: RequestDBFile - more consistent treatment of requestDB Path
FIX: RequestMySQL - Execution order is evaluated based on not Done state of subrequests
NEW: RequestCleaningAgent - resetting Assigned requests to Waiting after a configurable period of time

*RSS
CHANGE: RSS Action now inherits from a base class, and Actions are more homogeneous, they all take a uniform set of arguments. The name of modules has been changed from PolType to Action as well.
FIX: CacheFeederAgent - too verbose messages moved to debug instead of info level
BUGFIX: fixed a bug preventing RSS clients to connect to the services     
FIX: Proper services synchronization
FIX: Better handling of exceptions due to timeouts in GOCDBClient   
FIX: RSS.Notification emails are sent again
FIX: Commands have been modified to return S_OK, S_ERROR inside the Result dict. This way, policies get a S_ERROR / S_OK object. CacheFeederAgent has been updated accordingly.
FIX: allow clients, if db connection fails, to reconnect ( or at least try ) to the servers.
CHANGE: access control using CS Authentication options. Default is SiteManager, and get methods are all.
BUGFIX: MySQLMonkey - properly escaped all parameters of the SQL queries, other fixes.
NEW: CleanerAgent renamed to CacheCleanerAgent
NEW: Updated RSS scripts, to set element statuses and / or tokens.
NEW: Added a new script, dirac-rss-synch
BUGFIX: Minor bugfixes spotted on the Web development
FIX: Removed useless decorator from RSS handlers
CHANGE: ResourceStatus helper tool moved to RSS/Client directory, no RSS objects created if the system is InActive
CHANGE: Removed ClientFastDec decorator, using a more verbose alternative.
CHANGE: Removed useless usage of kwargs on helper functions.  
NEW: added getSESitesList method to RSSClient      
FIX: _checkFloat() checks INTEGERS, not datetimes

*DataManagement
CHANGE: refactoring of DMS agents executing requests, allow requests from arbitrary users
NEW: DFC - allow to specify multiple replicas, owner, mode when adding files
CHANGE: DFC - optimization of the directory size evaluation
NEW: Added CREATE TEMPORARY TABLES privilege to FileCatalogDB
CHANGE: DFC - getCatalogCounters() update to show numbers of directories
NEW: lfc_dfc_copy script to migrate data from LFC to DFC
FIX: dirac-dms-user-lfns - fixed the case when the baseDir is specified
FIX: FTS testing scripts were using sys.argv and getting confused if options are passed
NEW: DFC - use DirectoryUsage tables for the storage usage evaluations
NEW: DFC - search by metadata can be limited to a given directory subtree
NEW: DFC - search by both directory and file indexed metadata
BUGFIX: DFC - avoid crash if no directories or files found in metadata query
NEW: DFC FileCatalogHandler - define database location in the configuration
NEW: DFC - new FileCatalogFactory class, possibility to use named DFC services
FIX: FTSMonitor, FTSRequest - fixes in handling replica registration, setting registration requests in FileToCat table for later retry
FIX: Failover registration request in the FTS agents.      
FIX: FTSMonitor - enabled to register new replicas if even the corresponding request were removed from the RequestManagement 
FIX: StorageElement - check if SE has been properly initialized before executing any method     
CHANGE: LFC client getReplica() - make use of the new bulk method lfc.lfc_getreplicasl()
FIX: LFC client - protect against getting None in lfc.lfc_readdirxr( oDirectory, "" )  
FIX: add extra protection in dump method of StorageElement base class
CHANGE: FailoverTransfer - create subrequest per catalog if more than one catalog

*Interface
NEW: Job.py - added method to handle the parametric parameters in the workflow. They are made available to the workflow_commons via the key 'GenericParameters'.
FIX: Dirac.py - fix some type checking things
FIX: Dirac.py - the addFile() method can now register to more than 1 catalog.

*WMS
FIX: removed dependency of the JobSchedulingAgent on RSS. Move the getSiteTier functionality to a new CS Helper.
FIX: WMSAdministratorHandler - Replace StringType by StringTypes in the export methods argument type
FIX: JobAgent - Set explicitly UseServerCertificate to "no" for the job executable
NEW: dirac-pilot - change directory to $OSG_WN_TMP on OSG sites
FIX: SiteDirector passes jobExecDir to pilot, this defaults to "." for CREAM CEs. It can be set in the CS. It will not make use of $TMPDIR in this case.
FIX: Set proper project and release version to the SiteDirector     
NEW: Added "JobDelay" option for the matching, refactored and added CS options to the matcher
FIX: Added installation as an option to the pilots and random MyProxyServer
NEW: Support for parametric jobs with parameters that can be of List type

*Resources
NEW: Added SSH Grid Engine Computing Element
NEW: Added SSH Computing Element
FIX: make sure lfc client will not try to connect for several days

*Transformation
FIX: TransformationDB - in setFileStatusForTransformation() reset ErrorCount to zero if "force" flag and    the new status is "unused"
NEW: TransformationDB - added support for dictionary in metadata for the InputDataQuery mechanism     

[v6r1p13]

*WMS
FIX: JobSchedulingAgent - backported from v6r2 use of Resources helper

[v6r1p12]

*Accounting
FIX: Properly delete cached plots

*Core
FIX: dirac-install - run externals post install after generating the versions dir

[v6r1p11]

*Core
NEW: dirac-install - caches locally the externals and the grid bundle
FIX: dirac-distribution - properly generate releasehistory and releasenotes

[v6r1p10]

*WorloadManagement
FIX: JobAgent - set UseServerCertificate option "no" for the job executable

[v6r1p9]

*Core
FIX: dirac-configure - set the proper /DIRAC/Hostname when defining /LocalInstallation/Host

*DataManagement
FIX: dirac-dms-user-lfns - fixed the case when the baseDir is specified
BUGFIX: dirac-dms-remove-files - fixed crash in case of returned error report in a form of dictionary 

[v6r1p8]

*Web
FIX: restored Run panel in the production monitor

*Resources
FIX: FileCatalog - do not check existence of the catalog client module file

[v6r1p7]

*Web
BUGFIX: fixed scroll bar in the Monitoring plots view

[v6r1p6]

*Core
FIX: TransferClient closes connections properly

[v6r1p5]

*Core
FIX: DISET Clients are now thread-safe. Same clients used twice in different threads was not 
     closing the previous connection
NEW: reduce wait times in DISET protocol machinery to improve performance   

[v6r1p4]

*RequestManagement
BUGFIX: RequestContainer - in isSubRequestDone() treat special case for subrequests with files

*Transformation
BUGFIX: TransformationCleaningAgent - do not clear requests for tasks with no associated jobs

[v6r1p3]

*Framework
NEW: Pass the monitor down to the request RequestHandler
FIX: Define the service location for the monitor
FIX: Close some connections that DISET was leaving open

[v6r1p2]

*WorkloadManagement
BUGFIX: JobSchedulingAgent - use getSiteTiers() with returned direct value and not S_OK

*Transformation
BUGFIX: Uniform use of the TaskManager in the RequestTaskAgent and WorkflowTaskAgent

[v6r1p1]

*RSS
BUGFIX: Alarm_PolType now really send mails instead of crashing silently.

[v6r1]

*RSS
CHANGE: Major refactoring of the RSS system
CHANGE: DB.ResourceStatusDB has been refactored, making it a simple wrapper round ResourceStatusDB.sql with only four methods by table ( insert, update, get & delete )
CHANGE: DB.ResourceStatusDB.sql has been modified to support different statuses per granularity.
CHANGE: DB.ResourceManagementDB has been refactored, making it a simple wrapper round ResourceStatusDB.sql with only four methods by table ( insert, update, get & delete )
CHANGE: Service.ResourceStatusHandler has been refactored, removing all data processing, making it an intermediary between client and DB.
CHANGE: Service.ResourceManagementHandler has been refactored, removing all data processing, making it an intermediary between client and DB.
NEW: Utilities.ResourceStatusBooster makes use of the 'DB primitives' exposed on the client and does some useful data processing, exposing the new functions on the client.
NEW: Utilities.ResourceManagementBooster makes use of the 'DB primitives' exposed on the client and does some useful data processing, exposing the new functions on the client.
CHANGE: Client.ResourceStatusClient has been refactorerd. It connects automatically to DB or to the Service. Exposes DB and booster functions.
CHANGE: Client.ResourceManagementClient has been refactorerd. It connects automatically to DB or to the Service. Exposes DB and booster functions.
CHANGE: Agent.ClientsCacheFeederAgent renamed to CacheFeederAgent. The name was not accurate, as it also feeds Accouting Cache tables.
CHANGE: Agent.InspectorAgent, makes use of automatic API initialization.
CHANGE: Command. refactor and usage of automatic API initialization.
CHANGE: PolicySystem.PEP has reusable client connections, which increase significantly performance.
CHANGE: PolicySystem.PDP has reusable client connections, which increase significantly performance.
NEW: Utilities.Decorators are syntactic sugar for DB, Handler and Clients.
NEW: Utilities.MySQLMonkey is a mixture of laziness and refactoring, in order to generate the SQL statements automatically. Not anymore sqlStatemens hardcoded on the RSS.
NEW: Utilities.Validator are common checks done through RSS modules
CHANGE: Utilities.Synchronizer syncs users and DIRAC sites
CHANGE: cosmetic changes everywhere, added HeadURL and RCSID
CHANGE: Removed all the VOExtension logic on RSS
BUGFIX: ResourceStatusHandler - getStorageElementStatusWeb(), access mode by default is Read
FIX: RSS __init__.py will not crash anymore if no CS info provided
BUGFIX: CS.getSiteTier now behaves correctly when a site is passed as a string

*dirac-setup-site
BUGFIX: fixed typos in the Script class name

*Transformation
FIX: Missing logger in the TaskManager Client (was using agent's one)
NEW: Added UnitTest class for TaskManager Client

*DIRAC API
BUGFIX: Dirac.py. If /LocalSite/FileCatalog is not define the default Catalog was not properly set.
FIX: Dirac.py - fixed __printOutput to properly interpret the first argument: 0:stdout, 1:stderr
NEW: Dirac.py - added getConfigurationValue() method

*Framework
NEW: UsersAndGroups agent to synchronize users from VOMRS server.

*dirac-install
FIX: make Platform.py able to run with python2.3 to be used inside dirac-install
FIX: protection against the old or pro links pointing to non-existent directories
NEW: make use of the HTTP proxies if available
FIX: fixed the logic of creating links to /opt/dirac directories to take into account webRoot subdirs

*WorkloadManagement
FIX: SiteDirector - change getVO() function call to getVOForGroup()

*Core:
FIX: Pfn.py - check the sanity of the pfn and catch the erroneous case

*RequestManagement:
BUGFIX: RequestContainer.isSubrequestDone() - return 0 if Done check fails

*DataManagement
NEW: FileCatalog - possibility to configure multiple FileCatalog services of the same type

[v6r0p4]

*Framework
NEW: Pass the monitor down to the request RequestHandler
FIX: Define the service location for the monitor
FIX: Close some connections that DISET was leaving open

[v6r0p3]

*Framework
FIX: ProxyManager - Registry.groupHasProperties() wasn't returning a result 
CHANGE: Groups without AutoUploadProxy won't receive expiration notifications 
FIX: typo dirac-proxy-info -> dirac-proxy-init in the expiration mail contents
CHANGE: DISET - directly close the connection after a failed handshake

[v6r0p2]

*Framework
FIX: in services logs change ALWAYS log level for query messages to NOTICE

[v6r0p1]

*Core
BUGFIX: List.uniqueElements() preserves the other of the remaining elements

*Framework
CHANGE: By default set authorization rules to authenticated instead of all
FIX: Use all required arguments in read access data for UserProfileDB
FIX: NotificationClient - dropped LHCb-Production setup by default in the __getRPSClient()

[v6r0]

*Framework
NEW: DISET Framework modified client/server protocol, messaging mechanism to be used for optimizers
NEW: move functions in DIRAC.Core.Security.Misc to DIRAC.Core.Security.ProxyInfo
CHANGE: By default log level for agents and services is INFO
CHANGE: Disable the log headers by default before initializing
NEW: dirac-proxy-init modification according to issue #29: 
     -U flag will upload a long lived proxy to the ProxyManager
     If /Registry/DefaultGroup is defined, try to generate a proxy that has that group
     Replaced params.debugMessage by gLogger.verbose. Closes #65
     If AutoUploadProxy = true in the CS, the proxy will automatically be uploaded
CHANGE: Proxy upload by default is one month with dirac-proxy-upload
NEW: Added upload of pilot proxies automatically
NEW: Print info after creating a proxy
NEW: Added setting VOMS extensions automatically
NEW: dirac-proxy-info can also print the information of the uploaded proxies
NEW: dirac-proxy-init will check that the lifetime of the certificate is less than one month and advise to renew it
NEW: dirac-proxy-init will check that the certificate has at least one month of validity
FIX: Never use the host certificate if there is one for dirac-proxy-init
NEW: Proxy manager will send notifications when the uploaded proxies are about to expire (configurable via CS)
NEW: Now the proxyDB also has a knowledge of user names. Queries can use the user name as a query key
FIX: ProxyManager - calculate properly the dates for credentials about to expire
CHANGE: ProxyManager will autoexpire old proxies, also auto purge logs
CHANGE: Rename dirac-proxy-upload to dirac-admin-proxy-upload
NEW: dirac-proxy-init will complain if the user certificate has less than 30 days
CHANGE: SecurityLogging - security log level to verbose
NEW: OracleDB - added Array type 
NEW: MySQL - allow definition of the port number in the configuration
FIX: Utilities/Security - hash VOMS Attributes as string
FIX: Utilities/Security - Generate a chain hash to discover if two chains are equal
NEW: Use chain has to discover if it has already been dumped
FIX: SystemAdministrator - Do not set  a default lcg version
NEW: SystemAdministrator - added Project support for the sysadmin
CHANGE: SysAdmin CLI - will try to connect to the service when setting the host
NEW: SysAdmin CLI - colorization of errors in the cli
NEW: Logger - added showing the thread id in the logger if enabled
     
*Configuration
NEW: added getVOfromProxyGroup() utility
NEW: added getVoForGroup() utility, use it in the code as appropriate
NEW: added Registry and Operations Configuration helpers
NEW: dirac-configuration-shell - a configuration script for CS that behaves like an UNIX shellCHANGE: CSAPI - added more functionality required by updated configuration console
NEW: Added possibility to define LocalSE to any Site using the SiteLocalSEMapping 
     section on the Operations Section     
NEW: introduce Registry/VO section, associate groups to VOs, define SubmitPools per VO
FIX: CE2CSAgent - update the CEType only if there is a relevant info in the BDII  

*ReleaseManagement
NEW: release preparations and installation tools based on installation packages
NEW: dirac-compile-externals will try go get a DIRAC-free environment before compiling
NEW: dirac-disctribution - upload command can be defined via defaults file
NEW: dirac-disctribution - try to find if the version name is a branch or a tag in git and act accordingly
NEW: dirac-disctribution - added keyword substitution when creating a a distribution from git
FIX: Install tools won't write HostDN to the configuration if the Admin username is not set 
FIX: Properly set /DIRAC/Configuration/Servers when installing a CS Master
FIX: install_site.sh - missing option in wget for https download: --no-check-certificate
FIX: dirac-install-agent(service) - If the component being installed already has corresponding 
     CS section, it is not overwritten unless explicitly asked for
NEW: dirac-install functionality enhancement: start using the switches as defined in issue #26;
CHANGE: dirac-install - write the defaults if any under defaults-.cfg so dirac-configure can 
        pick it up
FIX: dirac-install - define DYLD_LIBRARY_PATH ( for Mac installations )     
NEW: dirac-install - put all the goodness under a function so scripts like lhcb-proxy-init can use it easily
FIX: dirac-install - Properly search for the LcgVer
NEW: dirac-install will write down the releases files in -d mode   
CHANGE: use new dirac_install from gothub/integration branch in install_site.sh
NEW: Extensions can request custom external dependencies to be installed via pip when 
     installing DIRAC.
NEW: LCG bundle version can be defined on a per release basis in the releases.cfg 
NEW: dirac-deploy-scripts - when setting the lib path in the deploy scripts. 
     Also search for subpaths of the libdir and include them
NEW: Install tools - plainly separate projects from installations

*Accounting
CHANGE: For the WMSHistory type, send as JobSplitType the JobType
CHANGE: Reduced the size of the max key length to workaround mysql max bytes for index problem
FIX: Modified buckets width of 1week to 1 week + 1 day to fix summer time end week (1 hour more )

*WorkloadManagement
CHANGE: SiteDirector - simplified executable generation
NEW: SiteDirector - few more checks of error conditions   
NEW: SiteDirector - limit the queue max length to the value of MaxQueueLengthOption 
     ( 3 days be default )
BUGFIX: SiteDirector - do not download pilot output if the flag getPilotOutput is not set     
NEW: JobDB will extract the VO when applying DIRAC/VOPolicy from the proper VO
FIX: SSHTorque - retrieve job status by chunks of 100 jobs to avoid too long
NEW: glexecComputingElement - allow glexecComputingElement to "Reschedule" jobs if the Test of
     the glexec fails, instead of defaulting to InProcess. Controlled by
     RescheduleOnError Option of the glexecComputingElement
NEW: SandboxStore - create a different SBPath with the group included     
FIX: JobDB - properly treat Site parameter in the job JDL while rescheduling jobs
NEW: JobSchedulingAgent - set the job Site attribute to the name of a group of sites corresponding 
     to a SE chosen by the data staging procedure 
CHANGE: TimeLeft - call batch system commands with the ( default ) timeout 120 sec
CHANGE: PBSTimeLeft - uses default CPU/WallClock if not present in the output  
FIX: PBSTimeLeft - proper handling of (p)cput parameter in the batch system output, recovery of the
     incomplete batch system output      
NEW: automatically add SubmitPools JDL option of the job owner's VO defines it     
NEW: JobManager - add MaxParametericJobs option to the service configuration
NEW: PilotDirector - each SubmitPool or Middleware can define TargetGrids
NEW: JobAgent - new StopOnApplicationFailure option to make the agent exiting the loop on application failure
NEW: PilotAgentsDB - on demand retrieval of the CREAM pilot output
NEW: Pilot - proper job ID evaluation for the OSG sites
FIX: ComputingElement - fixed proxy renewal logic for generic and private pilots
NEW: JDL - added %j placeholder in the JDL to be replaced by the JobID
BUGFIX: DownloadInputData - bug fixed in the naming of downloaded files
FIX: Matcher - set the group and DN when a request gets to the matcher if the request is not 
     coming from a pilot
FIX: Matcher = take into account JobSharing when checking the owner for the request
CHANGE: PilotDirector, dirac-pilot - interpret -V flag of the pilot as Installation name

*DataManagement
FIX: FileCatalog/DiractoryLevelTree - consistent application of the max directory level using global 
     MAX_LEVELS variable
FIX: FileCatalog - Directory metadata is deleted together with the directory deletion, issue #40    
CHANGE: FileCatalog - the logic of the files query by metadata revisited to increase efficiency 
FIX: LcgFileCatalog - use lfcthr and call lfcthr.init() to allow multithread
     try the import only once and just when LcgFileCatalogClient class is intantiated
NEW: LcgFileCatalogClient - new version of getPathPermissions relying on the lfc_access method to solve the problem
     of multiple user DNs in LFC.     
FIX: StorageElement - get service CS options with getCSOption() method ( closes #97 )
FIX: retrieve FileCatalogs as ordered list, to have a proper default.
CHANGE: FileCatalog - allow up to 15 levels of directories
BUGFIX: FileCatalog - bug fixes in the directory removal methods (closes #98)
BUGFIX: RemovalAgent - TypeError when getting JobID in RemovalAgent
BUGFIX: RemovalAgent - put a limit to be sure the execute method will end after a certain number of iterations
FIX: DownloadInputData - when files have been uploaded with lcg_util, the PFN filename
     might not match the LFN file name
FIX: putting FTSMonitor web page back
NEW: The default file catalog is now determined using /LocalSite/FileCatalog. The old behavior 
     is provided as a fallback solution
NEW: ReplicaManager - can now deal with multiple catalogs. Makes sure the surl used for removal is 
the same as the one used for registration.   
NEW: PoolXMLCatalog - added getTypeByPfn() function to get the type of the given PFN  
NEW: dirac-dms-ban(allow)-se - added possibility to use CheckAccess property of the SE

*StorageManagement
FIX: Stager - updateJobFromStager(): only return S_ERROR if the Status sent is not
recognized or if a state update fails. If the jobs has been removed or
has moved forward to another status, the Stager will get an S_OK and
should forget about the job.
NEW: new option in the StorageElement configuration "CheckAccess"
FIX: Requests older than 1 day, which haven't been staged are retried. Tasks older than "daysOld" 
     number of days are set to Failed. These tasks have already been retried "daysOld" times for staging.
FIX: CacheReplicas and StageRequests records are kept until the pin has expired. This way the 
     StageRequest agent will have proper accounting of the amount of staged data in cache.
NEW: FTSCleaningAgent will allow to fix transient errors in RequestDB. At the moment it's 
     only fixing Requests for which SourceTURL is equal to TargetSURL.
NEW: Stager - added new command dirac-stager-stage-files          
FIX: Update Stager code in v6 to the same point as v5r13p37
FIX: StorageManager - avoid race condition by ensuring that Links=0 in the query while removing replicas

*RequestManagement
FIX: RequestDBFile - get request in chronological order (closes issue #84)
BUGFIX: RequestDBFile - make getRequest return value for getRequest the same as for

*ResourceStatusSystem
NEW: Major code refacoring. First refactoring of RSS's PEP. Actions are now function 
     defined in modules residing in directory "Actions".
NEW: methods to store cached environment on a DB and ge them.
CHANGE: command caller looks on the extension for commands.
CHANGE: RSS use now the CS instead of getting info from Python modules.
BUGFIX: Cleaned RSS scripts, they are still prototypes
CHANGE: PEP actions now reside in separate modules outside PEP module.
NEW: RSS CS module add facilities to extract info from CS.
CHANGE: Updating various RSS tests to make them compatible with
changes in the system.
NEW: CS is used instead of ad-hoc configuration module in most places.
NEW: Adding various helper functions in RSS Utils module. These are
functions used by RSS developers, including mainly myself, and are
totally independant from the rest of DIRAC.
CHANGE: Mostly trivial changes, typos, etc in various files in RSS     
CHANGE: TokenAgent sends e-mails with current status   

*Transformation
CHANGE: allow Target SE specification for jobs, Site parameter is not set in this case
CHANGE: TransformationAgent  - add new file statuses in production monitoring display
CHANGE: TransformationAgent - limit the number of files to be treated in TransformationAgent 
        for replication and removal (default 5000)
BUGFIX: TransformationDB - not removing task when site is not set
BUGFIX: TransformationCleaningAgent - archiving instead of cleaning Removal and Replication 
        transformations 
FIX: TransformationCleaningAgent - kill jobs before deleting them        

*Workflow
NEW: allow modules to define Input and Output parameters that can be
     used instead of the step_commons/workflow_commons (Workflow.py, Step.py, Module.py)

*Various fixes
BUGFIX: Mail.py uses SMTP class rather than inheriting it
FIX: Platform utility will properly discover libc version even for the new Ubuntu
FIX: Removed old sandbox and other obsoleted components<|MERGE_RESOLUTION|>--- conflicted
+++ resolved
@@ -1,4 +1,3 @@
-<<<<<<< HEAD
 [v6r20-pre5]
 
 *Core
@@ -24,7 +23,7 @@
 
 *Docs
 FIX: Drop some old stuff, add link for FTS3 page
-=======
+
 [v6r19p4]
 
 NEW: Added dummy setup.py in anticipation for standard installation procedure
@@ -55,7 +54,6 @@
 *Resources
 FIX: ARCComputingElement - the proxy environment variable was assumed before the 
      return value of the prepareProxy function was checked, which could lead to exceptions
->>>>>>> 6645d683
 
 [v6r19p3]
 
