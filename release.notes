--- conflicted
+++ resolved
@@ -1,4 +1,3 @@
-<<<<<<< HEAD
 [v6r14-pre5]
 
 *Core
@@ -34,7 +33,7 @@
 
 *Transformation
 NEW: New ported plugins from LHCb, added unit tests
-=======
+
 [v6r13p8]
 
 *Framework
@@ -50,7 +49,6 @@
 *TMS
 CHANGE: Transformation(Client,DB,Manager) - multiple code clean-up without
         changing the logic
->>>>>>> 71e24e99
 
 [v6r13p7]
 
