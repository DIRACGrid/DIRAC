--- conflicted
+++ resolved
@@ -1,4 +1,3 @@
-<<<<<<< HEAD
 [v6r15-pre2]
 
 *Core
@@ -18,7 +17,7 @@
 *WMS
 NEW: TaskQueueDB - possibility to present requirements in a form of tags from the 
      site( pilot ) to the jobs to select ones with required properties
-=======
+
 [v6r14p1]
 
 *Core
@@ -31,7 +30,6 @@
 
 *RSS
 FIX: CSHelpers - several fixes and beautifications     
->>>>>>> 4fd26564
 
 [v6r14]
 
