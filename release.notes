--- conflicted
+++ resolved
@@ -1,4 +1,3 @@
-<<<<<<< HEAD
 [v6r13-pre9]
 
 CHANGE: Separating fixed and variable parts of error log messages for multiple systems 
@@ -19,12 +18,11 @@
 *Resources
 NEW: Computing - BatchSystem classes introduced to be used both in Local and SSH Computing Elements
 CHANGE: Storage - reworked Storage Element/Plugins to encapsulate physical URLs  
-=======
+
 [v6r12p12]
 
 *WMS
 BUGFIX: pilotTools - missing comma
->>>>>>> 8ce76f97
 
 [v6r12p11]
 
