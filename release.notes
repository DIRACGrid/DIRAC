--- conflicted
+++ resolved
@@ -44,8 +44,6 @@
 FIX: JobWrapper - the InputData optimizer parameters are now DEncoded     
 CHANGE: JobAgent - add Processors and WholeNode tags to the resources description
 
-<<<<<<< HEAD
-=======
 
 [v6r14p12]
 
@@ -63,7 +61,6 @@
 CHANGE: Move getCEStatus function back to using the ARC API
 
 
->>>>>>> 4dd402f9
 [v6r14p11]
 
 *Core
