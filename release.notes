<<<<<<< HEAD
[v7r2-pre7]

FIX: python 2-3 compatibility fixes

*Core
FIX: (#4283) Added protection against empty certificates directory in dirac-install

*WMS
NEW: (#4367) Added option "CompressJDLs" to JobDB, which compresses JDLs before they are
     added to the JobJDLs table

*ResourceStatusSystem
CHANGE: (#4235) Removes locals() way of passing parameters

*tests
NEW: (#4179) Set up Gitlab CI pipeline using Docker containers
=======
[v7r1p1]

Changes from v6r22p28 patch

*Framework
CHANGE: (#4572) removed group from proxy expiration notification
>>>>>>> fabd7687

[v7r1]

NEW: Add environment.yml file for preparing an environment with conda
CHANGE: (#4507) autopep8 for the entire code stack

*Core
NEW: initial support for mysql8
NEW: (#4236) DISET - pass the client DIRAC version as part of the request description structure
NEW: (#4274) Allow installation from a local directory
FIX: (#4289) Use subprocess32 if possible for significantly better performance
FIX: (#4289) TypeLoader should not be a singleton as it has a cache
CHANGE: (#4362) RPC parameters are cast to list/tuples when needed
FIX: (#4410) M2Crypto transport cast socket.error to strings
CHANGE: (#4410) (JSON) rpcStub uses list instead of tuples
NEW: (#4410) add utilities for JSON Serialization (strToIntDict and ignoreEncodeWarning)
CHANGE: (#4354) ThreadPool - replaced by ThreadPoolExecutor(native python)
FIX: (#4439) MySQLDB _connect method
NEW: (#4510) Removed dirac-distribution (use docker image)
CHANGE: (#4491) Streamline of CS helpers for sites and computing elements
NEW: (#4538) MixedEncode - allows for json serialization transition
CHANGE: (#4461) use M2Crypto by default
CHANGE: (#4565) Source bashrc in wrapper script

*Configuration
CHANGE: (#4157) add new helper methods for IdP/Proxy Providers, OAuthManager. Add methods that 
        read DN options in dirac user section
NEW: (#4241) Slave configuration servers are automatically updated as part of the new configuration 
     changes commit
NEW: (#4241) Configuration Server - added forceGlobalConfigurationUpdate() interface to force all 
     registered service to update their configuration
NEW: (#4257) Add search emails for group method in Registry
NEW: (#4397) ConfigurationClient - added getOptionsDictRecursively method, add docs
CHANGE: (#4551) Registry - change search DN properties logic

*Framework
CHANGE: (#4157) add possibility to work with Proxy Providers and "clean" proxy without 
        voms/dirac extensions
NEW: (#4257) Filter of duplicate mails in Notification
FIX: (#4257) Optimize test in NotificationHandler
FIX: (#4289) Avoid leaking std(in|out|err) file handles when running runsvdir
CHANGE: (#4362) BundleDeliveryFramework uses list instead of tuple
CHANGE: (#4410) (JSON) use of list instead of tuples for SecurityLog

*WMS
CHANGE: (#4362) SandboxStoreClient uses list instead of tuple
CHANGE: (#4396) Removed outdated PilotMonitorAgent
CHANGE: (#4410) (JSON) use of list instead of tuples for JobReport and Watchdog
CHANGE: (#4416) As explained in #4412, Completed jobs is used as major status for jobs during
        completion while it is also used for jobs that have a pending request and require a further
        action before being Done or Failed.
CHANGE: (#4416) Completing jobs are treated exactly like Running jobs, i.e. set Stalled if they
        didn't give sign of life, and are not set Failed directly as before. Jobs to be checked
        are those that had not sent a heartbeat within the stalledTime period, in order to reduce
        the number of jobs to check.
NEW: (#4416) Created a file JobStatus.py for replacing the literal job statuses, and updated many
        modules using these new variables. Note that there are still many others to change, but
        could be done gradually...
FIX: (#4451) StalledJobAgent - use int factor to the seconds time delta
FIX: (#4451) ProxyDB - set UserName in setPersistencyFlag() if it is a first record in ProxyDB_Proxies
FIX: (#4514) JobWrapper: try to send the failover requests BEFORE declaring the job status
FIX: (#4514) JobAgent: do not override the job status after the job has finished

*DMS
CHANGE: (#4243) FileCatalog - standard components are loaded using ObjectLoader mechanism
NEW: (#4279) FileCatalog - added VOMSSecurityManager class
CHANGE: (#4279) FileCatalog - dropped PolicyBasedSecurityManager and VOMSPolicy classes
CHANGE: (#4410) (JSON) correct casts for serialization for FTS
CHANGE: (#4364) remove all the SE mangling in the DFC (SEPrefix, resolvePFN, SEDefinition)
CHANGE: (#4423) FileMetadata - split getFileMetadataFields into getFileMetadataFields and _getFileMetadataFields
CHANGE: (#4423) DirectoryMetadata - split getMetadataFields into getMetadataFields and _getMetadataFields
NEW: (#4465) FileCatalog - a FileMetadata and DirectoryMetadata multi VO targeted plug-in wrappers for
     user metadata operations.
FIX: (#4535) StorageElement - do not return negative values in getFreeDiskSpace()

*RMS
CHANGE: (#4410) (JSON) correct casts for serialization
FIX: (#4517) When finalising the request, one should take into account the fact that if the job is
     Stalled one must find its previous status. This is fixed in ReqClient

*Resources
NEW: (#4157) ProxyProvider resources with implementation for DIRAC CA and PUSP proxy providers
NEW: (#4276) IdProvider resources to represent external user identity providers
FIX: (#4455) discrepancy in CE._reset() methods return value in different CE implementations
NEW: (#4546) add Test_ProxyProviderFactory, docs


*RSS
CHANGE: (#4362) SQL query orders using list instead of tuples
CHANGE: (#4410) (JSON) db ordering uses list instead of tuples
FIX: (#4462) convert the dictionary keys to number, when it is required.
CHANGE: (#4463) Dynamically load database handlers for ResourceStatus and ResourceManagement modules in
         preparation for a schema changes needed by multi-VO versions of these.


*StorageManagement
CHANGE: (#4410) (JSON) use lists instead of tuples

*tests
CHANGE: (#4279) use VOMSSecurityManager for integration instead of PolicyBasedSecurityManager/VOMSPolicy
FIX: (#4284) DMS client tests to use DIRAC user name, rather than the local system user name
NEW: (#4289) CI for unit/lint/integration testing with GitHub actions
NEW: (#4289) Start using shell linting of the test scripts
FIX: (#4289) Exit quickly if the installation fails to make it easier to find issues
CHANGE: (#4410) call pytest directly instead of as a module
FIX: (#4426) restored system test, moved Jenkins test to appropriate location
CHANGE: (#4439) integrate test_MySQLDB to all_integration_server_tests

*tests
FIX: (#4469) ProxyDB integration tests fixed for the M2Crypto case
FIX: (#4551) align ProxyDB test to current changes

*docs
NEW: (#4289) Document how to run integration tests in docker
NEW: (#4551) add DNProperties description to Registry/Users subsection

[v7r0p23]

*Core
FIX: (#4580) The CPU for the jobWrapper process group was incorrectly calculated as
     it was not including former children of the JobWrapper.

*Framework
FIX: (#4570) MonitoringCatalog only prints an error when there is really one

*WMS
NEW: (#4576) add a workDir to PilotCStoJSONSynchronizer
FIX: (#4591) Fix exception when calling HTCondorCE killJob, used when killing pilots
     with dirac-admin-kill-pilot for example. Fixes #4590

*DMS
FIX: (#4591) allow dirac-dms-protocol-matrix be run for non LHCb VOs

*RMS
CHANGE: (#4573) Add include from ConfigTemplate to CleanReqDBAgent, RequestExecutingAgent, ReqManager
CHANGE: (#4573) align defaults in ConfigTemplate with those in the Code

*Resources
FIX: (#4588) HTCondorCE cleanup only the pilots files related to the CE

*Docs:
NEW: (#4571) the DiracDocTools are now also compatible with python3
NEW: (#4571) added ".readthedocs.yml" config

[v7r0p22]

*Core:
CHANGE: (#4554) dirac-install: remove empty lines between options in dirac-install --help

*Configuration
CHANGE: (#4563) move documentation to ConfigTemplate, Module docstrings

*Accounting
CHANGE: (#4564) Move documentation about agent and services configuration to module docstrings, ConfigTemplate

*Docs
CHANGE: (#4554) Small restructuring in the DeveloperGuide: merge sections on testing, add note about generating command references
NEW: (#4554) DeveloperGuide: add section about DIRACOS and link to diracos.readthedocs.io
CHANGE: (#4560) allow release notes to be empty in dirac-docs-get-release-notes

*Tests
FIX: (#4560) DataManager tests check VO dynamically

[v7r0p21]

*Core
CHANGE: (#4506) remove rst2pdf from dirac-create-distribution-tarball

*Framework
CHANGE: (#4536) Don't loop forever if a query does not work in the MonitoringCatalog

[v7r0p20]

*Core
FIX: (#4531) Mail.py - add SMTP parameters

*DMS
CHANGE: (#4528) FTS3 - failoverTransfer sleep & retries in case of FC unavailability

*Resources
NEW: (#4529) WLCGAccountingHTTPJson occupancy plugin

*TS
CHANGE: (#4525) clean the DataFiles table when cleaning a Transformation

[v7r0p19]

*DMS
CHANGE: (#4505) explicitly delegate the proxy to FTS3 with a configurable lifetime
NEW: (#4519) S3 storage support

*RSS
FIX: (#4520) correct verbosity (avoid non-necessary warnings)

*docs
NEW: (#4520) Minimal documentation on Bdii2CSAgent and GOCDB2CSAgent

[v7r0p18]

*Interfaces
CHANGE: (#4502) run jobs locally: use $DIRAC for $DIRACROOT

*Docs
NEW: (#4513) add recommonmark extension to allow use of markdown files in the documenation

[v7r0p17]

*WMS
FIX: (#4496) PilotCS2Json: fix writing of local pilot.json file, which is used to calculate the hash
FIX: (#4496) PilotCS2Json: write checksum file in text mode

*DMS
FIX: (#4476) StorageElementHandler: removed ignoreMaxStorageSize flag from getTotalDiskSpace and getFreeDiskSpace

*Resources
FIX: (#4499) Slurm Resource Usage

[v7r0p16]

*Core
CHANGE: (#4482) TimeLeft modules become ResourceUsage and inherit from an abstract module called ResourceUsage
NEW: (#4482) TimeLeft/SLURMResourceUsage module to get resource usage from a SLURM installation
CHANGE: (#4482) Move TimeLeft from Core/Utilities to Resources/Computing/BatchSystems

*WMS
NEW: (#4493) Add checksum calculation for PilotCSToJsonSynchroniser
NEW: (#4493) Add checksum checks to PilotWrapper
FIX: (#4493) Fix download checks in PilotWrapper in case the webserver does not return 404 but not the expected file content either.

*Resources
FIX: (#4482) LocalCE: proxy submission and getJobStatus
FIX: (#4482) Slurm getJobStatus() making use of sacct
FIX: (#4466) Stomp reconnection only reconnect the connection that dropped

[v7r0p15]

*Accounting
NEW: (#4464) StorageOccupancy accounting

*RSS
NEW: (#4464) FreeDiskSpaceCommand used to fill the StorageOccupancy accounting
CHANGE: (#4464) FreeDiskSpaceCommand can clean the from not-anymore-existing SEs

*WMS
CHANGE: (#4471) Optimizer: treat input sandboxes uploaded as LFNs ad Input Data

[v7r0p14]

*Framework
CHANGE: (#4458) Remove LHCb specific code used to install cx_Oracle

*Core
CHANGE: (#4460) agents exit with sys.exit(2) in case of errors

*Resources
CHANGE: (#4460) InProcess CE correctly reports number of processors available

*WMS
FIX: (#4454) PilotWrapper: try to untar also with system tar

[v7r0p13]

*Core
FIX: (#4448) SubProcess: rewritten function for getting child PIDs

*ResourceStatusSystem
NEW: (#4419) Backported GGUSTicketsPolicy from LHCb
CHANGE: (#4419) removed dangerous script dirac-rss-policy-manager

*tests
NEW: (#4429) Allow extensions to extend the continuous integration tests

*docs
NEW: (#4431) dirac-doc-get-release-notes can take a sinceLatestTag option, header and footer messages,
     and can create github/gitlab release

[v7r0p12]

*WMS
FIX: (#4432) Better logging for WMS Optimizers
NEW: (#4435) PilotCS2JSONSynchronizer: added options pilotRepoBranch and pilotVORepoBranch

*DMS
FIX: (#4436) dirac-dms-clean-directory: also works on single empty directory, fixes #4420

*Framework
FIX: (#4436) dirac-install-component: fix bug prohibiting use of the -m/--module parameter

*tests
NEW: (#4429) Allow extensions to extend the continuous integration tests
NEW: (#4433) added README.rst for every subdirectory

*docs
FIX: (#4438) update notes for dirac-distribution (add extensions)

[v7r0p11]

*Core
FIX: (#4411) Make dirac-install tool python 3 compatible
NEW: (#4409) Allow --dirac-os-version argument to dirac-install.py to be a path or URL to a tarball

[v7r0p10]

*Core
FIX: (#4394) RequestHandler - fix log output for the case where the ActionTuple is actually a string
FIX: (#4394) AuthManager - manage the case where ExtraCredentials are in a form of a list
NEW: (#4379) dirac-install accepts userEnvVariables switch, adds user-requested env variables
     to *rc* files

*WMS
FIX: (#4404) Fix the matching delay functionality, fixes #2983
NEW: (#4403) JobCleaningAgent: Add possibility to remove HeartBeatLoggingInfo before jobs are
     completely removed.
FIX: (#4394) SiteDirector - do not add downloading files ti the pilot if Pilot3 flag is False
FIX: (#4390) Watchdog: get the CPU consumed by children processes too
FIX: (#4370) SiteDirector: Pilot3 option easier to interpret
CHANGE: (#4338) getStatus method in ARC CE now uses a JobSupervisor to get status of multiple pilots at once.
CHANGE: (#4338) SiteDirector.updatePilotStatus has been parallelized using threads.
NEW: (#4338) AvailableSlotsUpdateCycleFactor is a parameter part of the configuration allowing to control
     the rate of the update of the available slots in the queues.
FIX: (#4338) Revert to queueCECache being an object attribute to fix the CEs instantiation.

*RMS
CHANGE: (#4400) ReqDB: Add pool_recycle=3600 parameter for sql engine setup, might prevent
        occasional "Mysql Server has gone away" errors

*Resources
FIX: (#4380) ComputingElement classes: use GridEnv if present
CHANGE: (#4360) in HTCondor CEs, the pilot stamps are now used to retrieve outputs and logging info

*DMS
CHANGE: (#4400) FTS3DB: Add pool_recycle=3600 parameter for sql engine setup, might prevent
        occasional "Mysql Server has gone away" errors

*Docs
CHANGE: (#4402) dirac-docs-get-release-notes.py does not require a GITLABTOKEN

[v7r0p9]

*Core
CHANGE: (#4302) Simplify and convert command wrapper scripts to bash. Also removed some obsolete MacOS code.
FIX: (#4361) restore the possibility to set a global timeout for a Client

*DMS
CHANGE: (#4353) FTS3 persistOperation method checks that the caller is allowed to do so
CHANGE: (#4353) FTS3Manager: do not expose updateJobStatus and updateFileStatus on the service
CHANGE: (#4353) FTS3 operation is canceled if the matching request is canceled
CHANGE: (#4353) when a source file does not exist, defunct the FTS3File associated
CHANGE: (#4353) use the JEncode serializer instead of the custom FTS3Serializer
CHANGE: (#4353) cancel an FTS3Job together with its associated FTS3Files if the job is not found on the server

*RSS
CHANGE: (#4336) remove a call to shifterProxy configuration which would not work for multi VO Dirac

*docs
CHANGE: (#4378) using docker images from docker hub

[v7r0p8]

*Configuration
CHANGE: Let update the config, even if the Pilot info is not in the CS

[v7r0p7]

*Core
CHANGE: {bash,tchs,diracos}rc set the PYTHONPATH to only dirac (ignore existing PYTHONPATH)
CHANGE: dirac-configure might work without the need of a proxy
CHANGE: the timeout of an RPC call is always updated

[v7r0p8]

*Configuration
CHANGE: Let update the config, even if the Pilot info is not in the CS

[v7r0p7]

*Core
CHANGE: {bash,tchs,diracos}rc set the PYTHONPATH to only dirac (ignore existing PYTHONPATH)
CHANGE: dirac-configure might work without the need of a proxy
CHANGE: the timeout of an RPC call is always updated

[v7r0p6]

*Core
NEW: Add environment.yml file for preparing an environment with conda
CHANGE: Use subprocess32 if possible for significantly better performance
FIX: TypeLoader should not be a singleton as it has a cache

*FrameworkSystem
FIX: Avoid leaking std(in|out|err) file handles when running runsvdir

*WorkloadManagementSystem
NEW: To activate the pilot logging mechanism the following option must be present in CS: Pilot/PilotLogging with a value set to "true", "yes" or "y".

*Tests
NEW: CI for unit/lint/integration testing with GitHub actions
NEW: Start using shell linting of the test scripts
FIX: Exit quickly if the installation fails to make it easier to find issues

*Docs
NEW: Document how to run integration tests in docker
CHANGE: The options in the command reference sections: 'ignore' and 'scripts', are replaced by 'exclude' and 'manual' respectively. The entries in 'exclude' will now reject scripts that are otherwise picked up by the 'patterns'. Entries in 'manual' will be added to the indexFile, but their rst file has to be provided by hand. Fixes #4345

[v7r0p5]

FIX: changes from v6r22p15 included

[v7r0p4]

*Core
FIX: (#4337) remove unexisting import from dirac-info

*WMS
CHANGE: (#4317) dealing with min and max number of processors from the job

*docs
CHANGE: (#4317) added WMS admin doc (job state machine)

[v7r0p3]

*Core
FIX: (#4298) install_site.sh : set UpdatePilotCStoJSONFile=False for initial installations

*WMS
FIX: (#4294) JobState - restored logic of having database clients at the class level

*TS
CHANGE: (#4308) Rename Operations option Productions/ProductionFilesMaxResetCounter to Transformations/FilesMaxResetCounter

*Resources, WMS, tests
CHANGE: (#4295) save the number of processors as jobLimits in pilot cfg

*tests
CHANGE: (#4291) removed pilot2 tests

*docs
NEW: (#4309) Added how to create a dedicated dirac file catalog

[v7r0p2]

*Accounting
FIX: (#4290) Allow longer user and site names.

*WMS
NEW: (#4287) dirac-wms-get-wn and dirac-wms-pilot-job-info scripts (ported from LHCbDIRAC)

*docs
CHANGE: (#4266) the AdministratorGuide has been restructured

[v7r0p1]

FIX: Removing some deprecated codes

[v7r0]

FIX: (#3962) use print function instead of print statement
FIX: (#3962) remove the usage of the long suffix to distinguish between long and int
FIX: (#3962) convert octal literals to new syntax
NEW: (#3962) Add pylint test to check python 3 compatibility

*Configuration
CHANGE: (#4249) The flag UpdatePilotCStoJSONFile has been moved to Operations/[]/Pilot section
NEW: (#4255) Resources - added getStorageElements() method

*Framework
CHANGE: (#4180) Removed local MySQL handling (DIRACOS won't have install it)
CHANGE: (#4180) Removed setup of old portal

*Accounting
CHANGE: (Multi)AccountingDB - Grouping Type and Object loader together with the MonitoringSystem ones.

*WorkloadManagementSystem
NEW: Add JobElasticDB.py with getJobParameters and setJobParameter methods to work with ElasticSearch (ES) backend.
NEW: Add gJobElasticDB variable and indicates the activation of ES backend.
CHANGE: Modify export_getJobParameter(s) to report values from ES if available.
CHANGE: (#3748) Reduced (removed, in fact) interactions of Optimizers with JobParameters, using only OptimizerParameters
NEW: (#3760) Add Client/JobStateUpdateClient.py
NEW: (#3760) Add Client/JobManagerClient.py
CHANGE: (#3760) Use the above Client classes instead of invoking RPCClient()
NEW: Added ES backend to WMSAdministratorHandler to get JobParameters.
NEW: Added separate MySQL table for JobsStatus in JobDB, and modified code accordingly.
CHANGE: ElasticJobDB.py: Modify setJobParameter method to register JobAttributes like Owner, Proxy, JobGroup etc.
CHANGE: ElasticJobDB.py: added getJobParametersAndAttributes method to retrieve both parameters and attributes for a given JobID.
CHANGE: Pilot Watchdog - using python UNIX services for some watchdog calls
CHANGE: (#3890) JobState always connects to DBs directly
CHANGE: (#3890) remove JobStateSync service
CHANGE: (#3873) Watchdog: use Profiler instead of ProcessMonitor
NEW: (#4163) SiteDirectors send by default Pilot3 (flag for pilot2 is still kept)
FIX: (#4163) removed unicode_literals (messes up things with DEncode)
NEW: (#4224) PilotWrapper can get the Pilot files from a list of locations
CHANGE: (#4224) PilotWrapper is compatible with several python versions
NEW: (#4260) New dirac-wms-match command to test a given job for matching computing resources
NEW: (#4260) QueueUtilities - utilities relevant to queues manipulation
FIX: (#4265) urllib.urlopen() call with and without the 'context' parameter in Utilities/PilotWrapper.py 
     according to the version of urllib instead of the python version
CHANGE: (#4244) Modified flag for using the JobParameters on ElasticSearch database

*Core
NEW: (#3744) Add update method to the ElasticSearchDB.py to update or if not available create the values 
     sent from the setJobParameter function. Uses update_by_query and index ES APIs.
CHANGE: (#3744) generateFullIndexName() method made static under the ElasticSearchDB class.
CHANGE: (#3744) removed unused/outdated stuff from Distribution module
FIX: check for empty /etc/grid-security/certificates dir
NEW: (#3842) Add createClient decorator to add wrapper for all export_ functions automatically
NEW: (#3678) dirac-install can install a non released code directly from the git repository
FIX: (#3931) AuthManager - modified to work with the case of unregistered DN in credDict
FIX: (#4182) Add CountryName OID and be more permissive in the String type for decoding VOMSExtensions
FIX: (#4211) change orders of @deprecated and @classmethod decorators in X509Chain
NEW: (#4229) dirac-install defines XRD_RUNFORKHANDLER environment variable

*TransformationSystem
NEW: (#4124) InputDataQuery and OutputDataQuery parameters can be set for Transformations before 
     they are added to the transformation system. Solves #4071
CHANGE: (#4238) TransformationDB.getTransformationMetaQuery returns ENOENT if no meta query exists
FIX: (#4238) InputDataAgent: silence warnings about transformations not having a input data query

*ProductionManagement
NEW: (#3703) ProductionManagement system is introduced

*Interfaces
CHANGE: (#4163) removed deprecated methods from Dirac.py

*Resources
FIX: (#4229) add proxy location as a virtual user for xroot urls
FIX: (#4234) future import in executeBatch script that prevented the pilot deployment on SSH CE, fixes #4233
FIX: (#4231) SE __executeMethod: only pass protocols parameter to getTransportURL
NEW: (#4255) New dirac-resource-info command to display computing and storage resources available
     to a given VO     

*ResourceStatusSystem
CHANGE: (#4177) use the ObjectLoader for Clients, in PEP

*Monitoring
FIX: MonitoringReporter - make processRecords() method thread safe, fixes #4193

*tests
NEW: Add ChangeESFlag.py script to modify useES flag in dirac.cfg. To be integrated with Jenkins code.
CHANGE: (#3760) Use the above Client classes instead of invoking RPCClient()
NEW: (#3744) Added performance tests for ES and MySQL for WMS DB backends
NEW: (#3744) Added miniInstallDIRAC function for Jenkins jobs
FIX: (#4177) restored test of JobsMonitor().JobParameters
NEW: (#4224) added a test for PilotWrapper
NEW: (#4244) integration test for JobParameters on ElasticSearch database

*Docs
FIX: Better dirac.cfg example configuration for web
NEW: (#3744) Add WMS documentation in DeveloperGuide/Systems
NEW: Added script (docs/Tools/UpdateDiracCFG.py) to collate the ConfigTemplate.cfg 
     files into the main dirac.cfg file
CHANGE: (#4110) updated basic tutorial for CC7 instead of SLC6.     
NEW: (#4170) added Production system documentation
CHANGE: (#4224) Pilot 3 is the default
NEW: (#4244) Added a few notes on using the JobParameters on ElasticSearch database

[v6r22p28]

*TS
FIX: (#4569) TransformationClient - allow "LFN" cindition as a string to be compatible with the service

[v6r22p27]

*Monitoring
CHANGE: (#4543) Allow to retrieve multiple variables from Monitoring DB.
        Add functions to calculate efficiency.

*TS
FIX: (#4550) infinite loop when a file was requested an it was not in the TS
CHANGE: (#4550) show headers in Utilities sub logger (but this is not effective yet)

[v6r22p26]

*Resources
FIX: (#4518) HTCondorCE - added missing multicore option

*Transformation
FIX: (#4523) when getTransformationFiles was called with a large list
     of LFNs, the DB couldn't cope. This fix truncates the list of
     LFNs in chunks such that each call to the DB is fast enough.

[v6r22p25]

*Framework
FIX: (#4503) SystemLoggingDB: reduce too long messages to 255 characters (see also #1780 ?)

*WMS
FIX: (#4503) JobLoggingDB: Limit StatusSource to 32 characters

*TS
CHANGE: (#4503) TransformationDB.Transformations TransformationGroup column increased to 255 characters
        (ALTER TABLE Transformations MODIFY TransformationGroup VARCHAR(255) NOT NULL default 'General';)

*Resources
FIX: (#4511) Moved _prepareRemoteHost in SSHComputingElement

[v6r22p24]

*Core
FIX: (#4477) Try to untar using system tar in case tarfile module is failing

[v6r22p23]

*DMS
CHANGE: (#4472) DM.getFile only checks metadata of files with replicas

[v6r22p22]

*Framework
CHANGE: (#4457) Web portal compilation is done during the DIRAC distribution, it is not
        required to compile during the installation

*RSS
FIX: (#4452) PublisherHandler - fix UnboundLocalError

[v6r22p21]

*Core
FIX: (#4442) If no port is set in the CS for ES assume that the URL points to right location

*RSS
FIX: (#4441) DowntimeCommand - fix typo that was preventing to update expired or deleted
     downtimes from RSS downtime cache.

*ConfigurationSystem
FIX: (#4447) remove logging from inside getConfigurationTree

*MonitoringSystem
FIX: (#4447) add check if MQ is setup for Monitoring
CHANGE: (#4443) Read the IndexPrefix for the CS and use this index prefix when creating ES indices,
        if not given use the name of the setup

[v6r22p20]

*Core
CHANGE: (#4424) SocketInfo.py - DEFAULT_SSL_CIPHERS updated following the issue #4393

*WorkloadManagement
FIX: (#4440) ServerUtils.py - server name in ServerUtils.getPilotAgentsDB()

*Transformation
FIX: (#4434) TaskManager.py - fix bug in finding the settings for Clinics in the hospital

[v6r22p19]

*Framework
CHANGE: (#4415) ComponentInstaller - do not start runsvdir if not needed

*Resources
FIX: (#4414) Enable setting of WaitingToRunningRatio from Global CE Defaults, fixes #4368

*DMS
CHANGE: (#4413) FTS3Agent - change proxy lifetime of FTS3Agent from 2 to 12 hours

[v6r22p18]

*TS
CHANGE: (#4331) TaskManager - give possibility to run jobs for different problematic productions at
        different Hospital sites

[v6r22p17]

CHANGE: Just update the Web version

[v6r22p16]

*Core
CHANGE: remove many calls to gLogger.debug() of low level DB modules (in particular MySQL.py) that may slowdown services

*FrameworkSystem
FIX: PRIVATE_LIMITED_DELEGATION role can download its own proxies

*ResourceStatusSystem
FIX: PublisherHandler: Convert set to list, because set can not be serialized using DEncode.

[v6r22p15]

*Resources
NEW: GFAL2_StorageBase: Disable GRIDFTP SESSION_REUSE by default. It can be enabled via 
     an environment variable export DIRAC_GFAL_GRIDFTP_SESSION_REUSE=True. This export 
     should be added in server bashrc files.

[v6r22p14]

*Framework
FIX: (#4318) NotificationHandler: fix name of initializeHandler function so the 
     handler is properly initialized and the periodicTasks are created
CHANGE: (#4325) InstalledComponentsDB.addInstalledComponents: Instead of creating a new 
        Host entry if only the CPU model changed, update the CPU field in the DBCHANGE: 
        InstalledComponentsDB.addInstalledComponents: Instead of creating a new Host entry 
        if only the CPU model changed, update the CPU field in the DB

*WMS
FIX: (#4329) Fix exception for PilotManager or PilotStatusAgent: itertems -> iteritems

*DMS
FIX: (#4327) avoid introducing inconsistencies in the DB due to the FTS inconsistencies

*Resources
CHANGE: (#4313) increase the SE logging level for plugin errors

*TS
CHANGE: (#4315) DataRecoveryAgent: Tweak information printout for email formatting; 
        clarify use of default values; reduce logging verbosity

[v6r22p13]

*Resources
FIX: (#4299) CREAMComputingElement - possibility to defined CEQueueName to be used in the pilot submission command
CHANGE: (#4297) SingularityCE: Delete workDir at end of job by default.
FIX: (#4297) SingularityCE: Always stop proxy renewal thread at end of job.

*TS
NEW: (#4301) DataRecoveryAgent to perform and apply consistency checks for transformations
NEW: (#4301) dirac-transformation-recover-data : script to manually run consistency checks on 
     individual transformations, for debugging and testing of the DataRecoveryAgent

[v6r22p12]

FIX: fixes from v6r21p16

[v6r22p11]

*Interfaces
FIX: (#4277) Dirac.py - fix error handling in getJobParameters()

[v6r22p10]

*Resources
FIX: (#4271) StorageElement - loadObject of occupancyPlugin is called with the path to OccupancyPlugins

[v6r22p9]

*Core
FIX: (#4269) Workflow - revert changes introduced in #4253

[v6r22p8]

*WMS
FIX: (#4256) handle empty results of getJobParameter in StalledJobAgent

*Resources
NEW: (#4223) Storage - occupancy plugin for WLCG standard accounting JSON
FIX: (#4259) SingularityComputingElement - ensure lcgBundle is installed in container if LCGBundleVersion is set.

[v6r22p7]

*Core
FIX: (#4253) Workflow - accept unicode file path to workflow XML

*WMS
NEW: (#4205) Statistics of Pilot submission is sent to Accounting System by SiteDirector.
FIX: (#4250) use host credentials to query the SandboxMetadataDB for async removal

*Resources
CHANGE: (#4242) DFC SEManagerDB: only acquire the lock if the cache needs to be modified
FIX: (#4251) preamble attribute was missing in SSHBatchComputingElement causing an error 
     in _submitJobHost()

*DMS
FIX: (#4248) SEManager correct order of calls at init

[v6r22p6]

*Core
CHANGE: (#4203) A VO with diracos extension, must be able to install the main diracos from DIRAC repository.

*TS
CHANGE: (#4218) do not set Job type 'hospital'

[v6r22p5]

*WMS
CHANGE: (#4217) Sandbox: Adding OwnerDN and OwnerGroup for DelayedExternalDeletion

*DMS
CHANGE: (#4202) relax permissions on getLFNForGUID

*Resources
FIX: (#4200) re-allow the use of the gsiftp cache in the SE
CHANGE: (#4206) Storage - improved treatment for the case without SpaceToken in SpaceOccupancy

[v6r22p4]

*Core
NEW: (#4181) Allow to install an extension of DIRACOS

*Docs
FIX: (#4187) Create a TransformationAgent Plugin -- more concrete 
     descriptions for adding a plugin to AllowedPlugins

[v6r22p3]

*WMS
CHANGE: (#4175) added function to get the number of Processors, using it in dirac-wms-get-wn-parameters (invoked by the pilots)
CHANGE: (#4175) changed port of PilotManager from 9129 to 9171

*docs
CHANGE: (#4174) update WebApp administrator docs
CHANGE: (#4175) removed mentions of MPIService

[v6r22p2]

*Core
FIX: (#4165) $Id$ keyword must be replaced only at the beginning of the file

*RSS
FIX: (#4169) PublisherHandler fix (UnboundLocalError)

*Docs
NEW: (#4167) /Operations/DataManagement - Added a link to the documentation on "Multi Protocol"

[v6r22p1]

*WMS
NEW: (#4147) added option for specifying a LocalCEType (which by default is "InProcess")

*Interfaces
NEW: (#4146) added setNumberOfProcessors method to Job() API

*Resources
NEW: (#4159) add dav(s) in the protocol lists of GFAL2_HTTPS

*tests
NEW: (#4154) Using variable for location of INSTALL_CFG_FILE (useful for extensions)

[v6r22]

*WorkloadManagementSystem
NEW: (#4045) PilotsHandler service (to interact with PilotAgentsDB)
CHANGE: (#4049) Pilot wrapper for pilot3: download files at runtime
CHANGE: (#4119) removed last bit looking into /Registry/VOMS/ section
CHANGE: (#4119) VOMS2CSAgent: mailFrom option is invalid, use MailFrom instead
FIX: (#4074) fixed PilotManager service name in ConfigTemplate.cfg
FIX: (#4100) use CAs to upload the pilot files to a dedicated web server using requests
FIX: (#4106) fixes for logging messages for Matcher
FIX: (#4106) fixes for logging messages for Optimizers
NEW: (#4136) added DIRACOS option (for SiteDirectors)

*ConfigurationSystem
NEW: (#4053) VOMS2CSSynchronizer/VOMS2CSAgent - enable automatic synchronization of the 
     Suspended user status with the VOMS database
CHANGE: (#4113) VOMS2CSSynchronizer: considering the case when no email is provided by VOMS

*Core
NEW: (#4053) AuthManager - interpret the Suspended user status considering suspended 
     users as anonymous visitors
CHANGE: (#4053) The use of CS.py module is replaced by the use of Registry.py and CSGlobals.py

*Interfaces
CHANGE: (#4098) removed dirac-admin-get-site-protocols.py as it could give potentially wrong results (use dirac-dms-protocol-matrix instead)

*Resources
NEW: (#4142) enable to get SE occupancy from plugin
NEW: (#4142) add occupancy plugin to retrieve the info from BDII
CHANGE: (#4142) GFAL2_SRM2Storage.getOccupancy() calls parent if SpaceToken is not given

*ResourceStatusSystem
CHANGE: clients: using DIRAC.Core.Base.Client as base
CHANGE: (#4098) SiteInspectorAgent runs only on sites with tokenOwner="rs_svc"
CHANGE: (#4098) remove SRM dependencies
CHANGE: (#4136) downtimeCommand will use the GOCServiceType only for SRM SEs
FIX: (#4139) only take the first endpoint for the SpaceOccupancy

*DataManagementSystem
CHANGE: (#4136) Moved methods from ResourceStatusSystem/CSHelpers to DMSHelpers
CHANGE: (#4138) FTS3 is now the default

*docs
NEW: (#4099) Instructions about setting up the DIRAC web server for pilot3
CHANGE: (#4119) added note on MultiProcessor jobs preparation

*test
FIX: (#4119) Not lhcb but dteam (for DIRAC certification)
FIX: (#4139) client_dms.sh not lhcb specific
CHANGE:(#4140) adapt transformation certification tests to dteam VO

[v6r21p16]

*Resources
FIX: (#4292) SSHComputingElement - define X509_USER_PROXY in case of gsissh access

*WMS
FIX: (#4292) SiteDirector - do not use keyword arguments when making setPilotStatus call

[v6r21p15]

*WMS
CHANGE: (#4214) Add an argument to the constructor of SandboxStoreClient for using in scripts 
        that cannot use the DB directly

*DMS
NEW: (#4171) ArchiveFiles Request Operation: to create a tarball out of a list of LFNs
NEW: (#4171) CheckMigration Request Operation to hold the request progress until the attached 
             LFNs are migrated to tape
NEW: (#4171) FCOnlyStorage StorageElement plugin to register LFNs without physical replica to 
             conserve LFN metadata when they are archived, for example
NEW: (#4171) dirac-dms-create-archive-request command to create a request to archive a list of 
             LFNs and remove their physical copies
NEW: (#4171) dirac-dms-create-moving-request command to move LFNs from a to b with optional 
             "CheckMigration" step. as it uses the ReplicateAndRegister operation, transfer via 
             FTS is also possible
FIX: (#4171) FileCatalogClient: add "addFileAncestors" to list of "write functions"

[v6r21p14]

*DMS
FIX: (#4192) dirac-dms-clean-directory correct usage message for list of arguments
FIX: (#4192) dirac-dms-clean-directory now properly prints error messages
FIX: (#4192) dirac-dms-clean-directory will now also clean empty directories
FIX: (#4192) FileCatalog.DirectoryMetadata: prevent error when removeMetadataDirectory is 
     called on empty list of directories, triggered when calling removeDirectory 
     on non-existing directory
FIX: (#4192) FileCatalog.DirectoryTreeBase: prevent maximum recursion depth exception 
     when calling remove directory with illegal path

*Resources
CHANGE: (#4191) Storages: catch specific DPM/Globus error code when creating existing directory

[v6r21p13]

*RSS
FIX: (#4173) only use the hostname of FTS servers in the RSS commands

[v6r21p12]

*WMS
FIX: (#4155) JobDB.getAttributesForJobList: Return S_ERROR if unknown attributes are requested. 
     Instead of potentially returning garbage a clear error message is returned.

[v6r21p11]

*Transformation
FIX: (#4144) fixed a logic bug in counting numberOfTasks in MCExtension which is expected
     to limit the total number of tasks for MC transformations

*Accounting
FIX: (#4151) In AccountingDB.insertRecordThroughQueue fix bad dictionary key "0K"

[v6r21p10]

*Core
FIX: (#4133) dirac-install: correct location for ARC plugins with DIRACOS

*WMS
CHANGE: (#4136) JobStateUpdateHandler - restoring the job status to Running after hearbeat

*Docs
NEW: (#4134) Added /Operations/DataManagement parameters for protocols

[v6r21p9]

*Core
FIX: (#4130) correct symlinks in dirac-deploy

[v6r21p8]

*WMS
CHANGE: (#4111) Better logging in JobWrapper
CHANGE: (#4114) JobScheduling - allow both Tag and Tags option in the job JDL

*DMS
FIX: (#4101) FileManagerBase - use returned ID:LFN dict instead of the LFN list. Fixes the bug in 
             getReplicasByMetadata reported in #4058

*TransformationSystem
FIX: (#4112) TaskManager.py - testing if the request ID is correct was not done properly, test the numerical value

[v6r21p7]

*Core
FIX: (#4076) A certain module like WebAppDIRAC must be checked out from the code repository once.

*Resources
FIX: (#4078) Fix the exception when StorageElement objects are created with a list of plugins

*SMS
NEW: (#4086) StageMonitorAgent: new option StoragePlugins to limit the protocols used to contact storagelements for staged files.

*WMS
FIX: (#4093) better logging from services

*TS
CHANGE: (#4095) ConfigTemplate for RequestTaskAgent now contains all options
CHANGE: (#4096) the Broadcast TransformationPlugin no longer requires a SourceSE to be set. If it is set, the behaviour is unchanged
CHANGE: (#4096) dirac-transformation-replication: change default pluging back to Broadcast (reverts #4066)

*Docs:
CHANGE: (#4095) AdministratorGuide install TS tutorial: added options MonitorFiles and MonitorTasks for TaskAgents

[v6r21p6]

*CS
FIX: (#4064) Fix exception when calling dirac-admin-add-shifter with already existing values

*Core
NEW: (#4065) getIndexInList utility in List.py

*Resources
NEW: (#4065) add a SpaceReservation concept to storages
NEW: (#4065) add a getEndpoint method to StorageBase

*RSS
CHANGE: (#4065) CSHelpers.getStorageElementEndpoint returns the endpoint or non srm protocol
CHANGE: (#4065) add the SpaceReservation to the FreeDiskSpaceCommand result

*TS
FIX: (#4066) The dirac-transformation-replication script will now create valid transformations 
     given only the required arguments. Instead of the 'Broadcast' plugin, the 'Standard' plugin 
     is created if not SourceSE is given. If a value for the plugin argument is given, that will 
     be used.

*docs
CHANGE: (#4069) DIRAC installation procedure is updated taking account DIRACOS
CHANGE: (#4094) Pilots3 options: moved to /Operation/Pilot section

[v6r21p5]

*Core
NEW: (#4046) allow install_site to install DIRACOS
FIX: (#4047) dirac-deploy-scripts uses correct regex to find scripts
NEW: (#4047) dirac-deploy-scripts can use symplink instead of wrapper
CHANGE: (#4051) use debug level for logs in the ProcessPool

*RequestManagementSystem
CHANGE: (#4051) split log messages

*ResourceStatusSystem
FIX: (#4050) fix reporting from EmailAgent
CHANGE: (#4051) split log messages in static and dynamic parts

*Docs
CHANGE: (#4034) Add magic runs to setup DIRAC in example scripts, so they work out of the box.
NEW: (#4046) add a tuto for setting up a basic installation
NEW: (#4046) add a tuto for setting up two Dirac SEs
NEW: (#4046) add a tuto for setting up the DFC
NEW: (#4046) add a tuto for managing identities
NEW: (#4046) add a tuto for setting up the RMS
NEW: (#4046) add a tuto for doing DMS with TS

*ConfigurationSystem
CHANGE: (#4044) dirac-configure: forcing update (override, in fact) of CS list

*WorkloadManagementSystem
FIX: (#4052) SiteDirector - restore the logic of limiting the number of pilots to submit due to the  
             WaitingToRunningRatio option
FIX: (#4052) Matcher - if a pilot presents OwnerGroup parameter in its description, this is interpreted 
             as a pilot requirement to jobs and should not be overriden.
CHANGE: (#4027) Improve scalability of HTCondorCE jobs

*Accounting
CHANGE: (#4033) accounting clients use DIRAC.Core.Base.Client as base

*DataManagementSystem
FIX: (#4042) add exit handler for stored procedure
FIX: (#4048) correct the header of the CSV file generated by dirac-dms-protocol-matrix

*TransformationSystem
FIX: (#4038) TransformationCleaningAgent cancels the Request instead of removing them

*Resources
CHANGE: (#4048) SE: give preference to native plugins when generating third party URLS

[v6r21p4]

WorkloadManagementSystem
CHANGE: (#4008) Modification of utility function PilotCStoJSONSynchronizer. The modification 
        allows to add information to created json file about the DNs fields of users belonging 
        to 'lhcb_pilot' group. This information is needed for the second level authorization 
        used in the Pilot Logger architecture. Also, some basic unit tests are added.

*Docs
CHANGE: (#4028) update instructions to install and setup runit

*TransformationSystem
FIX: (#4022) when a site was requested inside the job workflow description, and BulkSubmission was used, such site was not considered.

*Resources
FIX: (#4006) Resources/MessageQueue: add a dedicated listener ReconnectListener

[v6r21p3]

*Core
FIX: (#4005) getDiracModules is removed, class member is used instead.
FIX: (#4013) Use getCAsLocation in order to avoid non-exist os.environ['X509_CERT_DIR']

*ConfigurationSystem
FIX: (#4004) BDII2CSAgent: fix for CEs with incomplete BDII info

*WorkloadManagementSystem
NEW: (#4016) JobAgent - added possibility to try out several CE descriptions when 
             getting jobs in one cycle
NEW: (#4016) Matcher - MultiProcessor tag is added to the resource description if appropriate
NEW: (#4016) JobScheduling - MultiProcessor tag is added to the job description if it 
             specifies multiple processor requirements
FIX: (#4018) JobMonitoring.getJobParameter cast to int
NEW: (#4019) added WMSAdministratorClient module, and using it throughout the code

*Resources/MessageQueue
CHANGE: (#4007) change the way of defining identifier  format for MQ resources: 
        accepted values are  'Topics' or 'Queues'.

*DataManagementSystem
CHANGE: (#4017) DIP handler internally uses bytes instead of MB
NEW: (#4010) add dirac-dms-protocol-matrix script
CHANGE: (#4010) remove dirac-dms-add-files script

*Resources
NEW: (#4016) PoolComputingElement - getDescription returns a list of descriptions 
             with different requirements to jobs to be matched
CHANGE: (#4017) Standardize sizes returned by StoragePlugins in Bytes
CHANGE: (#4011) MQ: randomzied the broker list when putting message

[v6r21p2]

*Core
CHANGE: (#3992) dirac-install does not define REQUESTS_CA_BUNDLE in the bashrc anymore
NEW: (#3998) dirac-install if DIRACOS already installed and DIRACOS is not requested, 
             it will force to install it
CHANGE: (#3992) specify the ca location when calling requests
CHANGE: (#3991) MySQL class prints only debug logs
FIX: (#4003) dirac-install - if the DIRACOS version is not given then use the proper 
             release version

*WorkloadManagementSystem
CHANGE: (#3992) specify the ca location when calling requests
FIX: (#4002) Local protocols are retrieved as a list in InputDataResolution

*Interfaces
FIX: (#4000) Dirac.py - bug fixed: return value of getJobParameters changed that
     should be taken into account by the clients

[v6r21p1]

*WorkloadManagementSystem
CHANGE: (#3989) JobDB.py - do not add default SubmitPool parameter to a job description
FIX: (#3989) dirac-admin-get-site-mask - show only sites in Active state

*DataManagementSystem
CHANGE: (#3985) FTS3DB: getActiveJobs, those jobs are now selected that have been monitored the longest time ago. Ensure better cycling through FTS Jobs
FIX: (#3987) check missing file with another string

[v6r21]

*Core
NEW: (#3921) DictCache - allow threadLocal cache
FIX: (#3936) DictCache - Fix exception upon delete
FIX: (#3922) allow Script.py to accommodate specific test calls with pytest
CHANGE: (#3940) dirac-install - instrument to support DiracOS
FIX: (#3945) set DIRACOS environment variable before souring diracosrc
CHANGE: (#3949) Removed unattended dirac-install-client.py
CHANGE: (#3950) File.py - do not follow links when getting files list or size 
        in directory via getGlobbedFiles and getGlobbedTotalSize
CHANGE: (#3969) Use EOS for installing DIRAC software        

*FrameworkSystem
FIX: (#3968) removed the old logging

*ResourceStatusSystem
FIX: (#3921) fix logic of the RSSCache leading in expired keys

*Accounting
CHANGE: (#3933) Change the columns size of the FinalMinorStatus

*WorkloadManagementSystem
CHANGE: (#3923) Clean PYTHONPATH from *rc when installing DIRAC from the pilot
NEW: (#3941) JobDB: getJobParameters work also with list on job IDs
CHANGE: (#3941) JobCleaningAgent queries for job parameters in bulk
CHANGE: (#3941) Optimizers only set optimizers parameters (backported from v7r0)
CHANGE: (#3970) streamlining code in OptimizerModule. Also pep8 formatting (ignore white spaces for reviewing)
FIX: (#3976) fixed Banned Sites matching in TaskQueueDB
FIX: (#3970) when an optimizer agent was instantiating JobDB (via the base class) and the machine 
     was overloaded, the connection to the DB failed but this was not noticed and the agent was 
     not working until restarted after max cycles. Now testing JobDB  is valid in OptimizerModule 
     base class and exit if not valid.

*TransformationSystem
CHANGE: (#3946) Remove directory listing from ValidateOutputDataAgent
CHANGE: (#3946) Remove directory listing from TransformationCleaningAgent
FIX: (#3967) TransformationCleaningAgent: don't return error if log directory does not exist

*Interfaces
CHANGE: (#3947) removed old methods going through old RMS
CHANGE: (#3960) Dirac.py - getLFNMetadata returns result for both file and directory LFNs
FIX: (#3966) Dirac: replace the use of deprecated function status by getJobStatus

*DataManagementSystem
FIX: (#3922) Fixes FTS3 duplicate transfers
FIX: (#3982) respect the source limitation when picking source for an FTS transfer

*MonitoringSystem
CHANGE: (#3956) Change the bucket size from week to day.

*Resources
CHANGE: (#3933) When crating a consumer or producer then the error message must be 
        handled by the caller.
CHANGE: (#3937) MessageQueue log backends is now set to VERBOSE instead of DEBUG        
NEW: (#3943) SSHComputingElement - added Preamble option to define a command to be 
     executed right before the batch system job submission command
NEW: (#3953) Added the possibility to add filters to log backends to refine the 
     output shown/stored
NEW: (#3953) Resources.LogFilters.ModuleFilter: Filter that allows one to set the 
     LogLevel for individual modules
NEW: (#3953) Resources.LogFilter.PatternFilter: Filter to select or reject log 
     output based on words
FIX: (#3959) PoolComputingElement - bug fix: initialize process pool if not yet 
     done in getCEStatus()     

*test
CHANGE: (#3948) integration tests run with unittest now exit with exit code != 0 if failed

*docs
NEW: (#3974) Added HowTo section to the User Guide

[v6r20p28]

*WorkloadManagementSystem
FIX: (#4092) pilotTools - Ensure maxNumberOfProcessors is an int

[v6r20p27]

*WMS
FIX: (#4020) SiteDirector - do not use keywords in addPilotTQReference/setPilotStatus calls

[v6r20p26]

*WorkloadManagementSystem
FIX: (#3932) MutiProcessorSiteDirector: get platform is checkPLatform flag is true

*DataManagementSystem
FIX: (#3928) `FileCatalogClient` now properly forwards function docstrings through 
     `checkCatalogArguments` decorator, fixes #3927
CHANGE: (#3928) `Resources.Catalog.Utilities`: use functool_wraps in `checkCatalogArguments`

*TransformationSystem
CHANGE: (#3934) make the recursive removal of the log directory explicit in the TransformationCleaningAgent

[v6r20p25]

*Core
FIX: (#3909) DISET - always close the socket even in case of exception

*FrameworkSystem
FIX: (#3913) NotificationHandler - bugfixed: changed SMTPServer to SMTP
FIX: (#3914) add extjs6 support to the web compiler

*docs
NEW: (#3910) Added documentation on MultiProcessor jobs

*WorkloadManagementSystem
FIX: (#3910) TaskQueueDB - fixed strict matching with tags, plus extended the integration test

*DataManagementSystem
CHANGE: (#3917) FTS3: speedup by using subqueries for the Jobs table

*TransformationSystem
CHANGE: (#3916) use SE.isSameSE() method

*Resources
NEW: (#3916) Add isSameSE method to StorageElement which works for all protocols

[v6r20p24]

*WorkloadManagementSystem
FIX: (#3904) SiteDirector fixed case with TQs for 'ANY' site

[v6r20p23]

*TransformationSystem
NEW: (#3903)  do not remove archive SEs when looking at closerSE

*CORE
NEW: (#3902) When the environment variable DIRAC_DEPRECATED_FAIL is set to a non-empty value, 
     the use of deprecated functions will raise a NotImplementError exception

*ConfigurationSystem
FIX: (#3903) ServiceInterface - fix exception when removing dead slave

*FrameworkSystem
FIX: (#3901) NotificationClient - bug fix

[v6r20p22]

*Core
FIX: (#3897) ObjectLoader returns DErrno code
FIX: (#3895) more debug messages in BaseClient

*ResourceStatusSystem
FIX: (#3895) fixed bug in dirac-rss-set-token script

*WorkloadManagementSystem
FIX: (#3897) SiteDirector: using checkPlatform flag everwhere needed
CHANGE: (#3894) Using JobStateUpdateClient instead of RPCClient to it
CHANGE: (#3894) Using JobManagerClient instead of RPCClient to it

[v6r20p20]

*Core
CHANGE: (#3885) Script.parseCommandLine: the called script is not necessarily the first in sys.argv

*ConfigurationSystem
CHANGE: (#3887) /Client/Helpers/Registry.py: Added search dirac user for ID and CA

*MonitoringSystem
FIX: (#3888) mqProducer field in MonitoringReporter can be set to None, and the comparison was broken. 
     It is fixed. Also some additional checks are added.

*WorkloadManagementSystem
CHANGE: (#3889) removed confusing Job parameter LocalBatchID
CHANGE: (#3854) TQ matching (TaskQueueDB.py): when "ANY" is specified, don't exclude task queues 
        (fix with "Platforms" matching in mind)
CHANGE: (#3854) SiteDirector: split method getPlatforms, for extension purposes

*DataManagementSystem
FIX: (#3884) restore correct default value for the SEPrefix in the FileCatalogClient
FIX: (#3886) FTS3: remove the hardcoded srm protocol for registration
FIX: (#3886) FTS3: return an empty spacetoken if SRM is not available

*TransformationSystem
CHANGE: (#3891) ReplicationTransformation.createDataTransformation: returns S_OK with the 
        transformation object when it was successfully added, instead of S_OK(None)

*Resources
NEW: (#3886) SE - return a standard error in case the requested protocol is not available

[v6r20p18]

*DataManagementSystem
CHANGE: (#3882) script for allow/ban SEs now accepting -a/--All switch, for allo status types

*Core
FIX: (#3882) ClassAdLight - fix to avoid returning a list with empty string

*Resources
FIX: (#3882) Add site name configuration for the dirac installation inside singularity CE

*test
FIX: (#3882) fully activating RSS in Jenkins tests

[v6r20p17]

*Core
CHANGE: (#3874) dirac-create-distribution-tarball - add tests directory to the tar file and fix pylint warnings.
FIX: (#3876) Add function "discoverInterfaces" again which is still needed for VMDIRAC

*ConfigurationSystem
CHANGE: (#3875) Resources - allow to pass a list of platforms to getDIRACPlatform()

*WorkloadManagement
CHANGE: (#3867) SandboxStoreClient - Returning file location in output of getOutputSandbox
CHANGE: (#3875) JobDB - allow to define a list of Platforms in a job description JDL

*ResourceStatusSystem
CHANGE: (#3863) deprecated CSHelpers.getSites() function

*Interfaces
NEW: (#3872) Add protocol option to dirac-dms-lfn-accessURL
CHANGE: (#3864) marked deprecated some API functions (perfect replace exists already, as specified)

*Resources
FIX: (#3868) GFAL2_SRM2Storage: only set SPACETOKENDESC when SpaceToken is not an empty string

*Test
CHANGE: (#3863) Enable RSS in Jenkins

*DataManagementSystem
FIX: (#3859) FTS3: resubmit files in status Canceled on the FTS server
NEW: (#3871) FTS submissions can use any third party protocol
NEW: (#3871) Storage plugin for Echo (gsiftp+root)
FIX: (#3871) replace deprecated calls to the gfal2 API
NEW: (#3871) Generic implementation for retrieving space occupancy on storage

*TransformationSystem
FIX: (#3865) fixed submission of parametric jobs with InputData from WorkflowTask
FIX: (#3865) better logging for parametric jobs submission

*StorageManagamentSystem
FIX: (#3868) Fix StageRequestAgent failures for SEs without a SpaceToken

*RequestManagementSystem
FIX: (#3861) tests do not re-use File objects

[v6r20p16]

*WorkloadManagementSystem
CHANGE: (#3850) the platform discovery can be VO-specific.

*Interfaces
CHANGE: (#3856) setParameterSequence always return S_OK/S_ERROR

*TransformationSystem
FIX: (#3856) check for return value on Job interface and handle it

*ResourceStatusSystem
FIX: (#3852) site may not have any SE

[v6r20p15]

*Interface
FIX: (#3843) Fix the sandbox download, returning the inMemory default.

*WorkloadManagementSystem
FIX: (#3845) late creation on RPC in JobMonitoringClient and PilotsLoggingClient

*DataManagementSystem
FIX: (#3839) Update obsolete dirac-rms-show-request command in user message displayed when running dirac-dms-replicate-and-register-request

*FrameworkSystem
FIX: (#3845) added setServer for NotificationClient

*Docs
NEW: (#3847) Added some info on parametric jobs

[v6r20p14]

CHANGE: (#3826) emacs backup file pattern added to .gitignore

*MonitoringSystem
CHANGE: (#3827) The default name of the Message Queue can be changed

*Core
FIX: (#3832) VOMSService.py: better logging and error prevention

*ConfigurationSystem
FIX: (#3837) Corrected configuration location for Pilot 3 files synchronization

*FrameworkSystem
FIX: (#3830) InstalledComponentDB.__filterFields: fix error in "Component History Web App" when filter values are unicode

*Interface
CHANGE: (#3836) Dirac.py API - make the unpacking of downloaded sandboxes optional

*Accounting
CHANGE: (#3831) ReportGenerator: Authenticated users without JOB_SHARING will now only get plots showing their own jobs, solves #3776

*ResourceStatusSystem
FIX: (#3833) Documentation update
CHANGE: (#3838) For some info, use DMSHelper instead of CSHelper for better precision

*RequestManagementSystem
FIX: (#3829) catch more exception in the ReqClient when trying to display the associated FTS jobs

[v6r20p13]

*FrameworkSystem

FIX: (#3822) obsolete parameter maxQueueSize in UserProfileDB initialization removed

*WorkloadManagementSystem

FIX: (#3824) Added Parameter "Queue" to methods invoked on batch systems by LocalComputingElement
FIX: (#3818) Testing parametric jobs locally now should also work for parametric input data
NEW: (#3818) Parameters from Parametric jobs are also replaced for ModuleParameters, 
             and not only for common workflow parameters

*DataManagementSystem

FIX: (#3825) FileCatalogCLI: print error message when removeReplica encounters weird return value
FIX: (#3819) ReplicateAndRegister: fix a problem when transferring files to multiple storage 
             elements, if more than one attempt was needed the transfer to all SEs was not always 
             happening.
CHANGE: (#3821) FTS3Agent: set pool_size of the FTS3DB

*TransformationSystem

FIX: (#3820) Fix exception in TransformationCleaningAgent: "'str' object not callable"

*ConfigurationSystem

FIX: (#3816) The VOMS2CSAgent was not sending notification emails when the DetailedReport 
             option was set to False, it will now send emails again when things change for a VO.
CHANGE: (#3816) VOMS2CSAgent: Users to be checked for deletion are now printed sorted and line 
                by line
NEW: (#3817) dirac-admin-check-config-options script to compare options and values between 
             the current Configuration and the ConfigTemplates. Allows one to find wrong or 
             missing option names or just see the difference between the current settings and 
             the default values.

[v6r20p12]

*Core
FIX: (#3807) Glue2 will return a constant 2500 for the SI00 queue parameter, 
     any value is needed so that the SiteDirector does not ignore the queue, fixes #3790

*ConfigurationSystem
FIX: (#3797) VOMS2CSAgent: return error when VO is not set (instead of exception)
FIX: (#3797) BDII2CSAgent: Fix for GLUE2URLs option in ConfigTemplate (Lower case S at the end)

*DataManagementSystem
FIX: (#3814) SEManager - adapt to the new meaning of the SE plugin section name
FIX: (#3814) SEManager - return also VO specific prefixes for the getReplicas() and similar calls
FIX: (#3814) FileCatalogClient - take into account VO specific prefixes when constructing PFNs on the fly

*TransformationSystem
FIX: (#3812) checking return value of jobManagerClient.getMaxParametricJobs() call

[v6r20p11]

*Core
FIX: (#3805) ElasticSearchDB - fix a typo (itertems -> iteritems())

[v6r20p10]

*Core
NEW: (#3801) ElasticSearchDB - add method which allows for deletion by query
NEW: (#3792) added breakDictionaryIntoChunks utility

*WorkloadManagementSystem
FIX: (#3796) Removed legacy "SystemConfig" and "LHCbPlatform" checks
FIX: (#3803) bug fix: missing loop on pRef in SiteDirector
NEW: (#3792) JobManager exposes a call to get the maxParametricJobs

*TransformationSystem
NEW: (#3804) new option for dirac-transformation-replication scrip `--GroupName/-R`
FIX: (#3804) The TransformationGroup is now properly set for transformation created with dirac-transformation-replication, previously a transformation parameter Group was created instead.
FIX: (#3792) Adding JobType as parameter to parametric jobs
FIX: (#3792) WorkflowTaskAgent is submitting a chunk of tasks not exceeding the MaxParametricJobs accepted by JobManager

[v6r20p9]

*Core
FIX: (#3794) Fix executeWithUserProxy when called with proxyUserDN, 
     fixes exception in WMSAdministrator getPilotLoggingInfo and TransformationCleaningAgent

*DataManagementSystem
CHANGE: (#3793) reuse of the ThreadPool in the FTS3Agent in order to optimize the Context use

*WorkloadManagementSystem
FIX: (#3787) Better and simpler code and test for SiteDirector 
FIX: (#3791) Fix exception in TaskQueueDB.getActiveTaskQueues, triggered 
             by dirac-admin-show-task-queues

[v6r20p8]

*ResourceStatusSystem
FIX: (#3782) try/except for OperationalError for sqlite (EmailAction)

*Core
FIX: (#3785) Adjust voms-proxy-init timeouts
NEW: (#3773) New Core.Utilities.Proxy.UserProxy class to be used as a contextManager
FIX: (#3773) Fix race condition in Core.Utilities.Proxy.executeWithUserProxy, 
     the $X509_USER_PROXY environment variable from one thread could leak to another, fixes #3764


*ConfigurationSystem
NEW: (#3784) Bdii2CSAgent: New option **SelectedSites**, if any sites are set, only those will 
     be updated
NEW: (#3788) for CS/Registry section: added possibility to define a QuarantineGroup per VO

*WorkloadManagementSystem

FIX: (#3786) StalledJobAgent: fix "Proxy not found" error when sending kill command to stalled job, 
     fixes #3783
FIX: (#3773) The solution for bug #3764 fixes a problem with the JobScheduling executor, where 
     files could end up in the checking state with the error "Couldn't get storage metadata 
     of some files"
FIX: (#3779) Add setting of X509_USER_PROXY in pilot wrapper script, 
which is needed to establish pilot env in work nodes of Cluster sites.

*DataManagementSystem
FIX: (#3778) Added template for RegisterReplica
FIX: (#3772) add a protection against race condition between RMS and FTS3
FIX: (#3774) Fix FTS3 multi-VO support by setting VO name in SE constructor.

*TransformationSystem
FIX: (#3789) better tests for TS agents

*StorageManagamentSystem
FIX: (#3773) Fix setting of the user proxy for StorageElement.getFileMetadata calls, fixes #3764

[v6r20p7]

*Core
FIX: (#3768) The Glue2 parsing handles some common issues more gracefully:
     handle cases where the execution environment just does not exist, use sensible;
     dummy values in this case (many sites);
     handle multiple execution environments at a single computing share (i.e., CERN);
     handle multiple execution environments with the same ID (e.g., SARA)
     
CHANGE: (#3768) some print outs are prefixed with "SCHEMA PROBLEM", which seem to point to problems in the published information, i.e. keys pointing to non-existent entries, or non-unique IDs

*Tests
NEW: (#3769) allow to install DIRACOS if DIRACOSVER env variable is specified

*ResourceStatusSystem
CHANGE: (#3767) Added a post-processing function in InfoGetter, for handling special case of FreeDisk policies

*WorkloadManagementSystem
FIX: (#3767) corrected inconsistent option name for pilotFileServer CS option

*TransformationSystem
CHANGE: (#3766) TransformationCleaningAgent can now run without a shifterProxy, it uses 
        the author of the transformation for the cleanup actions instead.
CHANGE: (#3766) TransformationCleaningAgent: the default value for shifterProxy was removed
FIX: (#3766) TaskManagerAgent: RequestTasks/WorkflowTasks: value for useCertficates to `False` 
     instead of `None`. Fixes the broken submission when using a shifterProxy for the TaskManagerAgents

[v6r20p6]

*Tests
CHANGE: (#3757) generate self signed certificate TLS compliant

*Interfaces
FIX: (#3754) classmethods should not have self! (Dirac.py)

*WorkloadManagementSystem
FIX: (#3755) JobManager - bug fix in __deleteJob resulting in exceptions

*DataManagementSystem
NEW: (#3736) FTS3 add kicking of stuck jobs
FIX: (#3736) FTS3 update files in sequence to avoid mysql deadlock
CHANGE: (#3736) Canceled is not a final state for FTS3 Files
CHANGE: (#3736) FTS3Operations are finalized if the Request is in a final state (instead of Scheduled)
FIX: (#3724) change the ps_delete_files and ps_delete_replicas_from_file_ids to not lock on MySQL 5.7

*TransformationSystem
CHANGE: (#3758) re-written a large test as pytest (much less verbosity, plan to extend it)
FIX: (#3758) added BulkSubmission option in documentation for WorkflowTaskAgent

*RequestManagementSystem
FIX: (#3759) dirac-rms-request: silence a warning, when not using the old FTS Services

*ResourceStatusSystem
FIX: (#3753) - style changes

[v6r20p5]

*Docs

FIX: (#3747) fix many warnings
FIX: (#3735) GetReleaseNotes.py no longer depends on curl, but the python requests packe
FIX: (#3740) Fix fake environments for sqlalchemy.ext import, some code documentation pages were not build, e.g. FTS3Agent
NEW: (#3762) Add --repo option, e.g. --repo DiracGrid/DiracOS, or just --repo DiracOS, fixes DIRACGrid/DIRACOS#30

*TransformationSystem

FIX: (#3726) If the result can not be evaluated, it can be converted to list
FIX: (#3723) TaskManagerAgentBase - add option ShifterCredentials to set the credentials to 
     use for all submissions, this is single VO only
FIX: (#3723) WorkflowTasks/RequestTasks: pass ownerDN and ownerGroup parameter to all the submission 
     clients if using shifterProxy ownerDN and ownerGroup are None thus reproducing the original behaviour
FIX: (#3723) TaskManagerAgentBase - refactor adding operations for transformation to separate function to 
     ensure presence of Owner/DN/Group in dict entries RequestTaskAgent no longer sets shifterProxy by default.

*Resources

CHANGE: (#3745) Add the deprecated decorator to native XROOT plugin

[v6r20p4]

*DMS
FIX: (#3727) use proxy location in the SECache

*RMS
FIX: (#3727) use downloadVOMSProxyToFile in RequestTask

*TS
FIX: (#3720) TaskManager - pass output data arguments as lists rather 
     than strings to the parametric job description

Docs:
FIX: (#3725) AdministratorGuide TransformationSystem spell check and added a few 
     phrases, notably for bulk submission working in v6r20p3

[v6r20p3]

*Framework
FIX: SystemAdministrator - Get the correct cpu usage data for each component

*TS
NEW: new command dirac-transformation-replication to create replication transformation to copy files from some SEs to other SEs, resolves #3700

*RMS
FIX: fix integration tests to work with privileged and non privileged proxies

*RSS
FIX: Fix for downtime publisher: wrong column names. Avoiding dates (not reflected in web app)

[v6r20p2]

*Core

CHANGE: (#3713) Fixes the infamous "invalid action proposal" by speeding up the handshake and not looking up the user/group in the baseStub

*RequestManagementSystem
CHANGE: (#3713) FowardDISET uses the owner/group of Request to execute the stub
CHANGE: (#3713) owner/group of the Requests are evaluated/authorized on the server side
CHANGE: (#3713) LimitedDelegation or FullDelegation are required to set requests on behalf of others -> pilot user and hosts should must them (which should already be the case)

*docs

NEW: (#3699) documentation on Workflow
CHANGE: (#3699) update on documentation for integration tests

*ConfigurationSystem

CHANGE: (#3699) for pilotCS2JSONSynchronizer: if pilotFileServer is not set, still print out the content

*WorkloadManagementSystem

CHANGE: (#3693) introduce options for sites to choose usage of Singularity

*TransformationSystem

FIX: (#3706) TaskManger with bulksubmission might have occasional exception, depending on order of entries in a dictionary
FIX: (#3709) TaskManager - fix the generated JobName to be of the form ProdID_TaskID
FIX: (#3709) TaskManager - check the JOB_ID and PRODUCTION_ID parameters are defined in the workflow

*Interfaces

FIX: (#3709) Job API - do not merge workflow non-JDL parameters with the sequence parameters of the same name

[v6r20p1]

*WorkloadManagementSystem

FIX: (#3697) Ensure retrieveTaskQueues doesn't return anything when given an empty list of TQ IDs.
FIX: (#3698) Call optimizer fast-path for non-bulk jobs

[v6r20]

*Core
NEW: MJF utility added, providing a general interface to Machine/Job Features values.
NEW: DEncode - added unit tests
NEW: JEncode for json based serialization
NEW: Add conditional printout of the traceback when serializing/deserializing non json compatible
     object in DEncode (enabled with DIRAC_DEBUG_DENCODE_CALLSTACK environment variable)
NEW: File.py - utility to convert file sizes between different unit
NEW: new flag in dirac-install script to install DIRAC-OS on demand
CHANGE: Removed deprecated option "ExtraModules" (dirac-configure, dirac-install scripts)
CHANGE: dirac-deploy-scripts, dirac-install - allow command modules with underscores in 
        their names in order for better support for the code checking tools
CHANGE: dirac-distribution and related scripts - compile web code while release
        generation
CHANGE: dirac-external-requirements - reimplemented to use preinstalled pip command rather than
the pip python API
FIX: dirac-distribution - fixed wrong indentation  
NEW: new command name for voms proxy
FIX: dirac-install default behaviour preserved even with diracos options
New: Add additional check in MJF utility to look for a shutdown file located at '/var/run/shutdown_time'
FIX: The hardcoded rule was not taken into account when the query was coming from the web server
CHANGE: VOMSService - reimplemented using VOMS REST interface
FIX: MJF utility won't throw exceptions when MJF is not fully deployed at a site

*Framework
NEW: WebAppCompiler methods is implemented, which is used to compile the web framework
NEW: add JsonFormatter for logs
NEW: add default configuration to CS: only TrustedHost can upload file
CHANGE: ComponentInstaller - remove the old web portal configuration data used during the installation
CHANGE: MessageQueue log handler uses JsonFormatter

*Monitoring
CHANGE: fixes for testing in Jenkins with locally-deployed ElasticSearch
FIX: fixes in the query results interpretation

*Configuration
FIX: ConfigurationHandler, PilotCStoJSONSynchronizer - fixes for enabling pilotCStoJSONSynchronizer, and doc
NEW: dirac-admin-voms-sync - command line for VOMS to CS synchronization
NEW: VOMS2CSSynchronizer - new class encapsulating VOMS to CS synchronization
CHANGE: VOMS2CSAgent - reimplemented to use VOMS2CSSynchronizer

*WorkloadManagementSystem
NEW: StopSigRegex, StopSigStartSeconds, StopSigFinishSeconds, StopSigNumber added to JDL, which cause Watchdog to send a signal StopSigNumber to payload processes matching StopSigRegex when there are less than StopSigFinishSeconds of wall clock remaining according to MJF.
NEW: PilotLoggingDB, Service and Client for handling extended pilot logging
NEW: added a new synchronizer for Pilot3: sync of subset of CS info to JSON file, 
     and sync of pilot3 files
NEW: dirac-admin-get-pilotslogging script for viewing PilotsLogging
NEW: Bulk job submission with protection of the operation transaction
NEW: WMSHistoryCorrector and MonitoringHistoryCorrector classes inheriting from a common BaseHistoryCorrector class
CHANGE: SiteDirector - refactored Site Director for better extensibility
CHANGE: dirac-wms-cpu-normalization uses the abstracted DB12 benchmark script used by the HEPiX Benchmarking Working Group, and the new MJF utility to obtain values from the system and to save them into the DIRAC LocalSite configuration.
CHANGE: Removed TaskQueueDirector and the other old style (WMS) *PilotDirector
CHANGE: TaskQueueDB - removed PilotsRequirements table
CHANGE: TaskQueueDB - added FOREIGN KEYS 
CHANGE: Removed gLite pilot related WMS code
FIX: always initialize gPilotAgentsDB object
FIX: JobManager - Added some debug message when deleting jobs
FIX: Job.py - fixing finding XML file
NEW: SiteDirector - added flag for sending pilot3 files
CHANGE: SiteDirector - changed the way we create the pilotWrapper (better extensibility)
NEW: SiteDirector - added possibility for deploying environment variables in the pilot wrapper

*Workflow
CHANGE: Script.py: created _exitWithError method for extension possibilities

*TS
FIX: TranformationCleaningAgent - just few simplifications 

*DMS
NEW: FTS3Agent working only with the FTS3 service to replace the existing one
NEW: FTS3Utilities - use correct FTS Server Selection Policy
NEW: StorageElement service - getFreeDiskSpace() and getTotalDiskSpace() take into account 
     MAX_STORAGE_SIZE parameter value
CHANGE: Adding vo name argument for StorageElement   
CHANGE: Fixing rss to fetch fts3 server status
NEW: Add a feature to the DFC LHCbManager to dump the content of an SE as a CSV file
FIX: FTS3DB: sqlalchemy filter statements with "is None" do not work and result in no lines being selected
NEW: FTS3Agent and FTS3DB: add functionality to kick stuck requests and delete old requests
NEW: FTS3Agent - add accounting report

*RMS
FIX: Really exit the RequestExecutingAgent when the result queue is buggy

*RSS
CHANGE: Using StorageElement.getOccupancy()
FIX: Initialize RPC to WMSAdministrator only once
FIX: Using MB as default for the size
FIX: flagged some commands that for the moment are unusable
FIX: fixed documentation of how to develop commands

*Resources
NEW: New SingularityComputingElement to submit jobs to a Singularity container
NEW: Added StorageElement.getOccupancy() method for DIP and GFAL2_SMR2 SE types
CHANGE: enable Stomp logging only if DIRAC_DEBUG_STOMP environment variable is set to any value

*Interfaces
CHANGE: Dirac.py - saving output of jobs run with 'runLocal' when they fail (for DEBUG purposes)

*Docs
CHANGE: WebApp release procedure
FIX: Update of the FTS3 docs

*Tests
FIX: add MonitoringDB to the configuration
FIX: Installing elasticSeach locally in Jenkins, with ComponentInstaller support.

[v6r19p25]

*TransformationSystem
FIX: (#3742) TransformationDB - when adding files to transformations with a multi-threaded agent, 
     it might happen that 2 threads are adding the same file at the same time. The LFN was not 
     unique in the DataFiles table, which was a mistake... This fix assumes the LFN is unique, 
     i.e. if not the table had been cleaned and the table updated to be unique.

[v6r19p24]

*WMS
FIX: (#3739) pilotTools - added --tag and --requiredTag options
FIX: (#3739) pilotCommands - make NumberOfProcessors = 1 if nowhere defined (default)

*Resources
FIX: (#3739) CREAMComputingElement - possibility to defined CEQueueName to be used in the pilot submission command

[v6r19p23]

*TS
FIX: (#3734) catch correct exception for ast.literal_eval

[v6r19p22]

*Core
CHANGE: Backport from v6r20 - fixes the infamous "invalid action proposal" by speeding up 
        the handshake and not looking up the user/group in the baseStub

RMS:
CHANGE: Backport from v6r20 - FowardDISET uses the owner/group of Request to execute the stub
CHANGE: Backport from v6r20 - owner/group of the Requests are evaluated/authorized on the server side
CHANGE: Backport from v6r20 - LimitedDelegation or FullDelegation are required to set requests on behalf 
        of others -> pilot user and hosts should must them (which should already be the case)

*API
NEW: Dirac.py - running jobs locally now also works for parametric jobs. Only the first sequence will be run
FIX: Dirac.py - running jobs locally will now properly work with LFNs in the inputSanbdox

*DMS
FIX: DMSHelpers - in getLocalSiteForSE() return None as LocalSite if an SE is at no site

[v6r19p21]

*Configuration
FIX: Bdii2CSAgent - make the GLUE2 information gathering less verbose; Silently ignore StorageShares

*Test
CHANGE: backported some of the CI tools from the integration branch 

[v6r19p20]

*StorageManagement
FIX: StorageManagementDB - fixed buggy group by with MySQL 5.7

[v6r19p19]

*Configuration

NEW: BDII2CSAgent - new options: GLUE2URLs, if set this is queried in addition to the other BDII;
    GLUE2Only to turn off looking on the old schema, if true only the main BDII URL is queried;
    Host to set the BDII host to search

NEW: dirac-admin-add-resources new option G/glue2 , enable looking at GLUE2 Schema, 
     H/host to set the host URL to something else

[v6r19p18]

*Configuration
CHANGE: Better logging of the Configuration file write exception

*RSS
FIX: SummarizeLogsAgent - fix the case when no previous history

[v6r19p17]

*Framework
FIX: ProxyManager - if an extension has a ProxyDB, use it

*RSS
FIX: CSHelpers.py minor fixes

[v6r19p16]

*WMS
FIX: pilotCommands - cast maxNumOfProcs to an int.
CHANGE: pilotTools - change maxNumOfProcs short option from -P to -m.

[v6r19p15]

*Framework
NEW: ProxyDB - allow FROM address to be set for proxy expiry e-mails

*DMS
CHANGE: FTSJob - FailedSize is now BIGINT in FTSJob
CHANGE: FTSJob - increase the bringonline time

*WMS
FIX: SiteDirector won't set CPUTime of the pilot
FIX: convert MaxRAM inside the pilots to int

*RSS
FIX: SummarizeLogsAgent: comparison bug fix
FIX: Fixed sites synchronizer

[v6r19p14]

*WMS
NEW: pilotCommands/Tools - added possibility to specify a maxNumberOfProcessors parameter for pilots
CHANGE: MultiProcessorSiteDirector - allow kwargs to SiteDirector getExecutable & _getPilotOptions functions

*RMS
FIX: Fix a bug in ReplicateAndRegister Operation preventing files having failed once to be retried

*DMS
FIX: FileCatalogWithFkAndPsDB.sql - Fixes for the DFC to be compatible with strict group by mode 
     (https://dev.mysql.com/doc/refman/5.7/en/sql-mode.html#sqlmode_only_full_group_by)

*docs
CHANGE: added little documentation for lcgBundles

[v6r19p13]

*WMS
FIX: JobWrapper - added a debug message
FIX: Allow non-processor related tags to match TQ in MultiProcessorSiteDirector.

*Test
CHANGE: improve Gfal2 integration tests by checking the metadata

[v6r19p12]

*Core
CHANGE: QualityMapGraph - change the color map of the Quality plots

*Framework
FIX: Logging - remove the space after log messages if no variable message is printed, fixes #3587

*MonitoringSystem
CHANGE: ElasticSearch 6 does not support multiple types, only one type is created instead.

*RSS
FIX: GOCDBClient - encode in utf-8, update goc db web api URL
FIX: fixed bug in creation of history of status (avoid repetition of entries)

*DMS
FIX: fixed bug in FTSAgent initialization

*WMS
FIX: fix bug in dirac-wms-job-select: treating the case of jobGroup(s) not requested

[v6r19p11]

*Framework:
CHANGE: moved column "Instance" of InstalledComponentsDB.InstalledComponent 
        table from 64 to 32 characters

*WMS
FIX: JobWrapperTemplate - fix exception handling
CHANGE: dirac-wms-select-jobs - new option to limit the number of selected jobs
CHANGE: returning an error when sandboxes can't be unassigned from jobs (JobCleaningAgent)

*RMS
FIX: RequestDB - add missing JOIN in the web summary query
NEW: dirac-rms-request - add option to allow resetting the NotBefore member even 
     for non-failed requests

*DMS
FIX: FTSAgent - change data member names from uppercase to lower case

*Interfaces
CHANGE: autopep8 on the API/Dirac module

*docs:
NEW: added some doc about shifterProxy

[v6r19p10]

*Core
FIX: MySQL - catch exception when closing closed connection

*TS
CHANGE: add possibility to get extension-specific tasks and files statuses in TransformationMonitor web application

*RMS
NEW: dirac-rms-request - add option --ListJobs to list the jobs for a set of requests

*Resources
FIX: Use parameters given at construction for SRM2 protocols List

*StorageManagement
FIX: use StorageElement object to get disk cache size

*DMS
FIX: DMSHelpers - fix case when no site is found for an SE
FIX: ReplicateAndRegister - don't try and get SE metadata is replica is inactive

[v6r19p9]

*WMS
CHANGE: DownloadInputData was instantiating all local SEs which is not necessary... Only instantiate those that are needed
CHANGE: JobWrapper - use resolveSEGroup in order to allow defining SE groups including other SE groups
FIX: JobDB - fixed typo in getSiteMaskStatus() method
FIX: Fix getSiteMaskStatus in SiteDirector and MultiProcessSiteDirector
CHANGE: WatchdogLinux - using python modules in  instead of shell calls

*DMS
FIX: in DMSHelpers don't complain if an SE is at 0 sites

*Interfaces
CHANGE: Job.py - using the deprecated decorator for 2 deprecated methods

*RSS
FIX: EmailAction considers also CEs, not only SEs

*Resources
FIX: removed a useless/broken method in Resources helper
FIX: marked as obsoleted two methods in Resources helper (FTS2 related)

[v6r19p8]

*Configuration
FIX; Resources - don't overwrite queue tags if requiredtags are set.

*Framework
CHANGE: dirac-proxy-init - increase dirac-proxy-init CRL update frequency

*Accounting
CHANGE: AccountingDB - if the bucket length is part of the selected conditions, 
        add to the grouping

*WorkloadManagement
FIX: ConfigTemplate.cfg - allow user access to getSiteMaskStatus

*DataManagementSystem
FIX: DMSHelpers - recursive resolution of SEGroup was keeping the SEGroup in the list

*RSS
FIX: CSHelper - getting FTS from the correct location
CHANGE: use the SiteStatus object wherever possible

*Resources
FIX: CREAMComputingElement - added CS option for extra JDL parameters

*Documentation
CHANGE: point README to master and add badges for integration

[v6r19p7]

*WorkloadManagement
FIX: SiteDirector - correct escaping in pilot template
FIX: dirac-wms-get-wn-parameters - added some printouts to dirac-wms-get-wn-parameters

[v6r19p6]

*Core
FIX: SocketInfo - log proper message on CA's init failure.

*Accounting
CHANGE: NetworkAgent - remove support of perfSONAR summaries and add support of raw metrics.

*WMS
FIX: JobDB - don't trigger exception in webSummary if a site with a single dot is in the system
CHANGE: SiteDirector - added logging format and UTC timestamp to pilot wrapper
FIX: JobMonitoring - fix in getJobPageSummaryWeb() for showing correct sign of life for stalled jobs

*TS
FIX: TransformationManager - fix for wrong method called by the Manager

*RSS
NEW: SiteStatus object uses the RSS Cache
FIX: expiration time is a date (dirac-rss-query-db)

[v6r19p5]

*WMS
CHANGE: ParametricJob - added getParameterVectorLength() to replace getNumberOfParameters with a more detailed check of the job JDL validity
FIX: JobManagerHandler - restored the use of MaxParametricJobs configuration option

*Interfaces
FIX: Always use a list of LFNs for input data resolution (local run, mostly)

*tests
FIX: use rootPath instead of environment variable


[v6r19p4]

NEW: Added dummy setup.py in anticipation for standard installation procedure

*Core
CHANGE: SocketInfoFactory - version check of GSI at run time is removed

*Configuration 
FIX: Resources - fix RequiredTags in getQueue() function

*Interfaces
FIX: fix exception when using Dirac.Job.getJobJDL

*WMS
FIX: SiteDirector - fix proxy validity check in updatePilotStatus, a new proxy was 
     never created because isProxyValid returns non-empty dictionary
FIX: JobMonitoring - web table was not considering correctly Failed jobs because 
     stalled for setting the LastSignOfLife     

*DMS
FIX: StorageFactory - avoid complaining if Access option is not in SE section
CHANGE: dirac-dms-user-lfns - the wildcard flag will always assume leading "*" to match files, 
       unless the full path was specified in the wildcard no files were previously matched

*RSS
FIX: CacheFeederAgent resilient to command exceptions

*Resources
FIX: ARCComputingElement - the proxy environment variable was assumed before the 
     return value of the prepareProxy function was checked, which could lead to exceptions

[v6r19p3]

CHANGE: .pylintrc - disable redefined-variable-type
CHANGE: .pylintrc - max-nested-blocks=10 due to the many tests of result['OK']
CHANGE: use autopep8 for auto-formatting with following exceptions:
        tabs = 2 spaces and not 4
        line length check disabled (i.e. 120 characters instead of 80)
        Option for autopep8 are: --ignore E111,E101,E501

*Configuration
FIX: retrigger the initialization of the logger and the ObjectLoader after 
     all the CS has been loaded

*WMS
FIX: pilot commands will add /DIRAC/Extensions=extensions if requested
FIX: SiteDirector, pilotCommands - fix support for multiple values in the 
     RequiredTag CE parameter
FIX: MultiProcessorSiteDirector - fix dictionary changed size exception 

*Workflow
FIX: application log name can also come from step_commons.get['logFile']

*Resources
CHANGE: Condor, SLURM, SSHComputingElement - added parameters to force allocation
        of multi-core job slots

[v6r19p2]

*DMS
FIX: dirac-admin-allow-se: fix crash because of usage of old RSS function

*RSS
FIX: ResourceStatusDB - microseconds should always be 0 
FIX: Multiple fixes for the RSS tests

[v6r19p1]

*Core
FIX: ElasticSearchDB - certifi package was miscalled
FIX: ElasticSearchDB - added debug messages for DB connection

*Framework
FIX: ComponentInstaller - handling correctly extensions of DBs found in sql files

*WMS
FIX: SudoComputingElement - prevent message overwriting application errors
FIX: JobDB.getInputData now returns list of cleaned LFNs strings, possible "LFN:" 
     prefix is removed

*Interfaces
FIX: Dirac.py - bring back treatment of files in working local submission directory

[v6r19]

FIX: In multiple places - use systemCall() rather than shellCall() to avoid
     potential shell injection problems

FIX: All Databases are granting also REFERENCES grant to Dirac user to comply with
     more strict policies of MySQL version >= 5.7

*Accounting
NEW: new functionality to plot the data gathered by perfSONARs. It allows to 
     present jitter, one-way delay, packet-loss rate and some derived functions.
FIX: compatibility of AccountingDB with MySQL 5.7

*ConfigurationSystem
NEW: Allow to define FailoverURLs and to reference MainServers in the URLs

*FrameworkSystem
NEW: gLogger is replaced by the new logging system based on the python logging module
NEW: Added ElasticSearch backend for the logging
NEW: Central Backends configuration to customize their use by multiple components 
NEW: BundleDelivery - serves also CA's and CRL's all-in-one files
NEW: added shell scripts for generating CAs and CRLs with the possibility to specify the Input and/or output directories
CHANGE: can now send mails to multiple recipients using the NotificationClient
CHANGE: Make the new logging system thread-safe
FIX: Adapting query to MySLQ 5.7 "GROUP BY" clause
FIX: TopErrorMessagesReporter - more precise selection to please stricter versions of MySQL
CHANGE: ProxyGeneration - make RFC proxies by default, added -L/--legacy flag to dirac-proxy-init
        to force generation of no-RFC proxies

*Core
FIX: dirac-install - allow to use local md5 files
CHANGE: X509Chain - fixes to allow robot proxies with embedded DIRAC group extension
        ( allow DIRAC group extension not in the first certificate chain step )
CHANGE: BaseClient - recheck the useServerCertificate while establishing connection
        and take it into account even if it has changed after the client object creation    
FIX: PlainTransport - fixed socket creation in initAsClient()         
NEW: Technology preview of new logging system, based on standard python logging module
CHANGE: Added graphviz extension to sphinx builds
FIX: Added documentation of low level RPC/DISET classes
FIX: Gateway service - multiple fixes to resurrect the service and to correctly instantiate it
NEW: dirac-install will change the shebang of the python scripts to use the environment 
     python instead of the system one
NEW: Security.Utilities - methods to generate all-in-one CA certificates and CRLs files     
NEW: ElasticSearchDB - gets CA's all-in-one file from the BundleDelivery service if needed
NEW: genAllCAs.sh, genRevokedCerts.sh - DIRAC-free commands to generate all-in-one CA 
     certificates and CRLs files     
CHANGE: dirac-create-distribution-tarball - removing docs and tests directories when 
        creating release tarballs     

*DMS
CHANGE: FTSJob - use Request wrapper for the fts3 REST interface instead of pycurl based
        client
CHANGE: FTSHistoryView - drop FTSServer field from the view description   
CHANGE: FTSFile DB table: increased length of fields LFN(955), SourceSURL(1024), TargetSURL(1024)
CHANGE: Uniform length of LFN to 255 across DIRAC dbs
FIX: FTSJob - fix the serialization of 0 values
FIX: FTSFile, FTSJob - fix SQL statement generation for stricter versions of MySQL

*Resources
NEW: New method in the StorageElement to generate pair of URLs for third party copy.
     Implement the logic to generate pair of URLs to do third party copy. 
     This will be used mostly by FTS, but is not enabled as of now
FIX: StorageElement - fix different weird behaviors in Storage Element, in particular, 
     the inheritance of the protocol sections     
FIX: GFAL2 storage element: update for compatibility with GFAL2 2.13.3 APIs
NEW: Introduced Resources/StorageElementBases configuration section for definitions
     of abstract SEs to be used in real SEs definition by inheritance     

*RMS
NEW: dirac-rms-request - command including functionality of several other commands:
     dirac-rms-cancel|reset|show-request which are dropped. The required functionality
     is selected by the appropriate switches   

*RSS
NEW: Put Sites, ComputingElements, FTS and Catalogs under the status control of the
     RSS system 
NEW: Rewrote RsourceStatus/ResourceManagementDB tables with sqlAlchemy (RM DB with declarative base style)
NEW: SiteStatus client to interrogate site status with respect to RSS
CHANGE: introduced backward compatibility of RSS services with DIRAC v6r17 clients
CHANGE: moved some integration tests from pytest to unittest
CHANGE: Moved ResourceStatusDB to sqlAlchemy declarative_base
FIX: Automated setting of lastCheckTime and Dateffective in ResourceStatusDB and ResourceManagementDB
FIX: fixes for tables inheritance and extensions
FIX: fixes for Web return structure ("meta" column)
FIX: ResourceStatus, RSSCacheNoThread - fixed RSS cache generation 
FIX: ResourceStatus - fixes for getting status from the CS information
FIX: ResourceManagement/StatusDB - fixed bugs in meta parameter check
FIX: fixed incompatibility between Active/InActive RSS clients return format
FIX: SiteStatus - bug fixed in getSites() method - siteState argument not propagated to
     the service call
FIX: ResourceStatus - return the same structure for status lookup in both RSS and CS cases     
FIX: Bug fixes in scripts getting data out of DB


*Monitoring
CHANGE: DBUtils - change the bucket sizes for the monitoring plots as function of the time span

*WMS
NEW: SiteDirector - checks the status of CEs and Sites with respect to RSS  
NEW: pilotCommands - new ReplaceDIRACCode command mostly for testing purposes
NEW: JobAgent, JobWrapper - several fixes to allow the work with PoolComputingElement
     to support multiprocessor jobs    
NEW: JobScheduling - interpret WholeNode and NumberOfProcessors job JDL parameters and
     convert then to corresponding tags
NEW: SiteDirector - CEs can define QueryCEFlag in the Configuration Service which can be
     used to disallow querying the CE status and use information from PiltAgentsDB instead     
NEW: The application error codes, when returned, are passed to the JobWrapper, and maybe interpreted.
NEW: The JobWrapperTemplate can reschedule a job if the payload exits with status DErrno.EWMSRESC & 255 (222)
FIX: SiteDirector - unlink is also to be skipped for Local Condor batch system
FIX: JobDB - fixes necessary to suite MySQL 5.7
FIX: dirac-pilot, pilotTools - PYTHONPATH is cleared on pilot start, pilot option keepPP
     can override this
FIX: WMSAdministratorHandler - make methods static appropriately
FIX: Bug fix for correctly excluding WebApp extensions
CHANGE: JobScheduling - more precise site name while the job is Waiting, using the set of 
        sites at which the input files are online rather than checking Tier1s in eligible sites      
FIX: SiteDirector - aggregate tags for the general job availability test         
FIX: JobScheduling - bug fix in __sendToTQ()
FIX: pilotTools,pilotCommands - pick up all the necessary settings from the site/queue configuration
     related to Tags and multi-processor
NEW: SiteDirector - added option to force lcgBundle version in the pilot
FIX: SiteDirector - if MaxWaitingJobs or MaxTotalJobs not defined for a queue, assume a default value of 10
FIX: MatcherHandler - preprocess resource description in getMatchingTaskQueues()
FIX: JobDB - set CPUTime to a default value if not defined when rescheduling jobs

*TS
FIX: TransformationClient - fix issue #3446 for wrong file error counting in TS
FIX: TransformationDB - set ExternalID before ExternalStatus in tasks
BUGFIX: TransformationClient - fix a bug in the TS files state machine (comparing old status.lower() 
        with new status)

*Interfaces
CHANGE: Dirac API - expose the protocol parameter of getAccessURL()
CHANGE: Dirac API - added runLocal as an API method

*Docs
NEW: Documentation for developing with a container (includes Dockerfile)
NEW: Add script to collate release notes from Pull Request comments  
NEW: Chapter on scaling and limitations
CHANGE: Added documentation about runsv installation outside of DIRAC

*tests
NEW: Added client (scripts) system test
CHANGE: Add to the TS system test, the test for transformations with meta-filters
FIX: Minor fixes in the TS system test
FIX: correctly update the DFC DB configuration in jenkins' tests

[v6r17p35]

*Core
FIX: GOCDBClient - add EXTENSIONS & SCOPE tag support to GOCDB service queries.

[v6r17p34]

*SMS
FIX: StorageManagerClient - fix logic for JobScheduling executor when CheckOnlyTapeSEs is 
     its default true and the lfn is only on a tapeSE

[v6r17p33]

*WMS
FIX: StalledJobAgent - if no PilotReference found in jobs parameters, do as if there would be 
     no pilot information, i.e. set Stalled job Failed immediately
CHANGE: DownloadInputData - job parameters report not only successful downloads but also failed ones
FIX: JobDB - back port - set CPUTime to 0 if not defined at all for the given job 
FIX: JobDB - back port - use default CPUTime in the job description when rescheduling jobs

*Resources
FIX: ARCComputingElement - fix job submission issue due to timeout for newer lcg-bundles

[v6r17p32]

Resources:
CHANGE: /Computing/BatchSystems/Condor.py: do not copy SiteDirector's shell environment variables into the job environment

*WMS
CHANGE: Add option to clear PYTHONPATH on pilot start

[v6r17p31]

*RMS
FIX: ReqClient - avoid INFO message in client
*WMS
CHANGE: JobWrapper - allow SE-USER to be defined as another SE group (e.g. Tier1-USER)
*DMS
CHANGE: DMSHelpers - make resolveSEGroup recursive in order to be able to define SE groups in terms of SE groups

[v6r17p30]

*DMS
CHANGE: StorageElement - added status(), storageElementName(), checksumType() methods returning
        values directly without the S_OK structure. Remove the checks of OK everywhere
NEW: dirac-dms-add-file, DataManager - added option (-f) to force an overwrite of an existing file

*TS:
FIX: TransformationDB.py - set the ExternalID before the ExternalStatus in order to avoid inconsistent 
     tasks if setting the ExternalID fails

*StorageManagementSystem
FIX: StorageManagementClient.py - return the full list of onlineSites while it was previously happy 
     with only one

*Resources
FIX: HTCondorCEComputingElement.py - transfer output files(only log and err) for remote scheduler

[v6r17p29]

*WMS
CHANGE: split time left margins in cpuMargin and wallClockMargin. Also simplified check.


[v6r17p28]

*WMS
BUGFIX: JobScheduling - fix a bug introduced in 6r17p27 changes

*Monitoring
BUGFIX: MonitoringReporter - do not try to close the MQ connection if MD is not used

[v6r17p27]

*Configuration
FIX: ConfigurationClient - allow default value to be a tuple, a dict or a set

*Monitoring
CHANGE: DBUtils - change bucket sizes and simplify settings

*DMS
FIX: DMSRequestOperationsBase, RemoveFile - allow request to not fail if an SE is temporarily banned
FIX: dirac-admin-allow-se - first call of gLogger after its import

*RMS
CHANGE: remove scripts dirac-rms-show-request, dirac-rms-cancel-request and dirac-rms-reset-request 
        and replace with a single script dirac-rms-request with option (default is "show")
CHANGE: allow script to finalize a request if needed and set the job status appropriately

*Resources
FIX: LocalComputingElement - pilot jobIDs start with ssh to be compatible with pilotCommands. 
     Still original jobIDs are passed to getJobStatus. To be reviewed

*WMS
CHANGE: JobScheduling - assign a job to Group.<site>.<country>, if input files are at <site>.<country>.
        If several input replicas, assign Waiting to "MultipleInput"

[v6r17p26]

*Core
FIX: dirac-install.py to fail when installation of lcgBundle has failed
FIX: ClassAdLight - getAttributeInt() and getAttributeFloat() return None 
     if the corresponding JDL attribute is not defined

*MonitoringSystem
CHANGE: The Consumer and Producer use separate connections to the MQ; 
        If the db is not accessible, the messaged will not be consumed.

*WMS
FIX: JobDB - fix the case where parametric job placeholder %j is used in the JobName attribute
FIX: JobDB - take into account that ClassAdLight methods return None if numerical attribute is not defined
FIX: ParametricJob utility - fixed bug in evaluation of the ParameterStart|Step|Factor.X job numerical attribute

[v6r17p25]

*Monitoring
NEW: Implemented the support of monthly indexes and the unit tests are fixed

*RMS
FIX: RequestExecutingAgent - fix infinite loop for duplicate requests

*WMS 
NEW: ARCComputingElement - add support for multiprocessor jobs

[v6r17p24]

*WMS
FIX: SiteDirector - unlink is also to be skipped for Local Condor batch system

[v6r17p23]

*WMS
FIX: get job output for remote scheduler in the case of HTCondorCE

[v6r17p22]

*Framework
FIX: NotificationClient - added avoidSpam flag to sendMail() method which is propagated to
     the corresponding service call
     
*Integration
FIX: several fixes in integration testing scripts     

[v6r17p21]

*Core
NEW: Mail.py - added mechanism to compare mail objects
FIX: Grid.py - take into account the case sometimes happening to ARC CEs 
     where ARC-CE BDII definitions have SubClusters where the name isn't set to 
     the hostname of the machine

*Framework
FIX: Notification service - avoid duplicate emails mechanism 

[v6r17p20]

*Core
NEW: API.py - added __getstate__, __setstate__ to allow pickling objects inheriting
     API class by special treatment of internal Logger objects, fixes #3334

*Framework
FIX: SystemAdministrator - sort software version directories by explicit versions in the
     old software cleaning logic
FIX: MonitoringUtilities - sets a suitable "unknown" username when installing DIRAC from scratch, 
     and the CS isn't initialized fully when running dirac-setup-site     
CHANGE: Logger - added getter methods to access internal protected variables, use these methods
        in various places instead of access Logger protected variables     

*WMS
CHANGE: JobDB - removed unused CPUTime field in the Jobs table
CHANGE: JobScheduling - make check for requested Platform among otherwise eligible sites
        for a given job, fail jobs if no site with requested Platform are available

*RSS
FIX: Commands - improved logging messages

*SMS
FIX: StorageManagerClient - instantiate StorageElement object with an explicit vo argument,
     fixes #3335

*Interfaces
NEW: dirac-framework-self-ping command for a server to self ping using it's own certificate

[v6r17p19]

*Core
FIX: Adler - fix checksum with less than 8 characters to be 8 chars long

*Configuration
FIX: VOMS2CSAgent - fix to accomodate some weird new user DNs (containing only CN field)

*DMS
FIX: FileCatalog - fix for the doc strings usage in file catalog CLI, fixes #3306
FIX: FileCatalog - modified recursive file parameter setting to enable usage of the index

*SMS
CHANGE: StorageManagerClient - try to get sites with data online if possible in getFilesToStage

*RMS
FIX: RequestExecutingAgent - tuning of the request caching while execution

*WMS
FIX: DownloadInputData - do not mistakenly use other metadata from the replica info than SEs
FIX: JobScheduling - put sites holding data before others in the list of available sites
FIX: JobScheduling - try and select replicas for staging at the same site as online files
FIX: SiteDirector - keep the old pilot status if the new one can not be obtained in updatePilotStatus()

*Resources
FIX: CREAMComputingElement - return error when pilot output is missing in getJobOutput()

*Monitoring
FIX: DBUtils - change the buckets in order to support queries which require more than one year 
     data. The maximum buckets size is 7 weeks

[v6r17p18]

*Framework
NEW: SystemAdministrator - added possibility to remove old software installations keeping
     only a predefined number of the most recent ones.

*DMS
FIX: RemoveReplica - removing replica of a non-existing file is considered successful

*SMS
CHANGE: StorageManagerClient - restrict usage of executeWithUserProxy decorator 
        to calling the SE.getFileMetadata only; added flag to check only replicas 
        at tape SEs
        
*WMS
FIX: JobScheduling - added CS option to flag checking only replicas at tape SEs;
     fail jobs with input data not available in the File Catalog        

[v6r17p17]

*DMS
NEW: FTSAgent has a new CS parameter ProcessJobRequests to be able to process job
     requests only. This allows to run 2 FTS agents in parallel
     
*Resources
FIX: GFAL2_StorageBase - only set the space token if there is one to avoid problems
     with some SEs     

[v6r17p16]

*Configuration
FIX: VOMS2CSAgent - create user home directory in the catalog without
     recursion in the chown command
     
*RMS
FIX: RequestExecutingAgent - catch error of the cacheRequest() call
FIX: ReqClient - enhanced log error message

*SMS
FIX: StorageManagerClient - treat the case of absent and offline files on an SE 
     while staging
     
*TS
FIX: TaskManagerBase - process tasks in chunks of 100 in order to 
     update faster the TS (tasks and files)          

*WMS
FIX: JobScheduling - do not assume that all non-online files required staging

[v6r17p15]

*WMS
CHANGE: StalledJobAgent - ignore or prolong the Stalled state period for jobs 
        at particular sites which can be suspended, e.g. Boinc sites

[v6r17p14]

*Core
FIX: PrettyPrint.printTable utility enhanced to allow multi-row fields and
     justification specification for each field value  

*Accounting
NEW: DataStore - allow to run several instances of the service with only one which
     is enabled to do the bucketing

*RMS
NEW: new dirac-rms-list-req-cache command to list the requests in the ReqProxies services

*Interfaces
CHANGE: Dirac API - make several private methods visible to derived class

[v6r17p13]

*Core
NEW: Proxy - added executeWithoutServerCertificate() decorator function 

*Resources
FIX: CREAMComputingElement - split CREAM proxy renewal operation into smaller chunks for 
     improved reliability

[v6r17p12]

*Framework
FIX: SecurityFileLog  - when the security logs are rotated, the buffer size is reduced
     to 1 MB to avoid gzip failures ( was 2 GBs )

*WMS
FIX: pilotCommands - fix for interpreting DNs when saving the installation environment
FIX: SandboxStoreClient - do not check/make destination directory if requested sandbox 
     is returned InMemory

*TS
FIX: TransformationAgent CS option MaxFiles split in MaxFilesToProcess and MaxFilesPerTask,
     MaxFiles option is interpreted as MaxFilesPerTask for backward compatibility

*Resources
NEW: Added plug-ins for GSIFTP and HTTPS Storage protocols 

[v6r17p11]

*Core
FIX: ElasticSearchDB - set a very high number (10K) for the size of the ElasticSearch result

*Monitoring
FIX: MonitoringDB - et a very high number (10K) for the size of the ElasticSearch result

*WMS
FIX: pilotCommands - get the pilot environment from the contents of the bashrc script

*DMS
FIX: RemoveReplica - fix for the problem that if an error was set it was never reset
FIX: SE metadata usage in several components: ConsistencyInspector, DataIntwgrityClient,
     FTSRequest, dirac-dms-replica-metadata, StageMonitorAgent, StageRequestAgent,
     StorageManagerClient, DownloadInputData, InputDataByProtocol

[v6r17p10]

*Core
NEW: Logger - printing methods return True/False if the message was printed or not
FIX: ElastocSearchDB - error messages demoted to warnings

*Monitoring
FIX: MonitoringReporter - create producers if the CS definitions are properly in place

*TS
CHANGE: TaskManagerPlugin - allow to redefine the AutoAddedSites for each job type

[v6r17p9]

*WMS
BUGFIX: JobScheduling - bug fixed introduced in the previous patch 
NEW: pilotTools - introduced -o swicth for a generic CS option

*SMS
FIX: StorageManagerClient - fixes in the unit test

*DMS
FIX: FileManagerPs - in _getFileLFNs() - break a long list of LFNs into smaller chunks

[v6r17p8]

*Core
NEW: DErrno.ENOGROUP error to denote proxies without DIRAC group extension embedded
CHANGE: X509Chain - use DErrno.ENOGROUP error
FIX: dirac-install, dirac-deploy-scripts - fixes to allow DIRAC client installation on
     recent MacOS versions with System Integrity Protection feature
CHANGE: Proxy - added executionLock optional argument to executeWithUserProxy() decorator
        to lock while executing the function with user proxy 
FIX: Proxy - fix indentation in getProxy() preventing looping on the DNs  

*Framework
FIX: ProxyDB - fix of error message check in completeDelegation()

*WMS
FIX: TaskQueueDB - when an empty TaskQueue is marked for deletion, it can still get matches 
     which result in no selected jobs that produced unnecessary error messages 
FIX: JobScheduling executor - calls getFilesToStage() with a flag to lock while file lookup
     with user proxy; same for InputData executor for calling _resolveInputData()      

*TS
FIX: FileReport - fix in setFileStatus() for setting status for multiple LFNs at once

*SMS
FIX: StorageManagerClient - in getFilesToStage() avoid using proxy if no files to check
     on a storage element

*Resources
FIX: GFAL2_XROOTStorage - fix to allow interactive use of xroot plugin
FIX: GFAL2_StorageBase - enable IPV6 for gsiftp

[v6r17p7]

*DMS
FIX: dirac-dms-user-lfns - do not print out empty directories

*WMS
FIX: InputData Executor, JobWrapper - use DataManager.getReplicasForJobs() for
     getting input data replicas

*TS
FIX: TransformationAgent - use DataManager.getReplicasForJobs() for transformations
     creating jobs  

[v6r17p6]

*DMS
NEW: DataManager - add key argument forJobs (default False) in getReplicas() in order 
     to get only replicas that can be used for jobs (as defined in the CS); added
     getReplicasForJobs(), also used in the Dirac API

*SMS
FIX: Stager agents - monitor files even when there is no requestID, e.g. dCache returns None 
     when staging a file that is already staged    

*Resources
FIX: StorageFactory - bug fixes when interpreting SEs inheriting other SE parameters
NEW: Test_StorageFactory unit test and corresponding docs
FIX: Torque - some sites put advertising in the command answer that can not be parsed:
     redirect stderr to /dev/null

[v6r17p5]

*Resources
FIX: LcgFileCatalogClient - do not evaluate GUID if it is not a string

[v6r17p4]

*Configuration
FIX: Utilities - fixed interpretation of weird values of GlueCEPolicyMaxWallClockTime
     BDII parameter; newMaxCPUTime should is made integer

*Framework
FIX: Logger - make subloggers processing messages with the same level
     as the parent logger

*Docs
NEW: Updated documentation in several sections

*DMS
FIX: RemoveReplica operation - don't set file Done in RemoveReplicas if there is an error

[v6r17p3]

*RSS
FIX: Synchronizer - the sync method removes the resources that are no longer 
     in the CS from the DowntimeCache table

*DMS
CHANGE: dirac-dms-find-lfns - added SE switch to look for files only having
        replicas on a given SE (list)

*TS
FIX: TaskManager - optimization of the site checking while preparing job; optimized
     creation of the job template

*Resources
CHANGE: GFAL2_SRM2Storage, SRM2Storage - added gsiftp to the list of OUTPUT protocols 

[v6r17p2]

*Monitoring
FIX: ElasticSearchDB - fixes required to use host certificate for connection;
     fixes required to pass to version 5.0.1 of the elasticsearch.py binding

[v6r17p1]

*RSS
FIX: GOCDBSync - make commmand more verbose and added some minor fixes

[v6r17]

*Core
FIX: Adler - check explicitly if the checksum value is "False"
FIX: install_site.sh - added command line option to choose DIRAC version to install
NEW: ComponentInstaller - added configuration parameters to setup NoSQL database

*Framework
CHANGE: Logger - test level before processing string (i.e. mostly converting objects to strings)  
CHANGE: dirac-proxy-init - check and attempt to update local CRLs at the same time as
        generating user proxy
CHANGE: ProxyManager service - always store the uploaded proxy even if the already stored
        one is of the same validity length to allow replacement in case of proxy type
        changes, e.g. RFC type proxies           

*DMS
NEW: Next in implementation multi-protocol support for storage elements. When performing 
     an action on the StorageElement, instead of looping over all the protocol plugins, 
     we loop over a filtered list. This list is built taking into account which action 
     is taken (read vs write), and is also sorted according to lists defined in the CS.
     The negotiation for third party transfer is also improved: it takes into account all 
     possible protocols the source SE is able to produce, and all protocols the target is 
     able to receive as input.
NEW: StorageElement - added methods for monitoring used disk space
FIX: ReplicateAndRegister - fix the case when checksum is False in the FC
NEW: DMSHelpers - get list of sites from CS via methods; allow to add automatically sites 
     with storage

*RSS
NEW: FreeDiskSpace - added new command which is used to get the total and the remaining 
     disk space of all dirac storage elements that are found in the CS and inserts the 
     results in the SpaceTokenOccupancyCache table of ResourceManagementDB database.  
NEW: GOCDBSync command to ensure that all the downtime dates in the DowntimeCache 
     table are up to date       

Resources*
NEW: Updated Message Queue interface: MQ service connection management, support for
     SSL connections, better code arrangement

*Workflow
FIX: Modulebase, Script - avoid too many unnecessarily different application states

*WMS
FIX: JobStateUpdate service - in setJobStatusBulk() avoid adding false information when adding 
     an application status
     
*TS
FIX: TaskManager, TaskManagerAgentBase - standardize the logging information; removed unnecessary 
     code; use iterators wherever possible     
NEW: Introduced metadata-based filters when registering new data in the TS as catalog       

[v6r16p6]

*WMS
NEW: Added MultiProcessorSiteDirector section to the ConfigTemplate.cfg

*DMS
FIX: FileCatalogClient - added missing read methods to the interface description
     getDirectoryUserMetadata(), getFileUserMetadata()

[v6r16p5]

FIX: included patches from v6r15p27

[v6r16p4]

FIX: applied fixes from v6r15p26

[v6r16p3]

FIX: incorporated fixes from v6r15p25

[v6r16p2]

*Configuration
CHANGE: VOMS2CSAgent - remove user DNs which are no more in VOMS. Fixes #3130

*Monitoring
CHANGE: WMSHistory - added user, jobgroup and usergroup selection keys

*DMS
FIX: DataManager - retry checksum calculation on putAndRegister, pass checksum to the DataManager
     object in the FailoverTransfer object.
FIX: DatasetManager, FileCatalogClientCLI - bug fixes in the dataset management and commands      
     
*WMS
CHANGE: JobManager - added 'Killed' to list of jobs status that can be deleted     

[v6r16p1]

*Monitoring
CHANGE: MonitorinDB - allow to use more than one filter condition

*WMS
CHANGE: StalledJobAgent - send a kill signal to the job before setting it Failed. This should 
        prevent jobs to continue running after they have been found Stalled and then Failed.

[v6r16]

*Core
CHANGE: dirac-install, dirac-configure - use Extensions options consistently, drop
        ExtraModule option
CHANGE: dirac-install - use insecure ssl context for downloading files with urllib2.urlopen    
CHANGE: GOCDBClient - replaced urllib2 with requests module
        FIX: dirac-setup-site - added switch to exitOnError, do not exit on error by default
CHANGE: Added environment variables to rc files to enable certificates verification (necessary for python 2.7.9+)
FIX: ComponentInstaller - always update CS when a database is installed, even if it is
     already existing in the db server 
FIX: SSLSocketFactory - in __checkKWArgs() use correct host address composed of 2 parts      

*Framework
FIX: SystemAdministrator service - do not install WebAppDIRAC by default, only for the host
     really running the web portal

*Accounting
FIX: JobPolicy - remove User field from the policy conditions to fix a problem that 
     non-authenticated user gets more privileges on the Accounting info.

*Monitoring
NEW: New Monitoring system is introduced to collect, analyze and display various
     monitoring information on DIRAC components status and behavior using ElasticSearch
     database. The initial implementation is to collect WMSHistory counters.

*DMS
NEW: MoveReplica operation for the RMS system and a corresponding dirac-dms-move-replica-request
     comand line tool

*Resources
NEW: MessageQueue resources to manage MQ connections complemented with
     MQListener and MQPublisher helper classes
NEW: SudoComputingElement - computing element to execute payload with a sudo to a dedicated
     UNIX account     

[v6r15p27]

*Configuration
FIX: CSAPI - changed so that empty but existing options in the CS can be still
     modified

[v6r15p26]

*WMS
FIX: SandboxStoreClient - ensure that the latest sandbox is returned in the Web
     portal in the case the job was reset.

[v6r15p25]

*Resources
FIX: HTCondorCEComputingElement - cast useLocalSchedd to bool value even if it
     is defined as srting

[v6r15p24]

*Resources
CHANGE: HTCondorCE - added option to use remote scheduler daemon

[v6r15p23]

*DMS
FIX: dirac-dms-find-lfns - fixed bug causing generl script failure

[v6r15p22]

*Interfaces
CHANGE: Dirac API - add possibility to define the VO in the API
CHANGE: Dirac API - add checkSEAccess() method for checking SE status

[v6r15p21]

*WMS
FIX: removed default LCG version from the pilot (dirac-install will use the one of the requested release)

*RMS
FIX: reject bad checksum

[v6r15p20]

*Framework
FIX: SystemAdministratorHandler - in updateSoftware() put explicitly the project
     name into the command
FIX: ComponentInstaller - added baseDir option to the mysql_install_db call
     while a fresh new database server installation     

[v6r15p19]

*Core
FIX: dirac-install - lcg-binding version specified in the command switch
     overrides the configuration option value
     
*DMS
FIX: RemoveFile operation - Remove all files that are not at banned SEs

*TMS
FIX: FileReport - after successful update of input files status, clear the 
     cache dictionary to avoid double update      

[v6r15p18]

*Configuration
FIX: Utilities - take into account WallClock time limit while the MaxCPUTime
     evaluation in the Bdii@CSAgent 

*DMS
FIX: FTSJob - specify checksum type at FTS request submission

*StorageManagement
FIX: StorageManagerClient - in getFilesToStage() avoid exception in case
     of no active replicas

*Resources
FIX: StorageBase - in getParameters() added baseURL in the list of parameters returned 

*WMS
FIX: CPUNormalization - minor code rearrangement

[v6r15p17]

*Core
CHANGE: GOCDBClient - catch all downtimes, independently of their scope
FIX: LSFTimeLeft - accept 2 "word" output from bqueues command
CHANGE: dirac-install - create bashrc/cshrc with the possibility to define
        installation path in the $DIRAC env variable, this is needed for
        the cvmfs DIRAC client installation

[v6r15p16]

*Core
CHANGE: AgentModule - added a SIGALARM handler to set a hard timeout for each Agent
        cycle to avoid agents stuck forever due to some faults in the execution code

*DMS
FIX: DataManager - cache SE status information in filterTapeReplicas() to speed up execution
     
*WMS
BUGFIX: InputDataByProtocol - the failed resolution for local SEs was not considered correctly:
        if there were other SEs that were ignored (e.g. because on tape)     
     
*TS
FIX: TransformationAgent - in getDataReplicasDM() no need to get replica PFNs     

[v6r15p15]

*Configuration
CHANGE: VOMS2CSAgent - added new features: deleting users no more registered in VOMS;
        automatic creation of home directories in the File Catalog for new users

*WMS
CHANGE: JobScheduling - correct handling of user specified sites in the executor,
        including non-existent (misspelled) site names
FIX: CPUNormalization - accept if the JOBFEATURES information is zero or absent        

[v6r15p14]

*Core
FIX: BaseClient - proper error propagation to avoid excessive output in the logger

*Configuration
CHANGE: Resources helper - in getStorageElementOptions() dereference SEs containing
        BaseSE and Alias references

*Accounting
FIX: AccountingDB - changes to use DB index to speed-up removal query

*DMS
CHANGE: DMSHelpers - define SE groups SEsUsedForFailover, SEsNotToBeUsedForJobs, 
        SEsUsedForArchive in the Operations/DataManagement and use them in the
        corresponding helper functions
FIX: FTSJob - temporary fix for the FTS rest interface Request object until it is
     fixed in the FTS REST server         

*Resources
FIX: HTCondorCEComputingElement - check that some path was found in findFile(), return with error otherwise
CHANGE: ARCComputingElement - consider jobs in Hold state as Failed as they never come back
CHANGE: ARCComputingElement - do not use JobSupervisor tool for bulk job cancellation as
        it does not seem to work, cancel jobs one by one
FIX: ARCComputingElement - ensure that pilot jobs that are queued also get their proxies renewed on ARC-CE        

*WMS
FIX: SiteDirector - ensure that a proxy of at least 3 hours is available to the updatePilotStatus 
     function so that if it renews any proxies, it's not renewing them with a very short proxy

[v6r15p13]

*Resources
FIX: HTCondorCEComputingElement - fixed location of log/output files 
  
*TS
FIX: ValidateOutputDataAgent - works now with the DataManager shifter proxy

[v6r15p12]

*Core
FIX: Graphs - make sure matplotlib package is always using Agg backend
FIX: cshrc - added protection for cases with undefined environment variables
NEW: AuthManager - added possibility to define authorization rules by VO
     and by user group

*Configuration
NEW: Resources, ComputingElement(Factory) - added possibility to define site-wide
     CE parameters; added possibility to define common parameters for a given
     CE type.

*Framework
FIX: SystemAdministrator service - avoid using its own client to connect
     to itself for storing host information
FIX: SystemAdministratorClientCLI, dirac-populate-component-db - fix insertion
     of wrongly configured component to the ComponentMonitorDB     

*DMS
FIX: FileCatalog service - fix the argument type for getAncestor(), getDescendents()

*WMS
NEW: JobCleaningAgent - add an option (disabled by default) to remove Jobs from the 
     dirac server irrespective of their state

*Resources
CHANGE: HTCondorCE - added new configurable options - ExtraSubmitString, WorkingDirectory
        DaysToKeepLogs

[v6r15p11]

*Framework
NEW: dirac-proxy-destroy command to destroy proxy locally and in the ProxyManager
     service
CHANGE: ProxyManagerClient - reduce the proxy caching time to be more suitable
        for cases with short VOMS extensions     

*Configuration
FIX: VOMS2CSAgent - fixed typo bug in execute()

*RMS
FIX: RequestTask - fix if the problem when the processing of an operation times out, 
     there was no increment of the attempts done.

*DMS
FIX: FTSAgent - avoid FTS to fetch a request that was canceled

*Resources
FIX: HTCondorCE - protect against non-standard line in 'job status' list in the getJobStatus()
CHANGE: ComputingElement - reduce the default time length of the payload proxy to accomodate
        the case with short VOMS extensions

[v6r15p10]

*Core
FIX: MySQL - do not print database access password explicitly in the logs

*Configuration
CHANGE: VOMS2CSAgent - show in the log if there are changes ready to be committed
CHANGE: Bdii2CSAgent - get information from alternative BDII's for sites not 
        existing in central BDII

*Framework
FIX: ComponentInstaller - fixed location of stop_agent file in the content of t file
     of the runsv tool 

*RMS
FIX: Changed default port of ReqProxy service to 9161 from 9198

*Resources
FIX: BatchSystem/Condor, HYCondroCEComputingElement - more resilient parsing 
     of the status lookup command
FIX: CREAMComputingElement - in case of glite-ce-job-submit error print our both 
     std.err and std.out for completeness and better understanding    

*DMS
FIX: FileCatalogClient - bug fix in getDirectoryUserMetadata()

*Interfaces
FIX: Dirac - in replicateFile() in case of copying via the local cache check if 
     there is another copy for the same file name is happening at the same time

[v6r15p9]

*Configuration
FIX: fixed CS agents initialization bug

*DMS
FIX: fixed inconsistency between DataIntegrity and ConsistencyInspector modules

*Interfaces
FIX: Fix download of LFNs in InputSandbox when running job locally

[v6r15p8]

*Configuration
NEW: Added DryRun option for CS agents (false by default, True for new installations)

[v6r15p7]

*Core
CHANGE: Enabled attachments in the emails

*TS
*CHANGE: Added possibility for multiple operations in Data Operation Transformations

[v6r15p6]

*Resources
FIX: FCConditionParser: ProxyPlugin handles the case of having no proxy

*WMS
FIX: MJF messages correctly parsed from the pilot
NEW: Added integration test for TimeLeft utility and script calling it

[v6r15p5]

Included fixes from v6r14p36 patch release

*Framework
FIX: added GOCDB2CSAgent in template
FIX: Fixed permissions for HostLogging

*DMS
FIX: Introduced hopefully temporary fix to circumvent globus bug in gfal2

*WMS:
FIX: added test for MJF and made code more robust

*RSS
NEW: HTML notification Emails


[v6r15p4]

Included fixes from v6r14p35 patch release

*Core
NEW: Added a new way of doing pfnparse and pfnunparse using the standard python library. 
     The two methods now contains a flag to know which method to use. By default, the old 
     hand made one is used. The new one works perfectly for all standard protocols, except SRM

*RSS
FIX: dirac-rss-sync - command fixed to work with calling services rather than 
     databases directly
     
*Resources     
CHANGE: In multiple Storage classes use pfnparse and pfnunparse methods to manipulate
        url strings instead of using just string operations
NEW: A new attribute is added to the storage plugins: DYNAMIC_OPTIONS. This allows to construct 
     URLs with attributes going at the end of the URL, in the form ?key1=value1&key2=value2 
     This is useful for xroot and http.         

[v6r15p3]

Included changes from v6r14p34 patch release

*Accounting
FIX: DataStoreClient - catch all exceptions in sending failover accounting 
     requests as it could disrupt the logic of the caller 

*DMS
CHANGE: dirac-dms-show-se-status - added switches to show SEs only accessible by
        a given VO and SEs not assigned to any VO
FIX: dirac-dms-replicate-and-register-request - prints out the new request IDs
     to allow their monitoring by ID rather than possibly ambiguous request name      

[v6r15p2]

*WMS
FIX: pilotCommands - protect calls to external commands in case of empty
     or erroneous output
FIX: Matcher - fixed bug in the tag matching logic: if a site presented an empty
     Tag list instead of no Tag field at all, it was interpreted as site accepts
     all the tags
FIX: Matcher - matching parameters are printed out in the Matcher rather than
     in the TaskQueueDB, MaxRAM and Processors are not expanded into tags           

[v6r15p1]

Included patches for v6r14p32

*Configuration
CHANGE: Resources helper - remove "dips" protocol from the default list of third party
        protocols

*Resources
FIX: XROOTStorage - bug fixed in __createSingleDirectory() - proper interpretation
     of the xrootClient.mkdir return status
FIX: XROOTStorage unit test reenabled by mocking the xrootd import      

[v6r15]

Removed general "from DIRAC.Core.Utilities import *" in the top-level __init__.py

Made service handlers systematically working with unicode string arguments
Added requirements.txt and Makefile in the root of the project to support pip style installation

DIRAC documentation moved to the "docs" directory if the DIRAC project from the
DIRACDocs separate project.

*Accounting
CHANGE: INTEGER -> BIGINT for "id" in "in" accountingDB tables

*Core
NEW: The S_ERROR has an enhanced structure containing also the error code and the call
     stack from where the structure was created
NEW: DErrno module to contain definitions of the DIRAC error numbers and standard
     descriptions to be used from now on in any error code check      
CHANGE: gMonitor instantiation removed from DIRAC.__init__.py to avoid problems in
        documentation generation
CHANGE: removed Core.Utilities.List.sortList (sorted does the job)
CHANGE: removed unused module Core.Utilities.TimeSeries
NEW: dirac-install - makes us of the DIRAC tar files in CVMFS if available
NEW: dirac-install-client - a guiding script to install the DIRAC client from A to Z        
CHANGE: dirac-install - when generating bashrc and cshrc scripts prepend DIRAC paths
        to the ones existing in the environment already
NEW: MJFTimeLeft - using Machine JOb features in the TimeLeft utility
FIX: BaseClient - only give warning log message "URL banned" when one of the
     service URLs is really banned
CHANGE: DISET components - improved logic of service URL retries to speedup queries
        in case of problematic services     
NEW: dirac-rss-policy-manager - allows to interactively modify and test only the 
     policy section of Dirac.cfg     
FIX: XXXTimeLeft - do not mix CPU and WallTime values     
FIX: ComponentInstaller - longer timeout for checking components PID (after restart)
CHANGE: Proxy - in executeWithUserProxy() when multiple DNs are present, try all of them
CHANGE: List utility - change uniqueElements() to be much faster
NEW: Platform - added getPlatform() and getPlatformTuple() utilities to evaluate lazily the
     DIRAC platform only when it is needed, this accelerates DIRAC commands not needing
     the platform information. 

*Configuration
NEW: GOCDB2CSAgent agent to synchronize GOCDB and CS data about perfSONAR services
NEW: VOMS2CSAgent to synchronize VOMS user data with the DIRAC Registry
CHANGE: ConfigurationData - lazy config data compression in getCompressedData()

*Framework
CHANGE: SystemAdministratorIntegrator - make initial pinging of the hosts in parallel
        to speed up the operation
CHANGE: InstalledComponentsDB - table to cache host status information populated
        by a periodic task    
NEW: ComponentInstaller Client class to encapsulate all the installation utilities
     from InstallTools module    
NEW: SystemAdministratorClientCLI - added uninstall host command
NEW: SystemAdministratorClientCLI - added show ports command
NEW: SystemAdministratorHandler - added getUsedPorts() interface
NEW: SystemAdministratorHandler - show host command shows also versions of the Extensions
NEW: InstalledComponentsDB - added Extension field to the HostLogging table 
FIX: SystemLoggingDB - fixed double creation of db tables

*Accounting
FIX: DataStoreClient - Synchronizer based decorators have been replaced with a simple 
     lock as they were blocking addRegister() during every commit(); 

*RSS
NEW: CE Availability policy, closing #2373
CHANGE: Ported setStatus and setToken rpc calls to PublisherHandler from LHCb implementation
NEW: E-mails generated while RSS actions are now aggregated to avoid avalanches of mails
NEW: dirac-rss-sync is also synchronizing Sites now

*DMS
CHANGE: FileCatalogClient - make explicit methods for all service calls
CHANGE: DataManager, StorageElement - move physical accounting the StorageElement
CHANGE: FileCatalog - added recursive changePathXXX operations
CHANGE: FileCatalog contained objects have Master attribute defined in the CS. Extra check of eligibility of the catalogs specified explicitely. No-LFN write methods return just the Master result to be compatible with the current use in the clients.
CHANGE: Removed LcgFileCatalogXXX obsoleted classes
NEW: ConsistencyInspector class to perform data consistency checks between 
     different databases
CHANGE: FileCatalog(Client) - refactored to allow clients declare which interface
        they implement     
NEW: FileCatalog - conditional FileCatalog instantiation based on the configured
     Operations criteria        

*TS
CHANGE: TransformationDB table TaskInputs: InputVector column from BLOB to MEDIUMTEXT
FIX: TaskManager - fix bug in case there is no InputData for a task, the Request created 
     for the previous task was reassigned
NEW: TaskManager - possibility to submit one bulk job for a series of tasks     

*WMS
NEW: TaskQueueDB - possibility to present requirements in a form of tags from the 
     site( pilot ) to the jobs to select ones with required properties
FIX: JobWrapper - the InputData optimizer parameters are now DEncoded     
CHANGE: JobAgent - add Processors and WholeNode tags to the resources description
CHANGE: SiteDirector - flag to always download pilot output is set to False by default
FIX: SiteDirector - using PilotRunDirectory as WorkingDirectory, if available at the CE 
     level in the CS. Featire requested in issue #2746
NEW: MultiProcessorSiteDirector - new director to experiment with the multiprocessor/
     wholeNode queues
CHANGE: JobMemory utility renamed to JobParameters
CHANGE: CheckWNCapabilities pilot command changed to get WN parameters from the
        Machine Job Features (MJF) - NumberOfProcessors, MaxRAM    
NEW: JobManager, ParametricJob - utilities and support for parametric jobs with multiple
     parameter sequences      
NEW: SiteDirector - added logic to send pilots to sites with no waiting pilots even if
     the number of already sent pilots exceeds the number of waiting jobs. The functionality
     is switched on/off by the AddPilotsToEmptySites option.        

*RMS
FIX: Request - fix for the case when one of the request is malformed, the rest of 
     the requests could not be swiped
FIX: ReqProxyHandler - don't block the ReqProxy sweeping if one of the request is buggy     
CHANGE: ReqProxyHandler - added monitoring counters
NEW: ReqProxyHandler - added interface methods to list and show requests in a ReqProxy

*Resources
FIX: SRM2Storage - do not add accounting to the output structure as it is done in 
     the container StorageElement class
CHANGE: Add standard metadata in the output of all the Storage plugins     

*Interfaces
NEW: Job API - added setParameterSequence() to add an arbitrary number of parameter
     sequences for parametric jobs, generate the corresponding JDL

*tests
NEW: The contents of the TestDIRAC package is moved into the tests directory here

[v6r14p39]

Patch to include WebApp version v1r6p32

[v6r14p38]

*Core
CHANGE: Unhashable objects as DAG graph nodes

*RMS
CHANGE: Added possibility of constant delay for RMS operations

[v6r14p37]

*Core
NEW: Added soft implementation of a Direct Acyclic Graph

*Configuration
FIX: Bdii2CSAgent finds all CEs of a site (was finding only one)

*Resources
FIX: Make sure transferClient connects to the same ProxyStorage instance

[v6r14p36]

*Core
FIX: Sending mails to multiple recipients was not working

*WMS
FIX: Allow staging from SEs accessible by protocol


[v6r14p35]

*Core
FIX: SOAPFactory - fixes for import statements of suds module to work with the
     suds-jurko package that replaces the suds package

*Resources
FIX: BatchSystems.Torque - take into account that in some cases jobID includes
     a host name that should be stripped off
FIX: SSHComputingElement - in _getJobOutputFiles() fixed bug where the output
     of scpCall() call was wrongly interpreted    
FIX: ProxyStorage - evaluate the service url as simple /DataManagement/StorageElementProxy
     to solve the problem with redundant StorageElementProxy services with multiple
     possible urls       
     
*RSS
CHANGE: Configurations.py - Added DTScheduled3 policy (3 hours before downtime)     
     
*WMS
FIX: pilotCommands - take into account that in the case of Torque batch system
     jobID includes a host name that should be stripped off   
       
[v6r14p34]

*Configuration
FIX: Bdii2CSAgent - reinitilize the BDII info cache at each cycle in order not to 
     carry on obsoleted stuff. Fixes #2959

*Resources
FIX: Slurm.py - use --partition rather --cluster for passing the DIRAC queue name
FIX: DIPStorage - fixed bug in putFile preventing third party-like transfer from
     another DIPS Storage Element. Fixes #2413

*WMS
CHANGE: JobWrapper - added BOINC user ID to the job parameters
FIX: pilotCommands - interpret SLURM_JOBID environment if present
FIX: WMSClient - strip of comments in the job JDL before any processing.
     Passing jdl with comments to the WMS could provoke errors in the
     job checking.

[v6r14p33]

*WMS
FIX: JobAgent - included a mechanism to stop JobAgent if the host operator
     creates /var/lib/dirac_drain
FIX: CPUNormalization - fixed a typo in getPowerFromMJF() in the name of the
     exception log message           

[v6r14p32]

*Core
FIX: InstallTools - getStartupComponentStatus() uses "ps -p <pid>" variant of the
     system call to be independent of the OS differences

*DMS
FIX: RemoveReplica - bulkRemoval() was modifying its input dict argument and returning it,
     which was useless, only modify argument

*WMS
CHANGE: CPUNormalization - get HS'06 worker node value from JOBFEATURES if available

*RMS
FIX: ReqClient - bug fixed preventing the client to contact multiple instances of ReqManager
     service

[v6r14p31]

*DMS
FIX: FTSAgent - if a file was not Scheduled, the FTSAgent was setting it Done even if it had 
     not been replicated.

*Workflow
FIX: FailoverRequest - forcing setting the input file Unused if it was already set Processed

[v6r14p30]

*Framework
BUGFIX: MonitoringHandler - in deleteActivities() use retVal['Message'] if result is not OK

*Resources
FIX: XROOTStorage - in getFile() evaluate file URL without URL parameters
                    in __putSingleFile() use result['Message'] in case of error
                    
*RMS
FIX: dirac-rms-cancel-request - fixed crash because of gLogger object was not imported

*TS
FIX: TransformationCLI - in resetProcessedFile() added check that the Failed dictionary
     is present in the result of a call                    

[v6r14p29]

*Core
FIX: Time - skip the effect of timeThis decorator if not running interractively

*DMS
FIX: DataManager - in getFile(), select preferentially local disk replicas, if none disk replicas, 
     if none tape replicas
FIX: DataManager - avoid changing argument of public method checkActiveReplicas()
FIX: FTSAgent - wait 3 times longer for monitoring FTS jobs if Staging

*Accounting
CHANGE: Jobs per pilot plot is presented as Quality plot rather than a histogram

*WMS
CHANGE: dirac-wms-cpu-normalization - reduce memory usage by using xrange() instead of range()
        in the large test loop

[v6r14p28]

*TS
FIX: TaskManager - protection against am empty task dictionary in 
     prepareTransformationTasks()
FIX: Test_Client_TransformationSystem - fixes ti run in the Travis CI 
     environment
     
*WMS
FIX: JobMemory - use urllib instead of requests Python module as the latter
     can be unavailable in pilots.           

[v6r14p27]

*Core
FIX: PlainTransport,SocketInfoFactory - fix for the IPv6 "Address family not supported 
     by protocol" problems

*Interfaces
NEW: Dirac.py - in ping()/pingService() allow to ping a specific URL

*Resources
FIX: LcgFileCatalogClient - convert LFN into str in __fullLfn to allow LFNs
     in a unicode encoding

*WMS
FIX: JobWrapper - set the job minor status to 'Failover Request Failed' 
     if the failover request fails sending

*TS
FIX: TransformationDB - in getTransformationTasks(),getTaskInputVector 
     forward error result to the callers
FIX: TaskManager - in case there is no InputData for a task, the Request created 
     for the previous task was reassigned. This fixes this bug.      

*tests
FIX: several fixes to satisfy on-the-fly unit tests with teh Travis CI service 

[v6r14p26]

NEW: Enabled on-the-fly tests using the Travis-CI service

*Core
FIX: Subprocess - fix two potential infinite loops which can result in indefinite
     output buffer overflow

*WMS
FIX: JobScheduling executor - check properly if staging is allowed, it was always True before

[v6r14p25]

*Core
FIX: Subprocess - more detailed error log message in case ov output buffer
     overflow

*DMS
FIX: DataManager - fix for getActiveReplicas(): first check Active replicas before 
     selecting disk SEs

*Resources
FIX: StorageElementCache - fixes to make this class thread safe
FIX: StorageFactory - fix in getConfigStorageProtocols() to properly get options
     for inheriting SE definitions

[v6r14p24]

*Accounting
FIX: Plots, JobPlotter - fix sorting by plot labels in case the enddata != "now"

*DMS
FIX: dirac-dms-user-lfns - add error message when proxy is expired 

[v6r14p23]

*Interfaces
FIX: Job.py - setCPUTime() method sets both CPUTime and MaxCPUTime JDL parameters
     for backward compatibility. Otherwise this setting was ignored by scheduling

*TS
BUGFIX: TaskManager - bug fixed in submitTransformationTasks in getting the TransformationID 

[v6r14p22]

CHANGE: Multiple commands - permissions bits changed from 644 to 755  

*Framework
FIX: UserProfileDB - in case of desktop name belonging to two different users we have 
     to use both desktop name and user id to identify the desktop

*WMS
BUGFIX: JobWrapperTemplate - bug fixed in evaluation of the job arguments

*TMS
CHANGE: TaskManager - added TransformationID to the log messages

[v6r14p21]

*DMS
CHANGE: dirac-admin-allow(ban)-se - allow an SE group to be banned/allowed

*SMS
FIX: RequestPreparationAgent - fix crash in execute() in case no replica information
     available

*WMS
FIX: TaskQueueDB, PilotAgentsDB - escape DN strings to avoid potential SQL injection
FIX: JobWrapperTemplate - pass JobArguments through a json file to fix the case
     of having apostrophes in the values

*TMS
FIX: TransformationAgent - in processTransformation() fix reduction of number of files

[v6r14p20]

*WMS
FIX: SandboxMetadataDB - escape values in SandboxMetadataDB SQL queries to accommodate
     DNs containing apostrophe 

[v6r14p19]

*Core
NEW: CLI base class for all the DIRAC CLI consoles, common methods moved to the new class,
     XXXCLI classes updated to inherit the base class
FIX: Network - fix crash when path is empty string, fixes partly #2413     
     
*Configuration
FIX: Utilities.addToChangeSet() - fix the case when comma is in the BDII Site description 
     followed by a white space, the description string was constantly updated in the CS

*Interfaces
FIX: Dirac.py - in retrieveRepositorySandboxes/Data - "Retrieved" and "OutputData" key values
     are strings '0' in the jobDict when a repository file is read, need to cast it to int

*DMS
FIX: RegisterReplica - if operation fails on a file that no longer exists and has no 
     replica at that SE, consider the operation as Done.

*Resources
FIX: ARCComputingElement - bug fix in getJobOutput in using the S_ERROR()

[v6r14p18]

*Core
FIX: VOMSService - attGetUserNickname() can only return string type values
FIX: dirac-deploy-scripts - install DIRAC scripts first so that they can be 
     overwritten by versions from extensions

*Framework
FIX: dirac-populate-component-db - bug fixed to avoid duplicate entries in the
     database

*TS
FIX: TaskManager - do not use ReqProxy when submitting Request for Tasks, otherwise
     no RequestID can be obtained

*Interfaces
CHANGE: Dirac.py - increase verbosity of a error log message in selectJobs

*Resources
FIX: XROOTStorage - fixed KeyError exception while checking file existence
FIX: ARCComputingElement - in getJobOutput test for existence of an already 
     downloaded pilot log

[v6r14p17]

*Core
FIX: Service.py - use the service name as defined in the corresponding section in the CS
     and not the name defined in service Module option. This fixes the problem with the
     StorageElement service not interpreting properly the PFN name and using a wrong local
     data path. 

*Resources
CHANGE: ARCComputingElement - if the VO is not discoverable from the environment, use ARC API
        call in the getCEStatus, use ldapsearch otherwise

[v6r14p16]

*Resources
CHANGE: ARC Computing Element automatically renew proxies of jobs when needed

[v6r14p15]

*Core
FIX: VOMS.py - Fixed bug that generates proxies which are a mix between legacy and rfc proxies.

*DMS
CHANGE: Allow selecting disk replicas in getActiveReplicas() and getReplicas()

*WMS
CHANGE: Use the preferDisk option in the InputData optimizer, the TransformationAgent and in the Interface splitter


[v6r14p14]

*Core
FIX: VOMS.py - return RFC proxy if necessary after adding the VOMS extension

*Configuration
FIX: Validate maxCPUTime and Site description value

*Resources
FIX: XROOTStorage - changes to allow third party transfers between XROOT storages
CHANGE: HTCondorCEComputingElement - the Condor logging can now be obtained in the webinterface;
        SIGTERM (instead of SIGKILL) is send to the application in case jobs are killed by the host site;
        when pilots are put in held status we kill them in condor and mark them as aborted.

*WMS
FIX: pilotCommands - fixes for intrepreting tags in the pilot

[v6r14p13]

*WMS
FIX: pilot commands CheckCECapabilities and CheckWNCapabilities were not considering the case of missing proxy

[v6r14p12]

*Core
FIX: allow a renormalization of the estimated CPU power
FIX: dirac-install: Make hashlib optional again (for previous versions of python, since the pilot may end up on old machines)

*Framework
FIX: allow to install agents with non-standard names (different from the module name)

*DMS
CHANGE: Consider files to reschedule and submit when they are Failed in FTS

*WMS
CHANGE: Move getCEStatus function back to using the ARC API

[v6r14p11]

*Core
FIX: XXXTimeLeft - set limit to CPU lower than wall clock if unknown
FIX: Logger - fix exception printing in gLogger.exception()
CHANGE: InstallTools - added more info about the process in getStartupComponentStatus()
CHANGE: Time - better report from timeThis() decorator

*DMS
CHANGE: FTSAgent - wait some time between 2 monitorings of each job

*WMS
NEW: pilotCommands - added CheckCECapabilities, CheckWNCapabilities commands
NEW: Added dirac-wms-get-wn-parameters command

*TS
NEW: Added dirac-production-runjoblocal command
FIX: TransformationAgent(Plugin) - clean getNextSite() and normalizeShares()
FIX: TransformationPlugin - added setParameters() method

*RSS
FIX: dirac-rss-sync - move imports to after the Script.getPositionalArguments()

*Resources
NEW: Added dirac-resource-get-parameters command

[v6r14p10]
*Configuration
FIX: Resources - getQueue() is fixed to get properly Tag parameters

*Framework
FIX: SecurityFileLog - fix for zipping very large files

*Resources
NEW: added dirac-resource-get-parameters command

*WMS
NEW: JobMonitoringHandler - add getJobsParameters() method
NEW: pilotCommands - added CheckCECapabilities, CheckWNCapabilities
NEW: Added dirac-wms-get-wn-parameters command
NEW: Matcher - generate internal tags for MaxRAM and NumberOfProcessors parameters
CHANGE: SiteDirector does not pass Tags to the Pilot
FIX: Matcher(Handler) - do not send error log message if No match found,
     fixed Matcher return value not correctly interpreted

[v6r14p9]

*Core
FIX: BaseClient - enhance retry connection logic to minimize the overall delay
FIX: MessageBroker - fix of calling private __remove() method from outside
     of the class

*Framework
BUGFIX: dirac-(un)install-component - bug in importing InstallTools module

*WMS:
FIX: JobWrapper - fix in getting the OutputPath defined in the job

*Resources
FIX: ARCComputingElement - add queue to the XRSL string

[v6r14p8]

*Core
FIX: XXXTimeLeft - minor fixes plus added the corresponding Test case
FIX: ReturnValues - fixes in the doc strings to comply with the sphinx syntax
FIX: SocketInfoFactory - in __sockConnect() catch exception when creating a
     socket

*Interfaces
FIX: Job.py - fixes in the doc strings to comply with the sphinx syntax

*RSS
NEW: Configurations.py - new possible configuration options for Downtime Policies

*WMS
CHANGE: StatesAccountingAgent - retry once and empty the local messages cache
        in case of failure to avoid large backlog of messages
CHANGE: SiteDirector - do not send SharedArea and ClientPlatform as pilot
        invocation arguments  
CHANGE: Matcher - allow matching by hosts in multi-VO installations              

[v6r14p7]

*Core
CHANGE: XXXTimeLeft utilities revisited - all return real seconds,
        code refactoring - use consistently always the same CPU power 

*WMS
FIX: JobAgent - code refactoring for the timeLeft logic part

*Resources
BUGFIX: ComputingElement - get rid of legacy getResourcesDict() call

[v6r14p6]

*Configuration
FIX: Bdii2CSAgent - refresh configuration from Master before updating
FIX: Bdii2CSAgent - distinguish the CE and the Cluster in the Glue 1.0 schema

*DMS
CHANGE: FTSAgent - make the amount of scheduled requests fetched by the 
        FTSAgent a parameter in the CS 
CHANGE: RMS Operations - check whether the always banned policy is applied for SEs
        to a given access type

*RMS
FIX: RequestClient(DB,Manager) - fix bulk requests, lock the lines when selecting 
     the requests to be assigned, update the LastUpdate time, and expose the 
     assigned flag to the client

*WMS
FIX: JobAgent - when the application finishes with errors but the agent continues 
     to take jobs, the timeLeft was not evaluated
FIX: JobAgent - the initial timeLeft value was always set to 0.0     

[v6r14p5]

*Core
FIX: X509Certificate - protect from VOMS attributes that are not decodable


*Resources
FIX: GFAL2_StorageBase - fixed indentation and a debug log typo

*WMS
BUGFIX: Matcher - only the first job was associated with the given pilot
FIX: pilotTools - 0o22 is only a valid int for recent python interpreters, 
     replaced by 18

[v6r14p4]

*Core
FIX: DictCache - fix the exception in the destructor preventing the final
     cache cleaning

*Framework
FIX: SystemAdministratorClientCLI - corrected info line inviting to update
     the pilot version after the software update

*DMS
FIX: FTSAgent - Add recovery of FTS files that can be left in weird statuses 
     when the agent dies
CHANGE: DataManager - allow to not get URLs of the replicas
CHANGE: FTSJob - keep and reuse the FTS3 Context object

*Storage
CHANGE: StorageManagerClient - don't fail getting metadata for staging if at 
        least one staged replica found

*WMS
FIX: CPUNormalization - protect MJF from 0 logical cores
FIX: JobScheduling - fix printout that was saying "single site" and "multiple sites" 
     in two consecutive lines
NEW: pilotTools,Commands - added CEType argument, e.g. to specify Pool CE usage 
FIX: WatchDog - added checks of function return status, added hmsCPU initialization to 0,
     removed extra printout     
     
*Resources
FIX: GFAL2 plugins - multiple bug fixes     

[v6r14p3]

*Core
BUGFIX: small bug fixed in dirac-install-component, dirac-uninstall-component
BUGFIX: VOMS - remove the temporary file created when issuing getVOMSProxyInfo
FIX: FileHelper - support unicode file names
FIX: DictCache - purges all the entry of the DictCache when deleting the DictCache object 

*Framework
BUGFIX: dirac-populate-component-db - avoid return statement out of scope

*Interfaces
BUGFIX: Dirac - in submitJob() faulty use of os.open

*WMS
FIX: JobWrapper - avoid evaluation of OutputData to ['']
FIX: Matcher - the Matcher object uses a VO dependent Operations helper
CHANGE: JobAgent - stop agent if time left is too small (default 1000 HS06.s)
FIX: CPUNormalization - use correct denominator to get power in MJF

*Resources
FIX: ARCComputingElement - changed implementation of ldap query for getCEStatus

[v6r14p2]

*Core
FIX: Use GSI version 0.6.3 by default
CHANGE: Time - print out the caller information in the timed decorator
CHANGE: dirac-install - set up ARC_PLUGIN_PATH environment variable

*Framework
FIX: dirac-proxy-info - use actimeleft VOMS attribute

*Accounting
CHANGE: Removed SRMSpaceTokenDeployment Accounting type

*RSS
CHANGE: ResourceStatus - re-try few times to update the RSS SE cache before giving up
FIX: XXXCommand, XXXAction - use self.lof instead of gLogger
CHANGE: Added support for all protocols for SEs managed by RSS

*RMS
FIX: Request - produce enhanced digest string
FIX: RequestDB - fix in getDigest() in case of errors while getting request

*Resources
CHANGE: Propagate hideExceptions flag to the ObjectLoader when creating StorageElements
FIX: ARCComputingElement - multiple fixes after experience in production

*WMS
FIX: Pilot commands - fixed an important bug, when using the 
     dirac-wms-cpu-normalization script

[v6r14p1]

The version is buggy when used in pilots

*Core
NEW: dirac-install-component command replacing dirac-install-agent/service/executor
     commands
     
*Resources
NEW: FileStorage - plugin for "file" protocol
FIX: ARCComputingElement - evaluate as int the job exit code

*RSS
FIX: CSHelpers - several fixes and beautifications     

[v6r14]

*Core
NEW: CSGlobals - includes Extensions class to consistently check the returned
     list of extensions with proper names 
NEW: ProxyManagerXXX, ProxyGeneration, X509XXX - support for RFC proxies
NEW: ProxyInfo - VOMS proxy information without using voms commands
NEW: LocalConfiguration - option to print out license information    
FIX: SocketInfo.py - check the CRL lists while handshaking  

Configuration
NEW: ConfigurationClient - added getSectionTree() method

*Framework
NEW: InstalledComponentsDB will now store information about the user who did the 
     installation/uninstallation of components.

*Resources
NEW: ARCComputingElement based on the ARC python API

*RSS
FIX: Improved logging all over the place 

*DMS
NEW: New FileCatalog SecurityManager with access control based on policies,
     VOMSPolicy as one of the policy implementations.
NEW: lfc_dfc_db_copy - script used by LHCb to migrate from the LFC to the DFC with 
     Foreign Keys and Stored Procedures by accessing the databases directly     
NEW: FileManagerPs.py - added _getFileLFNs() to serve info for the Web Portal     
CHANGE: Moving several tests to TestDIRAC

*Interfaces
CHANGE: use jobDescription.xml as a StringIO object to avoid multiple disk
        write operations while massive job submission

*WMS
FIX: Watchdog - review for style and pylint
CHANGE: Review of the Matcher code, extracting Limiter and Matcher as standalone 
        utilities
        

*Transformation
NEW: New ported plugins from LHCb, added unit tests


[v6r13p21]

*TS
FIX: Registering TargetSE for Standard TransformationAgent plugin

[v6r13p20]

*DMS
FIX: DMSHelpers - allow for more than one Site defined to be local per SE

*Resources
FIX: XRootStorage - fix in getURLBase()

[v6r13p19]

FIX: changes incorporated from v6r12p53 patch

[v6r13p18]

*WMS
FIX: JobWrapper - ported back from v6r14p9 the fix for getting OutputPath

[v6r13p17]

FIX: changes incorporated from v6r12p52 patch

[v6r13p16]

FIX: changes incorporated from v6r12p51 patch

[v6r13p15]

Included patches from v6r12p50 release 

[v6r13p14]

*DMS
FIX: ReplicateAndRegister - fix a problem when a file is set Problematic 
     in the FC but indeed doesn't exist at all 

*Resources
CHANGE: StorageFactory - enhance the logic of BaseSE inheritance in the
        SE definition in the CS
        
*WMS
CHANGE: CPUNormalization, dirac-wms-cpu-normalization - reading CPU power 
        from MJF for comparison with the DIRAC evaluation
FIX: SiteDirector - create pilot working directory in the batch system working
     directory and not in "/tmp"                

[v6r13p13]

*DMS
BUGFIX: FileCatalogClient - bug fixed in getDirectoryMetadata()

[v6r13p12]

*Resources
FIX: StorageElement - bug fixed in inValid()
CHANGE: StorageFactory - do not interpret VO parameter as mandatory

[v6r13p11]

*DMS
BUGFIX: RemoveReplica - fix in singleRemoval()
FIX: dirac-dms-user-lfns - increased timeout

[v6r13p10]

CHANGE: Use sublogger to better identify log source in multiple places

*Core
CHANGE: Review / beautify code in TimeLeft and LSFTimeLeft
FIX: LSFTimeLeft - is setting shell variables, not environment variables, 
     therefore added an "export" command to get the relevant variable 
     and extract then the correct normalization

*Accounting
FIX: DataOperationPlotter - add better names to the data operations

*DMS:
FIX: DataManager - add mandatory vo parameter in __SEActive()
CHANGE: dirac-dms-replicate-and-register-request - submit multiple requests
        to avoid too many files in a single FTS request
FIX: FileCatalog - typo in getDirectoryMetadata()
FIX: FileCatalog - pass directory name to getDirectoryMetadata and not file name 
FIX: DataManager - in __SEActive() break LFN list in smaller chunks when
     getting replicas from a catalog        

*WMS
FIX: WMSAdministratorHandler - fix in reporting pilot statistics
FIX: JobScheduling - fix in __getSitesRequired() when calling self.jobLog.info 
CHANGE: pilotCommands - when exiting with error, print out current processes info

[v6r13p9]

*Framework
FIX: SystemLoggingDB - schema change for ClientIPs table to store IPv6 addresses

*DMS
BUGFIX: DMSRequestOperationsBase - bug fix in checkSEsRSS()
FIX: RemoveFile - in __call__(): bug fix; fix in the BannedSE treatment logic

*RMS
BUGFIX: Operation - in catalogList()
BUGFIX: ReqClient - in printOperation()

*Resources
FIX: GFAL2_StorageBase - added Lost, Cached, Unavailable in getSingleFileMetadata() output
BUGFIX: GFAL2_StorageBase - fixed URL construction in put(get)SingleFile() methods

*WMS
FIX: InputDataByProtocol - removed StorageElement object caching

[v6r13p8]

*Framework
FIX: MonitoringUtilities - minor bug fix

*DMS
FIX: DataManager - remove local file when doing two hops transfer

*WMS
FIX: SandboxStoreClient - get the VO info from the delegatedGroup argument to 
     use for the StorageElement instantiation

*TMS
CHANGE: Transformation(Client,DB,Manager) - multiple code clean-up without
        changing the logic

[v6r13p7]

*Core
NEW: X509CRL - class to handle certificate revocation lists

*DMS
FIX: RequestOperations/RemoveFile.py - check target SEs to be online before
     performing the removal operation. 
FIX: SecurityManager, VOMSPolicy - make the vomspolicy compatible with the old client 
     by calling in case of need the old SecurityManager     

*Resources
BUGFIX: Torque, GE - methods must return Message field in case of non-zero return status
FIX: SRM2Storage - when used internaly, listDirectory should return urls and not lfns

*WMS
FIX: ConfigureCPURequirements pilot command - add queue CPU length to the extra local
     configuration
FIX: JobWrapper - load extra local configuration of any     

*RMS
FIX: RequestDB - fix in getRequestSummaryWeb() to suit the Web Portal requirements

*Transformation
FIX: TransformationManagerHandler - fix in getTransformationSummaryWeb() to suit 
     the Web Portal requirements

[v6r13p6]

*Core
FIX: X509Chain - use SHA1 signature encryption in all tha cases

*Resources
FIX: ComputingElement - take CPUTime from its configuration defined in the 
     pilot parameters

*WMS
FIX: SiteDirector - correctly configure jobExecDir and httpProxy Queue parameters

[v6r13p5]

*Resources
BUGFIX: Torque - getCEStatus() must return integer job numbers
FIX: StorageBase - removed checking the VO name inside the LFN 

*WMS
FIX: InputData, JobScheduling - StorageElement needs to know its VO

*DMS
FIX: ReplicateAndRegister - Add checksumType to RMS files when adding 
     checksum value
FIX: DataManager - remove unnecessary access to RSS and use SE.getStatus()     
FIX: DMHelpers - take into account Alias and BaseSE in site-SE relation

*RMS
FIX: Request - bug fixed in optimize() in File reassignment from one
     Operation to another  

*Transformation
FIX: TransformationDB - set derived transformation to Automatic

[v6r13p4]

*Core
FIX: VOMSService - treat properly the case when the VOMS service returns no result
     in attGetUserNickname()

*DMS
FIX: FTSAgent, ReplicateAndRegister - make sure we use source replicas with correct 
     checksum 

*RMS
FIX: Request - minor fix in setting the Request properties, suppressing pylint
     warnings
CHANGE: File, Reques, Operation, RequestDB - remove the use of sqlalchemy on 
        the client side     
     
*Resources
FIX: StorageElement - import FileCatalog class rather than the corresponding module     
FIX: SLURM - proper formatting commands using %j, %T placeholders
FIX: SSHComputingElement - return full job references from getJobStatus() 

*RSS
FIX: DowntimeCommand - checking for downtimes including the time to start in hours

*Workflow
CHANGE: FailoverRequest - assign to properties rather than using setters

*Transformation
FIX: TransformationClient(DB,Utilities) - fixes to make derived transformations work

[v6r13p3]

*DMS
FIX: DataManager - in putAndRegister() specify explicitly registration protocol
     to ensure the file URL available right after the transfer
     
*Resources
FIX: SRM2Storage - use the proper se.getStatus() interface ( not the one of the RSS )     

[v6r13p2]

*Framework
FIX: SystemAdministratorHandler - install WebAppDIRAC extension only in case
     of Web Portal installation
CHANGE: dirac-populate-component-db - check the setup of the hosts to register 
        into the DB only installations from the same setup; check the MySQL installation
        before retrieving the database information      

*DMS
FIX: FTSAgent - fix in parsing the server result
FIX: FTSFile - added Waiting status
FIX: FTSJob - updated regexps for the "missing source" reports from the server;
     more logging message 

*Resources
FIX: SRM2Storage - fix in treating the checksum type 
FIX: StorageElement - removed getTransportURL from read methods

*RMS
FIX: Request - typo in the optimize() method

[v6r13p1]

*Framework
CHANGE: SystemAdminstratorIntegrator - can take a list of hosts to exclude from contacting

*DMS
FIX: DataManager - fix in __getFile() in resolving local SEs
FIX: dirac-dms-user-lfns - sort result, simplify logic

*RMS
FIX: Request - Use DMSHelper to resolve the Failovers SEs
FIX: Operation - treat the case where the SourceSE is None

*WMS
FIX: WMSAdministratorHandler - return per DN dictionary from getPilotStatistics 

[v6r13]

CHANGE: Separating fixed and variable parts of error log messages for multiple systems 
        to allow SystemLogging to work

*Core
FIX: MySQL.py - treat in detailed way datetime functions in __escapeString()
FIX: DictCache.get() returns now None instead of False if no or expired value
NEW: InstallTools - allow to define environment variables to be added to the component
     runit run script
NEW: Changes to make the DISET protocol IP V6 ready
CHANGE: BaseClient - retry service call on another instance in case of failure
CHANGE: InnerRPCClient - retry 3 times in case of exception in the transport layer
CHANGE: SocketInfo - retry 3 times in case of handshaking error
CHANGE: MySQL - possibility to specify charset in the table definition
FIX: dirac-install, dirac-distribution - removed obsoleted defaults     
NEW: Proxy utility module with executeWithUserProxy decorator function

*Configuration
NEW: CSAPI,dirac-admin-add-shifter - function, and script, for adding or modifying a 
     shifter in the CS

*Framework
FIX: NotificationDB - escape fields for sorting in getNotifications()
NEW: Database, Service, Client, commands for tracking the installed DIRAC components

*Interfaces
CHANGE: Dirac - changed method names, keeping backward compatibility
CHANGE: multiple commands updated to use the new Dirac API method names

*DMS
NEW: Native use of the FTS3 services
CHANGE: Removed the use of current DataLogging service
CHANGE: DataManager - changes to manage URLs inside StorageElement objects only
FIX: DataManager - define SEGroup as accessible at a site
CHANGE: DirectoryListing - extracted from FileCatalogClientCLI as an independent utility
CHANGE: MetaQuery - extracted from FileCatalogClientCLI as an independent utility
CHANGE: FileCatalogClientCLI uses external DirectoryListing, MetaQuery utilities
CHANGE: FileCatalog - replace getDirectoryMetadata by getDirectoryUserMetadata
NEW: FileCatalog - added new getDirectoryMetadata() interface to get standard directory metadata
NEW: FileCatalog - possibility to find files by standard metadata
NEW: FileCatalog - possibility to use wildcards in the metadata values for queries
NEW: DMSHelpers class
NEW: dirac-dms-find-lfns command

*WMS
NEW: SiteDirector - support for the MaxRAM queue description parameter
CHANGE: JobScheduling executor uses the job owner proxy to evaluate which files to stage
FIX: DownloadInputData - localFile was not defined properly
FIX: DownloadInputData - could not find cached files (missing [lfn])

*RMS
CHANGE: Removed files from the previous generation RMS
CHANGE: RMS refactored based on SQLAlchemy 
NEW: ReqClient - added options to putRequest(): useFailoverProxy and retryMainServer
CHANGE: DMSRequestOperationsBase - delay execution or cancel request based on SE statuses 
        from RSS/CS
FIX: Fixes to make use of RequestID as a unique identifier. RequestName can be used in
     commands in case of its uniqueness        

*Resources
NEW: Computing - BatchSystem classes introduced to be used both in Local and SSH Computing Elements
CHANGE: Storage - reworked Storage Element/Plugins to encapsulate physical URLs 
NEW: GFAL2_StorageBase.py, GFAL2_SRM2Storage.py, GFAL2_XROOTStorage.py 

*RSS:
NEW: dirac-admin-allow(ban)-se - added RemoveAccess status
CHANGE: TokenAgent - added more info to the mail

*TS
CHANGE: Task Manager plugins

[v6r12p53]

*DMS
CHANGE: FileCatalogClientCLI - ls order by size, human readable size value
FIX: DirectoryMetadata - enhanced error message in getDirectoryMetadata

*WMS
BUGFIX: JobAgent - bug when rescheduling job due to glexec failure

*TS
NEW: TransformationCLI - added getOutputFiles, getAllByUser commands
NEW: Transformation - added getAuthorDNfromProxy, getTransformationsByUser methods

*Resources
CHANGE: GlobusComputingElement - simplify creating of pilotStamp

[v6r12p52]

*DMS
NEW: dirac-dms-directory-sync - new command to synchronize the contents of a
     local and remote directories
FIX: DataManager - in removeFile() return successfully if empty input file list     

*TS
NEW: TransformationCLI - getInputDataQuery command returning inputDataQuery 
     of a given transformation

[v6r12p51]

*Core
FIX: dirac-install - fix to work with python version prior to 2.5

*DMS
CHANGE: FileCatalogClientCLI - possibility to set multiple metadata with one command

*Resources
FIX: HTCondorComputingElement - multiple improvements

[v6r12p50]

*Core
FIX: dirac-install - define TERMINFO variable to include local sources as well

*Framework
FIX: SystemAdministratorHandler - show also executors in the log overview

*DMS
FIX: FileCatalogClientCLI - use getPath utility systematically to normalize the
     paths passed by users

*WMS
FIX: PilotStatusAgent - split dynamic and static parts in the log error message

*Resources
NEW: HTCondorCEComputingElement class

[v6r12p49]

*Resources
FIX: GlobusComputingElement - in killJob added -f switch to globus-job-clean command
FIX: ARCComputingElement - create working directory if it does not exist

*DMS
CHANGE: DataManager - added XROOTD to registration protocols

*TMS
FIX: TransformationCLI - doc string

[v6r12p48]

*DMS
FIX: DirectoryTreeBase - fix in changeDirectoryXXX methods to properly interpret input

[v6r12p47]

*DMS
BUGFIX: FileCatalogClientCLI - wrong signature in the removeMetadata() service call

[v6r12p46]

*Core
FIX: GraphData - check for missing keys in parsed_data in initialize()

*WMS
CHANGE: PilotStatusAgent - kill pilots being deleted; do not delete pilots still
        running jobs
  
*RSS
CHANGE: Instantiate RequestManagementDB/Client taking into account possible extensions        

*Resources
FIX: GlobusComputingElement - evaluate WaitingJobs in getCEStatus()
FIX: SRM2Storage - error 16 of exists call is interpreted as existing file
FIX: XROOTStorage - added Lost, Cached, Unavailable in the output of getSingleMetadata()

*WMS
FIX: pilotCommands - removed unnecessary doOSG() function

[v6r12p45]

*Resources
FIX: SRM2Storage - error 22 of exists call is interpreted as existing file
     ( backport from v6r13 )

[v6r12p44]

*WMS
FIX: SiteDirector - consider also pilots in Waiting status when evaluating
     queue slots available

*Resources
NEW: SRM2Storage - makes use of /Resources/StorageElements/SRMBusyFilesExist option
     to set up the mode of interpreting the 22 error code as existing file

[v6r12p43]

*DMS:
FIX: DirectoryTreeBase - avoid double definition of FC_DirectoryUsage table
     in _rebuildDirectoryUsage()

[v6r12p42]

FIX: added fixes from v6r11p34 patch release

[v6r12p41]

*WMS
CHANGE: dirac-wms-job-submit - "-r" switch to enable job repo

[v6r12p40]

*DMS
FIX: DirectoryTreeBase.py - set database engine to InnoDB 

[v6r12p39]

FIX: imported fixes from rel-v6r11

[v6r12p38]

*DMS
CHANGE: DataManager - enhanced real SE name resolution

*RMS
FIX: Request - fixed bug in the optimization of requests with failover operations

*Resources
CHANGE: StorageFactory - allow for BaseSE option in the SE definition

[v6r12p37]

*Core
FIX: InstallTools - force $HOME/.my.cnf to be the only defaults file

[v6r12p36]

*Configuration
FIX: Utilities.py - bug fix getSiteUpdates()

[v6r12p35]

*Core
CHANGE: VOMSService - add URL for the method to get certificates

*DMS
FIX: DataManager - in __replicate() set do not pass file size to the SE if no
     third party transfer
FIX: RemoveFile, ReplicateAndRegister - regular expression for "no replicas"
     common for both DFC and LFC     
     
*WMS
FIX: WMSHistoryCorrector - make explicit error if no data returned from WMSHistory
     accounting query     

[v6r12p34]

*DMS
BUGFIX: FileCatalogWithFkAndPsDB - fix storage usage calculation

[v6r12p33]

*Core
NEW: VOMSService - added method admListCertificates()

*DMS
BUGFIX: dirac-dms-put-and-register-request - missing Operation in the request

*Resources
FIX: sshce - better interpretation of the "ps" command output

[v6r12p32]

*RMS
FIX: ReqManager - in getRequest() possibility to accept None type
     argument for any request 

[v6r12p31]

*WMS
FIX: pilotCommands - import json module only in case it is needed

[v6r12p30]

*Core
FIX: InstallTools - 't' file is deployed for agents installation only
FIX: GOCDBClient - creates unique DowntimeID using the ENDPOINT

*Framework
FIX: SystemAdministratorHandler - use WebAppDIRAC extension, not just WebApp

*DMS:
FIX: FileCatalogComponents.Utilities - do not allow empty LFN names in
     checkArgumentDict()

[v6r12p29]

*CS
CHANGE: CSCLI - use readline to store and resurrect command history

*WMS
FIX: JobWrapper - bug fixed in the failoverTransfer() call
CHANGE: dirac-wms-job-submit - added -f flag to store ids

*DMS
FIX: DataManager - make successful removeReplica if missing replica 
     in one catalog

*RMS
FIX: Operation, Request - limit the length of the error message

[v6r12p28]

*RMS
FIX: Request - do not optimize requests already in the DB 

[v6r12p27]

*Core
CHANGE: InstallTools - install "t" script to gracefully stop agents

*DMS
FIX: FileCatalog - return GUID in DirectoryParameters

*Resource
CHANGE: DFC/LFC clients - added setReplicaProblematic()

[v6r12p26]

*DMS
BUGFIX: FileCatalog - getDirectoryMetadata was wrongly in ro_meta_methods list 

*RMS
FIX: Operation - temporary fix in catalog names evaluation to smooth
     LFC->DFC migration - not to forget to remove afterwards !

*WMS
CHANGE: JobWrapper - added MasterCatalogOnlyFlag configuration option

[v6r12p25]

*DMS
BUGFIX: PutAndRegister, RegitserFile, RegisterReplica, ReplicateAndRegister - do not
        evaluate the catalog list if None

[v6r12p24]

*DMS:
FIX: DataManager - retry RSS call 5 times - to be reviewed

[v6r12p23]

*DMS
FIX: pass a catalog list to the DataManager methods
FIX: FileCatalog - bug fixed in the catalog list evaluation

[v6r12p22]

*DMS
FIX: RegisterFile, PutAndRegister - pass a list of catalogs to the DataManager instead of a comma separated string
FIX: FTSJob - log when a job is not found in FTS
CHANGE: dropped commands dirac-admin-allow(ban)-catalog

*Interfaces
CHANGE: Dirac, JobMonitoringHandler,dirac-wms-job-get-jdl - possibility to retrieve original JDL

*WMS
CHANGE: JobManifest - make MaxInputData a configurable option

[v6r12p21]

*RMS
BUGFIX: File,Operation,RequestDB - bug making that the request would always show 
        the current time for LastUpdate
  
*WMS
FIX: JobAgent - storing on disk retrieved job JDL as required by VMDIRAC
     ( to be reviewed )        

[v6r12p20]

*DMS
FIX: DataManager - more informative log messages, checking return structure
FIX: FileCatalog - make exists() behave like LFC file catalog client by checking
     the unicity of supplied GUID if any
FIX: StorageElementProxyHandler - do not remove the cache directory

*Framework
FIX: SystemAdministratorClient - increase the timeout to 300 for the software update     

*RMS
FIX: Operation.py - set Operation Scheduled if one file is Scheduled
CHANGE: Request - group ReplicateAndRegister operations together for failover 
        requests: it allows to launch all FTS jobs at once

*Resources
FIX: LcgFileCatalogClient - fix longstanding problem in LFC when several files 
     were not available (only one was returned) 

*TS
BUGFIX: TransformationCleaning,ValidateOutputDataAgent - interpret correctly
        the result of getTransformationParameters() call
FIX: TaskManager - fix exception in RequestTaskAgent        

[v6r12p19]

*Core
FIX: Core.py - check return value of getRecursive() call

*DMS
FIX: FileCatalog - directory removal is successful if does not exist
     special treatment of Delete operation

*WMS
FIX: InputDataByProtocol - fix interpretation of return values

[v6r12p18]

*DMS
FIX: FTSStrategy - config option name
FIX: DataManager - removing dirac_directory flag file only of it is there
     in __cleanDirectory()

*RMS
FIX: Operation - MAX_FILES limit set to 10000
FIX: ReqClient - enhanced log messages

*TMS
FIX: TaskManager - enhanced log messages

*RSS
FIX: DowntimeCommand - fixed mix of SRM.NEARLINE and SRM

*WMS
FIX: InputDataByProtocol - fixed return structure

[v6r12p16]

*DMS
FIX: IRODSStorageElement more complete implementation
FIX: FileCatalogHandler(DB) - make removeMetadata bulk method

*Resources
FIX: FileCatalog - make a special option CatalogList (Operations) to specify catalogs used by a given VO

[v6r12p15]

*Core
FIX: ProcessPool - kill the working process in case of the task timeout
FIX: FileHelper - count transfered bytes in DataSourceToNetwork()

*DMS
BUGFIX: FileCatalogCLI - changed interface in changePathXXX() methods
NEW: IRODSStorageElementHandler class
CHANGE: FileCatalog - separate metadata and file catalog methods, 
        apply metadata methods only to Metadata Catalogs 

*Resources
FIX: SSHTorqueComputingElement - check the status of the ssh call for qstat 

*WMS
FIX: WatchdogLinux - fixed typo

[v6r12p14]

*TS
FIX: TaskManagerAgentBase: avoid race conditions when submitting to WMS

*DMS
NEW: FileCatalog - added new components ( directory tree, file manager ) 
     making use of foreign keys and stored procedures
FIX: DataManager returns properly the FileCatalog errors     

[v6r12p13]

*TS
BUGFIX: TransformationAgent - data member not defined

*WMS
FIX: InputData(Resolution,ByProtocol) - possibility to define RemoteProtocol

[v6r12p12]

*WMS
BUGFIX: pilotTools - missing comma

[v6r12p11]

*WMS
FIX: CPUNormalization - dealing with the case when the maxCPUTime is not set in the queue
     definition
FIX: pilotTools - added option pilotCFGFile

[v6r12p10]

*DMS
FIX: StorageElementProxy - BASE_PATH should be a full path

*Resources
FIX: SRM2Storage - return specific error in putFile

*TS
FIX: TransformationAgent - fix to avoid an exception in finalize and double printing 
     when terminating the agent
BUGFIX: TransformationDB - fix return value in setTransformationParameter()

[v6r12p9]

*Core
CHANGE: SiteCEMapping - getSiteForCE can take site argu

ment to avoid confusion

*Interfaces
FIX: Job - provide optional site name in setDestinationCE()

*WMS
FIX: pilotCommands - check properly the presence of extra cfg files
     when starting job agent
FIX: JobAgent - can pick up local cfg file if extraOptions are specified     

[v6r12p8]

*Core
FIX: dirac-configure - correctly deleting useServerCertificate flag
BUGFIX: InstallTools - in fixMySQLScript()

*DMS
BUGFIX: DatasetManager - bug fixes
CHANGE: StorageElementProxy - internal SE object created with the VO of the requester

*TS
FIX: dirac-transformation-xxx commands - do not check the transformation status
CHANGE: Agents - do not use shifter proxy 
FIX: TransformationAgent - correct handling of replica cache for transformations 
     when there were more files in the transformation than accepted to be executed
FIX: TransformationAgent - do not get replicas for the Removal transformations     

*RMS
NEW: new SetFileStatus Operation

[v6r12p7]

*Core
FIX: dirac-configure - always removing the UseServerCertificate flag before leaving
FIX: ProcessPool - one more check for the executing task ending properly 

*Interfaces 
FIX: Dirac.py - use printTable in loggingInfo()

[v6r12p6]

FIX: fixes from v6r11p26 patch release

[v6r12p5]

*Core
FIX: VOMS.py - do not use obsoleted -dont-verify-ac flag with voms-proxy-info

*TS
FIX: TransformationManager - no status checked at level service

[v6r12p4]

FIX: fixes from v6r11p23 patch release

[v6r12p3]

*Configuration
CHANGE: dirac-admin-add-resources - define VOPath/ option when adding new SE 

*Resources
NEW: StorageFactory - modify protocol Path for VO specific value

*DMS
FIX: FileCatalog - check for empty input in checkArgumentFormat utility
FIX: DataManager - protect against FC queries with empty input

[v6r12p2]

*Core
FIX: dirac-install - svn.cern.ch rather than svnweb.cern.ch is now needed for direct 
     HTTP access to files in SVN

*WMS
FIX: dirac-wms-cpu-normalization - when re-configuring, do not try to dump in the 
     diracConfigFilePath

[v6r12p1]

*Configuration
FIX: Core.Utilities.Grid, dirac-admin-add-resources - fix to make a best effort to 
     guess the proper VO specific path of a new SE
*WMS
FIX: dirac-configure, pilotCommands, pilotTools - fixes to use server certificate

[v6r12]

*Core
CHANGE: ProcessPool - do not stop working processes by default
NEW: ReturnValue - added returnSingleResult() utility 
FIX: MySQL - correctly parse BooleanType
FIX: dirac-install - use python 2.7 by default
FIX: dirac-install-xxx commands - complement installation with the component setup
     in runit
NEW: dirac-configure - added --SkipVOMSDownload switch, added --Output switch
     to define output configuration file
CHANGE: ProcessPool - exit from the working process if a task execution timed out  
NEW: ProcessMonitor - added evaluation of the memory consumed by a process and its children   
NEW: InstallTools - added flag to require MySQL installation
FIX: InstallTools - correctly installing DBs extended (with sql to be sourced) 
FIX: InstallTools - run MySQL commands one by one when creating a new database
FIX: InstallTools - fixMySQLScripts() fixes the mysql start script to ognore /etc/my.cnf file
CHANGE: Os.py - the use of "which" is replaced by distutils.spawn.find_executable
NEW: Grid.py - ldapSA replaced by ldapSE, added getBdiiSE(CE)Info() methods
CHANGE: CFG.py - only lines starting with ^\s*# will be treated as comments
CHANGE: Shifter - Agents will now have longer proxies cached to prevent errors 
        for heavy duty agents, closes #2110
NEW: Bdii2CSAgent - reworked to apply also for SEs and use the same utilities for the
     corresponding command line tool
NEW: dirac-admin-add-resources - an interactive tool to add and update sites, CEs, SEs
     to the DIRAC CS   
CHANGE: dirac-proxy-init - added message in case of impossibility to add VOMS extension   
FIX: GOCDBClient - handle correctly the case of multiple elements in the same DT            


*Accounting
NEW: Allow to have more than one DB for accounting
CHANGE: Accounting - use TypeLoader to load plotters

*Framework
FIX: Logger - fix FileBackend implementation

*WMS
NEW: Refactored pilots ( dirac-pilot-2 ) to become modular following RFC #18, 
     added pilotCommands.py, SiteDirector modified accordingly 
CHANGE: InputData(Executor) - use VO specific catalogs      
NEW: JobWrapper, Watchdog - monitor memory consumption by the job ( in a Warning mode )
FIX: SandboxStoreHandler - treat the case of exception while cleaning sandboxes
CHANGE: JobCleaningAgent - the delays of job removals become CS parameters
BUGFIX: JobDB - %j placeholder not replaced after rescheduling
FIX: JobDB - in the SQL schema description reorder tables to allow foreign keys
BUGFIX: JobAgent, Matcher - logical bug in using PilotInfoReported flag
FIX: OptimizerExecutor - when a job fails the optimization chain set the minor status 
     to the optimiser name and the app status to the fail error

*Resources
NEW: StorageElement - added a cache of already created SE objects
CHANGE: SSHTorqueComputingElement - mv getCEStatus to remote script

*ResourceStatus
NEW: ResourceManagementClient/DB, DowntimeCommand - distinguish Disk and Tape storage 
FIX: GODDBClient  - downTimeXMLParsing() can now handle the "service type" parameter properly
CHANGE: dirac-rss-xxx commands use the printTable standard utility
FIX: dirac-dms-ftsdb-summary - bug fix for #2096

*DMS
NEW: DataManager - add masterCatalogOnly flag in the constructor
FIX: DataManager - fix to protect against non valid SE
CHANGE: FC.DirectoryLevelTree - use SELECT ... FOR UPDATE lock in makeDir()
FIX: FileCatalog - fixes in using file and replica status
CHANGE: DataManager - added a new argument to the constructor - vo
CHANGE: DataManager - removed removeCatalogFile() and dirac-dms-remove-catalog-file adjusted
CHANGE: Several components - field/parameter CheckSumType all changed to ChecksumType
CHANGE: PoolXMLCatalog - add the SE by default in the xml dump and use the XML library 
        for dumping the XML
FIX: XROOTStorageElement - fixes to comply with the interface formalism        

*SMS
FIX: StorageManagementDB - small bugfix to avoid SQL errors

*RMS
NEW: Added 'since' and 'until' parameters for getting requests
NEW: Request - added optimize() method to merge similar operations when
     first inserting the request
NEW: ReqClient, RequestDB - added getBulkRequest() interface. RequestExecutingAgent
     can use it controlled by a special flag     
FIX: Operation, Request - set LastUpdate time stamp when reaching final state
FIX: OperationHandlerBase - don't erase the original message when reaching the max attempts      
FIX: removed some deprecated codes
FIX: RequestTask - always set useServerCerificate flag to tru in case of executing inside
     an agent
CHANGE: gRequestValidator removed to avoid object instantiation at import   
NEW: dirac-rms-cancel-request command and related additions to the db and service classes  

*TMS
NEW: WorkflowTaskAgent is now multi-threaded
NEW: Better use of threads in Transformation Agents
CHANGE: TransformationDB - modified such that the body in a transformation can be updated
FIX: TransformationCleaningAgent - removed non-ASCII characters in a comment

[v6r11p34]

*Resources
NEW: GlobusComputingElement class

[v6r11p33]

*Configuration
FIX: Resources - avoid white spaces in OSCompatibility

[v6r11p32]

*Core
CHANGE: BaseClient, SSLSocketFactory, SocketInfo - enable TLSv1 for outgoing 
        connections via suds, possibility to configure SSL connection details
        per host/IP 

[v6r11p31]

*Core
FIX: CFG - bug fixed in loadFromBuffer() resulting in a loss of comments

*Resources
FIX: SSHTorqueComputingElement - check the status of ssh call for qstat

*DMS
FIX: FileCatalog - return LFN name instead of True from exists() call if LFN
     already in the catalog

[v6r11p30]

*DMS
CHANGE: FileCatalogCLI - add new -D flag for find to print only directories

[v6r11p29]

*DMS
FIX: FTS(Agent,Startegy,Gragh) - make use of MaxActiveJobs parameter, bug fixes

*TMS
FIX: Transformation(Agent,Client) - Operations CS parameters can be defined for each plugin: MaxFiles, SortedBy, NoUnusedDelay. Fixes to facilitate work with large numbers of files.

[v6r11p28]

*Core
FIX: InstallTools - check properly the module availability before installation

*WMS
FIX: JobScheduling - protection against missing dict field RescheduleCounter

*TMS
FIX: TransformationCleaningAgent - execute DM operations with the shifter proxy

[v6r11p27]

*Core
BUGFIX: InstallTools - bug fix in installNewPortal()

*WMS
FIX: Watchdog - disallow cputime and wallclock to be negative

*TS
FIX: TransformationAgent - correct handling of replica caches when more than 5000 files


BUGFIX: ModuleBase - bug fix in execute()
BUGFIX: Workflow - bug fix in createStepInstance()

*DMS
BUGFIX: DiractoryTreeBase - bug fix in getDirectoryPhysicalSizeFromUsage()

*Resources
FIX: XROOTStorage - back ported fixes from #2126: putFile would place file in 
     the wrong location on eos

[v6r11p26]

*Framework
FIX: UserProfileDB.py - add PublishAccess field to the UserProfileDB

*RSS
FIX: Synchronizer.py - fix deletion of old resources

*DMS
FIX: DataManager - allow that permissions are OK for part of a list of LFNs ( __verifyWritePermission() )
     (when testing write access to parent directory). Allows removal of replicas 
     even if one cannot be removed
FIX: DataManager - test SE validity before removing replica     
     
*RMS
FIX: RequestTask - fail requests for users who are no longer in the system
FIX: RequestExecutingAgent - fix request timeout computation

[v6r11p25]

*Interfaces
FIX: Job.py - bring back different logfile names if they have not been specified by the user

[v6r11p24]

*DMS
BUGFIX: SEManagerDB - bug fixed in getting connection in __add/__removeSE

[v6r11p23]

*DMS
CHANGE: FTSRequest is left only to support dirac-dms-fts-XXX commands

[v6r11p22]

*DMS
FIX: FTSJob - fixes in the glite-transfer-status command outpu parsing
FIX: TransformationClient - allow single lfn in setFileStatusForTransformation()

*WMS
FIX: StatesMonitoringAgent - install pika on the fly as a temporary solution

[v6r11p21]

*DMS
BUGFIX: dirac-dms-remove-replicas - continue in case of single replica failure
FIX: dirac-rms-xxx scripts - use Script.getPositionalArgs() instead of sys.argv

*Workflow
FIX: Test_Modules.py - fix in mocking functions, less verbose logging

[v6r11p20]

*DMS
BUGFIX: DataManager - in __SEActive() use resolved SE name to deal with aliases
BUGFIX: FileMetadata - multiple bugs in __buildUserMetaQuery()

[v6r11p19]

*DMS
FIX: FTSJob - fix FTS job monitoring a la FTS2

*RMS
CHANGE: ReqClient - added setServer() method
FIX: File,Operation,Request - call the getters to fetch the up-to-date information 
     from the parent

[v6r11p18]

*DMS
FIX: FTSAgent(Job) - fixes for transfers requiring staging (bringOnline) and adaptation 
     to the FTS3 interface

*WMS
FIX: StatesMonitoringAgent - resend the records in case of failure

[v6r11p17]

*DMS
FIX: FileCatalog - in multi-VO case get common catalogs if even VO is not specified

*Resources
FIX: ComputintgElement - bugfix in available() method

*WMS
FIX: SiteDirector - if not pilots registered in the DB, pass empty list to the ce.available()

[v6r11p16]

*RMS
BUGFIX: Request,Operation,File - do not cast to str None values

[v6r11p15]

*DMS
FIX: ReplicateAndRegister - do not create FTSClient if no FTSMode requested
CHANGE: FTSAgent(Job,File) - allow to define the FTS2 submission command;
        added --copy-pin-lifetime only for a tape backend
        parse output of both commands (FTS2, FTS3)
        consider additional state for FTS retry (Canceled)
        
*RMS
FIX: Operation, Request - treat updates specially for Error fields        

*TMS
FIX: TransformationAgent - fixes in preparing json serialization of requests

*WMS
NEW: StateMonitoringAgent - sends WMS history data through MQ messages 

[v6r11p14]

*WMS
CHANGE: JobDB - removed unused tables and methods
CHANGE: removed obsoleted tests

*DMS
FIX: FTSAgent - recover case when a target is not in FTSDB
CHANGE: FTSAgent(Job) - give possibility to specify a pin life time in CS 

*RMS
FIX: Make RMS objects comply with Python Data Model by adding __nonzero__ methods 

[v6r11p13]

*DMS
BUGFIX: SEManager - in SEManagerDB.__addSE() bad _getConnection call, closes #2062

[v6r11p12]

*Resources
CHANGE: ARCComputingElement - accomodate changes in the ARC job reported states

*Configuration
CHANGE: Resources - define a default FTS server in the CS (only for v6r11 and v6r12)

*DMS
FIX: FTSStrategy - allow to use a given channel more than once in a tree 
FIX: FTSAgent - remove request from cache if not found
FIX: FTSAgent - recover deadlock situations when FTS Files had not been correctly 
     updated or were not in the DB

*RMS
FIX: RequestExecutingAgent - fix a race condition (cache was cleared after the request was put)
FIX: RequestValidator - check that the Operation handlers are defined when inserting a request

[v6r11p11]

*Core
FIX: TransportPool - fixed exception due to uninitialized variable
FIX: HTTPDISETSocket - readline() takes optional argument size ( = 0 )

*DMS
FIX: FTSAgent - check the type of the Operation object ( can be None ) and
     some other protections
FIX: FTSClient - avoid duplicates in the file list

*RMS
FIX: ReqClient - modified log message
CHANGE: dirac-dms-fts-monitor - allow multiple comma separated LFNs in the arguments

[v6r11p10]

*RSS
FIX: DowntimeCommand, Test_RSS_Command_GOCDBStatusCommand - correctly interpreting list of downtimes

*RMS
FIX: ReplicateAndRegister - Create a RegisterReplica (not RegisterFile) if ReplicateAndRegister 
     fails to register
FIX: OperationHandlerBase - handle correctly Attempt counters when SEs are banned
FIX: ReplicateAndRegister - use FC checksum in case of mismatch request/PFN
FIX: FTSAgent - in case a file is Submitted but the FTSJob is unknown, resubmit
FIX: FTSAgent - log exceptions and put request to DB in case of exception
FIX: FTSAgent - handle FTS error "Unknown transfer state NOT_USED", due to same file 
     registered twice (to be fixed in RMS, not clear origin)

*WMS
FIX: JobStateUpdateHandler - status not updated while jobLogging is, due to time skew between 
     WN and DB service
FIX: JobStateUpdateHandler - stager callback not getting the correct status Staging 
     (retry for 10 seconds)     

[v6r11p9]

*Core
NEW: AgentModule - set AGENT_WORKDIRECTORY env variable with the workDirectory
NEW: InstallTools - added methods for the new web portal installation

*DMS
FIX: ReplicateAndRegister - apply same error logic for DM replication as for FTS

*Resources:
FIX: SRM2Storage - fix log message level
FIX: SRM2Storage - avoid useless existence checks 

*RMS
FIX: ForwardDISET - a temporary fix for a special LHCb case, to be removed asap
FIX: ReqClient - prettyPrint is even prettier
FIX: RequestTask - always use server certificates when executed within an agent

[v6r11p8]

*TMS
FIX: TransformationDB - fix default value within ON DUPLICATE KEY UPDATE mysql statement

[v6r11p7]

*Framework
BUGFIX: ProxyDB.py - bug in a MySQL table definition

*DMS
FIX: ReplicateAndRegister.py - FTS client is not instantiated in the c'tor as it 
     might not be used, 

*WMS
FIX: JobWrapper - don't delete the sandbox tar file if upload fails
FIX: JobWrapper - fix in setting the failover request

*RMS
FIX: RequestDB - add protections when trying to get a non existing request

[v6r11p6]

*WMS
FIX: InpudDataResolution - fix the case when some files only have a local replica
FIX: DownloadInputData, InputDataByProtocol - fix the return structure of the
     execute() method
     
*Resources
NEW: LocalComputingElement, CondorComputingElement      

[v6r11p5]

FIX: Incorporated changes from v6r10p25 patch

*Framework
NEW: Added getUserProfileNames() interface

*WMS
NEW: WMSAdministrator - added getPilotStatistics() interface
BUGFIX: JobWrapperTemplate - use sendJobAccounting() instead of sendWMSAccounting()
FIX: JobCleaningAgent - skip if no jobs to remove

*DMS
BUGFIX: FileCatalogClientCLI - bug fix in the metaquery construction

*Resources
CHANGE: StorageElement - enable Storage Element proxy configuration by protocol name

*TMS
NEW: TransformationManager - add Scheduled to task state for monitoring

[v6r11p4]

*Framework
NEW: ProxyDB - added primary key to ProxyDB_Log table
CHANGE: ProxyManagerHandler - purge logs once in 6 hours

*DMS
FIX: DataManager - fix in the accounting report for deletion operation
CHANGE: FTSRequest - print FTS GUID when submitting request
FIX: dirac-dms-fts-monitor - fix for using the new FTS structure
FIX: DataLoggingDB - fix type of the StatusTimeOrder field
FIX: DataLoggingDB - take into account empty date argument in addFileRecord()
FIX: ReplicateAndRegister - use active replicas
FIX: FTS related modules - multiple fixes

*WMS
NEW: SiteDirector - pass the list of already registered pilots to the CE.available() query
FIX: JobCleaningAgent - do not attempt job removal if no eligible jobs

*Resources
FIX: LcgFileCatalogClient - if replica already exists while registration, reregister
NEW: CREAM, SSH, ComputingElement - consider only registered pilots to evaluate queue occupancy

[v6r11p3]

FIX: import gMonitor from it is original location

*Core
FIX: FC.Utilities - treat properly the LFN names starting with /grid ( /gridpp case )

*Configuration
FIX: LocalConfiguration - added exitCode optional argument to showHelp(), closes #1821

*WMS
FIX: StalledJobAgent - extra checks when failing Completed jobs, closes #1944
FIX: JobState - added protection against absent job in getStatus(), closes #1853

[v6r11p2]

*Core
FIX: dirac-install - skip expectedBytes check if Content-Length not returned by server
FIX: AgentModule - demote message "Cycle had an error:" to warning

*Accounting
FIX: BaseReporter - protect against division by zero

*DMS
CHANGE: FileCatalogClientCLI - quite "-q" option in find command
FIX: DataManager - bug fix in __initializeReplication()
FIX: DataManager - less verbose log message 
FIX: DataManager - report the size of removed files only for successfully removed ones
FIX: File, FTSFile, FTSJob - SQL tables schema change: Size filed INTEGER -> BIGINT

*RMS
FIX: dirac-rms-reset-request, dirac-rms-show-request - fixes
FIX: ForwardDISET - execute with trusted host certificate

*Resources
FIX: SSHComputingElement - SSHOptions are parsed at the wrong place
NEW: ComputingElement - evaluate the number of available cores if relevant

*WMS
NEW: JobMonitoringHander - added export_getOwnerGroup() interface

*TMS
CHANGE: TransformationCleaningAgent - instantiation of clients moved in the initialize()

[v6r11p1]

*RMS
FIX: ReqClient - failures due to banned sites are considered to be recoverable

*DMS
BUGFIX: dirac-dms-replicate-and-register-request - minor bug fixes

*Resources
FIX: InProcessComputingElement - stop proxy renewal thread for a finished payload

[v6r11]

*Core
FIX: Client - fix in __getattr__() to provide dir() functionality
CHANGE: dirac-configure - use Registry helper to get VOMS servers information
BUGFIX: ObjectLoader - extensions must be looked up first for plug-ins
CHANGE: Misc.py - removed obsoleted
NEW: added returnSingleResult() generic utility by moving it from Resources/Utils module 

*Configuration
CHANGE: Resources.getDIRACPlatform() returns a list of compatible DIRAC platforms
NEW: Resources.getDIRACPlatforms() used to access platforms from /Resources/Computing/OSCompatibility
     section
NEW: Registry - added getVOs() and getVOMSServerInfo()     
NEW: CE2CSAgent - added VO management

*Accounting
FIX: AccountingDB, Job - extra checks for invalid values

*WMS
NEW: WMS tags to allow jobs require special site/CE/queue properties  
CHANGES: DownloadInputData, InputDataByProtocol, InputDataResolution - allows to get multiple 
         PFNs for the protocol resolution
NEW: JobDB, JobMonitoringHandler - added traceJobParameters(s)() methods     
CHANGE: TaskQueueDirector - use ObjectLoader to load directors    
CHANGE: dirac-pilot - use Python 2.7 by default, 2014-04-09 LCG bundles

*DMS
NEW: DataManager to replace ReplicaManager class ( simplification, streamlining )
FIX: InputDataByProtocol - fix the case where file is only on tape
FIX: FTSAgent - multiple fixes
BUGFIX: ReplicateAndRegister - do not ask SE with explicit SRM2 protocol

*Interfaces
CHANGE: Dirac - instantiate SandboxStoreClient and WMSClient when needed, not in the constructor
CHANGE: Job - removed setSystemConfig() method
NEW: Job.py - added setTag() interface

*Resources
CHANGE: StorageElement - changes to avoid usage PFNs
FIX: XROOTStorage, SRM2Storage - changes in PFN construction 
NEW: PoolComputingElement - a CE allowing to manage multi-core slots
FIX: SSHTorqueComputingElement - specify the SSHUser user for querying running/waiting jobs 

*RSS
NEW: added commands dirac-rss-query-db and dirac-rss-query-dtcache

*RMS
CHANGE: ReqDB - added Foreign Keys to ReqDB tables
NEW: dirac-rms-reset-request command
FIX: RequestTask - always execute operations with owner proxy

*SMS
FIX: few minor fixes to avoid pylint warnings

[v6r10p25]

*DMS
CHANGE: FileCatalog - optimized file selection by metadata

[v6r10p24]

*DMS
FIX: FC.FileMetadata - optimized queries for list interception evaluation

[v6r10p23]

*Resoures
CHANGE: SSHComputingElement - allow SSH options to be passed from CS setup of SSH Computing Element
FIX: SSHComputingElement - use SharedArea path as $HOME by default

[v6r10p22]

*CS
CHANGE: Operations helper - if not given, determine the VO from the current proxy 

*Resources
FIX: glexecComputingElement - allows Application Failed with Errors results to show through, 
     rather than be masked by false "glexec CE submission" errors
     
*DMS     
CHANGE: ReplicaManager - in getReplicas() rebuild PFN if 
        <Operations>/DataManagement/UseCatalogPFN option is set to False ( True by default )

[v6r10p21]

*Configuration
FIX: CSGlobals - allow to specify extensions in xxxDIRAC form in the CS

*Interfaces
FIX: Job - removed self.reqParams
FIX: Job - setSubmitPools renamed to setSubmitPool, fixed parameter definition string

*WMS
FIX: JobMonitorigHandler, JobPolicy - allow JobMonitor property to access job information

[v6r10p20]

*DMS
FIX: FTSAgent/Client, ReplicateAndRegister - fixes to properly process failed
     FTS request scheduling

[v6r10p19]

*DMS
FIX: FTSAgent - putRequest when leaving processRequest
FIX: ReplicaManager - bug in getReplicas() in dictionary creation

[v6r10p18]

*DMS
FIX: ReplicateAndRegister - dictionary items incorrectly called in ftsTransfer()

[v6r10p17]

*RMS
FIX: RequestDB.py - typo in a table name
NEW: ReqManagerHandler - added getDistinctValues() to allow selectors in the web page

*DMS
CHANGE: ReplicaManager - bulk PFN lookup in getReplicas()

[v6r10p16]

*Framework
NEW: PlottingClient - added curveGraph() function

*Transformation
FIX: TaskManagerAgentBase - add the missing Scheduled state

*WMS
FIX: TaskQueueDB - reduced number of lines in the matching parameters printout

*DMS
FIX: dirac-dms-show-se-status - exit on error in the service call, closes #1840

*Interface
FIX: API.Job - removed special interpretation of obsoleted JDLreqt type parameters

*Resources
FIX: SSHComputingElement - increased timeout in getJobStatusOnHost() ssh call, closes #1830

[v6r10p15]

*DMS
FIX: FTSAgent - added missing monitoring activity
FIX: FileCatalog - do not check directory permissions when creating / directory

*Resources
FIX: SSHTorqueComputingElement - removed obsoleted stuff

[v6r10p14]

*SMS
FIX: RequestPreparationAgent - typo fixed

[v6r10p13]

*SMS
FIX: RequestPreparationAgent - use ReplicaManager to get active replicas

*DMS
FIX: ReplicaManager - getReplicas returns all replicas ( in all statuses ) by default
CHANGE: FC/SecurityManager - give full ACL access to the catalog to groups with admin rights

*WMS
CHANGE: SiteDirector - changes to reduce the load on computing elements
FIX: JobWrapper - do not set Completed status for the case with failed application thread

[v6r10p12]

*WMS
CHANGE: Replace consistently everywhere SAM JobType by Test JobType
FIX: JobWrapper - the outputSandbox should be always uploaded (outsized, in failed job)

*DMS
FIX: RemoveFile - bugfix
FIX: ReplicateAndRegister - fixes in the checksum check, retry failed FTS transfer 
     with RM transfer
NEW: RegisterReplica request operation     

*RMS
FIX: ReqClient - fix in the request state machine
FIX: Request - enhance digest string
NEW: dirac-dms-reset-request command
CHANGE: dirac-rms-show-request - allow selection of a request by job ID

*TS
FIX: TransformationDB - in getTransformationParameters() dropped "Submitted" counter 
     in the output

[v6r10p11]

*Core
FIX: X509Chain - cast life time to int before creating cert

*Accounting
FIX: DataStoreClient - self.__maxRecordsInABundle = 5000 instead of 1000
FIX: JobPolicy - allow access for JOB_MONITOR property

*RMS
FIX: ReqClient - fix the case when a job is Completed but in an unknown minor status

*Resources
BUGFIX: ProxyStorage - use checkArgumentFormat() instead of self.__checkArgumentFormatDict()

[v6r10p10]

*DMS
FIX: Several fixes to make FTS accounting working (FTSAgent/Job, ReplicaManager, File )

[v6r10p9]

*Core
BUGFIX: LineGraph - Ymin was set to a minimal plot value rather than 0.

*DMS
CHANGE: FTSJob(Agent) - get correct information for FTS accounting (registration)

[v6r10p8]

*Core
FIX: InstallTools - admin e-mail default location changed

*Framework
FIX: SystemAdministratorClientCLI - allow "set host localhost"
FIX: BundleDelivery - protect against empty bundle

*WMS
FIX: SiteDirector - Pass siteNames and ceList as None if any is accepted
FIX: WorkloadManagement.ConfigTemplate.SiteDorectory - set Site to Any by default 

*DMS
FIX: FileCatalogCLI - ignore Datasets in ls command for backward compatibility

*Resources
FIX: SSH - some platforms use Password instead of password prompt

[v6r10p7]

*Core
FIX: dirac-install - execute dirac-fix-mysql-script and dirac-external-requirements after sourcing the environment
FIX: InstallTools - set basedir variable in fixMySQLScript()
FIX: InstallTools - define user root@host.domain in installMySQL()

*Framework
BUGFIX: SystemAdministratorCLI - bug fixed in default() call signature

*DMS
FIX: FTSRequest - handle properly FTS server in the old system 
FIX: ReplicaManager - check if file is in FC before removing 
FIX: Request/RemovalTask - handle properly proxies for removing files 
BUGFIX: DatasetManager - in the table description

[v6r10p6]

*Core
FIX: X509Certificate - reenabled fix in getDIRACGroup()

*Configuration
FIX: CSAPI - Group should be taken from the X509 chain and not the certificate

*RMS
CHANGE: ReqClient - if the job does not exist, do not try further finalization

[v6r10p5]

*Core
FIX: X509Certificate - reverted fix in getDIRACGroup()

[v6r10p4]

*Core
NEW: dirac-info - extra printout
CHANGE: PrettyPrint - extra options in printTable()
FIX: X509Certificate - bug fixed in getDIRACGroup()

*Framework
NEW: SystemAdministratorCLI - new showall command to show components across hosts
NEW: ProxyDB - allow to upload proxies without DIRAC group

*RMS
CHANGE: ReqClient - requests from failed jobs update job status to Failed
CHANGE: RequestTask - retry in the request finalize()

[v6r10p3]

*Configuration
CHANGE: Registry - allow to define a default group per user

*WMS
BUGFIX: JobReport - typo in generateForwardDISET()

[v6r10p2]

*TMS
CHANGE: Backward compatibility fixes when setting the Transformation files status

*DMS
BUGFIX: ReplicateAndRegister - bugfix when replicating to multiple destination by ReplicaManager

*WMS
BUGFIX: JobManager - bug fix when deleting no-existing jobs

[v6r10p1]

*RMS
FIX: ReqDB.Operations - Arguments field changed type from BLOB to MEDIUMBLOB

*DMS
FIX: FileCatalog - check for non-exiting directories in removeDirectory()

*TMS
FIX: TransformationDB - removed constraint that was making impossible to derive a production

[v6r10]

*Core
FIX: Several fixes on DB classes(AccountingDB, SystemLoggingDB, UserProfileDB, TransformationDB, 
     JobDB, PilotAgentsDB) after the new movement to the new MySQL implementation with a persistent 
     connection per running thread
NEW: SystemAdministratorCLI - better support for executing remote commands 
FIX: DIRAC.__init__.py - avoid re-definition of platform variable    
NEW: Graphs - added CurveGraph class to draw non-stacked lines with markers
NEW: Graphs - allow graphs with negative Y values
NEW: Graphs - allow to provide errors with the data and display them in the CurveGraph
FIX: InstallTools - fix for creation of the root@'host' user in MySQL 
FIX: dirac-install - create links to permanent directories before module installation
CHANGE: InstallTools - use printTable() utility for table printing
CHANGE: move printTable() utility to Core.Utilities.PrettyPrint
NEW: added installation configuration examples
FIX: dirac-install - fixBuildPath() operates only on files in the directory
FIX: VOMSService - added X-VOMS-CSRF-GUARD to the html header to be compliant with EMI-3 servers

*CS
CHANGE: getVOMSVOForGroup() uses the VOMSName option of the VO definition 
NEW: CE2CSAgent - added ARC CE information lookup

*Framework
FIX: SystemAdministratorIntegrator - use Host option to get the host address in addition to the section name, closes #1628
FIX: dirac-proxy-init - uses getVOMSVOForGroup() when adding VOMS extensions

*DMS
CHANGE: DFC - optimization and bug fixes of the bulk file addition
FIX: TransferAgent - protection against badly defined LFNs in collectFiles()
NEW: DFC - added getDirectoryReplicas() service method support similar to the LFC
CHANGE: DFC - added new option VisibleReplicaStatus which is used in replica getting commands
CHANGE: FileCatalogClientCLI client shows number of replicas in the 2nd column rather than 
        unimplemented number of links
CHANGE: DFC - optimizations for the bulk replica look-up
CHANGE: DFC updated scalability testing tool FC_Scaling_test.py        
NEW: DFC - methods returning replicas provide also SE definitions instead of PFNs to construct PFNs on the client side
NEW: DFC - added getReplicasByMetadata() interface
CHANGE: DFC - optimized getDirectoryReplicas()
CHANGE: FileCatalogClient - treat the reduced output from various service queries restoring LFNs and PFNs on the fly
NEW: DFC - LFNPFNConvention flag can be None, Weak or Strong to facilitate compatibility with LFC data 
CHANGE: FileCatalog - do not return PFNs, construct them on the client side
CHANGE: FileCatalog - simplified FC_Scaling_test.py script
NEW: FileCatalog/DatasetManager class to define and manipulate datasets corresponding to meta queries
NEW: FileCatalogHandler - new interface methods to expose DatasetManager functionality
NEW: FileCatalogClientCLI - new dataset family of commands
FIX: StorageFactory, ReplicaManager - resolve SE alias name recursively
FIX: FTSRequest, ReplicaManager, SRM2Storage - use current proxy owner as user name in accounting reports, closes #1602
BUGFIX: FileCatalogClientCLI - bug fix in do_ls, missing argument to addFile() call, closes #1658
NEW: FileCatalog - added new setMetadataBulk() interface, closes #1358
FIX: FileCatalog - initial argument check strips off leading lfn:, LFN:, /grid, closes #448
NEW: FileCatalog - added new setFileStatus() interface, closes #170, valid and visible file and replica statuses can be defined in respective options.
CHANGE: multiple new FTS system fixes
CHANGE: uniform argument checking with checkArgumentFormat() in multiple modules
CHANGE: FileCatalog - add Trash to the default replica valid statuses
CHANGE: ReplicaManager,FTSRequest,StorageElement - no use of PFN as returned by the FC except for file removal,
        rather constructing it always on the fly
        
*SMS
CHANGE: PinRequestAgent, SENamespaceCatalogCheckAgent - removed
CHANGE: Use StorageManagerClient instead of StorageDB directly        

*WMS
CHANGE: JobPolicy - optimization for bulk job verification
NEW: JobPolicy - added getControlledUsers() to get users which jobs can be accessed for 
     a given operation
CHANGE: JobMonitoringHandler - Avoid doing a selection of all Jobs, first count matching jobs 
        and then use "limit" to select only the required JobIDs.
NEW: JobMonitoringHandler - use JobPolicy to filter jobs in getJobSummaryWeb()
NEW: new Operations option /Services/JobMonitoring/GlobalJobsInfo ( True by default ) to 
     allow or not job info lookup by anybody, used in JobMonitoringHandler       
BUGFIX: SiteDirector - take into account the target queue Platform
BUGFIX: JobDB - bug in __insertNewJDL()    
CHANGE: dirac-admin-show-task-queues - enhanced output  
CHANGE: JobLoggingDB.sql - use trigger to manage the new LoggingInfo structure  
CHANGE: JobWrapper - trying several times to upload a request before declaring the job failed
FIX: JobScheduling executor - fix race condition that causes a job to remain in Staging
NEW: SiteDirector - do not touch sites for which there is no work available
NEW: SiteDirector - allow sites not in mask to take jobs with JobType Test
NEW: SiteDirector - allow 1 hour grace period for pilots in Unknown state before aborting them
CHANGE: Allow usage of non-plural form of the job requirement options ( PilotType, GridCE, BannedSite, 
        SubmitPool ), keep backward compatibility with a plural form
        
*RSS
FIX: DowntimeCommand - take the latest Downtime that fits    
NEW: porting new Policies from integration  
NEW: RSS SpaceToken command querying endpoints/tokens that exist  
        
*Resources
NEW: added SSHOARComputingElement class 
NEW: added XROOTStorage class       
FIX: CREAMComputingElement - extra checks for validity of returned pilot references
        
*TS
CHANGE: TransformationClient(DB,Manager) - set file status for transformation as bulk operation 
CHANGE: TransformationClient - applying state machine when changing transformation status
BUGFIX: TransformationClient(Handler) - few minor fixes
NEW: TransformationDB - backported __deleteTransformationFileTask(s) methods
CHANGE: TransformationDB(Client) - fixes to reestablish the FileCatalog interface
FIX: TransformationAgent - added MissingInFC to consider for Removal transformations
BUGFIX: TransformationAgent - in _getTransformationFiles() variable 'now' was not defined
FIX: TransformationDB.sql - DataFiles primary key is changed to (FileID) from (FileID,LFN) 
CHANGE: TransformationDB(.sql) - schema changes suitable for InnoDB
FIX: TaskManager(AgentBase) - consider only submitted tasks for updating status
CHANGE: TransformationDB(.sql) - added index on LFN in DataFiles table

*RMS
NEW: Migrate to use the new Request Management by all the clients
CHANGE: RequestContainer - Retry failed transfers 10 times and avoid sub-requests to be set Done 
        when the files are failed
CHANGE: Use a unique name for storing the proxy as processes may use the same "random" name and 
        give conflicts
NEW: RequestClient(Handler) - add new method readRequest( requestname)                 

*Workflow
NEW: Porting the LHCb Workflow package to DIRAC to make the use of general purpose modules and
     simplify construction of workflows        

[v6r9p33]

*Accounting
BUGFIX: AccountingDB - wrong indentation

[v6r9p32]

*Accounting
FIX: AccountingDB - use old style grouping if the default grouping is altered, e.g. by Country

[v6r9p31]

*Accounting
CHANGE: AccountingDB - changes to speed up queries: use "values" in GROUP By clause;
        drop duplicate indexes; reorder fields in the UniqueConstraint index of the
        "bucket" tables  

[v6r9p30]

*DMS
CHANGE: FileCatalogFactory - construct CatalogURL from CatalogType by default

*SMS
FIX: dirac-stager-stage-files - changed the order of the arguments

[v6r9p29]

*TS
FIX: TaskManager(AgentBase) - fix for considering only submitted tasks 

[v6r9p28]

*TS
FIX: TransformationDB(ManagerHandler) - several portings from v6r10

[v6r9p27]

*SMS
FIX: StorageManagementDB - in removeUnlinkedReplicas() second look for CacheReplicas 
     for which there is no entry in StageRequests

[v6r9p26]

*Resources
CHANGE: CREAMComputigElement - Make sure that pilots submitted to CREAM get a 
        fresh proxy during their complete lifetime
*Framework
FIX: ProxyDB - process properly any SQLi with DNs/groups with 's in the name

[v6r9p25]

*TS
CHANGE: TransformationClient - changed default timeout values for service calls
FIX: TransformationClient - fixes for processing of derived transformations 

[v6r9p24]

*TS
FIX: TransformationClient - in moveFilesToDerivedTransformation() set file status
     to Moved-<prod>

[v6r9p23]

*Core
BUGFIX: InstallTools - improper configuration prevents a fresh new installation

*WMS
BUGFIX: PilotDirector - Operations Helper non-instantiated

[v6r9p22]

*WMS
FIX: PilotDirector - allow to properly define extensions to be installed by the 
     Pilot differently to those installed at the server
FIX: Watchdog - convert pid to string in ProcessMonitor

*TS
FIX: TransformationDB - splitting files in chunks

*DMS
NEW: dirac-dms-create-removal-request command
CHANGE: update dirac-dms-xxx commands to use the new RMS client,
        strip lines when reading LFNs from a file

[v6r9p21]

*TS
FIX: Transformation(Client,DB,Manager) - restored FileCatalog compliant interface
FIX: TransformationDB - fix in __insertIntoExistingTransformationFiles()

[v6r9p20]

*Core
BUGFIX: ProxyUpload - an on the fly upload does not require a proxy to exist

*DMS
CHANGE: TransferAgent - use compareAdler() for checking checksum
FIX: FailoverTransfer - recording the sourceSE in case of failover transfer request 

*WMS
FIX: ProcessMonitor - some fixes added, printout when <1 s of consumed CPU is found

*Transformation
BUGFIX: TransformationClient - fixed return value in moveFilesToDerivedTransformation()

*RMS
BUGFIX: CleanReqDBAgent - now() -> utcnow() in initialize()

*Resources
FIX: ARCComputingElement - fix the parsing of CE status if no jobs are available

[v6r9p19]

*DMS
FIX: FileCatalog/DirectoryMetadata - inherited metadata is used while selecting directories
     in findDirIDsByMetadata()

[v6r9p18]

*DMS
FIX: FTSSubmitAgent, FTSRequest - fixes the staging mechanism in the FTS transfer submission
NEW: TransferDBMonitoringHandler - added getFilesForChannel(), resetFileChannelStatus()

[v6r9p17]

*Accounting
FIX: DataStoreClient - send accounting records in batches of 1000 records instead of 100

*DMS:
FIX: FailoverTransfer - catalog name from list to string
FIX: FTSSubmitAgent, FTSRequest - handle FTS3 as new protocol and fix bad submission time
FIX: FTSSubmitAgent, FTSRequest - do not submit FTS transfers for staging files

*WMS
FIX: TaskQueueDB - do not check enabled when TQs are requested from Directors
FIX: TaskQueueDB - check for Enabled in the TaskQueues when inserting jobs to print an alert
NEW: TaskQueueDB - each TQ can have at most 5k jobs, if beyond the limit create a new TQ 
     to prevent long matching times when there are way too many jobs in a single TQ

[v6r9p16]

*TS
BUGFIX: typos in TransformationCleaningAgent.py

*DMS
CHANGE: DownloadInputData - check the available disk space in the right input data directory
FIX: DownloadInputData - try to download only Cached replicas 

[v6r9p15]

*Core
FIX: MySQL - do not decrease the retry counter after ping failure

*DMS
CHANGE: FC/DirectoryMetadata - Speed up findFilesByMetadataWeb when many files match
FIX: RemovalTask - fix error string when removing a non existing file (was incompatible 
     with the LHCb BK client). 

*WMS
FIX: JobReport - minor fix ( removed unused imports )
FIX: JobMonitoring(JobStateUpdate)Handler - jobID argument can be either string, int or long

*TS
CHANGE: TransformationClient - change status of Moved files to a deterministic value
FIX: FileReport - minor fix ( inherits object ) 

[v6r9p14]

*DMS
CHANGE: FTSDB - changed schema: removing FTSSite table. From now on FTS sites 
        would be read from CS Resources

[v6r9p13]

FIX: included fixes from v6r8p26 patch release

[v6r9p12]

FIX: included fixes from v6r8p25 patch release

[v6r9p11]

*DMS
BUGFIX: FTSRequest - in __resolveFTSServer() type "=" -> "=="

[v6r9p10]

FIX: included fixes from v6r8p24 patch release

*Core
NEW: StateMachine utility

*DMS
BUGFIX: in RegisterFile operation handler

*Interfaces
FIX: Dirac.py - in splitInputData() consider only Active replicas

[v6r9p9]

*RMS
FIX: RequestDB - added getRequestFileStatus(), getRequestName() methods

[v6r9p8]

*DMS
FIX: RequestDB - get correct digest ( short request description ) of a request

[v6r9p7]

FIX: included fixes from v6r8p23 patch release

*RSS
FIX: SpaceTokenOccupancyPolicy - SpaceToken Policy decision was based on 
     percentage by mistake
     
*RMS
NEW: new scripts dirac-dms-ftsdb-summary, dirac-dms-show-ftsjobs    
FIX: FTSAgent - setting space tokens for newly created FTSJobs 

[v6r9p6]

*DMS
BUGFIX: dirac-admin-add-ftssite - missing import

*RMS
NEW: RequestDB, ReqManagerHandler - added getRequestStatus() method

*TS
FIX: fixes when using new RequestClient with the TransformationCleaningAgent

*WMS
BUGFIX: typo in SandboxStoreHandler transfer_fromClient() method

[v6r9p5]

*DMS
BUGFIX: missing proxy in service env in the FTSManager service. By default service 
        will use DataManager proxy refreshed every 6 hours.

*Resources
NEW: StorageElement - new checkAccess policy: split the self.checkMethods in 
     self.okMethods. okMethods are the methods that do not use the physical SE. 
     The isValid returns S_OK for all those immediately

*RSS
FIX: SpaceTokenOccupancyPolicy - Policy that now takes into account absolute values 
     for the space left
     
*TS
FIX: TransformationCleaningAgent - will look for both old and new RMS     

[v6r9p4]

*Stager
NEW: Stager API: dirac-stager-monitor-file, dirac-stager-monitor-jobs, 
     dirac-stager-monitor-requests, dirac-stager-show-stats

[v6r9p3]

*Transformation
FIX: TransformationCleaning Agent status was set to 'Deleted' instead of 'Cleaned'

[v6r9p2]

*RSS
NEW: Added Component family tables and statuses
FIX: removed old & unused code 
NEW: allow RSS policies match wild cards on CS

*WMS
BUGFIX: FailoverTransfer,JobWrapper - proper propagation of file metadata

[v6r9p1]

*RMS
NEW: FTSAgent - update rwAccessValidStamp,
     update ftsGraphValidStamp,
     new option for staging files before submission,
     better log handling here and there
CHANGE: FTSJob - add staging flag in in submitFTS2
CHANGE: Changes in WMS (FailoverTransfer, JobReport, JobWrapper, SandboxStoreHandler) 
        and TS (FileReport) to follow the new RMS.
NEW: Full CRUD support in RMS.

*RSS
NEW: ResourceManagementDB - new table ErrorReportBuffer
NEW: new ResourceManagementClient methods - insertErrorReportBuffer, selectErrorReportBuffer,
     deleteErrorReportBuffer

[v6r9]

NEW: Refactored Request Management System, related DMS agents and FTS management
     components

[v6r8p28]

*Core
BUGFIX: RequestHandler - the lock Name includes ActionType/Action

*DMS
FIX: dirac-dms-filecatalog-cli - prevent exception in case of missing proxy

[v6r8p27]

*DMS
BUGFIX: dirac-dms-add-file - fixed typo item -> items

[v6r8p26]

*Core
NEW: RequestHandler - added getServiceOption() to properly resolve inherited options 
     in the global service handler initialize method
NEW: FileCatalogHandler, StorageElementHandler - use getServiceOption()

[v6r8p25]

FIX: included fixes from v6r7p40 patch release

*Resources
FIX: SRM2Storage - do not account gfal_ls operations

[v6r8p24]

FIX: included fixes from v6r7p39 patch release

*Core
FIX: SiteSEMapping was returning wrong info

*DMS
FIX: FTSRequest - choose explicitly target FTS point for RAL and CERN
BUGFIX: StrategyHandler - wrong return value in __getRWAccessForSE()

*Resources
CHANGE: SRM2Storage - do not account gfal_ls operations any more

[v6r8p23]

FIX: included fixes from v6r7p37 patch release

*TS
FIX: TransformationDB - allow tasks made with ProbInFC files
FIX: TransformationCleaingAgent,Client - correct setting of transformation 
     status while cleaning

[v6r8p22]

FIX: included fixes from v6r7p36 patch release

[v6r8p21]

*DMS
FIX: FileCatalog/DirectoryMetadata - even if there is no meta Selection 
     the path should be considered when getting Compatible Metadata
FIX: FileCatalog/DirectoryNodeTree - findDir will return S_OK( '' ) if dir not 
     found, always return the same error from DirectoryMetadata in this case.     

*RSS
FIX: DowntimeCommand - use UTC time stamps

*TS
FIX: TransformationAgent - in _getTransformationFiles() get also ProbInFC files in 
     addition to Used 

[v6r8p20]

*Stager
NEW: Stager API: dirac-stager-monitor-file, dirac-stager-monitor-jobs, 
     dirac-stager-monitor-requests, dirac-stager-show-stats

[v6r8p19]

*Transformation
FIX: TransformationCleaning Agent status was set to 'Deleted' instead of 'Cleaned'

[v6r8p18]

*TS
BUGFIX: TransformationAgent - regression in __cleanCache()

[v6r8p17]

FIX: included fixes from v6r7p32 patch release

*WMS
FIX: StalledJobAgent - for accidentally stopped jobs ExecTime can be not set, 
     set it to CPUTime for the accounting purposes in this case

[v6r8p16]

FIX: included fixes from v6r7p31 patch release

*WMS
BUGFIX: TaskQueueDB - fixed a bug in the negative matching conditions SQL construction

*RSS
NEW: improved doc strings of PEP, PDP modules ( part of PolicySystem )
FIX: Minor changes to ensure consistency if ElementInspectorAgent and 
     users interact simultaneously with the same element
CHANGE: removed DatabaseCleanerAgent ( to be uninstalled if already installed )
FIX: SummarizeLogsAgent - the logic of the agent was wrong, the agent has been re-written.
     
[v6r8p15]

*Core
FIX: X509Chain - fix invalid information when doing dirac-proxy-info without CS
     ( in getCredentials() )

*RSS
NEW: PDP, PEP - added support for option "doNotCombineResult" on PDP

[v6r8p14]

*Core
FIX: dirac-deploy-scripts - can now work with the system python

*WMS
NEW: dirac-wms-cpu-normalization - added -R option to modify a given configuration file
FIX: Executor/InputData - Add extra check for LFns in InputData optimizer, closes #1472

*Transformation
CHANGE: TransformationAgent - add possibility to kick a transformation (not skip it if no 
        unused files), by touching a file in workDirectory
BUGFIX: TransformationAgent - bug in __cleanCache() dict modified in a loop        

[v6r8p13]

*Transformation
BUGFIX: TransformationDB - restored import of StringType

[v6r8p12]

NEW: Applied patches from v6r7p29

*WMS
FIX: JobDB - check if SystemConfig is present in the job definition and convert it 
     into Platform

*DMS
FIX: ReplicaManager - do not get metadata of files when getting files in a directory 
     if not strictly necessary

*RSS
NEW: ported from LHCb PublisherHandler for RSS web views

[v6r8p11]

NEW: Applied patches from v6r7p27

*RSS
NEW: SpaceTokenOccupancyPolicy - ported from LHCbDIRAC 
NEW: db._checkTable done on service initialization ( removed dirac-rss-setup script doing it )

*Transformation
FIX: TaskManager - reset oJob for each task in prepareTransformationTasks()
BUGFIX: ValidateOutputDataAgent - typo fixed in getTransformationDirectories()
FIX: TransformationManagerHandler - use CS to get files statuses not to include in 
     processed file fraction calculation for the web monitoring pages

[v6r8p10]

NEW: Applied patches from v6r7p27

[v6r8p9]

*DMS
FIX: TransferAgent,dirac-dms-show-se-status, ResourceStatus,TaskManager - fixes
     needed for DMS components to use RSS status information
NEW: ReplicaManager - allow to get metadata for an LFN+SE as well as PFN+SE     

[v6r8p8]

*RSS
BUGFIX: dirac-rss-setup - added missing return of S_OK() result

[v6r8p7]

NEW: Applied patches from v6r7p24

*DMS
BUGFIX: LcgFileCatalogClient - bug in addFile()

*RSS
BUGFIX: fixed script dirac-rss-set-token, broken in the current release.
NEW: Statistics module - will be used in the future to provide detailed information 
     from the History of the elements 

[v6r8p6]

NEW: Applied patches from v6r7p23

*Transformation
FIX: TaskManager - allow prepareTransformationTasks to proceed if no OutputDataModule is defined
FIX: TransformationDB - remove INDEX(TaskID) from TransformationTasks. It produces a single counter 
     for the whole table instead of one per TransformationID
     
*WMS     
FIX: WMSUtilities - to allow support for EMI UI's for pilot submission we drop support for glite 3.1

[v6r8p5]

NEW: Applied patches from v6r7p22

*RSS
CHANGE: removed old tests and commented out files

*WMS
FIX: PoolXMLCatalog - proper addFile usage

*Transformation
CHANGE: TransformationAgent - clear replica cache when flushing or setting a file in the workdirectory

[v6r8p4]

*Transformation
FIX: The connection to the jobManager is done only at submission time
FIX: Jenkins complaints fixes

*WMS
BUGFIX: JobDB - CPUtime -> CPUTime
FIX: Jenkins complaints fixes

[v6r8p3]

*DMS
BUGFIX: LcgFileCatalogClient

[v6r8p2]

*DMS:
FIX: LcgFileCatalogClient - remove check for opening a session in __init__ as credentials are not yet set 

*Transformation
CHANGE: reuse RPC clients in Transformation System 

[v6r8p1]

*Core
FIX: dirac-deploy-scripts - restored regression w.r.t. support of scripts starting with "d"

*DMS
BUGFIX: LcgFileCatalogClient - two typos fixed

[v6r8]

CHANGE: Several fixes backported from the v7r0 integration branch

*Core
CHANGE: DictCache - uses global LockRing to avoid locks in multiprocessing
FIX: X509Chain - proxy-info showing an error when there's no CS

*DMS
FIX: TransferAgent - inside loop filter out waiting files dictionary
BUGFIX: dirac-admin-allow-se - there was a continue that was skipping the complete loop for 
        ARCHIVE elements
NEW: LcgFileCatalogClient - test return code in startsess lfc calls       

*WMS:
FIX: OptimizerExecutor, InputData, JobScheduling - check that site candidates have all the 
     replicas

*RSS: 
BUGFIX: ResourceStatus, RSSCacheNoThread - ensure that locks are always released

*Transformation
FIX: TaskManager - site in the job definition is taken into account when submitting
NEW: Transformation - get the allowed plugins from the CS /Operations/Transformations/AllowedPlugins
FIX: ValidateOutputDataAgent - self not needed for static methods

[v6r7p40]

*Resources
FIX: StorageElement class was not properly passing the lifetime argument for prestageFile method

[v6r7p39]

*Core
CHANGE: Grid - in executeGridCommand() allow environment script with arguments needed for ARC client

*DMS
FIX: DFC SEManager - DIP Storage can have a list of ports now

*Resources
FIX: ARCComputingElement - few fixes after debugging

[v6r7p38]

*Core
NEW: DISET FileHelper, TransferClient - possibility to switch off check sum

*Resources
NEW: ARCComputingElement - first version
NEW: StorageFactory - possibility to pass extra protocol parameters to storage object
NEW: DIPStorage - added CheckSum configuration option
BUGFIX: SSHComputingElement - use CE name in the pilot reference construction

*WMS
FIX: StalledJobAgent - if ExecTime < CPUTime make it equal to CPUTime

[v6r7p37]

*Framework
BUGFIX: NotificationDB - typos in SQL statement in purgeExpiredNotifications() 

*WMS
NEW: JobCleaningAgent - added scheduling sandbox LFN removal request 
     when deleting jobs
CHANGE: JobWrapper - report only error code as ApplicationError parameter 
        when payload finishes with errors    
NEW: SiteDirector - possibility to specify extensions to be installed in 
     pilots in /Operations/Pilots/Extensions option in order not to install
     all the server side extensions        

*DMS
CHANGE: FileCatalogFactory - use service path as default URL
CHANGE: FileCatalogFactory - use ObjectLoader to import catalog clients

*SMS
BUGFIX: StorageManagementDB, dirac-stager-monitor-jobs - small bug fixes ( sic, Daniela )

*Resources
CHANGE: DIPStorage - added possibility to specify a list of ports for multiple
        service end-points
CHANGE: InProcessComputingElement - demote log message when payload failure 
        to warning, the job will fail anyway
FIX: StalledJobAgent - if pilot reference is not registered, this is not an 
     error of the StalledJobAgent, no log.error() in  this case                
        
*RMS
CHANGE: RequestTask - ensure that tasks are executed with user credentials 
        even with respect to queries to DIRAC services ( useServerCertificate 
        flag set to false )        

[v6r7p36]

*WMS
FIX: CREAMCE, SiteDirector - make sure that the tmp executable is removed
CHANGE: JobWrapper - remove sending mails via Notification Service in case
        of job rescheduling
        
*SMS
FIX: StorageManagementDB - fix a race condition when old tasks are set failed 
     between stage submission and update.        

[v6r7p35]

*Stager
NEW: Stager API: dirac-stager-monitor-file, dirac-stager-monitor-jobs, 
     dirac-stager-monitor-requests, dirac-stager-show-stats

[v6r7p34]

*Transformation
FIX: TransformationCleaning Agent status was set to 'Deleted' instead of 'Cleaned'

[v6r7p33]

*Interfaces
FIX: Job.py - in setExecutable() - prevent changing the log file name string type

*StorageManagement
NEW: StorageManagementDB(Handler) - kill staging requests at the same time as 
     killing related jobs, closes #1510
FIX: StorageManagementDB - demote the level of several log messages       

[v6r7p32]

*DMS
FIX: StorageElementHandler - do not use getDiskSpace utility, use os.statvfs instead
CHANGE: StorageManagementDB - in getStageRequests() make MySQL do an UNIQUE selection 
        and use implicit loop to speed up queries for large results

*Resources
FIX: lsfce remote script - use re.search instead of re.match in submitJob() to cope with
     multipline output

[v6r7p31]

*WMS
FIX: SiteDirector - make possible more than one SiteDirector (with different pilot identity) attached 
     to a CE, ie sgm and pilot roles. Otherwise one is declaring Aborted the pilots from the other.

[v6r7p30]

*Core
CHANGE: X509Chain - added groupProperties field to the getCredentials() report
BUGFIX: InstallTools - in getSetupComponents() typo fixed: agent -> executor

[v6r7p29]

*DMS
CHANGE: FileCatalog - selection metadata is also returned as compatible metadata in the result
        of getCompatibleMetadata() call
NEW: FileCatalog - added path argument to getCompatibleMetadata() call
NEW: FileCatalogClient - added getFileUserMetadata()
BUGFIX: dirac-dms-fts-monitor - exit with code -1 in case of error

*Resources
FIX: CREAMComputingElement - check globus-url-copy result for errors when retrieving job output

[v6r7p28]

*DMS
BUGFIX: FileCatalog/DirectoryMetadata - wrong MySQL syntax 

[v6r7p27]

*Core
FIX: Mail.py - fix of the problem of colons in the mail's body

*Interfaces
NEW: Job API - added setSubmitPools(), setPlatform() sets ... "Platform"

*WMS
FIX: TaskQueueDB - use SystemConfig as Platform for matching ( if Platform is not set explicitly

*Resources
FIX: SSHComputingElement - use ssh host ( and not CE name ) in the pilot reference
BUGFIX: SSHGEComputingElement - forgotten return statement in _getJobOutputFiles()

*Framework
NEW: dirac-sys-sendmail - email's body can be taken from pipe. Command's argument 
     in this case will be interpreted as a destination address     

[v6r7p26]

*DMS
FIX: ReplicaManager - status names Read/Write -> ReadAccess/WriteAccess

[v6r7p25]

*Core
CHANGE: X509Chain - in getCredentials() failure to contact CS is not fatal, 
        can happen when calling dirac-proxy-init -x, for example

[v6r7p24]

*DMS
NEW: FileCatalog - added getFilesByMetadataWeb() to allow pagination in the Web 
     catalog browser
     
*WMS
CHANGE: WMSAdministrator, DiracAdmin - get banned sites list by specifying the status
        to the respective jobDB call     

[v6r7p23]

*Transformation
BUGFIX: TransformationDB - badly formatted error log message

*RMS
CHANGE: RequestDBMySQL - speedup the lookup of requests

*WMS
BUGFIX: dirac-dms-job-delete - in job selection by group

*DMS
FIX: LcgFileCatalogClient - getDirectorySize made compatible with DFC
BUGFIX: LcgFileCatalogClient - proper call of __getClientCertInfo()

[v6r7p22]

*Transformation
CHANGE: InputDataAgent - treats only suitable transformations, e.g. not the extendable ones. 
CHANGE: TransformationAgent - make some methods more public for easy overload

[v6r7p21]

*Core
FIX: Shifter - pass filePath argument when downloading proxy

[v6r7p20]

*DMS
CHANGE: StrategyHandler - move out SourceSE checking to TransferAgent
CHANGE: ReplicaManager, InputDataAgent - get active replicas
FIX: StorageElement, SRM2Storage - support for 'xxxAccess' statuses, checking results
     of return structures
     
*RSS
NEW: set configurable email address on the CS to send the RSS emails
NEW: RSSCache without thread in background
FIX: Synchronizer - moved to ResourceManager handler     

[v6r7p19]

*DMS
BUGFIX: ReplicaManager - in putAndRegister() SE.putFile() singleFile argument not used explicitly

[v6r7p18]

*WMS
FIX: StalledJobAgent - do not exit the loop over Completed jobs if accounting sending fails
NEW: dirac-wms-job-delete - allow to specify jobs to delete by job group and/or in a file
FIX: JobManifest - If CPUTime is not set, set it to MaxCPUTime value

[v6r7p17]

*Resources
FIX: SRM2Storage - treat properly "22 SRM_REQUEST_QUEUED" result code

[v6r7p16]

*DMS
FIX: StrategyHandler - do not proceed when the source SE is not valid for read 
BUGFIX: StorageElement - putFile can take an optional sourceSize argument
BUGFIX: ReplicaManager - in removeFile() proper loop on failed replicas

*RSS
FIX: SpaceTokenOccupancyCommand, CacheFeederAgent - add timeout when calling lcg_util commands

*WMS
FIX: JobManifest - take all the SubmitPools defined in the TaskQueueAgent 
NEW: StalledJobAgent - declare jobs stuck in Completed status as Failed

[v6r7p15]

*Core
BUGFIX: SocketInfo - in host identity evaluation

*DMS
BUGFIX: FileCatalogHandler - missing import os

*Transformation
CHANGE: JobManifest - getting allowed job types from operations() section 

[v6r7p14]

*DMS
CHANGE: StorageElementProxy - removed getParameters(), closes #1280
FIX: StorageElementProxy - free the getFile space before the next file
FIX: StorageElement - added getPFNBase() to comply with the interface

*Interfaces
CHANGE: Dirac API - allow lists of LFNs in removeFile() and removeReplica()

*WMS
CHANGE: JobSchedulingAgent(Executor) - allow both BannedSite and BannedSites JDL option

*RSS
FIX: ElementInspectorAgent - should only pick elements with rss token ( rs_svc ).
FIX: TokenAgent - using 4th element instead of the 5th. Added option to set admin email on the CS.

[v6r7p13]

*Core
FIX: Resources - in getStorageElementSiteMapping() return only sites with non-empty list of SEs

*DMS
FIX: StorageElement - restored the dropped logic of using proxy SEs
FIX: FileCatalog - fix the UseProxy /LocalSite/Catalog option

*Transformation
FIX: TransformationDB - use lower() string comparison in extendTransformation()

[v6r7p12]

*WMS
BUGFIX: JobManifest - get AllowedSubmitPools from the /Systems section, not from /Operations

*Core
NEW: Resources helper - added getSites(), getStorageElementSiteMapping()

*DMS
CHANGE: StrategyHandler - use getStorageElementSiteMapping helper function
BUGFIX: ReplicaManager - do not modify the loop dictionary inside the loop

[v6r7p11]

*Core
CHANGE: Subprocess - put the use of watchdog in flagging

[v6r7p10]

*Core
NEW: Logger - added getLevel() method, closes #1292
FIX: Subprocess - returns correct structure in case of timeout, closes #1295, #1294
CHANGE: TimeOutExec - dropped unused utility
FIX: Logger - cleaned unused imports

*RSS
CHANGE: ElementInspectorAgent - do not use mangled name and removed shifterProxy agentOption

[v6r7p9]

*Core
BUGFIX: InstallTools - MySQL Port should be an integer

[v6r7p8]

*Core
FIX: Subprocess - consistent timeout error message

*DMS
NEW: RemovalTask - added bulk removal
FIX: StrategyHandler - check file source CEs
CHANGE: DataIntegrityClient - code beautification
CHANGE: ReplicaManager - do not check file existence if replica information is queried anyway,
        do not fail if file to be removed does not exist already. 

[v6r7p7]

FIX: Several fixes to allow automatic code documentation

*Core
NEW: InstallTools - added mysqlPort and mysqlRootUser

*DMS
CHANGE: ReplicaManager - set possibility to force the deletion of non existing files
CHANGE: StrategyHandler - better handling of checksum check during scheduling 

[v6r7p6]

*Core
FIX: dirac-install - restore signal alarm if downloadable file is not found
FIX: Subprocess - using Manager proxy object to pass results from the working process

*DMS:
CHANGE: StorageElement - removed overwride mode
CHANGE: removed obsoleted dirac-dms-remove-lfn-replica, dirac-dms-remove-lfn
NEW: FTSMonitorAgent - filter out sources with checksum mismatch
FIX: FTSMonitorAgent, TransferAgent - fix the names of the RSS states

*RSS
NEW: ElementInspectorAgent runs with a variable number of threads which are automatically adjusted
NEW: Added policies to force a particular state, can be very convenient to keep something Banned for example.
NEW: policy system upgrade, added finer granularity when setting policies and actions

*WMS
NEW: SiteDirector- allow to define pilot DN/Group in the agent options
CHANGE: JobDescription, JobManifest - take values for job parameter verification from Operations CS section

[v6r7p5]

*Interfaces
BUGFIX: dirac-wms-job-get-output - properly treat the case when output directory is not specified 

[v6r7p4]

*Core
FIX: Subprocess - avoid that watchdog kills the executor process before it returns itself

*Framework
BUGFIX: ProxuManagerClient - wrong time for caching proxies

*RSS
FIX: removed obsoleted methods

*DMS
NEW: FileCatalog - added findFilesByMetadataDetailed - provides detailed metadata for 
     selected files

[v6r7p3]

*DMS
FIX: FTSMonitorAgent - logging less verbose

*Transformation
FIX: TransformationAgent - use the new CS defaults locations
FIX: Proper agent initialization
NEW: TransformationPlaugin - in Broadcast plugin added file groupings by number of files, 
     make the TargetSE always defined, even if the SourceSE list contains it 

*ResourceStatus
FIX: Added the shifter's proxy to several agents

*RMS
FIX: RequestContainer - the execution order was not properly set for the single files 

*Framework:
BUGFIX: ProxyManagerClient - proxy time can not be shorter than what was requested

[v6r7p2]

*Core
FIX: dirac-configure - switch to use CS before checking proxy info

*Framework
NEW: dirac-sys-sendmail new command
NEW: SystemAdmininistratorCLI - added show host, uninstall, revert commands
NEW: SystemAdmininistratorHandler - added more info in getHostInfo()
NEW: SystemAdmininistratorHandler - added revertSoftware() interface

*Transformation
FIX: TransformationCleaningAgent - check the status of returned results

[v6r7p1]

*Core
FIX: Subprocess - finalize the Watchdog closing internal connections after a command execution
CHANGE: add timeout for py(shell,system)Call calls where appropriate
CHANGE: Shifter - use gProxyManager in a way that allows proxy caching

*Framework
NEW: ProxyManagerClient - allow to specify validity and caching time separately
FIX: ProxyDB - replace instead of delete+insert proxy in __storeVOMSProxy

*DMS
NEW: FTSMonitorAgent - made multithreaded for better efficiency
FIX: dirac-dms-add-file - allow LFN: prefix for lfn argument

*WMS
NEW: dirac-wms-job-get-output, dirac-wms-job-status - allow to retrieve output for a job group
FIX: TaskQueueDB - fixed selection SQL in __generateTQMatchSQL()
CHANGE: OptimizerExecutor - reduce diversity of MinorStatuses for failed executors

*Resources
FIX: CREAMComputingElement - remove temporary JDL right after the submission 

[v6r6p21]

*DMS
BUGFIX: TransformationCleaningAgent - use the right signature of cleanMetadataCatalogFiles() call

[v6r6p20]

*DMS
FIX: RegistrationTask - properly escaped error messages
BUGFIX: DirectoryMetadata - use getFileMetadataFields from FileMetadata in addMetadataField()
NEW: When there is a missing source error spotted during FTS transfer, file should be reset 
     and rescheduled again until maxAttempt (set to 100) is reached

*WMS
FIX: JobScheduling - fix the site group logic in case of Tier0

[v6r6p19]

*DMS
BUGFIX: All DMS agents  - set up agent name in the initialization

*Core
NEW: Subprocess - timeout wrapper for subprocess calls
BUGFIX: Time - proper interpreting of 0's instead of None
CHANGE: DISET - use cStringIO for ANY read that's longer than 16k (speed improvement) 
        + Less mem when writing data to the net
FIX: Os.py - protection against failed "df" command execution       
NEW: dirac-info prints lcg bindings versions
CHANGE: PlotBase - made a new style class 
NEW: Subprocess - added debug level log message

*Framework
NEW: SystemAdministratorIntegrator client for collecting info from several hosts
NEW: SystemAdministrator - added getHostInfo()
FIX: dirac-proxy-init - always check for errors in S_OK/ERROR returned structures
CHANGE: Do not accept VOMS proxies when uploading a proxy to the proxy manager

*Configuration
FIX: CE2CSAgent - get a fresh copy of the cs data before attempting to modify it, closes #1151
FIX: Do not create useless backups due to slaves connecting and disconnecting
FIX: Refresher - prevent retrying with 'Insane environment'

*Accounting
NEW: Accounting/Job - added validation of reported values to cope with the weird Yandex case
FIX: DBUtils - take into account invalid values, closes #949

*DMS
FIX: FTSSubmitAgent - file for some reason rejected from submission should stay in 'Waiting' in 
     TransferDB.Channel table
FIX: FTSRequest - fix in the log printout     
CHANGE: dirac-dms-add-file removed, dirac-dms-add-files renamed to dirac-dms-add-file
FIX: FileCatalogCLI - check the result of removeFile call
FIX: LcgFileCatalogClient - get rid of LHCb specific VO evaluation
NEW: New FileCatalogProxy service - a generalization of a deprecated LcgFileCatalog service
FIX: Restored StorageElementProxy functionality
CHANGE: dirac-dms-add-file - added printout
NEW: FileCatalog(Factory), StorageElement(Factory) - UseProxy flag moved to /Operations and /LocalSite sections

*RSS
NEW:  general reimplementation: 
      New DB schema using python definition of tables, having three big blocks: Site, Resource and Node.
      MySQLMonkey functionality almost fully covered by DB module, eventually will disappear.
      Services updated to use new database.
      Clients updated to use new database.
      Synchronizer updated to fill the new database. When helpers will be ready, it will need an update.
      One ElementInspectorAgent, configurable now is hardcoded.
      New Generic StateMachine using OOP.
      Commands and Policies simplified.
      ResourceStatus using internal cache, needs to be tested with real load.
      Fixes for the state machine
      Replaced Bad with Degraded status ( outside RSS ).
      Added "Access" to Read|Write|Check|Remove SE statuses wherever it applies.
      ResourceStatus returns by default "Active" instead of "Allowed" for CS calls.
      Caching parameters are defined in the CS
FIX: dirac-admin-allow/ban-se - allow a SE on Degraded ( Degraded->Active ) and ban a SE on Probing 
     ( Probing -> Banned ). In practice, Active and Degraded are "usable" states anyway.            
      
*WMS
FIX: OptimizerExecutor - failed optimizations will still update the job     
NEW: JobWrapper - added LFNUserPrefix VO specific Operations option used for building user LFNs
CHANGE: JobDB - do not interpret SystemConfig in the WMS/JobDB
CHANGE: JobDB - Use CPUTime JDL only, keep MaxCPUTime for backward compatibility
CHANGE: JobWrapper - use CPUTime job parameter instead of MaxCPUTime
CHANGE: JobAgent - use CEType option instead of CEUniqueID
FIX: JobWrapper - do not attempt to untar directories before having checked if they are tarfiles 
NEW: dirac-wms-job-status - get job statuses for jobs in a given job group
 
*SMS
FIX: StorageManagementDB - when removing unlinked replicas, take into account the case where a
     staging request had been submitted, but failed
      
*Resources    
NEW: glexecCE - add new possible locations of the glexec binary: OSG specific stuff and in last resort 
     looking in the PATH    
NEW: LcgFileCatalogClient - in removeReplica() get the needed PFN inside instead of providing it as an argument     
      
*TS      
CHANGE: Transformation types definition are moved to the Operations CS section

*Interfaces
FIX: Dirac.py - CS option Scratchdir was in LocalSite/LocalSite
FIX: Dirac.py - do not define default catalog, use FileCatalog utility instead

[v6r6p19]

*DMS
BUGFIX: All DMS agents  - set up agent name in the initialization

[v6r6p18]

*Transformation
CHANGE: /DIRAC/VOPolicy/OutputDataModule option moved to <Operations>/Transformations/OutputDataModule

*Resources
FIX: ComputingElement - properly check if the pilot proxy has VOMS before adding it to the payload 
     when updating it

*WMS
BUGFIX: JobSanity - fixed misspelled method call SetParam -> SetParameter

[v6r6p17]

*Transformation
BUGFIX: TransformationAgent - corrected  __getDataReplicasRM()

[v6r6p16]

*DMS
FIX: Agents - proper __init__ implementation with arguments passing to the super class
FIX: LcgFileCatalogClient - in removeReplica() reload PFN in case it has changed

[v6r6p15]

*Framework
BUGFIX: ErrorMessageMonitor - corrected updateFields call 

*DMS:
NEW: FTSMonitorAgent completely rewritten in a multithreaded way

*Transformation
FIX: InputDataAgent - proper instantiation of TransformationClient
CHANGE: Transformation - several log message promoted from info to notice level

[v6r6p14]

*Transformation
FIX: Correct instantiation of agents inside several scripts
CHANGE: TransformationCleaningAgent - added verbosity to logs
CHANGE: TransformationAgent - missingLFC to MissingInFC as it could be the DFC as well
FIX: TransformationAgent - return an entry for all LFNs in __getDataReplicasRM

*DMS
FIX: TransferAgent - fix exception reason in registerFiles()

[v6r6p13]

*DMS
CHANGE: TransferAgent - change RM call from getCatalogueReplicas to getActiveReplicas. 
        Lowering log printouts here and there

[v6r6p12]

*DMS
BUGFIX: RemovalTask - Replacing "'" by "" in error str set as attribute for a subRequest file. 
        Without that request cannot be updated when some nasty error occurs.

[v6r6p11]

*RMS:
BUGFIX: RequestClient - log string formatting

*DMS
BUGFIX: RemovalTask - handling for files not existing in the catalogue

*Transformation
FIX: TransformationManager - ignore files in NotProcessed status to get the % of processed files

*Interfaces
FIX: Fixes due to the recent changes in PromptUser utility

[v6r6p10]

*RMS
FIX: RequestDBMySQL - better escaping of queries 

*WMS
FIX: SiteDirector - get compatible platforms before checking Task Queues for a site

[v6r6p9]

*Core
FIX: Utilities/PromptUser.py - better user prompt

*Accounting
NEW: Add some validation to the job records because of weird data coming from YANDEX.ru

*DMS
BUGFIX: ReplicaManager - typo errStr -> infoStr in __replicate()
FIX: FTSRequest - fixed log message

*WMS
FIX: SiteDirector - use CSGlobals.getVO() call instead of explicit CS option

[v6r6p8]

*Transformation
BUGFIX: TransformationDB - typo in getTransformationFiles(): iterValues -> itervalues

[v6r6p7]

*Resources
FIX: StorageFactory - uncommented line that was preventing the status to be returned 
BUGFIX: CE remote scripts - should return status and not call exit()
BUGFIX: SSHComputingElement - wrong pilot ID reference

[v6r6p6]

*WMS
FIX: TaskQueueDB - in findOrphanJobs() retrieve orphaned jobs as list of ints instead of list of tuples
FIX: OptimizerExecutor - added import of datetime to cope with the old style optimizer parameters

*Transformation
FIX: TransformationAgent - fix finalization entering in an infinite loop
NEW: TransformationCLI - added resetProcessedFile command
FIX: TransformationCleaningAgent - treating the archiving delay 
FIX: TransformationDB - fix in getTransformationFiles() in case of empty file list

[v6r6p5]

*Transformation
FIX: TransformationAgent - type( transClient -> transfClient )
FIX: TransformationAgent - self._logInfo -> self.log.info
FIX: TransformationAgent - skip if no Unused files
FIX: TransformationAgent - Use CS option for replica cache lifetime
CHANGE: TransformationAgent - accept No new Unused files every [6] hours

[v6r6p4]

*DMS
FIX: TransferAgent - protection for files that can not be scheduled
BUGFIX: TransferDB - typo (instIDList - > idList ) fixed

*Transformation
BUGFIX: TransformationAgent - typo ( loginfo -> logInfo )

[v6r6p3]

FIX: merged in patch v6r5p14

*Core
BUGFIX: X509Chain - return the right structure in getCredentials() in case of failure
FIX: dirac-deploy-scripts.py - allow short scripts starting from "d"
FIX: dirac-deploy-scripts.py - added DCOMMANDS_PPID env variable in the script wrapper
FIX: ExecutorReactor - reduced error message dropping redundant Task ID 

*Interfaces
BUGFIX: Dirac.py - allow to pass LFN list to replicateFile()

*DMS
FIX: FileManager - extra check if all files are available in _findFiles()
BUGFIX: FileCatalogClientCLI - bug in DirectoryListing

[v6r6p2]

FIX: merged in patch v6r5p13

*WMS
FIX: SiteDirector - if no community set, look for DIRAC/VirtualOrganization setting

*Framework
FIX: SystemLoggingDB - LogLevel made VARCHAR in the MessageRepository table
FIX: Logging - several log messages are split in fixed and variable parts
FIX: SystemLoggingDB - in insertMessage() do not insert new records in auxiliary tables if they 
     are already there

[v6r6p1]

*Core:
CHANGE: PromptUser - changed log level of the printout to NOTICE
NEW: Base Client constructor arguments are passed to the RPCClient constructor

*DMS:
NEW: FTSRequest - added a prestage mechanism for source files
NEW: FileCatalogClientCLI - added -f switch to the size command to use raw faile tables 
     instead of storage usage tables
NEW: FileCatalog - added orphan directory repair tool
NEW: FIleCatalog - more counters to control the catalog sanity     

*WMS:
FIX: SandboxStoreClient - no more kwargs tricks
FIX: SandboxStoreClient returns sandbox file name in case of upload failure to allow failover
FIX: dirac-pilot - fixed VO_%s_SW_DIR env variable in case of OSG

*TS:
FIX: TransformationManagerHandler - avoid multiple Operations() instantiation in 
     getTransformationSummaryWeb()

[v6r6]

*Core
CHANGE: getDNForUsername helper migrated from Core.Security.CS to Registry helper
NEW: SiteSEMapping - new utilities getSitesGroupedByTierLevel(), getTier1WithAttachedTier2(),
     getTier1WithTier2
CHANGE: The DIRAC.Core.Security.CS is replaced by the Registry helper     
BUGFIX: dirac-install - properly parse += in .cfg files
FIX: Graphs.Utilities - allow two lines input in makeDataFromCVS()
FIX: Graphs - allow Graphs package usage if even matplotlib is not installed
NEW: dirac-compile-externals will retrieve the Externals compilation scripts from it's new location 
     in github (DIRACGrid/Externals)
NEW: Possibility to define a thread-global credentials for DISET connections (for web framework)
NEW: Logger - color output ( configurable )
NEW: dirac-admin-sort-cs-sites - to sort sites in the CS
CHANGE: MessageClient(Factor) - added msgClient attribute to messages
NEW: Core.Security.Properties - added JOB_MONITOR and USER_MANAGER properties

*Configuration
NEW: Registry - added getAllGroups() method

*Framework
NEW: SystemAdministratorClientCLI - possibility to define roothPath and lcgVersion when updating software

*Accounting
NEW: JobPlotter - added Normalized CPU plots to Job accounting
FIX: DBUtils - plots going to greater granularity

*DMS
NEW: FileCatalog - storage usage info stored in all the directories, not only those with files
NEW: FileCatalog - added utility to rebuild storage usage info from scratch
FIX: FileCatalog - addMetadataField() allow generic types, e.g. string
FIX: FileCatalog - path argument is normalized before usage in multiple methods
FIX: FileCatalog - new metadata for files(directories) should not be there before for directories(files)
NEW: FileCatalog - added method for rebuilding DirectoryUsage data from scratch 
NEW: FileCatalog - Use DirectoryUsage mechanism for both logical and physical storage
CHANGE: FileCatalog - forbid removing non-empty directories
BUGFIX: FileCatalogClientCLI - in do_ls() check properly the path existence
FIX: FileCatalogClientCLI - protection against non-existing getCatalogCounters method in the LFC client
FIX: DMS Agents - properly call superclass constructor with loadName argument
FIX: ReplicaManager - in removeFile() non-existent file is marked as failed
FIX: Make several classes pylint compliant: DataIntegrityHandler, DataLoggingHandler,
     FileCatalogHandler, StorageElementHandler, StorageElementProxyHandler, TransferDBMonitoringHandler
FIX: LogUploadAgent - remove the OSError exception in __replicate()
FIX: FileCatalogClientCLI - multiple check of proper command inputs,
     automatic completion of several commands with subcommands,
     automatic completion of file names
CHANGE: FileCatalogClientCLI - reformat the output of size command 
FIX: dirac-admin-ban-se - allow to go over all options read/write/check for each SE      
NEW: StrategyHandler - new implementation to speed up file scheduling + better error reporting
NEW: LcgFileCatalogProxy - moved from from LHCbDirac to DIRAC
FIX: ReplicaManager - removed usage of obsolete "/Resources/StorageElements/BannedTarget" 
CHANGE: removed StorageUsageClient.py
CHANGE: removed obsoleted ProcessingDBAgent.py

*WMS
CHANGE: RunNumber job parameter was removed from all the relevant places ( JDL, JobDB, etc )
NEW: dirac-pilot - add environment setting for SSH and BOINC CEs
NEW: WMSAdministrator - get output for non-grid CEs if not yet in the DB
NEW: JobAgent - job publishes BOINC parameters if any
CHANGE: Get rid of LHCbPlatform everywhere except TaskQueueDB
FIX: SiteDirector - provide list of sites to the Matcher in the initial query
FIX: SiteDirector - present a list of all groups of a community to match TQs
CHANGE: dirac-boinc-pilot dropped
CHANGE: TaskQueueDirector does not depend on /LocalSite section any more
CHANGE: reduced default delays for JobCleaningAgent
CHANGE: limit the number of jobs received by JobCleaningAgent
CHANGE: JobDB - use insertFields instead of _insert
CHANGE: Matcher, TaskQueueDB - switch to use Platform rather than LHCbPlatform retaining LHCbPlatform compatibility
BUGFIX: Matcher - proper reporting pilot site and CE
CHANGE: JobManager - improved job Killing/Deleting logic
CHANGE: dirac-pilot - treat the OSG case when jobs on the same WN all run in the same directory
NEW: JobWrapper - added more status reports on different failures
FIX: PilotStatusAgent - use getPilotProxyFromDIRACGroup() instead of getPilotProxyFromVOMSGroup()
CHANGE: JobMonitoringHandler - add cutDate and condDict parameters to getJobGroup()
NEW: JobMonitoringHandler - check access rights with JobPolicy when accessing job info from the web
NEW: JobManager,JobWrapper - report to accounting jobs in Rescheduled final state if rescheduling is successful
FIX: WMSAdministrator, SiteDirector - store only non-empty pilot output to the PilotDB
NEW: added killPilot() to the WMSAdministrator interface, DiracAdmin and dirac-admin-kill-pilot command
NEW: TimeLeft - renormalize time left using DIRAC Normalization if available
FIX: JobManager - reconnect to the OptimizationMind in background if not yet connected
CHANGE: JobManifest - use Operations helper
NEW: JobCleaningAgent - delete logging records from JobLoggingDB when deleting jobs

*RMS
FIX: RequestDBFile - better exception handling in case no JobID supplied
FIX: RequestManagerHandler - make it pylint compliant
NEW: RequestProxyHandler - is forwarding requests from voboxes to central RequestManager. 
     If central RequestManager is down, requests are dumped into file cache and a separate thread 
     running in background is trying to push them into the central. 
CHANGE: Major revision of the code      
CHANGE: RequestDB - added index on SubRequestID in the Files table
CHANGE: RequestClient - readRequestForJobs updated to the new RequetsClient structure

*RSS
NEW: CS.py - Space Tokens were hardcoded, now are obtained after scanning the StorageElements.

*Resources
FIX: SSHComputingElement - enabled multiple hosts in one queue, more debugging
CHANGE: SSHXXX Computing Elements - define SSH class once in the SSHComputingElement
NEW: SSHComputingElement - added option to define private key location
CHANGE: Get rid of legacy methods in ComputingElement
NEW: enable definition of ChecksumType per SE
NEW: SSHBatch, SSHCondor Computing Elements
NEW: SSHxxx Computing Elements - using remote control scripts to better capture remote command errors
CHANGE: put common functionality into SSHComputingElement base class for all SSHxxx CEs
NEW: added killJob() method tp all the CEs
NEW: FileCatalog - take the catalog information info from /Operations CS section, if defined there, 
     to allow specifications per VO 

*Interfaces
CHANGE: Removed Script.initialize() from the API initialization
CHANGE: Some general API polishing
FIX: Dirac.py - when running in mode="local" any directory in the ISB would not get untarred, 
     contrary to what is done in the JobWrapper

*TS
BUGFIX: TaskManager - bug fixed in treating tasks with input data
FIX: TransformationCleaningAgent - properly call superclass constructor with loadName argument
NEW: TransformationCleaningAgent - added _addExtraDirectories() method to extend the list of
     directories to clean in a subclass if needed
CHANGE: TransformationCleaningAgent - removed usage of StorageUsageClient     
NEW: TransformationAgent is multithreaded now ( implementation moved from LHCbDIRAC )
NEW: added unit tests
NEW: InputDataAgent - possibility to refresh only data registered in the last predefined period of time 
NEW: TransformationAgent(Client) - management of derived transformations and more ported from LHCbDIRAC
BUGFIX: TransformationDB - wrong SQL statement generation in setFileStatusForTransformation()

[v6r5p14]

*Core
NEW: Utilities - added Backports utility

*WMS
FIX: Use /Operations/JobScheduling section consistently, drop /Operations/Matching section
NEW: Allow VO specific share correction plugins from extensions
FIX: Executors - several fixes

[v6r5p13]

*WMS
FIX: Executors - VOPlugin will properly send and receive the params
NEW: Correctors can be defined in an extension
FIX: Correctors - Properly retrieve info from the CS using the ops helper

[v6r5p12]

FIX: merged in patch v6r4p34

[v6r5p11]

FIX: merged in patch v6r4p33

*Core
FIX: MySQL - added offset argument to buildConditions()

[v6r5p10]

FIX: merged in patch v6r4p32

[v6r5p9]

FIX: merged in patch v6r4p30

[v6r5p8]

FIX: merged in patch v6r4p29

[v6r5p7]

FIX: merged in patch v6r4p28

[v6r5p6]

FIX: merged in patch v6r4p27

*Transformation
BUGFIX: TransformationDB - StringType must be imported before it can be used

*RSS
NEW: CS.py - Space Tokens were hardcoded, now are obtained after scanning the StorageElements.

[v6r5p5]

FIX: merged in patch v6r4p26

[v6r5p4]

FIX: merged in patch v6r4p25

[v6r5p3]

*Transformation
FIX: merged in patch v6r4p24

[v6r5p2]

*Web
NEW: includes DIRACWeb tag web2012092101

[v6r5p1]

*Core
BUGFIX: ExecutorMindHandler - return S_OK() in the initializeHandler
FIX: OptimizationMindHandler - if the manifest is not dirty it will not be updated by the Mind

*Configuration
NEW: Resources helper - added getCompatiblePlatform(), getDIRACPlatform() methods

*Resources
FIX: SSHComputingElement - add -q option to ssh command to avoid banners in the output
FIX: BOINCComputingElement - removed debugging printout
FIX: ComputingElement - use Platform CS option which will be converted to LHCbPlatform for legacy compatibility

*DMS
FIX: RequestAgentBase - lowering loglevel from ALWAYS to INFO to avoid flooding SystemLogging

*WMS:
FIX: SiteDirector - provide CE platform parameter when interrogating the TQ
FIX: GridPilotDirector - publish pilot OwnerGroup rather than VOMS role
FIX: WMSUtilities - add new error string into the parsing of the job output retrieval

[v6r5]

NEW: Executor framework

*Core
NEW: MySQL.py - added Test case for Time.dateTime time stamps
NEW: MySQL.py - insertFields and updateFields can get values via Lists or Dicts
NEW: DataIntegrityDB - use the new methods from MySQL and add test cases
NEW: DataIntegrityHandler - check connection to DB and create tables (or update their schema)
NEW: DataLoggingDB - use the new methods from MySQL and add test cases
NEW: DataLoggingHandler - check connection to DB and create tables (or update their schema)
FIX: ProcessPool - killing stuck workers after timeout
CHANGE: DB will throw a RuntimeException instead of a sys.exit in case it can't contact the DB
CHANGE: Several improvements on DISET
CHANGE: Fixed all DOS endings to UNIX
CHANGE: Agents, Services and Executors know how to react to CSSection/Module and react accordingly
NEW: install tools are updated to deal with executors
FIX: dirac-install - add -T/--Timeout option to define timeout for distribution downloads
NEW: dirac-install - added possibility of defining dirac-install's global defaults by command line switch
BUGFIX: avoid PathFinder.getServiceURL and use Client class ( DataLoggingClient,LfcFileCatalogProxyClient ) 
FIX: MySQL - added TIMESTAMPADD and TIMESTAMPDIFF to special values not to be scaped by MySQL
NEW: ObjectLoader utility
CHANGE: dirac-distribution - added global defaults flag and changed the flag to -M or --defaultsURL
FIX: Convert to string before trying to escape value in MySQL
NEW: DISET Services - added PacketTimeout option
NEW: SystemLoggingDB - updated to use the renewed MySQL interface and SQL schema
NEW: Added support for multiple entries in /Registry/DefaultGroup, for multi-VO installations
CHANGE: Component installation procedure updated to cope with components inheriting Modules
CHANGE: InstallTools - use dirac- command in runit run scripts
FIX: X509Chain - avoid a return of error when the group is not valid
FIX: MySQL - reduce verbosity of log messages when high level methods are used
CHANGE: Several DB classes have been updated to use the MySQL buildCondition method
NEW: MySQL - provide support for greater and smaller arguments to all MySQL high level methods
FIX: Service.py - check all return values from all initializers

*Configuration
CHANGE: By default return option and section lists ordered as in the CS
NEW: ConfigurationClient - added function to refresh remote configuration

*Framework
FIX: Registry.findDefaultGroup will never return False
CHANGE: ProxyManager does not accept proxies without explicit group
CHANGE: SystemAdministratorHandler - force refreshing the configuration after new component setup

*RSS
CHANGE: removed code execution from __init__
CHANGE: removed unused methods
NEW: Log all policy results 

*Resources
NEW: updated SSHComputingElement which allows multiple job submission
FIX: SGETimeLeft - better parsing of the batch system commands output
FIX: InProcessComputingElement - when starting a new job discard renewal of the previous proxy
NEW: BOINCComputingElement - new CE client to work with the BOINC desktop grid infrastructure 

*WMS
CHANGE: WMS Optimizers are now executors
CHANGE: SandboxStoreClient can directly access the DB if available
CHANGE: Moved JobDescription and improved into JobManifest
FIX: typo in JobLoggingDB
NEW: JobState/CachedJobState allow access to the Job via DB/JobStateSync Service automatically
BUGFIX: DownloadInputData - when not enough disk space, message was using "buffer" while it should be using "data"
FIX: the sandboxmetadataDB explosion when using the sandboxclient without direct access to the DB
NEW: Added support for reset/reschedule in the OptimizationMind
CHANGE: Whenever a DB is not properly initialized it will raise a catchable RuntimeError exception 
        instead of silently returning
FIX: InputDataResolution - just quick mod for easier extensibility, plus removed some LHCb specific stuff
NEW: allow jobids in a file in dirac-wms-job-get-output
NEW: JobManager - zfill in %n parameter substitution to allow alphabetical sorting
NEW: Directors - added checking of the TaskQueue limits when getting eligible queues
CHANGE: Natcher - refactor to simpify the logic, introduced Limiter class
CHANGE: Treat MaxCPUTime and CPUTime the same way in the JDL to avoid confusion
NEW: SiteDirector - added options PilotScript, MaxPilotsToSubmit, MaxJobsInFillMode
BUGFIX: StalledJobAgent - use cpuNormalization as float, not string 
FIX: Don't kill an executor if a task has been taken out from it
NEW: dirac-boinc-pilot - pilot script to be used on the BOINC volunteer nodes
FIX: SiteDirector - better handling of tokens and filling mode 
NEW: Generic pilot identities are automatically selected by the TQD and the SiteDirector 
     if not explicitly defined in /Pilot/GenericDN and GenericGroup
NEW: Generic pilot groups can have a VO that will be taken into account when selecting generic 
     credentials to submit pilots
NEW: Generic pilots that belong to a VO can only match jobs from that VO
NEW: StalledJobAgent - added rescheduling of jobs stuck in Matched or Rescheduled status
BUGFIX: StalledJobAgent - default startTime and endTime to "now", avoid None value
NEW: JobAgent - stop after N failed matching attempts (nothing to do), use StopAfterFailedMatches option
CHANGE: JobAgent - provide resource description as a dictionary to avoid extra JDL parsing by the Matcher
CHANGE: Matcher - report pilot info once instead of sending it several times from the job
CHANGE: Matcher - set the job site instead of making a separate call to JobStateUpdate
NEW: Matcher - added Matches done and matches OK statistics
NEW: TaskQueue - don't delete fresh task queues. Wait 5 minutes to do so.
CHANGE: Disabled TQs can also be matched, if no jobs are there, a retry will be triggered

*Transformation
FIX: TransformationAgent - a small improvement: now can pick the prods status to handle from the CS, 
     plus few minor corrections (e.g. logger messages)
FIX: TransformationCLI - take into accout possible failures in resetFile command     

*Accounting
NEW: AccountingDB - added retrieving RAW records for internal stuff
FIX: AccountingDB - fixed some logic for readonly cases
CHANGE: Added new simpler and faster bucket insertion mechanism
NEW: Added more info when rebucketing
FIX: Calculate the rebucket ETA using remaining records to be processed instead of the total records to be processed
FIX: Plots with no data still carry the plot name

*DMS
NEW: SRM2Storage - added retry in the gfal calls
NEW: added new FTSCleaningAgent cleaning up TransferDB tables
FIX: DataLoggingClient and DataLoggingDB - tests moved to separate files
CHANGE: request agents cleanup

*RMS
CHANGE: Stop using RequestAgentMixIn in the request agents

[v6r4p34]

*DMS
BUGFIX: FileCatalogCLI - fixed wrong indentation
CHANGE: RegistrationTask - removed some LHCb specific defaults

[v6r4p33]

*DMS
CHANGE: FTSRequest - be more verbose if something is wrong with file

[v6r4p32]

*WMS
FIX: StalledJobAgent - avoid exceptions in the stalled job accounting reporting

*DMS
NEW: FTSMonitorAgent - handling of expired FTS jobs 

*Interfaces
CHANGE: Dirac.py - attempt to retrieve output sandbox also for Completed jobs in retrieveRepositorySandboxes()

[v6r4p30]

*Core
BUGFIX: dirac-admin-bdii-ce-voview - proper check of the result structure

*Interfaces
FIX: Dirac.py, Job.py - allow to pass environment variables with special characters

*DMS
NEW: FileCatalogCLI - possibility to sort output in the ls command

*WMS:
FIX: JobWrapper - interpret environment variables with special characters 

[v6r4p29]

*RMS
BUGFIX: RequestDBMySQL - wrong indentation in __updateSubRequestFiles()

[v6r4p28]

*Interfaces
CHANGE: Dirac.py, DiracAdmin.py - remove explicit timeout on RPC client instantiation

*RSS
FIX: CS.py - fix for updated CS location (backward compatible)

*DMS
BUGFIX: StrategyHandler - bug fixed determineReplicationTree()
FIX: FTSRequest - add checksum string to SURLs file before submitting an FTS job

*WMS
FIX: JobWrapper - protection for double quotes in JobName
CHANGE: SiteDirector - switched some logging messages from verbose to info level

*RMS
NEW: Request(Client,DBMySQL,Manager) - added readRequestsForJobs() method

[v6r4p27]

*DMS
FIX: SRM2Storage - removed hack for EOS (fixed server-side)

*Transformation
CHANGE: TransformationClient - limit to 100 the number of transformations in getTransformations()
NEW: TransformationAgent - define the transformations type to use in the configuration

*Interfaces
FIX: Job.py -  fix for empty environmentDict (setExecutionEnv)

[v6r4p26]

*Transformation
BUGFIX: TransformationClient - fixed calling sequence in rpcClient.getTransformationTasks()
NEW: TransformationClient - added log messages in verbose level.

[v6r4p25]

*DMS
BUGFIX: StrategyHandler - sanity check for wrong replication tree 

[v6r4p24]

*Core
NEW: MySQL - add 'offset' argument to the buildCondition()

*Transformation
FIX: TransformationAgent - randomize the LFNs for removal/replication case when large number of those
CHANGE: TransformationClient(DB,Manager) - get transformation files in smaller chunks to
        improve performance
FIX: TransformationAgent(DB) - do not return redundant LFNs in getTransformationFiles()    

[v6r4p23]

*Web
NEW: includes DIRACWeb tag web2012092101

[v6r4p22]

*DMS
FIX: SRM2Storage - fix the problem with the CERN-EOS storage 

[v6r4p21]

*Core
BUGFIX: SGETimeLeft - take into account dd:hh:mm:ss format of the cpu consumed

[v6r4p20]

*WMS
BUGFIX: PilotDirector, GridPilotDirector - make sure that at least 1 pilot is to be submitted
BUGFIX: GridPilotDirector - bug on how pilots are counted when there is an error in the submit loop.
BUGFIX: dirac-pilot - proper install script installation on OSG sites

[v6r4p19]

*RMS
FIX: RequestDBMySQL - optimized request selection query 

[v6r4p18]

*Configuration
BUGFIX: CE2CSAgent.py - the default value must be set outside the loop

*DMS
NEW: dirac-dms-create-replication-request
BUGFIX: dirac-dms-fts-submit, dirac-dms-fts-monitor - print out error messages

*Resources
BUGFIX: TorqueComputingElement.py, plus add UserName for shared Queues

*WMS
BUGFIX: JobManagerHandler - default value for pStart (to avoid Exception)

[v6r4p17]

*Core
FIX: dirac-configure - setup was not updated in dirac.cfg even with -F option
FIX: RequestHandler - added fix for Missing ConnectionError

*DMS
FIX: dirac-dms-clean-directory - command fails with `KeyError: 'Replicas'`.

*WMS
FIX: SiteDirector - adapt to the new method in the Matcher getMatchingTaskQueue 
FIX: SiteDirector - added all SubmitPools to TQ requests

[v6r4p16]

*Core:
FIX: dirac-install - bashrc/cshrc were wrongly created when using versionsDir

*Accounting
CHANGE: Added new simpler and faster bucket insertion mechanism
NEW: Added more info when rebucketing

*WMS
CHANGE: Matcher - refactored to take into account job limits when providing info to directors
NEW: JoAgent - reports SubmitPool parameter if applicable
FIX: Matcher - bad codition if invalid result

[v6r4p15]

*WMS
FIX: gLitePilotDirector - fix the name of the MyProxy server to avoid crasehs of the gLite WMS

*Transformation
FIX: TaskManager - when the file is on many SEs, wrong results were generated

[v6r4p13]

*DMS
FIX: dirac-admin-allow-se - added missing interpreter line

[v6r4p12]

*DMS
CHANGE: RemovalTask - for DataManager shifter change creds after failure of removal with her/his proxy.

*RSS
NEW: Added RssConfiguration class
FIX: ResourceManagementClient  - Fixed wrong method name

[v6r4p11]

*Core
FIX: GGUSTicketsClient - GGUS SOAP URL updated

*DMS
BUGFIX: ReplicaManager - wrong for loop

*RequestManagement
BUGFIX: RequestClient - bug fix in finalizeRequest()

*Transformation
FIX: TaskManager - fix for correctly setting the sites (as list)

[v6r4p10]

*RequestManagement
BUGFIX: RequestContainer - in addSubrequest() function

*Resources
BUGFIX: SRM2Storage - in checksum type evaluation

*ResourceStatusSystem
BUGFIX: InfoGetter - wrong import statement

*WMS
BUGFIX: SandboxMetadataDB - __init__() can not return a value

[v6r4p9]

*DMS
CHANGE: FailoverTransfer - ensure the correct execution order of the subrequests

[v6r4p8]

Bring in fixes from v6r3p17

*Core:
FIX: Don't have the __init__ return True for all DBs
NEW: Added more protection for exceptions thrown in callbacks for the ProcessPool
FIX: Operations will now look in 'Defaults' instead of 'Default'

*DataManagement:
FIX: Put more protection in StrategyHandler for neither channels  not throughput read out of TransferDB
FIX: No JobIDs supplied in getRequestForJobs function for RequestDBMySQL taken into account
FIX: Fix on getRequestStatus
CHANGE: RequestClient proper use of getRequestStatus in finalizeRequest
CHANGE: Refactored RequestDBFile

[v6r4p7]

*WorkloadManagement
FIX: SandboxMetadataDB won't explode DIRAC when there's no access to the DB 
CHANGE: Whenever a DB fails to initialize it raises a catchable exception instead of just returning silently

*DataManagement
CHANGE: Added Lost and Unavailable to the file metadata

[v6r4p6]

Bring fixes from v6r4p6

[v6r4p5]

*Configuration
NEW: Added function to generate Operations CS paths

*Core
FIX: Added proper ProcessPool checks and finalisation

*DataManagement
FIX: don't set Files.Status to Failed for non-existign files, failover transfers won't go
FIX: remove classmethods here and there to unblock requestHolder
CHANGE: RAB, TA: change task timeout: 180 and 600 (was 600 and 900 respectively)
FIX: sorting replication tree by Ancestor, not hopAncestorgit add DataManagementSystem/Agent/TransferAgent.py
NEW: TA: add finalize
CHANGE: TransferAgent: add AcceptableFailedFiles to StrategyHandler to ban FTS channel from scheduling
FIX: if there is no failed files, put an empty dict


*RSS
FIX: RSS is setting Allowed but the StorageElement checks for Active

*Workflows
FIX: Part of WorfklowTask rewritten to fix some issues and allow 'ANY' as site

*Transformation
FIX: Wrong calls to TCA::cleanMetadataCatalogFiles

[v6r4p4]

*Core
FIX: Platform.py - check if Popen.terminate is available (only from 2.6)

[v6r4p3]

*Core
FIX: ProcessPool with watchdog and timeouts - applied in v6r3 first

[v6r4p2]

*StorageManagement
BUGFIX: StorageElement - staging is a Read operation and should be allowed as such

*WMS
BUGFIX: InProcessComputingElement, JobAgent - proper return status code from the job wrapper

*Core
FIX: Platform - manage properly the case of exception in the ldconfig execution

[v6r4p1]

*DMS
FIX: TransferDB.getChannelObservedThroughput - the channelDict was created in a wrong way

*RSS
FIX: ResourceStatus was not returning Allowed by default

[v6r4]

*Core
FIX: dirac-install-db.py: addDatabaseOptionsToCS has added a new keyed argument
NEW: SGETimeLeft.py: Support for SGE backend
FIX: If several extensions are installed, merge ConfigTemplate.cfg
NEW: Service framework - added monitoring of file descriptors open
NEW: Service framework - Reduced handshake timeout to prevent stuck threads
NEW: MySQL class with new high level methods - buildCondition,insertFields,updateFields
     deleteEntries, getFields, getCounters, getDistinctAttributeValues
FIX: ProcessPool - fixes in the locking mechanism with LockRing, stopping workers when the
     parent process is finished     
FIX: Added more locks to the LockRing
NEW: The installation tools are updated to install components by name with the components module specified as an option

*DMS
FIX: TransferDB.py - speed up the Throughput determination
NEW: dirac-dms-add-files: script similar to dirac-dms-remove-files, 
     allows for 1 file specification on the command line, using the usual dirac-dms-add-file options, 
     but also can take a text file in input to upload a bunch of files. Exit code is 0 only if all 
     was fine and is different for every error found. 
NEW: StorageElementProxy- support for data downloading with http protocol from arbitrary storage, 
     needed for the web data download
BUGFIX: FileCatalogCLI - replicate operation does a proper replica registration ( closes #5 )     
FIX: ReplicaManager - __cleanDirectory now working and thus dirac-dms-clean-directory

*WMS
NEW: CPU normalization script to run a quick test in the pilot, used by the JobWrapper
     to report the CPU consumption to the accounting
FIX: StalledJobAgent - StalledTimeHours and FailedTimeHours are read each cycle, refer to the 
     Watchdog heartBeat period (should be renamed); add NormCPUTime to Accounting record
NEW: SiteDirector - support for the operation per VO in multi-VO installations
FIX: StalledJobAgent - get ProcessingType from JDL if defined
BUGFIX: dirac-wms-job-peek - missing printout in the command
NEW: SiteDirector - take into account the number of already waiting pilots when evaluating the number of pilots to submit
FIX: properly report CPU usage when the Watchdog kill the payload.

*RSS
BUGFIX: Result in ClientCache table is a varchar, but the method was getting a datetime
NEW: CacheFeederAgent - VOBOX and SpaceTokenOccupancy commands added (ported from LHCbDIRAC)
CHANGE: RSS components get operational parameters from the Operations handler

*DataManagement
FIX: if there is no failed files, put an empty dict

*Transformation
FIX: Wrong calls to TCA::cleanMetadataCatalogFiles

[v6r3p19]

*WMS
FIX: gLitePilotDirector - fix the name of the MyProxy server to avoid crashes of the gLite WMS

[v6r3p18]

*Resources
BUGFIX: SRM2Storage - in checksum type evaluation

[v6r3p17]

*DataManagement
FIX: Fixes issues #783 and #781. Bugs in ReplicaManager removePhisicalReplica and getFilesFromDirectory
FIX: Return S_ERROR if missing jobid arguments
NEW: Checksum can be verified during FTS and SRM2Storage 

[v6r3p16]

*DataManagement
FIX: better monitoring of FTS channels 
FIX: Handle properly None value for channels and bandwidths

*Core
FIX: Properly calculate the release notes if there are newer releases in the release.notes file

[v6r3p15]

*DataManagement
FIX: if there is no failed files, put an empty dict

*Transformation
FIX: Wrong calls to TCA::cleanMetadataCatalogFiles


[v6r3p14]

* Core

BUGFIX: ProcessPool.py: clean processing and finalisation
BUGFIX: Pfn.py: don't check for 'FileName' in pfnDict

* DMS

NEW: dirac-dms-show-fts-status.py: script showing last hour history for FTS channels
NEW: TransferDBMonitoringHandler.py: new function exporting FST channel queues
BUGFIX: TransferAgent.py,RemovalAgent.py,RegistrationAgent.py - unlinking of temp proxy files, corection of values sent to gMonitor
BUGFIX: StrategyHandler - new config option 'AcceptableFailedFiles' to unblock scheduling for channels if problematic transfers occured for few files
NEW: TransferAgent,RemovalAgent,RegistrationAgent - new confing options for setting timeouts for tasks and ProcessPool finalisation
BUGFIX: ReplicaManager.py - reverse sort of LFNs when deleting files and directories to avoid blocks
NEW: moved StrategyHandler class def to separate file under DMS/private

* TMS

FIX: TransformationCleaningAgent.py: some refactoring, new way of disabling/enabline execution by 'EnableFlag' config option

[v6r3p13]

*Core
FIX: Added proper ProcessPool checks and finalisation

*DataManagement
FIX: don't set Files.Status to Failed for non-existign files, failover transfers won't go
FIX: remove classmethods here and there to unblock requestHolder
CHANGE: RAB, TA: change task timeout: 180 and 600 (was 600 and 900 respectively)
FIX: sorting replication tree by Ancestor, not hopAncestorgit add DataManagementSystem/Agent/TransferAgent.py
NEW: TA: add finalize
CHANGE: TransferAgent: add AcceptableFailedFiles to StrategyHandler to ban FTS channel from scheduling

[v6r3p12]

*Core
FIX: Platform.py - check if Popen.terminate is available (only from 2.6)

[v6r3p11]

*Core
FIX: ProcessPool with watchdog and timeouts

[v6r3p10]

*StorageManagement
BUGFIX: StorageElement - staging is a Read operation and should be allowed as such

*WMS
BUGFIX: InProcessComputingElement, JobAgent - proper return status code from the job wrapper

*Core
FIX: Platform - manage properly the case of exception in the ldconfig execution

[v6r3p9]

*DMS
FIX: TransferDB.getChannelObservedThroughput - the channelDict was created in a wrong way

[v6r3p8]

*Web
CHANGE: return back to the release web2012041601

[v6r3p7]

*Transformation
FIX: TransformationCleaningAgent - protection from deleting requests with jobID 0 

[v6r3p6]

*Core
FIX: dirac-install-db - proper key argument (follow change in InstallTools)
FIX: ProcessPool - release all locks every time WorkignProcess.run is executed, more fixes to come
FIX: dirac-configure - for Multi-Community installations, all vomsdir/vomses files are now created

*WMS
NEW: SiteDirector - add pilot option with CE name to allow matching of SAM jobs.
BUGFIX: dirac-pilot - SGE batch ID was overwriting the CREAM ID
FIX: PilotDirector - protect the CS master if there are at least 3 slaves
NEW: Watchdog - set LocalJobID in the SGE case

[v6r3p5]

*Core:
BUGFIX: ProcessPool - bug making TaskAgents hang after max cycles
BUGFIX: Graphs - proper handling plots with data containing empty string labels
FIX: GateWay - transfers were using an old API
FIX: GateWay - properly calculate the gateway URL
BUGFIX: Utilities/Pfn.py - bug in pfnunparse() when concatenating Path and FileName

*Accounting
NEW: ReportGenerator - make AccountingDB readonly
FIX: DataCache - set daemon the datacache thread
BUGFIX: BasePlotter - proper handling of the Petabyte scale data

*DMS:
BUGFIX: TransferAgent, RegistrationTask - typos 

[v6r3p4]

*DMS:
BUGFIX: TransferAgent - wrong value for failback in TA:execute

[v6r3p3]

*Configuration
BUGFIX: Operations helper - typo

*DMS:
FIX: TransferAgent - change the way of redirecting request to task

[v6r3p2]

*DMS
FIX: FTSRequest - updating metadata for accouting when finalizing FTS requests

*Core
FIX: DIRAC/__init__.py - default version is set to v6r3

[v6r3p1]

*WMS
CHANGE: Use ResourcesStatus and Resources helpers in the InputDataAgent logic

*Configuration
NEW: added getStorageElementOptions in Resources helper

*DMS
FIX: resourceStatus object created in TransferAgent instead of StrategyHandler

[v6r3]

*Core
NEW: Added protections due to the process pool usage in the locking logic

*Resources
FIX: LcgFileCatalogClient - reduce the number of retries: LFC_CONRETRY = 5 to 
     avoid combined catalog to be stuck on a faulty LFC server
     
*RSS
BUGFIX: ResourceStatus - reworked helper to keep DB connections     

*DMS
BUGFIX: ReplicaManager::CatalogBase::_callFileCatalogFcnSingleFile() - wrong argument

*RequestManagement
FIX: TaskAgents - set timeOut for task to 10 min (15 min)
NEW: TaskAgents - fill in Error fields in case of failing operations

*Interfaces
BUGFIX: dirac-wms-select-jobs - wrong use of the Dirac API

[v6r2p9]

*Core
FIX: dirac-configure - make use of getSEsForSite() method to determine LocalSEs

*WMS
NEW: DownloadInputData,InputDataByProtocol - check Files on Tape SEs are on Disk cache 
     before Download or getturl calls from Wrapper
CHANGE: Matcher - add Stalled to "Running" Jobs when JobLimits are applied   
CHANGE: JobDB - allow to specify required platform as Platform JDL parameter,
        the specified platform is taken into account even without /Resources/Computing/OSCompatibility section

*DMS
CHANGE: dirac-admin-allow(ban)-se - removed lhcb-grid email account by default, 
        and added switch to avoid sending email
FIX: TaskAgents - fix for non-existing files
FIX: change verbosity in failoverReplication 
FIX: FileCatalog - remove properly metadata indices 
BUGFIX: FileManagerBase - bugfix in the descendants evaluation logic  
FIX: TransferAgent and TransferTask - update Files.Status to Failed when ReplicaManager.replicateAndRegister 
     will fail completely; when no replica is available at all.

*Core
FIX: dirac-pilot - default lcg bindings version set to 2012-02-20

[v6r2p8]

*DMS:
CHANGE: TransferAgent - fallback to task execution if replication tree is not found

[v6r2p7]

*WMS
BUGFIX: SiteDirector - wrong CS option use: BundleProxy -> HttpProxy
FIX: SiteDirector - use short lines in compressed/encoded files in the executable
     python script

[v6r2p6]

*DataManagement
FIX: Bad logic in StrategyHandler:MinimiseTotalWait

*Core
CHANGE: updated GGUS web portal URL

*RSS
BUGFIX: meta key cannot be reused, it is popped from dictionary

*Framework
FIX: The Gateway service does not have a handler
NEW: ConfingTemplate entry for Gateway
FIX: distribution notes allow for word wrap

*WorkloadManagement
FIX: avoid unnecessary call if no LFN is left in one of the SEs
FIX: When Uploading job outputs, try first Local SEs, if any


[v6r2p5]

*RSS
BUGFIX: several minor bug fixes

*RequestManagement
BUGFIX: RequestDBMySQL - removed unnecessary request type check

*DMS
BUGFIX: FileCatalogClienctCLI - wrong evaluation of the operation in the find command
NEW: FileCatalog - added possibility to remove specified metadata for a given path 
BUGFIX: ReplicaManager - wrong operation order causing failure of UploadLogFile module

*Core
NEW: dirac-install - generate cshrc DIRAC environment setting file for the (t)csh 

*Interfaces
CHANGE: Job - added InputData to each element in the ParametricInputData

*WMS
CHANGE: dirac-jobexec - pass ParametericInputData to the workflow as a semicolon separated string

[v6r2p4]

*WMS
BUGFIX: StalledJobAgent - protection against jobs with no PilotReference in their parameters
BUGFIX: WMSAdministratorHandler - wrong argument type specification for getPilotInfo method

*StorageManagement
BUGFIX: RequestFinalizationAgent - no method existence check when calling RPC method

[v6r2p3]

*WMS
CHANGE: Matcher - fixed the credentials check in requestJob() to simplify it

*ConfigurationSystem
CHANGE: Operations helper - fix that allow no VO to be defined for components that do not need it

*Core
BUGFIX: InstallTools - when applying runsvctrl to a list of components make sure that the config server is treated first and the sysadmin service - last
        
[v6r2p2]

*WMS
BUGFIX: Matcher - restored logic for checking private pilot asking for a given DN for belonging to the same group with JOB_SHARING property.

[v6r2p1]

*RequestManagementSystem
BUGFIX: RequestCleaningAgent - missing import of the "second" interval definition 

[v6r2]

*General
FIX: replaced use of exec() python statement in favor of object method execution

*Accounting
CHANGE: Accounting 'byte' units are in powers of 1000 instead of powers of 1024 (closes #457)

*Core
CHANGE: Pfn.py - pfnparse function rewritten for speed up and mem usage, unit test case added
FIX: DISET Clients are now thread-safe. Same clients used twice in different threads was not 
closing the previous connection
NEW: reduce wait times in DISET protocol machinery to improve performance    
NEW: dirac-fix-mysql-script command to fix the mysql start-up script for the given installation
FIX: TransferClient closes connections properly
FIX: DISET Clients are now thread-safe. Same client used twice in different threads will not close the previous connection
CHANGE: Beautification and reduce wait times to improve performance
NEW: ProcessPool - added functionality to kill all children processes properly when destroying ProcessPool objects
NEW: CS Helper for LocalSite section, with gridEnv method
NEW: Grid module will use Local.gridEnv if nothing passed in the arguments
CHANGE: Add deprecated sections in the CS Operations helper to ease the transition
FIX: dirac-install - execute dirac-fix-mysql-script, if available, to fix the mysql.server startup script
FIX: dirac-distribution - Changed obsoleted tar.list file URL
FIX: typo in dirac-admin-add-host in case of error
CHANGE: dirac-admin-allow(ban)-se - use diracAdmin.sendMail() instead of NotificationClient.sendMail()

*Framework
BUGFIX: UserProfileDB - no more use of "type" variable as it is a reserved keyword 

*RequestManagement:
FIX: RequestDBFile - more consistent treatment of requestDB Path
FIX: RequestMySQL - Execution order is evaluated based on not Done state of subrequests
NEW: RequestCleaningAgent - resetting Assigned requests to Waiting after a configurable period of time

*RSS
CHANGE: RSS Action now inherits from a base class, and Actions are more homogeneous, they all take a uniform set of arguments. The name of modules has been changed from PolType to Action as well.
FIX: CacheFeederAgent - too verbose messages moved to debug instead of info level
BUGFIX: fixed a bug preventing RSS clients to connect to the services     
FIX: Proper services synchronization
FIX: Better handling of exceptions due to timeouts in GOCDBClient   
FIX: RSS.Notification emails are sent again
FIX: Commands have been modified to return S_OK, S_ERROR inside the Result dict. This way, policies get a S_ERROR / S_OK object. CacheFeederAgent has been updated accordingly.
FIX: allow clients, if db connection fails, to reconnect ( or at least try ) to the servers.
CHANGE: access control using CS Authentication options. Default is SiteManager, and get methods are all.
BUGFIX: MySQLMonkey - properly escaped all parameters of the SQL queries, other fixes.
NEW: CleanerAgent renamed to CacheCleanerAgent
NEW: Updated RSS scripts, to set element statuses and / or tokens.
NEW: Added a new script, dirac-rss-synch
BUGFIX: Minor bugfixes spotted on the Web development
FIX: Removed useless decorator from RSS handlers
CHANGE: ResourceStatus helper tool moved to RSS/Client directory, no RSS objects created if the system is InActive
CHANGE: Removed ClientFastDec decorator, using a more verbose alternative.
CHANGE: Removed useless usage of kwargs on helper functions.  
NEW: added getSESitesList method to RSSClient      
FIX: _checkFloat() checks INTEGERS, not datetimes

*DataManagement
CHANGE: refactoring of DMS agents executing requests, allow requests from arbitrary users
NEW: DFC - allow to specify multiple replicas, owner, mode when adding files
CHANGE: DFC - optimization of the directory size evaluation
NEW: Added CREATE TEMPORARY TABLES privilege to FileCatalogDB
CHANGE: DFC - getCatalogCounters() update to show numbers of directories
NEW: lfc_dfc_copy script to migrate data from LFC to DFC
FIX: dirac-dms-user-lfns - fixed the case when the baseDir is specified
FIX: FTS testing scripts were using sys.argv and getting confused if options are passed
NEW: DFC - use DirectoryUsage tables for the storage usage evaluations
NEW: DFC - search by metadata can be limited to a given directory subtree
NEW: DFC - search by both directory and file indexed metadata
BUGFIX: DFC - avoid crash if no directories or files found in metadata query
NEW: DFC FileCatalogHandler - define database location in the configuration
NEW: DFC - new FileCatalogFactory class, possibility to use named DFC services
FIX: FTSMonitor, FTSRequest - fixes in handling replica registration, setting registration requests in FileToCat table for later retry
FIX: Failover registration request in the FTS agents.      
FIX: FTSMonitor - enabled to register new replicas if even the corresponding request were removed from the RequestManagement 
FIX: StorageElement - check if SE has been properly initialized before executing any method     
CHANGE: LFC client getReplica() - make use of the new bulk method lfc.lfc_getreplicasl()
FIX: LFC client - protect against getting None in lfc.lfc_readdirxr( oDirectory, "" )  
FIX: add extra protection in dump method of StorageElement base class
CHANGE: FailoverTransfer - create subrequest per catalog if more than one catalog

*Interface
NEW: Job.py - added method to handle the parametric parameters in the workflow. They are made available to the workflow_commons via the key 'GenericParameters'.
FIX: Dirac.py - fix some type checking things
FIX: Dirac.py - the addFile() method can now register to more than 1 catalog.

*WMS
FIX: removed dependency of the JobSchedulingAgent on RSS. Move the getSiteTier functionality to a new CS Helper.
FIX: WMSAdministratorHandler - Replace StringType by StringTypes in the export methods argument type
FIX: JobAgent - Set explicitly UseServerCertificate to "no" for the job executable
NEW: dirac-pilot - change directory to $OSG_WN_TMP on OSG sites
FIX: SiteDirector passes jobExecDir to pilot, this defaults to "." for CREAM CEs. It can be set in the CS. It will not make use of $TMPDIR in this case.
FIX: Set proper project and release version to the SiteDirector     
NEW: Added "JobDelay" option for the matching, refactored and added CS options to the matcher
FIX: Added installation as an option to the pilots and random MyProxyServer
NEW: Support for parametric jobs with parameters that can be of List type

*Resources
NEW: Added SSH Grid Engine Computing Element
NEW: Added SSH Computing Element
FIX: make sure lfc client will not try to connect for several days

*Transformation
FIX: TransformationDB - in setFileStatusForTransformation() reset ErrorCount to zero if "force" flag and    the new status is "unused"
NEW: TransformationDB - added support for dictionary in metadata for the InputDataQuery mechanism     

[v6r1p13]

*WMS
FIX: JobSchedulingAgent - backported from v6r2 use of Resources helper

[v6r1p12]

*Accounting
FIX: Properly delete cached plots

*Core
FIX: dirac-install - run externals post install after generating the versions dir

[v6r1p11]

*Core
NEW: dirac-install - caches locally the externals and the grid bundle
FIX: dirac-distribution - properly generate releasehistory and releasenotes

[v6r1p10]

*WorloadManagement
FIX: JobAgent - set UseServerCertificate option "no" for the job executable

[v6r1p9]

*Core
FIX: dirac-configure - set the proper /DIRAC/Hostname when defining /LocalInstallation/Host

*DataManagement
FIX: dirac-dms-user-lfns - fixed the case when the baseDir is specified
BUGFIX: dirac-dms-remove-files - fixed crash in case of returned error report in a form of dictionary 

[v6r1p8]

*Web
FIX: restored Run panel in the production monitor

*Resources
FIX: FileCatalog - do not check existence of the catalog client module file

[v6r1p7]

*Web
BUGFIX: fixed scroll bar in the Monitoring plots view

[v6r1p6]

*Core
FIX: TransferClient closes connections properly

[v6r1p5]

*Core
FIX: DISET Clients are now thread-safe. Same clients used twice in different threads was not 
     closing the previous connection
NEW: reduce wait times in DISET protocol machinery to improve performance   

[v6r1p4]

*RequestManagement
BUGFIX: RequestContainer - in isSubRequestDone() treat special case for subrequests with files

*Transformation
BUGFIX: TransformationCleaningAgent - do not clear requests for tasks with no associated jobs

[v6r1p3]

*Framework
NEW: Pass the monitor down to the request RequestHandler
FIX: Define the service location for the monitor
FIX: Close some connections that DISET was leaving open

[v6r1p2]

*WorkloadManagement
BUGFIX: JobSchedulingAgent - use getSiteTiers() with returned direct value and not S_OK

*Transformation
BUGFIX: Uniform use of the TaskManager in the RequestTaskAgent and WorkflowTaskAgent

[v6r1p1]

*RSS
BUGFIX: Alarm_PolType now really send mails instead of crashing silently.

[v6r1]

*RSS
CHANGE: Major refactoring of the RSS system
CHANGE: DB.ResourceStatusDB has been refactored, making it a simple wrapper round ResourceStatusDB.sql with only four methods by table ( insert, update, get & delete )
CHANGE: DB.ResourceStatusDB.sql has been modified to support different statuses per granularity.
CHANGE: DB.ResourceManagementDB has been refactored, making it a simple wrapper round ResourceStatusDB.sql with only four methods by table ( insert, update, get & delete )
CHANGE: Service.ResourceStatusHandler has been refactored, removing all data processing, making it an intermediary between client and DB.
CHANGE: Service.ResourceManagementHandler has been refactored, removing all data processing, making it an intermediary between client and DB.
NEW: Utilities.ResourceStatusBooster makes use of the 'DB primitives' exposed on the client and does some useful data processing, exposing the new functions on the client.
NEW: Utilities.ResourceManagementBooster makes use of the 'DB primitives' exposed on the client and does some useful data processing, exposing the new functions on the client.
CHANGE: Client.ResourceStatusClient has been refactorerd. It connects automatically to DB or to the Service. Exposes DB and booster functions.
CHANGE: Client.ResourceManagementClient has been refactorerd. It connects automatically to DB or to the Service. Exposes DB and booster functions.
CHANGE: Agent.ClientsCacheFeederAgent renamed to CacheFeederAgent. The name was not accurate, as it also feeds Accouting Cache tables.
CHANGE: Agent.InspectorAgent, makes use of automatic API initialization.
CHANGE: Command. refactor and usage of automatic API initialization.
CHANGE: PolicySystem.PEP has reusable client connections, which increase significantly performance.
CHANGE: PolicySystem.PDP has reusable client connections, which increase significantly performance.
NEW: Utilities.Decorators are syntactic sugar for DB, Handler and Clients.
NEW: Utilities.MySQLMonkey is a mixture of laziness and refactoring, in order to generate the SQL statements automatically. Not anymore sqlStatemens hardcoded on the RSS.
NEW: Utilities.Validator are common checks done through RSS modules
CHANGE: Utilities.Synchronizer syncs users and DIRAC sites
CHANGE: cosmetic changes everywhere, added HeadURL and RCSID
CHANGE: Removed all the VOExtension logic on RSS
BUGFIX: ResourceStatusHandler - getStorageElementStatusWeb(), access mode by default is Read
FIX: RSS __init__.py will not crash anymore if no CS info provided
BUGFIX: CS.getSiteTier now behaves correctly when a site is passed as a string

*dirac-setup-site
BUGFIX: fixed typos in the Script class name

*Transformation
FIX: Missing logger in the TaskManager Client (was using agent's one)
NEW: Added UnitTest class for TaskManager Client

*DIRAC API
BUGFIX: Dirac.py. If /LocalSite/FileCatalog is not define the default Catalog was not properly set.
FIX: Dirac.py - fixed __printOutput to properly interpret the first argument: 0:stdout, 1:stderr
NEW: Dirac.py - added getConfigurationValue() method

*Framework
NEW: UsersAndGroups agent to synchronize users from VOMRS server.

*dirac-install
FIX: make Platform.py able to run with python2.3 to be used inside dirac-install
FIX: protection against the old or pro links pointing to non-existent directories
NEW: make use of the HTTP proxies if available
FIX: fixed the logic of creating links to /opt/dirac directories to take into account webRoot subdirs

*WorkloadManagement
FIX: SiteDirector - change getVO() function call to getVOForGroup()

*Core:
FIX: Pfn.py - check the sanity of the pfn and catch the erroneous case

*RequestManagement:
BUGFIX: RequestContainer.isSubrequestDone() - return 0 if Done check fails

*DataManagement
NEW: FileCatalog - possibility to configure multiple FileCatalog services of the same type

[v6r0p4]

*Framework
NEW: Pass the monitor down to the request RequestHandler
FIX: Define the service location for the monitor
FIX: Close some connections that DISET was leaving open

[v6r0p3]

*Framework
FIX: ProxyManager - Registry.groupHasProperties() wasn't returning a result 
CHANGE: Groups without AutoUploadProxy won't receive expiration notifications 
FIX: typo dirac-proxy-info -> dirac-proxy-init in the expiration mail contents
CHANGE: DISET - directly close the connection after a failed handshake

[v6r0p2]

*Framework
FIX: in services logs change ALWAYS log level for query messages to NOTICE

[v6r0p1]

*Core
BUGFIX: List.uniqueElements() preserves the other of the remaining elements

*Framework
CHANGE: By default set authorization rules to authenticated instead of all
FIX: Use all required arguments in read access data for UserProfileDB
FIX: NotificationClient - dropped LHCb-Production setup by default in the __getRPSClient()

[v6r0]

*Framework
NEW: DISET Framework modified client/server protocol, messaging mechanism to be used for optimizers
NEW: move functions in DIRAC.Core.Security.Misc to DIRAC.Core.Security.ProxyInfo
CHANGE: By default log level for agents and services is INFO
CHANGE: Disable the log headers by default before initializing
NEW: dirac-proxy-init modification according to issue #29: 
     -U flag will upload a long lived proxy to the ProxyManager
     If /Registry/DefaultGroup is defined, try to generate a proxy that has that group
     Replaced params.debugMessage by gLogger.verbose. Closes #65
     If AutoUploadProxy = true in the CS, the proxy will automatically be uploaded
CHANGE: Proxy upload by default is one month with dirac-proxy-upload
NEW: Added upload of pilot proxies automatically
NEW: Print info after creating a proxy
NEW: Added setting VOMS extensions automatically
NEW: dirac-proxy-info can also print the information of the uploaded proxies
NEW: dirac-proxy-init will check that the lifetime of the certificate is less than one month and advise to renew it
NEW: dirac-proxy-init will check that the certificate has at least one month of validity
FIX: Never use the host certificate if there is one for dirac-proxy-init
NEW: Proxy manager will send notifications when the uploaded proxies are about to expire (configurable via CS)
NEW: Now the proxyDB also has a knowledge of user names. Queries can use the user name as a query key
FIX: ProxyManager - calculate properly the dates for credentials about to expire
CHANGE: ProxyManager will autoexpire old proxies, also auto purge logs
CHANGE: Rename dirac-proxy-upload to dirac-admin-proxy-upload
NEW: dirac-proxy-init will complain if the user certificate has less than 30 days
CHANGE: SecurityLogging - security log level to verbose
NEW: OracleDB - added Array type 
NEW: MySQL - allow definition of the port number in the configuration
FIX: Utilities/Security - hash VOMS Attributes as string
FIX: Utilities/Security - Generate a chain hash to discover if two chains are equal
NEW: Use chain has to discover if it has already been dumped
FIX: SystemAdministrator - Do not set  a default lcg version
NEW: SystemAdministrator - added Project support for the sysadmin
CHANGE: SysAdmin CLI - will try to connect to the service when setting the host
NEW: SysAdmin CLI - colorization of errors in the cli
NEW: Logger - added showing the thread id in the logger if enabled
     
*Configuration
NEW: added getVOfromProxyGroup() utility
NEW: added getVoForGroup() utility, use it in the code as appropriate
NEW: added Registry and Operations Configuration helpers
NEW: dirac-configuration-shell - a configuration script for CS that behaves like an UNIX shellCHANGE: CSAPI - added more functionality required by updated configuration console
NEW: Added possibility to define LocalSE to any Site using the SiteLocalSEMapping 
     section on the Operations Section     
NEW: introduce Registry/VO section, associate groups to VOs, define SubmitPools per VO
FIX: CE2CSAgent - update the CEType only if there is a relevant info in the BDII  

*ReleaseManagement
NEW: release preparations and installation tools based on installation packages
NEW: dirac-compile-externals will try go get a DIRAC-free environment before compiling
NEW: dirac-disctribution - upload command can be defined via defaults file
NEW: dirac-disctribution - try to find if the version name is a branch or a tag in git and act accordingly
NEW: dirac-disctribution - added keyword substitution when creating a a distribution from git
FIX: Install tools won't write HostDN to the configuration if the Admin username is not set 
FIX: Properly set /DIRAC/Configuration/Servers when installing a CS Master
FIX: install_site.sh - missing option in wget for https download: --no-check-certificate
FIX: dirac-install-agent(service) - If the component being installed already has corresponding 
     CS section, it is not overwritten unless explicitly asked for
NEW: dirac-install functionality enhancement: start using the switches as defined in issue #26;
CHANGE: dirac-install - write the defaults if any under defaults-.cfg so dirac-configure can 
        pick it up
FIX: dirac-install - define DYLD_LIBRARY_PATH ( for Mac installations )     
NEW: dirac-install - put all the goodness under a function so scripts like lhcb-proxy-init can use it easily
FIX: dirac-install - Properly search for the LcgVer
NEW: dirac-install will write down the releases files in -d mode   
CHANGE: use new dirac_install from gothub/integration branch in install_site.sh
NEW: Extensions can request custom external dependencies to be installed via pip when 
     installing DIRAC.
NEW: LCG bundle version can be defined on a per release basis in the releases.cfg 
NEW: dirac-deploy-scripts - when setting the lib path in the deploy scripts. 
     Also search for subpaths of the libdir and include them
NEW: Install tools - plainly separate projects from installations

*Accounting
CHANGE: For the WMSHistory type, send as JobSplitType the JobType
CHANGE: Reduced the size of the max key length to workaround mysql max bytes for index problem
FIX: Modified buckets width of 1week to 1 week + 1 day to fix summer time end week (1 hour more )

*WorkloadManagement
CHANGE: SiteDirector - simplified executable generation
NEW: SiteDirector - few more checks of error conditions   
NEW: SiteDirector - limit the queue max length to the value of MaxQueueLengthOption 
     ( 3 days be default )
BUGFIX: SiteDirector - do not download pilot output if the flag getPilotOutput is not set     
NEW: JobDB will extract the VO when applying DIRAC/VOPolicy from the proper VO
FIX: SSHTorque - retrieve job status by chunks of 100 jobs to avoid too long
NEW: glexecComputingElement - allow glexecComputingElement to "Reschedule" jobs if the Test of
     the glexec fails, instead of defaulting to InProcess. Controlled by
     RescheduleOnError Option of the glexecComputingElement
NEW: SandboxStore - create a different SBPath with the group included     
FIX: JobDB - properly treat Site parameter in the job JDL while rescheduling jobs
NEW: JobSchedulingAgent - set the job Site attribute to the name of a group of sites corresponding 
     to a SE chosen by the data staging procedure 
CHANGE: TimeLeft - call batch system commands with the ( default ) timeout 120 sec
CHANGE: PBSTimeLeft - uses default CPU/WallClock if not present in the output  
FIX: PBSTimeLeft - proper handling of (p)cput parameter in the batch system output, recovery of the
     incomplete batch system output      
NEW: automatically add SubmitPools JDL option of the job owner's VO defines it     
NEW: JobManager - add MaxParametericJobs option to the service configuration
NEW: PilotDirector - each SubmitPool or Middleware can define TargetGrids
NEW: JobAgent - new StopOnApplicationFailure option to make the agent exiting the loop on application failure
NEW: PilotAgentsDB - on demand retrieval of the CREAM pilot output
NEW: Pilot - proper job ID evaluation for the OSG sites
FIX: ComputingElement - fixed proxy renewal logic for generic and private pilots
NEW: JDL - added %j placeholder in the JDL to be replaced by the JobID
BUGFIX: DownloadInputData - bug fixed in the naming of downloaded files
FIX: Matcher - set the group and DN when a request gets to the matcher if the request is not 
     coming from a pilot
FIX: Matcher = take into account JobSharing when checking the owner for the request
CHANGE: PilotDirector, dirac-pilot - interpret -V flag of the pilot as Installation name

*DataManagement
FIX: FileCatalog/DiractoryLevelTree - consistent application of the max directory level using global 
     MAX_LEVELS variable
FIX: FileCatalog - Directory metadata is deleted together with the directory deletion, issue #40    
CHANGE: FileCatalog - the logic of the files query by metadata revisited to increase efficiency 
FIX: LcgFileCatalog - use lfcthr and call lfcthr.init() to allow multithread
     try the import only once and just when LcgFileCatalogClient class is intantiated
NEW: LcgFileCatalogClient - new version of getPathPermissions relying on the lfc_access method to solve the problem
     of multiple user DNs in LFC.     
FIX: StorageElement - get service CS options with getCSOption() method ( closes #97 )
FIX: retrieve FileCatalogs as ordered list, to have a proper default.
CHANGE: FileCatalog - allow up to 15 levels of directories
BUGFIX: FileCatalog - bug fixes in the directory removal methods (closes #98)
BUGFIX: RemovalAgent - TypeError when getting JobID in RemovalAgent
BUGFIX: RemovalAgent - put a limit to be sure the execute method will end after a certain number of iterations
FIX: DownloadInputData - when files have been uploaded with lcg_util, the PFN filename
     might not match the LFN file name
FIX: putting FTSMonitor web page back
NEW: The default file catalog is now determined using /LocalSite/FileCatalog. The old behavior 
     is provided as a fallback solution
NEW: ReplicaManager - can now deal with multiple catalogs. Makes sure the surl used for removal is 
the same as the one used for registration.   
NEW: PoolXMLCatalog - added getTypeByPfn() function to get the type of the given PFN  
NEW: dirac-dms-ban(allow)-se - added possibility to use CheckAccess property of the SE

*StorageManagement
FIX: Stager - updateJobFromStager(): only return S_ERROR if the Status sent is not
recognized or if a state update fails. If the jobs has been removed or
has moved forward to another status, the Stager will get an S_OK and
should forget about the job.
NEW: new option in the StorageElement configuration "CheckAccess"
FIX: Requests older than 1 day, which haven't been staged are retried. Tasks older than "daysOld" 
     number of days are set to Failed. These tasks have already been retried "daysOld" times for staging.
FIX: CacheReplicas and StageRequests records are kept until the pin has expired. This way the 
     StageRequest agent will have proper accounting of the amount of staged data in cache.
NEW: FTSCleaningAgent will allow to fix transient errors in RequestDB. At the moment it's 
     only fixing Requests for which SourceTURL is equal to TargetSURL.
NEW: Stager - added new command dirac-stager-stage-files          
FIX: Update Stager code in v6 to the same point as v5r13p37
FIX: StorageManager - avoid race condition by ensuring that Links=0 in the query while removing replicas

*RequestManagement
FIX: RequestDBFile - get request in chronological order (closes issue #84)
BUGFIX: RequestDBFile - make getRequest return value for getRequest the same as for

*ResourceStatusSystem
NEW: Major code refacoring. First refactoring of RSS's PEP. Actions are now function 
     defined in modules residing in directory "Actions".
NEW: methods to store cached environment on a DB and ge them.
CHANGE: command caller looks on the extension for commands.
CHANGE: RSS use now the CS instead of getting info from Python modules.
BUGFIX: Cleaned RSS scripts, they are still prototypes
CHANGE: PEP actions now reside in separate modules outside PEP module.
NEW: RSS CS module add facilities to extract info from CS.
CHANGE: Updating various RSS tests to make them compatible with
changes in the system.
NEW: CS is used instead of ad-hoc configuration module in most places.
NEW: Adding various helper functions in RSS Utils module. These are
functions used by RSS developers, including mainly myself, and are
totally independant from the rest of DIRAC.
CHANGE: Mostly trivial changes, typos, etc in various files in RSS     
CHANGE: TokenAgent sends e-mails with current status   

*Transformation
CHANGE: allow Target SE specification for jobs, Site parameter is not set in this case
CHANGE: TransformationAgent  - add new file statuses in production monitoring display
CHANGE: TransformationAgent - limit the number of files to be treated in TransformationAgent 
        for replication and removal (default 5000)
BUGFIX: TransformationDB - not removing task when site is not set
BUGFIX: TransformationCleaningAgent - archiving instead of cleaning Removal and Replication 
        transformations 
FIX: TransformationCleaningAgent - kill jobs before deleting them        

*Workflow
NEW: allow modules to define Input and Output parameters that can be
     used instead of the step_commons/workflow_commons (Workflow.py, Step.py, Module.py)

*Various fixes
BUGFIX: Mail.py uses SMTP class rather than inheriting it
FIX: Platform utility will properly discover libc version even for the new Ubuntu
FIX: Removed old sandbox and other obsoleted components<|MERGE_RESOLUTION|>--- conflicted
+++ resolved
@@ -1,4 +1,3 @@
-<<<<<<< HEAD
 [v7r2-pre7]
 
 FIX: python 2-3 compatibility fixes
@@ -15,14 +14,13 @@
 
 *tests
 NEW: (#4179) Set up Gitlab CI pipeline using Docker containers
-=======
+
 [v7r1p1]
 
 Changes from v6r22p28 patch
 
 *Framework
 CHANGE: (#4572) removed group from proxy expiration notification
->>>>>>> fabd7687
 
 [v7r1]
 
