<<<<<<< HEAD
[v6r8-pre7]

FIX: removed __init__ files from test directories to avoid importing

NEW: Change the schema of the Resources description in CS, use new Resources helper to 
     interpret this information
NEW: Base RSS resources representation on the new CS Resources schema     

*Core
FIX: multiple fixes to remove pylint complaints
CHANGE: Moved log coloring to utilities so it can be used consistently across DIRAC
FIX: Workflow package - fix wild wild card imports

*Accounting
FIX: AccountingDB - align properly days with MySQL bucketing. Closes #1219

*Framework
FIX: ProxyDB - prevent duplicate key errors on writing VOMSProxies to DB. Closes #1228

*Configuration
NEW: Resources helper class to work with the new /Resources structure according to RFC #5
NEW: dirac-configuration-convert-resources-schema - command to convert old /Resources schema
     to the new one

*Interfaces
CHANGE: Job.py - setPlatform renamed to setSubmitPools

*DMS
CHANGE: MigrationMonitoringAgent - removed obsoleted

*WMS
CHANGE: JobScheduling - is now extensible. Added unit test
NEW: SiteDirector - define which extensions pilot should install in the options, do not take from globals

*Transformation
NEW: TaskManager - if a site is specified in the job definition, it is now taken into account 
     when submitting the task
NEW: Speeding up the getTransformationSummary call, using an UpdateTransformationCounters agent     
FIX: Multiple fixes to please pylint

*Resources
FIX: ComputingElement - properly check if the pilot proxy has VOMS before adding it to the 
     payload when updating it
=======
[v6r7p17]

*Resources
FIX: SRM2Storage - treat properly "22 SRM_REQUEST_QUEUED" result code
>>>>>>> 1da23be4

[v6r7p16]

*DMS
FIX: StrategyHandler - do not proceed when the source SE is not valid for read 
BUGFIX: StorageElement - putFile can take an optional sourceSize argument
BUGFIX: ReplicaManager - in removeFile() proper loop on failed replicas

*RSS
FIX: SpaceTokenOccupancyCommand, CacheFeederAgent - add timeout when calling lcg_util commands

*WMS
FIX: JobManifest - take all the SubmitPools defined in the TaskQueueAgent 
NEW: StalledJobAgent - declare jobs stuck in Completed status as Failed

[v6r7p15]

*Core
BUGFIX: SocketInfo - in host identity evaluation

*DMS
BUGFIX: FileCatalogHandler - missing import os

*Transformation
CHANGE: JobManifest - getting allowed job types from operations() section 

[v6r7p14]

*DMS
CHANGE: StorageElementProxy - removed getParameters(), closes #1280
FIX: StorageElementProxy - free the getFile space before the next file
FIX: StorageElement - added getPFNBase() to comply with the interface

*Interfaces
CHANGE: Dirac API - allow lists of LFNs in removeFile() and removeReplica()

*WMS
CHANGE: JobSchedulingAgent(Executor) - allow both BannedSite and BannedSites JDL option

*RSS
FIX: ElementInspectorAgent - should only pick elements with rss token ( rs_svc ).
FIX: TokenAgent - using 4th element instead of the 5th. Added option to set admin email on the CS.

[v6r7p13]

*Core
FIX: Resources - in getStorageElementSiteMapping() return only sites with non-empty list of SEs

*DMS
FIX: StorageElement - restored the dropped logic of using proxy SEs
FIX: FileCatalog - fix the UseProxy /LocalSite/Catalog option

*Transformation
FIX: TransformationDB - use lower() string comparison in extendTransformation()

[v6r7p12]

*WMS
BUGFIX: JobManifest - get AllowedSubmitPools from the /Systems section, not from /Operations

*Core
NEW: Resources helper - added getSites(), getStorageElementSiteMapping()

*DMS
CHANGE: StrategyHandler - use getStorageElementSiteMapping helper function
BUGFIX: ReplicaManager - do not modify the loop dictionary inside the loop

[v6r7p11]

*Core
CHANGE: Subprocess - put the use of watchdog in flagging

[v6r7p10]

*Core
NEW: Logger - added getLevel() method, closes #1292
FIX: Subprocess - returns correct structure in case of timeout, closes #1295, #1294
CHANGE: TimeOutExec - dropped unused utility
FIX: Logger - cleaned unused imports

*RSS
CHANGE: ElementInspectorAgent - do not use mangled name and removed shifterProxy agentOption

[v6r7p9]

*Core
BUGFIX: InstallTools - MySQL Port should be an integer

[v6r7p8]

*Core
FIX: Subprocess - consistent timeout error message

*DMS
NEW: RemovalTask - added bulk removal
FIX: StrategyHandler - check file source CEs
CHANGE: DataIntegrityClient - code beautification
CHANGE: ReplicaManager - do not check file existence if replica information is queried anyway,
        do not fail if file to be removed does not exist already. 

[v6r7p7]

FIX: Several fixes to allow automatic code documentation

*Core
NEW: InstallTools - added mysqlPort and mysqlRootUser

*DMS
CHANGE: ReplicaManager - set possibility to force the deletion of non existing files
CHANGE: StrategyHandler - better handling of checksum check during scheduling 

[v6r7p6]

*Core
FIX: dirac-install - restore signal alarm if downloadable file is not found
FIX: Subprocess - using Manager proxy object to pass results from the working process

*DMS:
CHANGE: StorageElement - removed overwride mode
CHANGE: removed obsoleted dirac-dms-remove-lfn-replica, dirac-dms-remove-lfn
NEW: FTSMonitorAgent - filter out sources with checksum mismatch
FIX: FTSMonitorAgent, TransferAgent - fix the names of the RSS states

*RSS
NEW: ElementInspectorAgent runs with a variable number of threads which are automatically adjusted
NEW: Added policies to force a particular state, can be very convenient to keep something Banned for example.
NEW: policy system upgrade, added finer granularity when setting policies and actions

*WMS
NEW: SiteDirector- allow to define pilot DN/Group in the agent options
CHANGE: JobDescription, JobManifest - take values for job parameter verification from Operations CS section

[v6r7p5]

*Interfaces
BUGFIX: dirac-wms-job-get-output - properly treat the case when output directory is not specified 

[v6r7p4]

*Core
FIX: Subprocess - avoid that watchdog kills the executor process before it returns itself

*Framework
BUGFIX: ProxuManagerClient - wrong time for caching proxies

*RSS
FIX: removed obsoleted methods

*DMS
NEW: FileCatalog - added findFilesByMetadataDetailed - provides detailed metadata for 
     selected files

[v6r7p3]

*DMS
FIX: FTSMonitorAgent - logging less verbose

*Transformation
FIX: TransformationAgent - use the new CS defaults locations
FIX: Proper agent initialization
NEW: TransformationPlaugin - in Broadcast plugin added file groupings by number of files, 
     make the TargetSE always defined, even if the SourceSE list contains it 

*ResourceStatus
FIX: Added the shifter's proxy to several agents

*RMS
FIX: RequestContainer - the execution order was not properly set for the single files 

*Framework:
BUGFIX: ProxyManagerClient - proxy time can not be shorter than what was requested

[v6r7p2]

*Core
FIX: dirac-configure - switch to use CS before checking proxy info

*Framework
NEW: dirac-sys-sendmail new command
NEW: SystemAdmininistratorCLI - added show host, uninstall, revert commands
NEW: SystemAdmininistratorHandler - added more info in getHostInfo()
NEW: SystemAdmininistratorHandler - added revertSoftware() interface

*Transformation
FIX: TransformationCleaningAgent - check the status of returned results

[v6r7p1]

*Core
FIX: Subprocess - finalize the Watchdog closing internal connections after a command execution
CHANGE: add timeout for py(shell,system)Call calls where appropriate
CHANGE: Shifter - use gProxyManager in a way that allows proxy caching

*Framework
NEW: ProxyManagerClient - allow to specify validity and caching time separately
FIX: ProxyDB - replace instead of delete+insert proxy in __storeVOMSProxy

*DMS
NEW: FTSMonitorAgent - made multithreaded for better efficiency
FIX: dirac-dms-add-file - allow LFN: prefix for lfn argument

*WMS
NEW: dirac-wms-job-get-output, dirac-wms-job-status - allow to retrieve output for a job group
FIX: TaskQueueDB - fixed selection SQL in __generateTQMatchSQL()
CHANGE: OptimizerExecutor - reduce diversity of MinorStatuses for failed executors

*Resources
FIX: CREAMComputingElement - remove temporary JDL right after the submission 

[v6r6p21]

*DMS
BUGFIX: TransformationCleaningAgent - use the right signature of cleanMetadataCatalogFiles() call

[v6r6p20]

*DMS
FIX: RegistrationTask - properly escaped error messages
BUGFIX: DirectoryMetadata - use getFileMetadataFields from FileMetadata in addMetadataField()
NEW: When there is a missing source error spotted during FTS transfer, file should be reset 
     and rescheduled again until maxAttempt (set to 100) is reached

*WMS
FIX: JobScheduling - fix the site group logic in case of Tier0

[v6r6p19]

*DMS
BUGFIX: All DMS agents  - set up agent name in the initialization

*Core
NEW: Subprocess - timeout wrapper for subprocess calls
BUGFIX: Time - proper interpreting of 0's instead of None
CHANGE: DISET - use cStringIO for ANY read that's longer than 16k (speed improvement) 
        + Less mem when writing data to the net
FIX: Os.py - protection against failed "df" command execution       
NEW: dirac-info prints lcg bindings versions
CHANGE: PlotBase - made a new style class 
NEW: Subprocess - added debug level log message

*Framework
NEW: SystemAdministratorIntegrator client for collecting info from several hosts
NEW: SystemAdministrator - added getHostInfo()
FIX: dirac-proxy-init - always check for errors in S_OK/ERROR returned structures
CHANGE: Do not accept VOMS proxies when uploading a proxy to the proxy manager

*Configuration
FIX: CE2CSAgent - get a fresh copy of the cs data before attempting to modify it, closes #1151
FIX: Do not create useless backups due to slaves connecting and disconnecting
FIX: Refresher - prevent retrying with 'Insane environment'

*Accounting
NEW: Accounting/Job - added validation of reported values to cope with the weird Yandex case
FIX: DBUtils - take into account invalid values, closes #949

*DMS
FIX: FTSSubmitAgent - file for some reason rejected from submission should stay in 'Waiting' in 
     TransferDB.Channel table
FIX: FTSRequest - fix in the log printout     
CHANGE: dirac-dms-add-file removed, dirac-dms-add-files renamed to dirac-dms-add-file
FIX: FileCatalogCLI - check the result of removeFile call
FIX: LcgFileCatalogClient - get rid of LHCb specific VO evaluation
NEW: New FileCatalogProxy service - a generalization of a deprecated LcgFileCatalog service
FIX: Restored StorageElementProxy functionality
CHANGE: dirac-dms-add-file - added printout
NEW: FileCatalog(Factory), StorageElement(Factory) - UseProxy flag moved to /Operations and /LocalSite sections

*RSS
NEW:  general reimplementation: 
      New DB schema using python definition of tables, having three big blocks: Site, Resource and Node.
      MySQLMonkey functionality almost fully covered by DB module, eventually will disappear.
      Services updated to use new database.
      Clients updated to use new database.
      Synchronizer updated to fill the new database. When helpers will be ready, it will need an update.
      One ElementInspectorAgent, configurable now is hardcoded.
      New Generic StateMachine using OOP.
      Commands and Policies simplified.
      ResourceStatus using internal cache, needs to be tested with real load.
      Fixes for the state machine
      Replaced Bad with Degraded status ( outside RSS ).
      Added "Access" to Read|Write|Check|Remove SE statuses wherever it applies.
      ResourceStatus returns by default "Active" instead of "Allowed" for CS calls.
      Caching parameters are defined in the CS
FIX: dirac-admin-allow/ban-se - allow a SE on Degraded ( Degraded->Active ) and ban a SE on Probing 
     ( Probing -> Banned ). In practice, Active and Degraded are "usable" states anyway.            
      
*WMS
FIX: OptimizerExecutor - failed optimizations will still update the job     
NEW: JobWrapper - added LFNUserPrefix VO specific Operations option used for building user LFNs
CHANGE: JobDB - do not interpret SystemConfig in the WMS/JobDB
CHANGE: JobDB - Use CPUTime JDL only, keep MaxCPUTime for backward compatibility
CHANGE: JobWrapper - use CPUTime job parameter instead of MaxCPUTime
CHANGE: JobAgent - use CEType option instead of CEUniqueID
FIX: JobWrapper - do not attempt to untar directories before having checked if they are tarfiles 
NEW: dirac-wms-job-status - get job statuses for jobs in a given job group
 
*SMS
FIX: StorageManagementDB - when removing unlinked replicas, take into account the case where a
     staging request had been submitted, but failed
      
*Resources    
NEW: glexecCE - add new possible locations of the glexec binary: OSG specific stuff and in last resort 
     looking in the PATH    
NEW: LcgFileCatalogClient - in removeReplica() get the needed PFN inside instead of providing it as an argument     
      
*TS      
CHANGE: Transformation types definition are moved to the Operations CS section

*Interfaces
FIX: Dirac.py - CS option Scratchdir was in LocalSite/LocalSite
FIX: Dirac.py - do not define default catalog, use FileCatalog utility instead

[v6r6p19]

*DMS
BUGFIX: All DMS agents  - set up agent name in the initialization

[v6r6p18]

*Transformation
CHANGE: /DIRAC/VOPolicy/OutputDataModule option moved to <Operations>/Transformations/OutputDataModule

*Resources
FIX: ComputingElement - properly check if the pilot proxy has VOMS before adding it to the payload 
     when updating it

*WMS
BUGFIX: JobSanity - fixed misspelled method call SetParam -> SetParameter

[v6r6p17]

*Transformation
BUGFIX: TransformationAgent - corrected  __getDataReplicasRM()

[v6r6p16]

*DMS
FIX: Agents - proper __init__ implementation with arguments passing to the super class
FIX: LcgFileCatalogClient - in removeReplica() reload PFN in case it has changed

[v6r6p15]

*Framework
BUGFIX: ErrorMessageMonitor - corrected updateFields call 

*DMS:
NEW: FTSMonitorAgent completely rewritten in a multithreaded way

*Transformation
FIX: InputDataAgent - proper instantiation of TransformationClient
CHANGE: Transformation - several log message promoted from info to notice level

[v6r6p14]

*Transformation
FIX: Correct instantiation of agents inside several scripts
CHANGE: TransformationCleaningAgent - added verbosity to logs
CHANGE: TransformationAgent - missingLFC to MissingInFC as it could be the DFC as well
FIX: TransformationAgent - return an entry for all LFNs in __getDataReplicasRM

*DMS
FIX: TransferAgent - fix exception reason in registerFiles()

[v6r6p13]

*DMS
CHANGE: TransferAgent - change RM call from getCatalogueReplicas to getActiveReplicas. 
        Lowering log printouts here and there

[v6r6p12]

*DMS
BUGFIX: RemovalTask - Replacing "'" by "" in error str set as attribute for a subRequest file. 
        Without that request cannot be updated when some nasty error occurs.

[v6r6p11]

*RMS:
BUGFIX: RequestClient - log string formatting

*DMS
BUGFIX: RemovalTask - handling for files not existing in the catalogue

*Transformation
FIX: TransformationManager - ignore files in NotProcessed status to get the % of processed files

*Interfaces
FIX: Fixes due to the recent changes in PromptUser utility

[v6r6p10]

*RMS
FIX: RequestDBMySQL - better escaping of queries 

*WMS
FIX: SiteDirector - get compatible platforms before checking Task Queues for a site

[v6r6p9]

*Core
FIX: Utilities/PromptUser.py - better user prompt

*Accounting
NEW: Add some validation to the job records because of weird data coming from YANDEX.ru

*DMS
BUGFIX: ReplicaManager - typo errStr -> infoStr in __replicate()
FIX: FTSRequest - fixed log message

*WMS
FIX: SiteDirector - use CSGlobals.getVO() call instead of explicit CS option

[v6r6p8]

*Transformation
BUGFIX: TransformationDB - typo in getTransformationFiles(): iterValues -> itervalues

[v6r6p7]

*Resources
FIX: StorageFactory - uncommented line that was preventing the status to be returned 
BUGFIX: CE remote scripts - should return status and not call exit()
BUGFIX: SSHComputingElement - wrong pilot ID reference

[v6r6p6]

*WMS
FIX: TaskQueueDB - in findOrphanJobs() retrieve orphaned jobs as list of ints instead of list of tuples
FIX: OptimizerExecutor - added import of datetime to cope with the old style optimizer parameters

*Transformation
FIX: TransformationAgent - fix finalization entering in an infinite loop
NEW: TransformationCLI - added resetProcessedFile command
FIX: TransformationCleaningAgent - treating the archiving delay 
FIX: TransformationDB - fix in getTransformationFiles() in case of empty file list

[v6r6p5]

*Transformation
FIX: TransformationAgent - type( transClient -> transfClient )
FIX: TransformationAgent - self._logInfo -> self.log.info
FIX: TransformationAgent - skip if no Unused files
FIX: TransformationAgent - Use CS option for replica cache lifetime
CHANGE: TransformationAgent - accept No new Unused files every [6] hours

[v6r6p4]

*DMS
FIX: TransferAgent - protection for files that can not be scheduled
BUGFIX: TransferDB - typo (instIDList - > idList ) fixed

*Transformation
BUGFIX: TransformationAgent - typo ( loginfo -> logInfo )

[v6r6p3]

FIX: merged in patch v6r5p14

*Core
BUGFIX: X509Chain - return the right structure in getCredentials() in case of failure
FIX: dirac-deploy-scripts.py - allow short scripts starting from "d"
FIX: dirac-deploy-scripts.py - added DCOMMANDS_PPID env variable in the script wrapper
FIX: ExecutorReactor - reduced error message dropping redundant Task ID 

*Interfaces
BUGFIX: Dirac.py - allow to pass LFN list to replicateFile()

*DMS
FIX: FileManager - extra check if all files are available in _findFiles()
BUGFIX: FileCatalogClientCLI - bug in DirectoryListing

[v6r6p2]

FIX: merged in patch v6r5p13

*WMS
FIX: SiteDirector - if no community set, look for DIRAC/VirtualOrganization setting

*Framework
FIX: SystemLoggingDB - LogLevel made VARCHAR in the MessageRepository table
FIX: Logging - several log messages are split in fixed and variable parts
FIX: SystemLoggingDB - in insertMessage() do not insert new records in auxiliary tables if they 
     are already there

[v6r6p1]

*Core:
CHANGE: PromptUser - changed log level of the printout to NOTICE
NEW: Base Client constructor arguments are passed to the RPCClient constructor

*DMS:
NEW: FTSRequest - added a prestage mechanism for source files
NEW: FileCatalogClientCLI - added -f switch to the size command to use raw faile tables 
     instead of storage usage tables
NEW: FileCatalog - added orphan directory repair tool
NEW: FIleCatalog - more counters to control the catalog sanity     

*WMS:
FIX: SandboxStoreClient - no more kwargs tricks
FIX: SandboxStoreClient returns sandbox file name in case of upload failure to allow failover
FIX: dirac-pilot - fixed VO_%s_SW_DIR env variable in case of OSG

*TS:
FIX: TransformationManagerHandler - avoid multiple Operations() instantiation in 
     getTransformationSummaryWeb()

[v6r6]

*Core
CHANGE: getDNForUsername helper migrated from Core.Security.CS to Registry helper
NEW: SiteSEMapping - new utilities getSitesGroupedByTierLevel(), getTier1WithAttachedTier2(),
     getTier1WithTier2
CHANGE: The DIRAC.Core.Security.CS is replaced by the Registry helper     
BUGFIX: dirac-install - properly parse += in .cfg files
FIX: Graphs.Utilities - allow two lines input in makeDataFromCVS()
FIX: Graphs - allow Graphs package usage if even matplotlib is not installed
NEW: dirac-compile-externals will retrieve the Externals compilation scripts from it's new location 
     in github (DIRACGrid/Externals)
NEW: Possibility to define a thread-global credentials for DISET connections (for web framework)
NEW: Logger - color output ( configurable )
NEW: dirac-admin-sort-cs-sites - to sort sites in the CS
CHANGE: MessageClient(Factor) - added msgClient attribute to messages
NEW: Core.Security.Properties - added JOB_MONITOR and USER_MANAGER properties

*Configuration
NEW: Registry - added getAllGroups() method

*Framework
NEW: SystemAdministratorClientCLI - possibility to define roothPath and lcgVersion when updating software

*Accounting
NEW: JobPlotter - added Normalized CPU plots to Job accounting
FIX: DBUtils - plots going to greater granularity

*DMS
NEW: FileCatalog - storage usage info stored in all the directories, not only those with files
NEW: FileCatalog - added utility to rebuild storage usage info from scratch
FIX: FileCatalog - addMetadataField() allow generic types, e.g. string
FIX: FileCatalog - path argument is normalized before usage in multiple methods
FIX: FileCatalog - new metadata for files(directories) should not be there before for directories(files)
NEW: FileCatalog - added method for rebuilding DirectoryUsage data from scratch 
NEW: FileCatalog - Use DirectoryUsage mechanism for both logical and physical storage
CHANGE: FileCatalog - forbid removing non-empty directories
BUGFIX: FileCatalogClientCLI - in do_ls() check properly the path existence
FIX: FileCatalogClientCLI - protection against non-existing getCatalogCounters method in the LFC client
FIX: DMS Agents - properly call superclass constructor with loadName argument
FIX: ReplicaManager - in removeFile() non-existent file is marked as failed
FIX: Make several classes pylint compliant: DataIntegrityHandler, DataLoggingHandler,
     FileCatalogHandler, StorageElementHandler, StorageElementProxyHandler, TransferDBMonitoringHandler
FIX: LogUploadAgent - remove the OSError exception in __replicate()
FIX: FileCatalogClientCLI - multiple check of proper command inputs,
     automatic completion of several commands with subcommands,
     automatic completion of file names
CHANGE: FileCatalogClientCLI - reformat the output of size command 
FIX: dirac-admin-ban-se - allow to go over all options read/write/check for each SE      
NEW: StrategyHandler - new implementation to speed up file scheduling + better error reporting
NEW: LcgFileCatalogProxy - moved from from LHCbDirac to DIRAC
FIX: ReplicaManager - removed usage of obsolete "/Resources/StorageElements/BannedTarget" 
CHANGE: removed StorageUsageClient.py
CHANGE: removed obsoleted ProcessingDBAgent.py

*WMS
CHANGE: RunNumber job parameter was removed from all the relevant places ( JDL, JobDB, etc )
NEW: dirac-pilot - add environment setting for SSH and BOINC CEs
NEW: WMSAdministrator - get output for non-grid CEs if not yet in the DB
NEW: JobAgent - job publishes BOINC parameters if any
CHANGE: Get rid of LHCbPlatform everywhere except TaskQueueDB
FIX: SiteDirector - provide list of sites to the Matcher in the initial query
FIX: SiteDirector - present a list of all groups of a community to match TQs
CHANGE: dirac-boinc-pilot dropped
CHANGE: TaskQueueDirector does not depend on /LocalSite section any more
CHANGE: reduced default delays for JobCleaningAgent
CHANGE: limit the number of jobs received by JobCleaningAgent
CHANGE: JobDB - use insertFields instead of _insert
CHANGE: Matcher, TaskQueueDB - switch to use Platform rather than LHCbPlatform retaining LHCbPlatform compatibility
BUGFIX: Matcher - proper reporting pilot site and CE
CHANGE: JobManager - improved job Killing/Deleting logic
CHANGE: dirac-pilot - treat the OSG case when jobs on the same WN all run in the same directory
NEW: JobWrapper - added more status reports on different failures
FIX: PilotStatusAgent - use getPilotProxyFromDIRACGroup() instead of getPilotProxyFromVOMSGroup()
CHANGE: JobMonitoringHandler - add cutDate and condDict parameters to getJobGroup()
NEW: JobMonitoringHandler - check access rights with JobPolicy when accessing job info from the web
NEW: JobManager,JobWrapper - report to accounting jobs in Rescheduled final state if rescheduling is successful
FIX: WMSAdministrator, SiteDirector - store only non-empty pilot output to the PilotDB
NEW: added killPilot() to the WMSAdministrator interface, DiracAdmin and dirac-admin-kill-pilot command
NEW: TimeLeft - renormalize time left using DIRAC Normalization if available
FIX: JobManager - reconnect to the OptimizationMind in background if not yet connected
CHANGE: JobManifest - use Operations helper
NEW: JobCleaningAgent - delete logging records from JobLoggingDB when deleting jobs

*RMS
FIX: RequestDBFile - better exception handling in case no JobID supplied
FIX: RequestManagerHandler - make it pylint compliant
NEW: RequestProxyHandler - is forwarding requests from voboxes to central RequestManager. 
     If central RequestManager is down, requests are dumped into file cache and a separate thread 
     running in background is trying to push them into the central. 
CHANGE: Major revision of the code      
CHANGE: RequestDB - added index on SubRequestID in the Files table
CHANGE: RequestClient - readRequestForJobs updated to the new RequetsClient structure

*RSS
NEW: CS.py - Space Tokens were hardcoded, now are obtained after scanning the StorageElements.

*Resources
FIX: SSHComputingElement - enabled multiple hosts in one queue, more debugging
CHANGE: SSHXXX Computing Elements - define SSH class once in the SSHComputingElement
NEW: SSHComputingElement - added option to define private key location
CHANGE: Get rid of legacy methods in ComputingElement
NEW: enable definition of ChecksumType per SE
NEW: SSHBatch, SSHCondor Computing Elements
NEW: SSHxxx Computing Elements - using remote control scripts to better capture remote command errors
CHANGE: put common functionality into SSHComputingElement base class for all SSHxxx CEs
NEW: added killJob() method tp all the CEs
NEW: FileCatalog - take the catalog information info from /Operations CS section, if defined there, 
     to allow specifications per VO 

*Interfaces
CHANGE: Removed Script.initialize() from the API initialization
CHANGE: Some general API polishing
FIX: Dirac.py - when running in mode="local" any directory in the ISB would not get untarred, 
     contrary to what is done in the JobWrapper

*TS
BUGFIX: TaskManager - bug fixed in treating tasks with input data
FIX: TransformationCleaningAgent - properly call superclass constructor with loadName argument
NEW: TransformationCleaningAgent - added _addExtraDirectories() method to extend the list of
     directories to clean in a subclass if needed
CHANGE: TransformationCleaningAgent - removed usage of StorageUsageClient     
NEW: TransformationAgent is multithreaded now ( implementation moved from LHCbDIRAC )
NEW: added unit tests
NEW: InputDataAgent - possibility to refresh only data registered in the last predefined period of time 
NEW: TransformationAgent(Client) - management of derived transformations and more ported from LHCbDIRAC
BUGFIX: TransformationDB - wrong SQL statement generation in setFileStatusForTransformation()

[v6r5p14]

*Core
NEW: Utilities - added Backports utility

*WMS
FIX: Use /Operations/JobScheduling section consistently, drop /Operations/Matching section
NEW: Allow VO specific share correction plugins from extensions
FIX: Executors - several fixes

[v6r5p13]

*WMS
FIX: Executors - VOPlugin will properly send and receive the params
NEW: Correctors can be defined in an extension
FIX: Correctors - Properly retrieve info from the CS using the ops helper

[v6r5p12]

FIX: merged in patch v6r4p34

[v6r5p11]

FIX: merged in patch v6r4p33

*Core
FIX: MySQL - added offset argument to buildConditions()

[v6r5p10]

FIX: merged in patch v6r4p32

[v6r5p9]

FIX: merged in patch v6r4p30

[v6r5p8]

FIX: merged in patch v6r4p29

[v6r5p7]

FIX: merged in patch v6r4p28

[v6r5p6]

FIX: merged in patch v6r4p27

*Transformation
BUGFIX: TransformationDB - StringType must be imported before it can be used

*RSS
NEW: CS.py - Space Tokens were hardcoded, now are obtained after scanning the StorageElements.

[v6r5p5]

FIX: merged in patch v6r4p26

[v6r5p4]

FIX: merged in patch v6r4p25

[v6r5p3]

*Transformation
FIX: merged in patch v6r4p24

[v6r5p2]

*Web
NEW: includes DIRACWeb tag web2012092101

[v6r5p1]

*Core
BUGFIX: ExecutorMindHandler - return S_OK() in the initializeHandler
FIX: OptimizationMindHandler - if the manifest is not dirty it will not be updated by the Mind

*Configuration
NEW: Resources helper - added getCompatiblePlatform(), getDIRACPlatform() methods

*Resources
FIX: SSHComputingElement - add -q option to ssh command to avoid banners in the output
FIX: BOINCComputingElement - removed debugging printout
FIX: ComputingElement - use Platform CS option which will be converted to LHCbPlatform for legacy compatibility

*DMS
FIX: RequestAgentBase - lowering loglevel from ALWAYS to INFO to avoid flooding SystemLogging

*WMS:
FIX: SiteDirector - provide CE platform parameter when interrogating the TQ
FIX: GridPilotDirector - publish pilot OwnerGroup rather than VOMS role
FIX: WMSUtilities - add new error string into the parsing of the job output retrieval

[v6r5]

NEW: Executor framework

*Core
NEW: MySQL.py - added Test case for Time.dateTime time stamps
NEW: MySQL.py - insertFields and updateFields can get values via Lists or Dicts
NEW: DataIntegrityDB - use the new methods from MySQL and add test cases
NEW: DataIntegrityHandler - check connection to DB and create tables (or update their schema)
NEW: DataLoggingDB - use the new methods from MySQL and add test cases
NEW: DataLoggingHandler - check connection to DB and create tables (or update their schema)
FIX: ProcessPool - killing stuck workers after timeout
CHANGE: DB will throw a RuntimeException instead of a sys.exit in case it can't contact the DB
CHANGE: Several improvements on DISET
CHANGE: Fixed all DOS endings to UNIX
CHANGE: Agents, Services and Executors know how to react to CSSection/Module and react accordingly
NEW: install tools are updated to deal with executors
FIX: dirac-install - add -T/--Timeout option to define timeout for distribution downloads
NEW: dirac-install - added possibility of defining dirac-install's global defaults by command line switch
BUGFIX: avoid PathFinder.getServiceURL and use Client class ( DataLoggingClient,LfcFileCatalogProxyClient ) 
FIX: MySQL - added TIMESTAMPADD and TIMESTAMPDIFF to special values not to be scaped by MySQL
NEW: ObjectLoader utility
CHANGE: dirac-distribution - added global defaults flag and changed the flag to -M or --defaultsURL
FIX: Convert to string before trying to escape value in MySQL
NEW: DISET Services - added PacketTimeout option
NEW: SystemLoggingDB - updated to use the renewed MySQL interface and SQL schema
NEW: Added support for multiple entries in /Registry/DefaultGroup, for multi-VO installations
CHANGE: Component installation procedure updated to cope with components inheriting Modules
CHANGE: InstallTools - use dirac- command in runit run scripts
FIX: X509Chain - avoid a return of error when the group is not valid
FIX: MySQL - reduce verbosity of log messages when high level methods are used
CHANGE: Several DB classes have been updated to use the MySQL buildCondition method
NEW: MySQL - provide support for greater and smaller arguments to all MySQL high level methods
FIX: Service.py - check all return values from all initializers

*Configuration
CHANGE: By default return option and section lists ordered as in the CS
NEW: ConfigurationClient - added function to refresh remote configuration

*Framework
FIX: Registry.findDefaultGroup will never return False
CHANGE: ProxyManager does not accept proxies without explicit group
CHANGE: SystemAdministratorHandler - force refreshing the configuration after new component setup

*RSS
CHANGE: removed code execution from __init__
CHANGE: removed unused methods
NEW: Log all policy results 

*Resources
NEW: updated SSHComputingElement which allows multiple job submission
FIX: SGETimeLeft - better parsing of the batch system commands output
FIX: InProcessComputingElement - when starting a new job discard renewal of the previous proxy
NEW: BOINCComputingElement - new CE client to work with the BOINC desktop grid infrastructure 

*WMS
CHANGE: WMS Optimizers are now executors
CHANGE: SandboxStoreClient can directly access the DB if available
CHANGE: Moved JobDescription and improved into JobManifest
FIX: typo in JobLoggingDB
NEW: JobState/CachedJobState allow access to the Job via DB/JobStateSync Service automatically
BUGFIX: DownloadInputData - when not enough disk space, message was using "buffer" while it should be using "data"
FIX: the sandboxmetadataDB explosion when using the sandboxclient without direct access to the DB
NEW: Added support for reset/reschedule in the OptimizationMind
CHANGE: Whenever a DB is not properly initialized it will raise a catchable RuntimeError exception 
        instead of silently returning
FIX: InputDataResolution - just quick mod for easier extensibility, plus removed some LHCb specific stuff
NEW: allow jobids in a file in dirac-wms-job-get-output
NEW: JobManager - zfill in %n parameter substitution to allow alphabetical sorting
NEW: Directors - added checking of the TaskQueue limits when getting eligible queues
CHANGE: Natcher - refactor to simpify the logic, introduced Limiter class
CHANGE: Treat MaxCPUTime and CPUTime the same way in the JDL to avoid confusion
NEW: SiteDirector - added options PilotScript, MaxPilotsToSubmit, MaxJobsInFillMode
BUGFIX: StalledJobAgent - use cpuNormalization as float, not string 
FIX: Don't kill an executor if a task has been taken out from it
NEW: dirac-boinc-pilot - pilot script to be used on the BOINC volunteer nodes
FIX: SiteDirector - better handling of tokens and filling mode 
NEW: Generic pilot identities are automatically selected by the TQD and the SiteDirector 
     if not explicitly defined in /Pilot/GenericDN and GenericGroup
NEW: Generic pilot groups can have a VO that will be taken into account when selecting generic 
     credentials to submit pilots
NEW: Generic pilots that belong to a VO can only match jobs from that VO
NEW: StalledJobAgent - added rescheduling of jobs stuck in Matched or Rescheduled status
BUGFIX: StalledJobAgent - default startTime and endTime to "now", avoid None value
NEW: JobAgent - stop after N failed matching attempts (nothing to do), use StopAfterFailedMatches option
CHANGE: JobAgent - provide resource description as a dictionary to avoid extra JDL parsing by the Matcher
CHANGE: Matcher - report pilot info once instead of sending it several times from the job
CHANGE: Matcher - set the job site instead of making a separate call to JobStateUpdate
NEW: Matcher - added Matches done and matches OK statistics
NEW: TaskQueue - don't delete fresh task queues. Wait 5 minutes to do so.
CHANGE: Disabled TQs can also be matched, if no jobs are there, a retry will be triggered

*Transformation
FIX: TransformationAgent - a small improvement: now can pick the prods status to handle from the CS, 
     plus few minor corrections (e.g. logger messages)
FIX: TransformationCLI - take into accout possible failures in resetFile command     

*Accounting
NEW: AccountingDB - added retrieving RAW records for internal stuff
FIX: AccountingDB - fixed some logic for readonly cases
CHANGE: Added new simpler and faster bucket insertion mechanism
NEW: Added more info when rebucketing
FIX: Calculate the rebucket ETA using remaining records to be processed instead of the total records to be processed
FIX: Plots with no data still carry the plot name

*DMS
NEW: SRM2Storage - added retry in the gfal calls
NEW: added new FTSCleaningAgent cleaning up TransferDB tables
FIX: DataLoggingClient and DataLoggingDB - tests moved to separate files
CHANGE: request agents cleanup

*RMS
CHANGE: Stop using RequestAgentMixIn in the request agents

[v6r4p34]

*DMS
BUGFIX: FileCatalogCLI - fixed wrong indentation
CHANGE: RegistrationTask - removed some LHCb specific defaults

[v6r4p33]

*DMS
CHANGE: FTSRequest - be more verbose if something is wrong with file

[v6r4p32]

*WMS
FIX: StalledJobAgent - avoid exceptions in the stalled job accounting reporting

*DMS
NEW: FTSMonitorAgent - handling of expired FTS jobs 

*Interfaces
CHANGE: Dirac.py - attempt to retrieve output sandbox also for Completed jobs in retrieveRepositorySandboxes()

[v6r4p30]

*Core
BUGFIX: dirac-admin-bdii-ce-voview - proper check of the result structure

*Interfaces
FIX: Dirac.py, Job.py - allow to pass environment variables with special characters

*DMS
NEW: FileCatalogCLI - possibility to sort output in the ls command

*WMS:
FIX: JobWrapper - interpret environment variables with special characters 

[v6r4p29]

*RMS
BUGFIX: RequestDBMySQL - wrong indentation in __updateSubRequestFiles()

[v6r4p28]

*Interfaces
CHANGE: Dirac.py, DiracAdmin.py - remove explicit timeout on RPC client instantiation

*RSS
FIX: CS.py - fix for updated CS location (backward compatible)

*DMS
BUGFIX: StrategyHandler - bug fixed determineReplicationTree()
FIX: FTSRequest - add checksum string to SURLs file before submitting an FTS job

*WMS
FIX: JobWrapper - protection for double quotes in JobName
CHANGE: SiteDirector - switched some logging messages from verbose to info level

*RMS
NEW: Request(Client,DBMySQL,Manager) - added readRequestsForJobs() method

[v6r4p27]

*DMS
FIX: SRM2Storage - removed hack for EOS (fixed server-side)

*Transformation
CHANGE: TransformationClient - limit to 100 the number of transformations in getTransformations()
NEW: TransformationAgent - define the transformations type to use in the configuration

*Interfaces
FIX: Job.py -  fix for empty environmentDict (setExecutionEnv)

[v6r4p26]

*Transformation
BUGFIX: TransformationClient - fixed calling sequence in rpcClient.getTransformationTasks()
NEW: TransformationClient - added log messages in verbose level.

[v6r4p25]

*DMS
BUGFIX: StrategyHandler - sanity check for wrong replication tree 

[v6r4p24]

*Core
NEW: MySQL - add 'offset' argument to the buildCondition()

*Transformation
FIX: TransformationAgent - randomize the LFNs for removal/replication case when large number of those
CHANGE: TransformationClient(DB,Manager) - get transformation files in smaller chunks to
        improve performance
FIX: TransformationAgent(DB) - do not return redundant LFNs in getTransformationFiles()    

[v6r4p23]

*Web
NEW: includes DIRACWeb tag web2012092101

[v6r4p22]

*DMS
FIX: SRM2Storage - fix the problem with the CERN-EOS storage 

[v6r4p21]

*Core
BUGFIX: SGETimeLeft - take into account dd:hh:mm:ss format of the cpu consumed

[v6r4p20]

*WMS
BUGFIX: PilotDirector, GridPilotDirector - make sure that at least 1 pilot is to be submitted
BUGFIX: GridPilotDirector - bug on how pilots are counted when there is an error in the submit loop.
BUGFIX: dirac-pilot - proper install script installation on OSG sites

[v6r4p19]

*RMS
FIX: RequestDBMySQL - optimized request selection query 

[v6r4p18]

*Configuration
BUGFIX: CE2CSAgent.py - the default value must be set outside the loop

*DMS
NEW: dirac-dms-create-replication-request
BUGFIX: dirac-dms-fts-submit, dirac-dms-fts-monitor - print out error messages

*Resources
BUGFIX: TorqueComputingElement.py, plus add UserName for shared Queues

*WMS
BUGFIX: JobManagerHandler - default value for pStart (to avoid Exception)

[v6r4p17]

*Core
FIX: dirac-configure - setup was not updated in dirac.cfg even with -F option
FIX: RequestHandler - added fix for Missing ConnectionError

*DMS
FIX: dirac-dms-clean-directory - command fails with `KeyError: 'Replicas'`.

*WMS
FIX: SiteDirector - adapt to the new method in the Matcher getMatchingTaskQueue 
FIX: SiteDirector - added all SubmitPools to TQ requests

[v6r4p16]

*Core:
FIX: dirac-install - bashrc/cshrc were wrongly created when using versionsDir

*Accounting
CHANGE: Added new simpler and faster bucket insertion mechanism
NEW: Added more info when rebucketing

*WMS
CHANGE: Matcher - refactored to take into account job limits when providing info to directors
NEW: JoAgent - reports SubmitPool parameter if applicable
FIX: Matcher - bad codition if invalid result

[v6r4p15]

*WMS
FIX: gLitePilotDirector - fix the name of the MyProxy server to avoid crasehs of the gLite WMS

*Transformation
FIX: TaskManager - when the file is on many SEs, wrong results were generated

[v6r4p13]

*DMS
FIX: dirac-admin-allow-se - added missing interpreter line

[v6r4p12]

*DMS
CHANGE: RemovalTask - for DataManager shifter change creds after failure of removal with her/his proxy.

*RSS
NEW: Added RssConfiguration class
FIX: ResourceManagementClient  - Fixed wrong method name

[v6r4p11]

*Core
FIX: GGUSTicketsClient - GGUS SOAP URL updated

*DMS
BUGFIX: ReplicaManager - wrong for loop

*RequestManagement
BUGFIX: RequestClient - bug fix in finalizeRequest()

*Transformation
FIX: TaskManager - fix for correctly setting the sites (as list)

[v6r4p10]

*RequestManagement
BUGFIX: RequestContainer - in addSubrequest() function

*Resources
BUGFIX: SRM2Storage - in checksum type evaluation

*ResourceStatusSystem
BUGFIX: InfoGetter - wrong import statement

*WMS
BUGFIX: SandboxMetadataDB - __init__() can not return a value

[v6r4p9]

*DMS
CHANGE: FailoverTransfer - ensure the correct execution order of the subrequests

[v6r4p8]

Bring in fixes from v6r3p17

*Core:
FIX: Don't have the __init__ return True for all DBs
NEW: Added more protection for exceptions thrown in callbacks for the ProcessPool
FIX: Operations will now look in 'Defaults' instead of 'Default'

*DataManagement:
FIX: Put more protection in StrategyHandler for neither channels  not throughput read out of TransferDB
FIX: No JobIDs supplied in getRequestForJobs function for RequestDBMySQL taken into account
FIX: Fix on getRequestStatus
CHANGE: RequestClient proper use of getRequestStatus in finalizeRequest
CHANGE: Refactored RequestDBFile

[v6r4p7]

*WorkloadManagement
FIX: SandboxMetadataDB won't explode DIRAC when there's no access to the DB 
CHANGE: Whenever a DB fails to initialize it raises a catchable exception instead of just returning silently

*DataManagement
CHANGE: Added Lost and Unavailable to the file metadata

[v6r4p6]

Bring fixes from v6r4p6

[v6r4p5]

*Configuration
NEW: Added function to generate Operations CS paths

*Core
FIX: Added proper ProcessPool checks and finalisation

*DataManagement
FIX: don't set Files.Status to Failed for non-existign files, failover transfers won't go
FIX: remove classmethods here and there to unblock requestHolder
CHANGE: RAB, TA: change task timeout: 180 and 600 (was 600 and 900 respectively)
FIX: sorting replication tree by Ancestor, not hopAncestorgit add DataManagementSystem/Agent/TransferAgent.py
NEW: TA: add finalize
CHANGE: TransferAgent: add AcceptableFailedFiles to StrategyHandler to ban FTS channel from scheduling
FIX: if there is no failed files, put an empty dict


*RSS
FIX: RSS is setting Allowed but the StorageElement checks for Active

*Workflows
FIX: Part of WorfklowTask rewritten to fix some issues and allow 'ANY' as site

*Transformation
FIX: Wrong calls to TCA::cleanMetadataCatalogFiles

[v6r4p4]

*Core
FIX: Platform.py - check if Popen.terminate is available (only from 2.6)

[v6r4p3]

*Core
FIX: ProcessPool with watchdog and timeouts - applied in v6r3 first

[v6r4p2]

*StorageManagement
BUGFIX: StorageElement - staging is a Read operation and should be allowed as such

*WMS
BUGFIX: InProcessComputingElement, JobAgent - proper return status code from the job wrapper

*Core
FIX: Platform - manage properly the case of exception in the ldconfig execution

[v6r4p1]

*DMS
FIX: TransferDB.getChannelObservedThroughput - the channelDict was created in a wrong way

*RSS
FIX: ResourceStatus was not returning Allowed by default

[v6r4]

*Core
FIX: dirac-install-db.py: addDatabaseOptionsToCS has added a new keyed argument
NEW: SGETimeLeft.py: Support for SGE backend
FIX: If several extensions are installed, merge ConfigTemplate.cfg
NEW: Service framework - added monitoring of file descriptors open
NEW: Service framework - Reduced handshake timeout to prevent stuck threads
NEW: MySQL class with new high level methods - buildCondition,insertFields,updateFields
     deleteEntries, getFields, getCounters, getDistinctAttributeValues
FIX: ProcessPool - fixes in the locking mechanism with LockRing, stopping workers when the
     parent process is finished     
FIX: Added more locks to the LockRing
NEW: The installation tools are updated to install components by name with the components module specified as an option

*DMS
FIX: TransferDB.py - speed up the Throughput determination
NEW: dirac-dms-add-files: script similar to dirac-dms-remove-files, 
     allows for 1 file specification on the command line, using the usual dirac-dms-add-file options, 
     but also can take a text file in input to upload a bunch of files. Exit code is 0 only if all 
     was fine and is different for every error found. 
NEW: StorageElementProxy- support for data downloading with http protocol from arbitrary storage, 
     needed for the web data download
BUGFIX: FileCatalogCLI - replicate operation does a proper replica registration ( closes #5 )     
FIX: ReplicaManager - __cleanDirectory now working and thus dirac-dms-clean-directory

*WMS
NEW: CPU normalization script to run a quick test in the pilot, used by the JobWrapper
     to report the CPU consumption to the accounting
FIX: StalledJobAgent - StalledTimeHours and FailedTimeHours are read each cycle, refer to the 
     Watchdog heartBeat period (should be renamed); add NormCPUTime to Accounting record
NEW: SiteDirector - support for the operation per VO in multi-VO installations
FIX: StalledJobAgent - get ProcessingType from JDL if defined
BUGFIX: dirac-wms-job-peek - missing printout in the command
NEW: SiteDirector - take into account the number of already waiting pilots when evaluating the number of pilots to submit
FIX: properly report CPU usage when the Watchdog kill the payload.

*RSS
BUGFIX: Result in ClientCache table is a varchar, but the method was getting a datetime
NEW: CacheFeederAgent - VOBOX and SpaceTokenOccupancy commands added (ported from LHCbDIRAC)
CHANGE: RSS components get operational parameters from the Operations handler

*DataManagement
FIX: if there is no failed files, put an empty dict

*Transformation
FIX: Wrong calls to TCA::cleanMetadataCatalogFiles

[v6r3p19]

*WMS
FIX: gLitePilotDirector - fix the name of the MyProxy server to avoid crashes of the gLite WMS

[v6r3p18]

*Resources
BUGFIX: SRM2Storage - in checksum type evaluation

[v6r3p17]

*DataManagement
FIX: Fixes issues #783 and #781. Bugs in ReplicaManager removePhisicalReplica and getFilesFromDirectory
FIX: Return S_ERROR if missing jobid arguments
NEW: Checksum can be verified during FTS and SRM2Storage 

[v6r3p16]

*DataManagement
FIX: better monitoring of FTS channels 
FIX: Handle properly None value for channels and bandwidths

*Core
FIX: Properly calculate the release notes if there are newer releases in the release.notes file

[v6r3p15]

*DataManagement
FIX: if there is no failed files, put an empty dict

*Transformation
FIX: Wrong calls to TCA::cleanMetadataCatalogFiles


[v6r3p14]

* Core

BUGFIX: ProcessPool.py: clean processing and finalisation
BUGFIX: Pfn.py: don't check for 'FileName' in pfnDict

* DMS

NEW: dirac-dms-show-fts-status.py: script showing last hour history for FTS channels
NEW: TransferDBMonitoringHandler.py: new function exporting FST channel queues
BUGFIX: TransferAgent.py,RemovalAgent.py,RegistrationAgent.py - unlinking of temp proxy files, corection of values sent to gMonitor
BUGFIX: StrategyHandler - new config option 'AcceptableFailedFiles' to unblock scheduling for channels if problematic transfers occured for few files
NEW: TransferAgent,RemovalAgent,RegistrationAgent - new confing options for setting timeouts for tasks and ProcessPool finalisation
BUGFIX: ReplicaManager.py - reverse sort of LFNs when deleting files and directories to avoid blocks
NEW: moved StrategyHandler class def to separate file under DMS/private

* TMS

FIX: TransformationCleaningAgent.py: some refactoring, new way of disabling/enabline execution by 'EnableFlag' config option

[v6r3p13]

*Core
FIX: Added proper ProcessPool checks and finalisation

*DataManagement
FIX: don't set Files.Status to Failed for non-existign files, failover transfers won't go
FIX: remove classmethods here and there to unblock requestHolder
CHANGE: RAB, TA: change task timeout: 180 and 600 (was 600 and 900 respectively)
FIX: sorting replication tree by Ancestor, not hopAncestorgit add DataManagementSystem/Agent/TransferAgent.py
NEW: TA: add finalize
CHANGE: TransferAgent: add AcceptableFailedFiles to StrategyHandler to ban FTS channel from scheduling

[v6r3p12]

*Core
FIX: Platform.py - check if Popen.terminate is available (only from 2.6)

[v6r3p11]

*Core
FIX: ProcessPool with watchdog and timeouts

[v6r3p10]

*StorageManagement
BUGFIX: StorageElement - staging is a Read operation and should be allowed as such

*WMS
BUGFIX: InProcessComputingElement, JobAgent - proper return status code from the job wrapper

*Core
FIX: Platform - manage properly the case of exception in the ldconfig execution

[v6r3p9]

*DMS
FIX: TransferDB.getChannelObservedThroughput - the channelDict was created in a wrong way

[v6r3p8]

*Web
CHANGE: return back to the release web2012041601

[v6r3p7]

*Transformation
FIX: TransformationCleaningAgent - protection from deleting requests with jobID 0 

[v6r3p6]

*Core
FIX: dirac-install-db - proper key argument (follow change in InstallTools)
FIX: ProcessPool - release all locks every time WorkignProcess.run is executed, more fixes to come
FIX: dirac-configure - for Multi-Community installations, all vomsdir/vomses files are now created

*WMS
NEW: SiteDirector - add pilot option with CE name to allow matching of SAM jobs.
BUGFIX: dirac-pilot - SGE batch ID was overwriting the CREAM ID
FIX: PilotDirector - protect the CS master if there are at least 3 slaves
NEW: Watchdog - set LocalJobID in the SGE case

[v6r3p5]

*Core:
BUGFIX: ProcessPool - bug making TaskAgents hang after max cycles
BUGFIX: Graphs - proper handling plots with data containing empty string labels
FIX: GateWay - transfers were using an old API
FIX: GateWay - properly calculate the gateway URL
BUGFIX: Utilities/Pfn.py - bug in pfnunparse() when concatenating Path and FileName

*Accounting
NEW: ReportGenerator - make AccountingDB readonly
FIX: DataCache - set daemon the datacache thread
BUGFIX: BasePlotter - proper handling of the Petabyte scale data

*DMS:
BUGFIX: TransferAgent, RegistrationTask - typos 

[v6r3p4]

*DMS:
BUGFIX: TransferAgent - wrong value for failback in TA:execute

[v6r3p3]

*Configuration
BUGFIX: Operations helper - typo

*DMS:
FIX: TransferAgent - change the way of redirecting request to task

[v6r3p2]

*DMS
FIX: FTSRequest - updating metadata for accouting when finalizing FTS requests

*Core
FIX: DIRAC/__init__.py - default version is set to v6r3

[v6r3p1]

*WMS
CHANGE: Use ResourcesStatus and Resources helpers in the InputDataAgent logic

*Configuration
NEW: added getStorageElementOptions in Resources helper

*DMS
FIX: resourceStatus object created in TransferAgent instead of StrategyHandler

[v6r3]

*Core
NEW: Added protections due to the process pool usage in the locking logic

*Resources
FIX: LcgFileCatalogClient - reduce the number of retries: LFC_CONRETRY = 5 to 
     avoid combined catalog to be stuck on a faulty LFC server
     
*RSS
BUGFIX: ResourceStatus - reworked helper to keep DB connections     

*DMS
BUGFIX: ReplicaManager::CatalogBase::_callFileCatalogFcnSingleFile() - wrong argument

*RequestManagement
FIX: TaskAgents - set timeOut for task to 10 min (15 min)
NEW: TaskAgents - fill in Error fields in case of failing operations

*Interfaces
BUGFIX: dirac-wms-select-jobs - wrong use of the Dirac API

[v6r2p9]

*Core
FIX: dirac-configure - make use of getSEsForSite() method to determine LocalSEs

*WMS
NEW: DownloadInputData,InputDataByProtocol - check Files on Tape SEs are on Disk cache 
     before Download or getturl calls from Wrapper
CHANGE: Matcher - add Stalled to "Running" Jobs when JobLimits are applied   
CHANGE: JobDB - allow to specify required platform as Platform JDL parameter,
        the specified platform is taken into account even without /Resources/Computing/OSCompatibility section

*DMS
CHANGE: dirac-admin-allow(ban)-se - removed lhcb-grid email account by default, 
        and added switch to avoid sending email
FIX: TaskAgents - fix for non-existing files
FIX: change verbosity in failoverReplication 
FIX: FileCatalog - remove properly metadata indices 
BUGFIX: FileManagerBase - bugfix in the descendants evaluation logic  
FIX: TransferAgent and TransferTask - update Files.Status to Failed when ReplicaManager.replicateAndRegister 
     will fail completely; when no replica is available at all.

*Core
FIX: dirac-pilot - default lcg bindings version set to 2012-02-20

[v6r2p8]

*DMS:
CHANGE: TransferAgent - fallback to task execution if replication tree is not found

[v6r2p7]

*WMS
BUGFIX: SiteDirector - wrong CS option use: BundleProxy -> HttpProxy
FIX: SiteDirector - use short lines in compressed/encoded files in the executable
     python script

[v6r2p6]

*DataManagement
FIX: Bad logic in StrategyHandler:MinimiseTotalWait

*Core
CHANGE: updated GGUS web portal URL

*RSS
BUGFIX: meta key cannot be reused, it is popped from dictionary

*Framework
FIX: The Gateway service does not have a handler
NEW: ConfingTemplate entry for Gateway
FIX: distribution notes allow for word wrap

*WorkloadManagement
FIX: avoid unnecessary call if no LFN is left in one of the SEs
FIX: When Uploading job outputs, try first Local SEs, if any


[v6r2p5]

*RSS
BUGFIX: several minor bug fixes

*RequestManagement
BUGFIX: RequestDBMySQL - removed unnecessary request type check

*DMS
BUGFIX: FileCatalogClienctCLI - wrong evaluation of the operation in the find command
NEW: FileCatalog - added possibility to remove specified metadata for a given path 
BUGFIX: ReplicaManager - wrong operation order causing failure of UploadLogFile module

*Core
NEW: dirac-install - generate cshrc DIRAC environment setting file for the (t)csh 

*Interfaces
CHANGE: Job - added InputData to each element in the ParametricInputData

*WMS
CHANGE: dirac-jobexec - pass ParametericInputData to the workflow as a semicolon separated string

[v6r2p4]

*WMS
BUGFIX: StalledJobAgent - protection against jobs with no PilotReference in their parameters
BUGFIX: WMSAdministratorHandler - wrong argument type specification for getPilotInfo method

*StorageManagement
BUGFIX: RequestFinalizationAgent - no method existence check when calling RPC method

[v6r2p3]

*WMS
CHANGE: Matcher - fixed the credentials check in requestJob() to simplify it

*ConfigurationSystem
CHANGE: Operations helper - fix that allow no VO to be defined for components that do not need it

*Core
BUGFIX: InstallTools - when applying runsvctrl to a list of components make sure that the config server is treated first and the sysadmin service - last
        
[v6r2p2]

*WMS
BUGFIX: Matcher - restored logic for checking private pilot asking for a given DN for belonging to the same group with JOB_SHARING property.

[v6r2p1]

*RequestManagementSystem
BUGFIX: RequestCleaningAgent - missing import of the "second" interval definition 

[v6r2]

*General
FIX: replaced use of exec() python statement in favor of object method execution

*Accounting
CHANGE: Accounting 'byte' units are in powers of 1000 instead of powers of 1024 (closes #457)

*Core
CHANGE: Pfn.py - pfnparse function rewritten for speed up and mem usage, unit test case added
FIX: DISET Clients are now thread-safe. Same clients used twice in different threads was not 
closing the previous connection
NEW: reduce wait times in DISET protocol machinery to improve performance    
NEW: dirac-fix-mysql-script command to fix the mysql start-up script for the given installation
FIX: TransferClient closes connections properly
FIX: DISET Clients are now thread-safe. Same client used twice in different threads will not close the previous connection
CHANGE: Beautification and reduce wait times to improve performance
NEW: ProcessPool - added functionality to kill all children processes properly when destroying ProcessPool objects
NEW: CS Helper for LocalSite section, with gridEnv method
NEW: Grid module will use Local.gridEnv if nothing passed in the arguments
CHANGE: Add deprecated sections in the CS Operations helper to ease the transition
FIX: dirac-install - execute dirac-fix-mysql-script, if available, to fix the mysql.server startup script
FIX: dirac-distribution - Changed obsoleted tar.list file URL
FIX: typo in dirac-admin-add-host in case of error
CHANGE: dirac-admin-allow(ban)-se - use diracAdmin.sendMail() instead of NotificationClient.sendMail()

*Framework
BUGFIX: UserProfileDB - no more use of "type" variable as it is a reserved keyword 

*RequestManagement:
FIX: RequestDBFile - more consistent treatment of requestDB Path
FIX: RequestMySQL - Execution order is evaluated based on not Done state of subrequests
NEW: RequestCleaningAgent - resetting Assigned requests to Waiting after a configurable period of time

*RSS
CHANGE: RSS Action now inherits from a base class, and Actions are more homogeneous, they all take a uniform set of arguments. The name of modules has been changed from PolType to Action as well.
FIX: CacheFeederAgent - too verbose messages moved to debug instead of info level
BUGFIX: fixed a bug preventing RSS clients to connect to the services     
FIX: Proper services synchronization
FIX: Better handling of exceptions due to timeouts in GOCDBClient   
FIX: RSS.Notification emails are sent again
FIX: Commands have been modified to return S_OK, S_ERROR inside the Result dict. This way, policies get a S_ERROR / S_OK object. CacheFeederAgent has been updated accordingly.
FIX: allow clients, if db connection fails, to reconnect ( or at least try ) to the servers.
CHANGE: access control using CS Authentication options. Default is SiteManager, and get methods are all.
BUGFIX: MySQLMonkey - properly escaped all parameters of the SQL queries, other fixes.
NEW: CleanerAgent renamed to CacheCleanerAgent
NEW: Updated RSS scripts, to set element statuses and / or tokens.
NEW: Added a new script, dirac-rss-synch
BUGFIX: Minor bugfixes spotted on the Web development
FIX: Removed useless decorator from RSS handlers
CHANGE: ResourceStatus helper tool moved to RSS/Client directory, no RSS objects created if the system is InActive
CHANGE: Removed ClientFastDec decorator, using a more verbose alternative.
CHANGE: Removed useless usage of kwargs on helper functions.  
NEW: added getSESitesList method to RSSClient      
FIX: _checkFloat() checks INTEGERS, not datetimes

*DataManagement
CHANGE: refactoring of DMS agents executing requests, allow requests from arbitrary users
NEW: DFC - allow to specify multiple replicas, owner, mode when adding files
CHANGE: DFC - optimization of the directory size evaluation
NEW: Added CREATE TEMPORARY TABLES privilege to FileCatalogDB
CHANGE: DFC - getCatalogCounters() update to show numbers of directories
NEW: lfc_dfc_copy script to migrate data from LFC to DFC
FIX: dirac-dms-user-lfns - fixed the case when the baseDir is specified
FIX: FTS testing scripts were using sys.argv and getting confused if options are passed
NEW: DFC - use DirectoryUsage tables for the storage usage evaluations
NEW: DFC - search by metadata can be limited to a given directory subtree
NEW: DFC - search by both directory and file indexed metadata
BUGFIX: DFC - avoid crash if no directories or files found in metadata query
NEW: DFC FileCatalogHandler - define database location in the configuration
NEW: DFC - new FileCatalogFactory class, possibility to use named DFC services
FIX: FTSMonitor, FTSRequest - fixes in handling replica registration, setting registration requests in FileToCat table for later retry
FIX: Failover registration request in the FTS agents.      
FIX: FTSMonitor - enabled to register new replicas if even the corresponding request were removed from the RequestManagement 
FIX: StorageElement - check if SE has been properly initialized before executing any method     
CHANGE: LFC client getReplica() - make use of the new bulk method lfc.lfc_getreplicasl()
FIX: LFC client - protect against getting None in lfc.lfc_readdirxr( oDirectory, "" )  
FIX: add extra protection in dump method of StorageElement base class
CHANGE: FailoverTransfer - create subrequest per catalog if more than one catalog

*Interface
NEW: Job.py - added method to handle the parametric parameters in the workflow. They are made available to the workflow_commons via the key 'GenericParameters'.
FIX: Dirac.py - fix some type checking things
FIX: Dirac.py - the addFile() method can now register to more than 1 catalog.

*WMS
FIX: removed dependency of the JobSchedulingAgent on RSS. Move the getSiteTier functionality to a new CS Helper.
FIX: WMSAdministratorHandler - Replace StringType by StringTypes in the export methods argument type
FIX: JobAgent - Set explicitly UseServerCertificate to "no" for the job executable
NEW: dirac-pilot - change directory to $OSG_WN_TMP on OSG sites
FIX: SiteDirector passes jobExecDir to pilot, this defaults to "." for CREAM CEs. It can be set in the CS. It will not make use of $TMPDIR in this case.
FIX: Set proper project and release version to the SiteDirector     
NEW: Added "JobDelay" option for the matching, refactored and added CS options to the matcher
FIX: Added installation as an option to the pilots and random MyProxyServer
NEW: Support for parametric jobs with parameters that can be of List type

*Resources
NEW: Added SSH Grid Engine Computing Element
NEW: Added SSH Computing Element
FIX: make sure lfc client will not try to connect for several days

*Transformation
FIX: TransformationDB - in setFileStatusForTransformation() reset ErrorCount to zero if "force" flag and    the new status is "unused"
NEW: TransformationDB - added support for dictionary in metadata for the InputDataQuery mechanism     

[v6r1p13]

*WMS
FIX: JobSchedulingAgent - backported from v6r2 use of Resources helper

[v6r1p12]

*Accounting
FIX: Properly delete cached plots

*Core
FIX: dirac-install - run externals post install after generating the versions dir

[v6r1p11]

*Core
NEW: dirac-install - caches locally the externals and the grid bundle
FIX: dirac-distribution - properly generate releasehistory and releasenotes

[v6r1p10]

*WorloadManagement
FIX: JobAgent - set UseServerCertificate option "no" for the job executable

[v6r1p9]

*Core
FIX: dirac-configure - set the proper /DIRAC/Hostname when defining /LocalInstallation/Host

*DataManagement
FIX: dirac-dms-user-lfns - fixed the case when the baseDir is specified
BUGFIX: dirac-dms-remove-files - fixed crash in case of returned error report in a form of dictionary 

[v6r1p8]

*Web
FIX: restored Run panel in the production monitor

*Resources
FIX: FileCatalog - do not check existence of the catalog client module file

[v6r1p7]

*Web
BUGFIX: fixed scroll bar in the Monitoring plots view

[v6r1p6]

*Core
FIX: TransferClient closes connections properly

[v6r1p5]

*Core
FIX: DISET Clients are now thread-safe. Same clients used twice in different threads was not 
     closing the previous connection
NEW: reduce wait times in DISET protocol machinery to improve performance   

[v6r1p4]

*RequestManagement
BUGFIX: RequestContainer - in isSubRequestDone() treat special case for subrequests with files

*Transformation
BUGFIX: TransformationCleaningAgent - do not clear requests for tasks with no associated jobs

[v6r1p3]

*Framework
NEW: Pass the monitor down to the request RequestHandler
FIX: Define the service location for the monitor
FIX: Close some connections that DISET was leaving open

[v6r1p2]

*WorkloadManagement
BUGFIX: JobSchedulingAgent - use getSiteTiers() with returned direct value and not S_OK

*Transformation
BUGFIX: Uniform use of the TaskManager in the RequestTaskAgent and WorkflowTaskAgent

[v6r1p1]

*RSS
BUGFIX: Alarm_PolType now really send mails instead of crashing silently.

[v6r1]

*RSS
CHANGE: Major refactoring of the RSS system
CHANGE: DB.ResourceStatusDB has been refactored, making it a simple wrapper round ResourceStatusDB.sql with only four methods by table ( insert, update, get & delete )
CHANGE: DB.ResourceStatusDB.sql has been modified to support different statuses per granularity.
CHANGE: DB.ResourceManagementDB has been refactored, making it a simple wrapper round ResourceStatusDB.sql with only four methods by table ( insert, update, get & delete )
CHANGE: Service.ResourceStatusHandler has been refactored, removing all data processing, making it an intermediary between client and DB.
CHANGE: Service.ResourceManagementHandler has been refactored, removing all data processing, making it an intermediary between client and DB.
NEW: Utilities.ResourceStatusBooster makes use of the 'DB primitives' exposed on the client and does some useful data processing, exposing the new functions on the client.
NEW: Utilities.ResourceManagementBooster makes use of the 'DB primitives' exposed on the client and does some useful data processing, exposing the new functions on the client.
CHANGE: Client.ResourceStatusClient has been refactorerd. It connects automatically to DB or to the Service. Exposes DB and booster functions.
CHANGE: Client.ResourceManagementClient has been refactorerd. It connects automatically to DB or to the Service. Exposes DB and booster functions.
CHANGE: Agent.ClientsCacheFeederAgent renamed to CacheFeederAgent. The name was not accurate, as it also feeds Accouting Cache tables.
CHANGE: Agent.InspectorAgent, makes use of automatic API initialization.
CHANGE: Command. refactor and usage of automatic API initialization.
CHANGE: PolicySystem.PEP has reusable client connections, which increase significantly performance.
CHANGE: PolicySystem.PDP has reusable client connections, which increase significantly performance.
NEW: Utilities.Decorators are syntactic sugar for DB, Handler and Clients.
NEW: Utilities.MySQLMonkey is a mixture of laziness and refactoring, in order to generate the SQL statements automatically. Not anymore sqlStatemens hardcoded on the RSS.
NEW: Utilities.Validator are common checks done through RSS modules
CHANGE: Utilities.Synchronizer syncs users and DIRAC sites
CHANGE: cosmetic changes everywhere, added HeadURL and RCSID
CHANGE: Removed all the VOExtension logic on RSS
BUGFIX: ResourceStatusHandler - getStorageElementStatusWeb(), access mode by default is Read
FIX: RSS __init__.py will not crash anymore if no CS info provided
BUGFIX: CS.getSiteTier now behaves correctly when a site is passed as a string

*dirac-setup-site
BUGFIX: fixed typos in the Script class name

*Transformation
FIX: Missing logger in the TaskManager Client (was using agent's one)
NEW: Added UnitTest class for TaskManager Client

*DIRAC API
BUGFIX: Dirac.py. If /LocalSite/FileCatalog is not define the default Catalog was not properly set.
FIX: Dirac.py - fixed __printOutput to properly interpret the first argument: 0:stdout, 1:stderr
NEW: Dirac.py - added getConfigurationValue() method

*Framework
NEW: UsersAndGroups agent to synchronize users from VOMRS server.

*dirac-install
FIX: make Platform.py able to run with python2.3 to be used inside dirac-install
FIX: protection against the old or pro links pointing to non-existent directories
NEW: make use of the HTTP proxies if available
FIX: fixed the logic of creating links to /opt/dirac directories to take into account webRoot subdirs

*WorkloadManagement
FIX: SiteDirector - change getVO() function call to getVOForGroup()

*Core:
FIX: Pfn.py - check the sanity of the pfn and catch the erroneous case

*RequestManagement:
BUGFIX: RequestContainer.isSubrequestDone() - return 0 if Done check fails

*DataManagement
NEW: FileCatalog - possibility to configure multiple FileCatalog services of the same type

[v6r0p4]

*Framework
NEW: Pass the monitor down to the request RequestHandler
FIX: Define the service location for the monitor
FIX: Close some connections that DISET was leaving open

[v6r0p3]

*Framework
FIX: ProxyManager - Registry.groupHasProperties() wasn't returning a result 
CHANGE: Groups without AutoUploadProxy won't receive expiration notifications 
FIX: typo dirac-proxy-info -> dirac-proxy-init in the expiration mail contents
CHANGE: DISET - directly close the connection after a failed handshake

[v6r0p2]

*Framework
FIX: in services logs change ALWAYS log level for query messages to NOTICE

[v6r0p1]

*Core
BUGFIX: List.uniqueElements() preserves the other of the remaining elements

*Framework
CHANGE: By default set authorization rules to authenticated instead of all
FIX: Use all required arguments in read access data for UserProfileDB
FIX: NotificationClient - dropped LHCb-Production setup by default in the __getRPSClient()

[v6r0]

*Framework
NEW: DISET Framework modified client/server protocol, messaging mechanism to be used for optimizers
NEW: move functions in DIRAC.Core.Security.Misc to DIRAC.Core.Security.ProxyInfo
CHANGE: By default log level for agents and services is INFO
CHANGE: Disable the log headers by default before initializing
NEW: dirac-proxy-init modification according to issue #29: 
     -U flag will upload a long lived proxy to the ProxyManager
     If /Registry/DefaultGroup is defined, try to generate a proxy that has that group
     Replaced params.debugMessage by gLogger.verbose. Closes #65
     If AutoUploadProxy = true in the CS, the proxy will automatically be uploaded
CHANGE: Proxy upload by default is one month with dirac-proxy-upload
NEW: Added upload of pilot proxies automatically
NEW: Print info after creating a proxy
NEW: Added setting VOMS extensions automatically
NEW: dirac-proxy-info can also print the information of the uploaded proxies
NEW: dirac-proxy-init will check that the lifetime of the certificate is less than one month and advise to renew it
NEW: dirac-proxy-init will check that the certificate has at least one month of validity
FIX: Never use the host certificate if there is one for dirac-proxy-init
NEW: Proxy manager will send notifications when the uploaded proxies are about to expire (configurable via CS)
NEW: Now the proxyDB also has a knowledge of user names. Queries can use the user name as a query key
FIX: ProxyManager - calculate properly the dates for credentials about to expire
CHANGE: ProxyManager will autoexpire old proxies, also auto purge logs
CHANGE: Rename dirac-proxy-upload to dirac-admin-proxy-upload
NEW: dirac-proxy-init will complain if the user certificate has less than 30 days
CHANGE: SecurityLogging - security log level to verbose
NEW: OracleDB - added Array type 
NEW: MySQL - allow definition of the port number in the configuration
FIX: Utilities/Security - hash VOMS Attributes as string
FIX: Utilities/Security - Generate a chain hash to discover if two chains are equal
NEW: Use chain has to discover if it has already been dumped
FIX: SystemAdministrator - Do not set  a default lcg version
NEW: SystemAdministrator - added Project support for the sysadmin
CHANGE: SysAdmin CLI - will try to connect to the service when setting the host
NEW: SysAdmin CLI - colorization of errors in the cli
NEW: Logger - added showing the thread id in the logger if enabled
     
*Configuration
NEW: added getVOfromProxyGroup() utility
NEW: added getVoForGroup() utility, use it in the code as appropriate
NEW: added Registry and Operations Configuration helpers
NEW: dirac-configuration-shell - a configuration script for CS that behaves like an UNIX shellCHANGE: CSAPI - added more functionality required by updated configuration console
NEW: Added possibility to define LocalSE to any Site using the SiteLocalSEMapping 
     section on the Operations Section     
NEW: introduce Registry/VO section, associate groups to VOs, define SubmitPools per VO
FIX: CE2CSAgent - update the CEType only if there is a relevant info in the BDII  

*ReleaseManagement
NEW: release preparations and installation tools based on installation packages
NEW: dirac-compile-externals will try go get a DIRAC-free environment before compiling
NEW: dirac-disctribution - upload command can be defined via defaults file
NEW: dirac-disctribution - try to find if the version name is a branch or a tag in git and act accordingly
NEW: dirac-disctribution - added keyword substitution when creating a a distribution from git
FIX: Install tools won't write HostDN to the configuration if the Admin username is not set 
FIX: Properly set /DIRAC/Configuration/Servers when installing a CS Master
FIX: install_site.sh - missing option in wget for https download: --no-check-certificate
FIX: dirac-install-agent(service) - If the component being installed already has corresponding 
     CS section, it is not overwritten unless explicitly asked for
NEW: dirac-install functionality enhancement: start using the switches as defined in issue #26;
CHANGE: dirac-install - write the defaults if any under defaults-.cfg so dirac-configure can 
        pick it up
FIX: dirac-install - define DYLD_LIBRARY_PATH ( for Mac installations )     
NEW: dirac-install - put all the goodness under a function so scripts like lhcb-proxy-init can use it easily
FIX: dirac-install - Properly search for the LcgVer
NEW: dirac-install will write down the releases files in -d mode   
CHANGE: use new dirac_install from gothub/integration branch in install_site.sh
NEW: Extensions can request custom external dependencies to be installed via pip when 
     installing DIRAC.
NEW: LCG bundle version can be defined on a per release basis in the releases.cfg 
NEW: dirac-deploy-scripts - when setting the lib path in the deploy scripts. 
     Also search for subpaths of the libdir and include them
NEW: Install tools - plainly separate projects from installations

*Accounting
CHANGE: For the WMSHistory type, send as JobSplitType the JobType
CHANGE: Reduced the size of the max key length to workaround mysql max bytes for index problem
FIX: Modified buckets width of 1week to 1 week + 1 day to fix summer time end week (1 hour more )

*WorkloadManagement
CHANGE: SiteDirector - simplified executable generation
NEW: SiteDirector - few more checks of error conditions   
NEW: SiteDirector - limit the queue max length to the value of MaxQueueLengthOption 
     ( 3 days be default )
BUGFIX: SiteDirector - do not download pilot output if the flag getPilotOutput is not set     
NEW: JobDB will extract the VO when applying DIRAC/VOPolicy from the proper VO
FIX: SSHTorque - retrieve job status by chunks of 100 jobs to avoid too long
NEW: glexecComputingElement - allow glexecComputingElement to "Reschedule" jobs if the Test of
     the glexec fails, instead of defaulting to InProcess. Controlled by
     RescheduleOnError Option of the glexecComputingElement
NEW: SandboxStore - create a different SBPath with the group included     
FIX: JobDB - properly treat Site parameter in the job JDL while rescheduling jobs
NEW: JobSchedulingAgent - set the job Site attribute to the name of a group of sites corresponding 
     to a SE chosen by the data staging procedure 
CHANGE: TimeLeft - call batch system commands with the ( default ) timeout 120 sec
CHANGE: PBSTimeLeft - uses default CPU/WallClock if not present in the output  
FIX: PBSTimeLeft - proper handling of (p)cput parameter in the batch system output, recovery of the
     incomplete batch system output      
NEW: automatically add SubmitPools JDL option of the job owner's VO defines it     
NEW: JobManager - add MaxParametericJobs option to the service configuration
NEW: PilotDirector - each SubmitPool or Middleware can define TargetGrids
NEW: JobAgent - new StopOnApplicationFailure option to make the agent exiting the loop on application failure
NEW: PilotAgentsDB - on demand retrieval of the CREAM pilot output
NEW: Pilot - proper job ID evaluation for the OSG sites
FIX: ComputingElement - fixed proxy renewal logic for generic and private pilots
NEW: JDL - added %j placeholder in the JDL to be replaced by the JobID
BUGFIX: DownloadInputData - bug fixed in the naming of downloaded files
FIX: Matcher - set the group and DN when a request gets to the matcher if the request is not 
     coming from a pilot
FIX: Matcher = take into account JobSharing when checking the owner for the request
CHANGE: PilotDirector, dirac-pilot - interpret -V flag of the pilot as Installation name

*DataManagement
FIX: FileCatalog/DiractoryLevelTree - consistent application of the max directory level using global 
     MAX_LEVELS variable
FIX: FileCatalog - Directory metadata is deleted together with the directory deletion, issue #40    
CHANGE: FileCatalog - the logic of the files query by metadata revisited to increase efficiency 
FIX: LcgFileCatalog - use lfcthr and call lfcthr.init() to allow multithread
     try the import only once and just when LcgFileCatalogClient class is intantiated
NEW: LcgFileCatalogClient - new version of getPathPermissions relying on the lfc_access method to solve the problem
     of multiple user DNs in LFC.     
FIX: StorageElement - get service CS options with getCSOption() method ( closes #97 )
FIX: retrieve FileCatalogs as ordered list, to have a proper default.
CHANGE: FileCatalog - allow up to 15 levels of directories
BUGFIX: FileCatalog - bug fixes in the directory removal methods (closes #98)
BUGFIX: RemovalAgent - TypeError when getting JobID in RemovalAgent
BUGFIX: RemovalAgent - put a limit to be sure the execute method will end after a certain number of iterations
FIX: DownloadInputData - when files have been uploaded with lcg_util, the PFN filename
     might not match the LFN file name
FIX: putting FTSMonitor web page back
NEW: The default file catalog is now determined using /LocalSite/FileCatalog. The old behavior 
     is provided as a fallback solution
NEW: ReplicaManager - can now deal with multiple catalogs. Makes sure the surl used for removal is 
the same as the one used for registration.   
NEW: PoolXMLCatalog - added getTypeByPfn() function to get the type of the given PFN  
NEW: dirac-dms-ban(allow)-se - added possibility to use CheckAccess property of the SE

*StorageManagement
FIX: Stager - updateJobFromStager(): only return S_ERROR if the Status sent is not
recognized or if a state update fails. If the jobs has been removed or
has moved forward to another status, the Stager will get an S_OK and
should forget about the job.
NEW: new option in the StorageElement configuration "CheckAccess"
FIX: Requests older than 1 day, which haven't been staged are retried. Tasks older than "daysOld" 
     number of days are set to Failed. These tasks have already been retried "daysOld" times for staging.
FIX: CacheReplicas and StageRequests records are kept until the pin has expired. This way the 
     StageRequest agent will have proper accounting of the amount of staged data in cache.
NEW: FTSCleaningAgent will allow to fix transient errors in RequestDB. At the moment it's 
     only fixing Requests for which SourceTURL is equal to TargetSURL.
NEW: Stager - added new command dirac-stager-stage-files          
FIX: Update Stager code in v6 to the same point as v5r13p37
FIX: StorageManager - avoid race condition by ensuring that Links=0 in the query while removing replicas

*RequestManagement
FIX: RequestDBFile - get request in chronological order (closes issue #84)
BUGFIX: RequestDBFile - make getRequest return value for getRequest the same as for

*ResourceStatusSystem
NEW: Major code refacoring. First refactoring of RSS's PEP. Actions are now function 
     defined in modules residing in directory "Actions".
NEW: methods to store cached environment on a DB and ge them.
CHANGE: command caller looks on the extension for commands.
CHANGE: RSS use now the CS instead of getting info from Python modules.
BUGFIX: Cleaned RSS scripts, they are still prototypes
CHANGE: PEP actions now reside in separate modules outside PEP module.
NEW: RSS CS module add facilities to extract info from CS.
CHANGE: Updating various RSS tests to make them compatible with
changes in the system.
NEW: CS is used instead of ad-hoc configuration module in most places.
NEW: Adding various helper functions in RSS Utils module. These are
functions used by RSS developers, including mainly myself, and are
totally independant from the rest of DIRAC.
CHANGE: Mostly trivial changes, typos, etc in various files in RSS     
CHANGE: TokenAgent sends e-mails with current status   

*Transformation
CHANGE: allow Target SE specification for jobs, Site parameter is not set in this case
CHANGE: TransformationAgent  - add new file statuses in production monitoring display
CHANGE: TransformationAgent - limit the number of files to be treated in TransformationAgent 
        for replication and removal (default 5000)
BUGFIX: TransformationDB - not removing task when site is not set
BUGFIX: TransformationCleaningAgent - archiving instead of cleaning Removal and Replication 
        transformations 
FIX: TransformationCleaningAgent - kill jobs before deleting them        

*Workflow
NEW: allow modules to define Input and Output parameters that can be
     used instead of the step_commons/workflow_commons (Workflow.py, Step.py, Module.py)

*Various fixes
BUGFIX: Mail.py uses SMTP class rather than inheriting it
FIX: Platform utility will properly discover libc version even for the new Ubuntu
FIX: Removed old sandbox and other obsoleted components<|MERGE_RESOLUTION|>--- conflicted
+++ resolved
@@ -1,4 +1,3 @@
-<<<<<<< HEAD
 [v6r8-pre7]
 
 FIX: removed __init__ files from test directories to avoid importing
@@ -42,12 +41,11 @@
 *Resources
 FIX: ComputingElement - properly check if the pilot proxy has VOMS before adding it to the 
      payload when updating it
-=======
+
 [v6r7p17]
 
 *Resources
 FIX: SRM2Storage - treat properly "22 SRM_REQUEST_QUEUED" result code
->>>>>>> 1da23be4
 
 [v6r7p16]
 
