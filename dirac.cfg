### Registry section:
# Sections to register VOs, groups, users and hosts
# https://dirac.readthedocs.org/en/latest/AdministratorGuide/UserManagement.html
Registry
{

  ## Registry options:
  # Default user group to be used:
  DefaultGroup = lhcb_user

  # Querantine user group is usually to be used in case you want to set
  # users in groups by hand as a "punishment" for a certain period of time:
  QuarantineGroup = lowPriority_user

  # Default proxy time expressed in seconds:
  DefaultProxyTime = 4000
  ##

  # Trusted hosts section, subsections represents host name of the DIRAC secondary servers
  Hosts
  {

    dirac.host.com
    {

      # Host distinguish name obtained from host certificate
      DN = /O=MyOrg/OU=Unity/CN=dirac.host.com

      # Properties associated with the host
      Properties = JobAdministrator
      Properties += FullDelegation
      Properties += Operator
      Properties += CSAdministrator
      Properties += ProductionManagement
      Properties += AlarmsManagement
      Properties += ProxyManagement
      Properties += TrustedHost
    }
  }

  ## VOs:
  # DIRAC VOs section, subsections represents name of the DIRAC VO or alias name of the real VOMS VO
  VO
  {

    # It is not mandatory for the DIRAC VO to have the same name as the corresponding VOMS VO
    lhcb
    {

      # VO administrator user name, that also MUST be registered(/Registry/Users section)
      VOAdmin = lhcbadmin

      # VO administrator group used for querying VOMS server.
      # If not specified, the VO "DefaultGroup" will be used
      VOAdminGroup = lhcb_admin

      # Real VOMS VO name, if this VO is associated with VOMS VO
      VOMSName = lhcb

      # Registered identity provider associated with VO
      IdP = CheckIn

      # Section to describe all the VOMS servers that can be used with the given VOMS VO
      VOMSServers
      {

        # The host name of the VOMS server
        cclcgvomsli01.in2p3.fr
        {

          # DN of the VOMS server certificate
          DN = /O=GRID-FR/C=FR/O=CNRS/OU=CC-IN2P3/CN=cclcgvomsli01.in2p3.fr

          # The VOMS server port
          Port = 15003

          # CA that issued the VOMS server certificate
          CA = /C=FR/O=CNRS/CN=GRID2-FR
        }
      }
    }
  }
  ##

  ## Groups:
  # DIRAC groups section, subsections represents the name of the group
  Groups
  {

    # Group for the common user
    lhcb_user
    {

      # DIRAC users logins than belongs to the group
      Users = lhcbuser1

      # Group properties(set permissions of the group users)
      Properties = NormalUser # Normal user operations

      # Permission to download proxy with this group, by default: True
      DownloadableProxy = False

      # Role of the users in the VO
      VOMSRole = /lhcb

<<<<<<< HEAD
      # Scope associated with a role of the user in the VO
      IdPRole = some_special_scope
      
=======
>>>>>>> 45ddde11
      # Virtual organization associated with the group
      VOMSVO = lhcb

      # Just for normal users:
      JobShare = 200

      # Controls automatic Proxy upload by dirac-proxy-init:
      AutoUploadProxy = True

      # Controls automatic Proxy upload by dirac-proxy-init for Pilot groups:
      AutoUploadPilotProxy = True

      # Controls automatic addition of VOMS extension by dirac-proxy-init:
      AutoAddVOMS = True
    }

    # Group to submit pilot jobs
    lhcb_pilot
    {
      Properties = GenericPilot # Generic pilot
      Properties += LimitedDelegation # Allow getting only limited proxies (ie. pilots)
      Properties += Pilot # Private pilot
    }

    # Admin group
    lhcb_admin
    {
      Properties = AlarmsManagement # Allow to set notifications and manage alarms
      Properties += ServiceAdministrator # DIRAC Service Administrator
      Properties += CSAdministrator # possibility to edit the Configuration Service
      Properties += JobAdministrator # Job Administrator can manipulate everybody's jobs
      Properties += FullDelegation # Allow getting full delegated proxies
      Properties += ProxyManagement # Allow managing proxies
      Properties += Operator # Operator
    }
  }
  ##

  ## Users:
  # DIRAC users section, subsections represents the name of the user
  Users
  {

    lhcbuser1
    {
      # Distinguish name obtained from user certificate (Mandatory)
      DN = /O=My organisation/C=FR/OU=Unit/CN=My Name

      # User e-mail (Mandatory)
      Email = my@email.com

      # Cellular phone number
      mobile = +030621555555

      # Quota assigned to the user. Expressed in MBs.
      Quota = 300

      # This subsection describes the properties associated with each DN attribute (optional)
      DNProperties
      {

        # Arbitrary section name
        DNSubsection
        {

          # Distinguish name obtained from user certificate (Mandatory)
          DN = /O=My organisation/C=FR/OU=Unit/CN=My Name

          # Proxy provider that can generate the proxy certificate with DN in DN attribute.
          ProxyProviders = MY_DIRACCA
        }
      }
    }
  }
  ##
}
###

# the systems section is automatically obtained from the ConfigTemplate.cfg files and can be found at
# https://dirac.readthedocs.org/en/latest/AdministratorGuide/Configuration/ExampleConfig.html
Systems
{

  DataManagementSystem
  {
    Agents
    {
      # http://dirac.readthedocs.io/en/latest/AdministratorGuide/Systems/DataManagement/fts3.html#fts3agent
      FTS3Agent
      {
        OperationBulkSize = 20 # How many Operation we will treat in one loop
        JobBulkSize = 20 # How many Job we will monitor in one loop
        MaxFilesPerJob = 100 # Max number of files to go in a single job
        MaxAttemptsPerFile = 256 # Max number of attempt per file
        DeleteGraceDays = 180 # days before removing jobs
        DeleteLimitPerCycle = 100 # Max number of deletes per cycle
        KickAssignedHours = 1 # hours before kicking jobs with old assignment tag
        KickLimitPerCycle = 100 # Max number of kicks per cycle
      }
    }
    Services
    {
      # http://dirac.readthedocs.io/en/latest/AdministratorGuide/Systems/DataManagement/dfc.html#filecataloghandler
      FileCatalogHandler
      {
        Port = 9197
        DatasetManager = DatasetManager
        DefaultUmask = 0775
        DirectoryManager = DirectoryLevelTree
        DirectoryMetadata = DirectoryMetadata
        FileManager = FileManager
        FileMetadata = FileMetadata
        GlobalReadAccess = True
        LFNPFNConvention = Strong
        ResolvePFN = True
        SecurityManager = NoSecurityManager
        SEManager = SEManagerDB
        UniqueGUID = False
        UserGroupManager = UserAndGroupManagerDB
        ValidFileStatus = [AprioriGoodTrashRemovingProbing]
        ValidReplicaStatus = [AprioriGoodTrashRemovingProbing]
        VisibleFileStatus = [AprioriGood]
        VisibleReplicaStatus = [AprioriGood]
      }
      # http://dirac.readthedocs.io/en/latest/AdministratorGuide/Systems/DataManagement/fts.html#ftsmanager
      FTS3ManagerHandler
      {
        # No specific configuration
        Port = 9193
      }
    }
    Databases
    {
      # http://dirac.readthedocs.io/en/latest/AdministratorGuide/Systems/DataManagement/dfc.html#filecatalogdb
      FileCatalogDB
      {
        # No specific configuration
        DBName = FileCatalogDB
      }
      FTS3DB
      {
        # No specific configuration
        DBName = FTS3DB
      }
    }
  }
  RequestManagementSystem
  {
    Agents
    {
      # http://dirac.readthedocs.io/en/latest/AdministratorGuide/Systems/RequestManagement/rmsComponents.html#cleanreqdbagent
      CleanReqDBAgent
      {
        DeleteGraceDays = 60 # Delay after which Requests are removed
        DeleteLimit = 100 # Maximum number of Requests to remove per cycle
        DeleteFailed = False # Whether to delete also Failed request
        KickGraceHours = 1 # After how long we should kick the Requests in `Assigned`
        KickLimit = 10000 # Maximum number of requests kicked by cycle
      }
      # http://dirac.readthedocs.io/en/latest/AdministratorGuide/Systems/RequestManagement/rmsComponents.html#requestexecutingagent
      RequestExecutingAgent
      {
        BulkRequest = 0
        MinProcess = 1
        MaxProcess = 8
        ProcessPoolQueueSize = 25
        ProcessPoolTimeout = 900
        ProcessTaskTimeout = 900
        ProcessPoolSleep = 4
        RequestsPerCycle = 50

        # Define the different Operation types
        # see http://dirac.readthedocs.io/en/latest/AdministratorGuide/Systems/RequestManagement/rmsObjects.html#operation-types
        OperationHandlers
        {
          DummyOperation
          {
            # These parameters can be defined for all handlers

            # The location of the python file, without .py, is mandatory
            Location = DIRAC/DataManagementSystem/Agent/RequestOperations/DummyHandler # Mandatory
            LogLevel = DEBUG # self explanatory
            MaxAttemts = 256 # Maximum attempts per file
            TimeOut = 300 # Timeout in seconds of the operation
            TimeOutPerFile = 40 # Additional delay per file
          }
          ForwardDISET{
            Location = DIRAC/RequestManagementSystem/Agent/RequestOperations/ForwardDISET
          }
          MoveReplica
          {
            Location = DIRAC/DataManagementSystem/Agent/RequestOperations/MoveReplica
          }
          PutAndRegister
          {
            Location = DIRAC/DataManagementSystem/Agent/RequestOperations/PutAndRegister
          }
          RegisterFile
          {
            Location = DIRAC/DataManagementSystem/Agent/RequestOperations/RegisterFile
          }
          RegisterReplica
          {
            Location = DIRAC/DataManagementSystem/Agent/RequestOperations/RegisterReplica
          }
          RemoveFile
          {
            Location = DIRAC/DataManagementSystem/Agent/RequestOperations/RemoveFile
          }
          RemoveReplica
          {
            Location = DIRAC/DataManagementSystem/Agent/RequestOperations/RemoveReplica
          }
          ReplicateAndRegister
          {
            Location = DIRAC/DataManagementSystem/Agent/RequestOperations/ReplicateAndRegister
            FTSMode = True # If True, will use FTS to transfer files
            FTSBannedGroups = lhcb_user # list of groups for which not to use FTS
          }
          SetFileStatus
          {
            Location = DIRAC/TransformationSystem/Agent/RequestOperations/SetFileStatus
          }
        }
      }
    }
    Databases
    {
      # http://dirac.readthedocs.io/en/latest/AdministratorGuide/Systems/RequestManagement/rmsComponents.html#requestdb
      RequestDB
      {
        # No specific configuration
        DBName = RequestDB
      }
    }
    Services
    {
      # http://dirac.readthedocs.io/en/latest/AdministratorGuide/Systems/RequestManagement/rmsComponents.html#reqmanager
      ReqManager
      {
        Port = 9140
        constantRequestDelay = 0 # Constant delay when retrying a request
      }
      # http://dirac.readthedocs.io/en/latest/AdministratorGuide/Systems/RequestManagement/rmsComponents.html#reqproxy
      ReqProxy
      {
        Port = 9161
      }
    }
    URLs
    {
      # Yes.... it is ReqProxyURLs, and not ReqProxy...
      # http://dirac.readthedocs.io/en/latest/AdministratorGuide/Systems/RequestManagement/rmsComponents.html#reqproxy
      ReqProxyURLs = dips://server1:9161/RequestManagement/ReqProxy, dips://server2:9161/RequestManagement/ReqProxy
    }
  }
  TransformationSystem
  {
    Agents
    {
      ##BEGIN TransformationCleaningAgent
      TransformationCleaningAgent
      {
        # MetaData key to use to identify output data
        TransfIDMeta=TransformationID

        # Location of the OutputData, if the OutputDirectories parameter is not set for
        # transformations only 'MetadataCatalog has to be used
        DirectoryLocations=TransformationDB,MetadataCatalog

        # Enable or disable, default enabled
        EnableFlag=True

        # How many days to wait before archiving transformations
        ArchiveAfter=7

        # Shifter to use for removal operations, default is empty and
        # using the transformation owner for cleanup
        shifterProxy=

        # Which transformation types to clean
        # If not filled, transformation types are taken from
        #   Operations/Transformations/DataManipulation
        # and Operations/Transformations/DataProcessing
        TransformationTypes=

        # Time between cycles in seconds
        PollingTime = 3600
      }
      ##END
    }
  }
  Framework
  {
    Services
    {
      ComponentMonitoring
      {
        Port = 9190
        # This enables ES monitoring only for this particular service.
        EnableActivityMonitoring = yes
        Authorization
        {
          Default = ServiceAdministrator
          componentExists = authenticated
          getComponents = authenticated
          hostExists = authenticated
          getHosts = authenticated
          installationExists = authenticated
          getInstallations = authenticated
          updateLog = Operator
        }
      }
    }
  }
}
Resources
{
  IdProviders
  {
    CheckIn
    {
      # What supported type of provider does it belong to
      ProviderType = OAuth2
      # Description of the client parameters registered on the identity provider side.
      # Look here for information about client parameters description https://tools.ietf.org/html/rfc8414#section-2
      issuer = https://aai-dev.egi.eu/oidc
      client_id = type_client_id_here_receved_after_client_registration
      client_secret = type_client_secret_here_receved_after_client_registration
      scope = openid, profile, offline_access, eduperson_entitlement, cert_entitlement
    }
  }

  # Section for proxy providers, subsections is the names of the proxy providers
  # https://dirac.readthedocs.org/en/latest/AdministratorGuide/Resources/proxyprovider.html
  ProxyProviders
  {

    ## DIRACCA type:
    MY_DIRACCA
    {

      # Main option, to show which proxy provider type you want to register.
      ProviderType = DIRACCA

      # The path to the CA certificate. This option is required.
      CertFile = /opt/dirac/etc/grid-security/DIRACCA-EOSH/cert.pem

      # The path to the CA key. This option is required.
      KeyFile = /opt/dirac/etc/grid-security/DIRACCA-EOSH/key.pem

      # The distinguished name fields that must contain the exact same contents as that field in the CA's
      # DN. If this parameter is not specified, the default value will be a empty list.
      Match = O, OU

      # The distinguished name fields list that must be present. If this parameter is not specified, the
      # default value will be a "CN".
      Supplied = C, CN

      # The distinguished name fields list that are allowed, but not required. If this parameter is not
      # specified, the default value will be a "C, O, OU, emailAddress"
      Optional = emailAddress

      # Order of the distinguished name fields in a created user certificate. If this parameter is not
      # specified, the default value will be a "C, O, OU, CN, emailAddress"
      DNOrder = C, O, OU, emailAddress, CN

      # To set default value for distinguished name field.
      C = FR
      O = DIRAC
      OU = DIRAC TEST

      # The path to the openssl configuration file. This is optional and not recomended to use.
      # But if you choose to use this option, it is recommended to use a relatively simple configuration.
      # All required parameters will be taken from the configuration file, except "DNOrder".
      CAConfigFile = /opt/dirac/pro/etc/openssl_config_ca.cnf
    }
    ##

    ## PUSP type:
    MY_PUSP
    {

      ProviderType = DIRACCA

      # PUSP service URL
      ServiceURL = https://mypuspserver.com/
    }
    ##

    ## OAuth2 type:
    MY_OAuth2
    {

      ProviderType = OAuth2

      # Authorization server's issuer identifier URL
      issuer = https://masterportal-pilot.aai.egi.eu/mp-oa2-server

      # Identifier of OAuth client
      client_id = myproxy:oa4mp,2012:/client_id/aca7c8dfh439fewjb298fdb

      # Secret key of OAuth client
      client_secret = ISh-Q32bkXRf-HD2hdh93d-hd20DH2-wqedwiU@S22

      # OAuth2 parameter specified in https://tools.ietf.org/html/rfc6749
      prompt = consent

      # Some specific parameter for specific proxy provider
      max_proxylifetime = 864000
      proxy_endpoint = https://masterportal-pilot.aai.egi.eu/mp-oa2-server/getproxy
    }
    ##
  }

  # Where all your Catalogs are defined
  FileCatalogs
  {
    # There is one section per catalog
    # See http://dirac.readthedocs.io/en/latest/AdministratorGuide/Resources/Catalog/index.html
    <MyCatalog>
    {
      CatalogType = <myCatalogType> # used for plugin selection
      CatalogURL = <myCatalogURL> # used for DISET URL
    }
  }
  # FTS endpoint definition http://dirac.readthedocs.io/en/latest/AdministratorGuide/Systems/DataManagement/fts.htmlfts-servers-definition
  <anyOptions> # Passed to the constructor of the pluginFTSEndpoints
  {
    FTS3
    {
      CERN-FTS3 = https://fts3.cern.ch:8446
    }
  }
  # Abstract definition of storage elements, used to be inherited.
  # see http://dirac.readthedocs.io/en/latest/AdministratorGuide/Resources/Storages/index.html#storageelementbases
  StorageElementBases
  {
    # The base SE definition can contain all the options of a normal SE
    # http://dirac.readthedocs.io/en/latest/AdministratorGuide/Resources/Storages/index.html#storageelements
    CERN-EOS
    {
      BackendType = eos # backend type of storage element
      SEType = T0D1 # Tape or Disk SE
      UseCatalogURL = True # used the stored url or generate it (default False)
      ReadAccess = True # Allowed for Read if no RSS enabled
      WriteAccess = True # Allowed for Write if no RSS enabled
      CheckAccess = True # Allowed for Check if no RSS enabled
      RemoveAccess = True # Allowed for Remove if no RSS enabled
      OccupancyLFN = /lhcb/storageDetails.json # Json containing occupancy details
      SpaceReservation = LHCb-EOS # Space reservation name if any. Concept like SpaceToken
      # Protocol section, see http://dirac.readthedocs.io/en/latest/AdministratorGuide/Resources/Storages/index.html#available-protocol-plugins
      GFAL2_SRM2
      {
        Host = srm-eoslhcb.cern.ch
        Port = 8443
        PluginName = GFAL2_SRM2 # If different from the section name
        Protocol = srm # primary protocol
        Path = /eos/lhcb/grid/prod # base path
        Access = remote
        SpaceToken = LHCb-EOS
        WSUrl = /srm/v2/server?SFN=
      }
    }
  }
  # http://dirac.readthedocs.io/en/latest/AdministratorGuide/Resources/Storages/index.html#storageelements
  StorageElements
  {
    # Just inherit everything from CERN-EOS, without change
    CERN-DST-EOS
    {
      BaseSE = CERN-EOS
    }
    # inherit from CERN-EOS
    CERN-USER
    {
      BaseSE = CERN-EOS
      # Modify the options for Gfal2
      GFAL2_SRM2
      {
        Path = /eos/lhcb/grid/user
        SpaceToken = LHCb_USER
      }
      # Add an extra protocol
      GFAL2_XROOT
      {
        Host = eoslhcb.cern.ch
        Port = 8443
        Protocol = root
        Path = /eos/lhcb/grid/user
        Access = remote
        SpaceToken = LHCb-EOS
        WSUrl = /srm/v2/server?SFN=
      }
    }
    CERN-ALIAS
    {
      Alias = CERN-USER # Use CERN-USER when instanciating CERN-ALIAS
    }
  }
  # See http://dirac.readthedocs.io/en/latest/AdministratorGuide/Resources/Storages/index.html#storageelementgroups
  StorageElementGroups
  {
    CERN-Storages = CERN-DST-EOS, CERN-USER
  }
}
Operations
{
  # This is the default section of operations.
  # Any value here can be overwriten in the setup specific section
  Defaults
  {
    # This will globally enable ES based monitoring for Service and AgentModule.
    EnableActivityMonitoring = yes
    DataManagement
    {
      # see http://dirac.readthedocs.io/en/latest/AdministratorGuide/Resources/Catalog/index.html#multi-protocol
      # for the next 4 options
      AccessProtocols = srm
      AccessProtocols += dips
      RegistrationProtocols = srm
      RegistrationProtocols += dips
      #
      StageProtocols = srm
      ThirdPartyProtocols = srm
      WriteProtocols = srm
      WriteProtocols += dips
      # FTS related options. See http://dirac.readthedocs.io/en/latest/AdministratorGuide/Systems/DataManagement/fts.html
      FTSVersion = FTS3 # should only be that...
      FTSPlacement
      {
        FTS3
        {
          ServerPolicy = Random # http://dirac.readthedocs.io/en/latest/AdministratorGuide/Systems/DataManagement/fts.html#ftsserver-policy
          # Plugin to alter default TPC selection list
          FTS3Plugin = Default # http://dirac.readthedocs.io/en/latest/AdministratorGuide/Systems/DataManagement/fts.html#fts3-plugins
        }
      }
    }
    # Options for the pilot3
    # See https://dirac.readthedocs.io/en/latest/AdministratorGuide/Systems/WorkloadManagement/Pilots/Pilots3.html
    Pilot
    {
      pilotRepo = https://github.com/DIRACGrid/Pilot.git   # git repository of the pilot
      pilotScriptsPath = Pilot # Path to the code, inside the Git repository                                               |
      pilotRepoBranch = master # Branch to use
      pilotVORepo = https://github.com/MyDIRAC/VOPilot.git # git repository of the pilot extension
      pilotVOScriptsPath = VOPilot # Path to the code, inside the Git repository
      pilotVORepoBranch = master # Branch to use
      uploadToWebApp = True # Try to upload the files from the CS to the list of servers
      workDir = /tmp/pilot3Files # Local work directory on the masterCS for synchronisation
    }
    Services
    {
      # See http://dirac.readthedocs.io/en/latest/AdministratorGuide/Resources/Catalog/index.html
      Catalogs
      {
        CatalogList = Catalog1
        CatalogList += Catalog2
        CatalogList += etc # List of catalogs defined in Resources to use
        # Each catalog defined in Resources should also contain some runtime options here
        <MyCatalog>
        {
          Status = Active # enable the catalog or not (default Active)
          AccessType = Read-Write # No default
          AccessType += must be set
          Master = True # See http://dirac.readthedocs.io/en/latest/AdministratorGuide/Resources/Catalog/index.html#master-catalog
          # Dynamic conditions to enable or not the catalog
          # See http://dirac.readthedocs.io/en/latest/AdministratorGuide/Resources/Catalog/index.htmlconditional-filecatalogs
          Conditions
          {
            WRITE = <myWriteCondition>
            READ = <myReadCondition>
            ALL = <valid for all conditions>
            <myMethod> = <myCondition valid only for myMethod>
          }
        }
      }
    }
  }
  # Options in this section will only be used when running with the
  # <MySetup> setup
  <MySetup>
  {
  }
}<|MERGE_RESOLUTION|>--- conflicted
+++ resolved
@@ -103,12 +103,9 @@
       # Role of the users in the VO
       VOMSRole = /lhcb
 
-<<<<<<< HEAD
       # Scope associated with a role of the user in the VO
       IdPRole = some_special_scope
-      
-=======
->>>>>>> 45ddde11
+
       # Virtual organization associated with the group
       VOMSVO = lhcb
 
