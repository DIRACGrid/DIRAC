""" ResourceStatus

  Module use to switch between the CS and the RSS.

"""

import datetime
import math
from time import sleep

from DIRAC                                                  import gConfig, gLogger, S_OK, S_ERROR
from DIRAC.Core.Utilities.DIRACSingleton                    import DIRACSingleton
from DIRAC.ConfigurationSystem.Client.CSAPI                 import CSAPI
from DIRAC.ConfigurationSystem.Client.Helpers.Operations    import Operations
from DIRAC.ResourceStatusSystem.Client.ResourceStatusClient import ResourceStatusClient
from DIRAC.ResourceStatusSystem.Utilities.RSSCacheNoThread  import RSSCache
from DIRAC.ResourceStatusSystem.Utilities.RssConfiguration  import RssConfiguration
<<<<<<< HEAD
from DIRAC.ResourceStatusSystem.Utilities.InfoGetter        import InfoGetter
from DIRAC.Core.Utilities                                   import DErrno
=======
from DIRAC.ResourceStatusSystem.Utilities.InfoGetter        import getPoliciesThatApply
>>>>>>> 85063e0a

class ResourceStatus( object ):
  """
  ResourceStatus helper that connects to CS if RSS flag is not Active. It keeps
  the connection to the db / server as an object member, to avoid creating a new
  one massively.
  """

  __metaclass__ = DIRACSingleton

  def __init__( self ):
    """
    Constructor, initializes the rssClient.
    """

    self.log = gLogger.getSubLogger( self.__class__.__name__ )
    self.rssConfig = RssConfiguration()
    self.__opHelper = Operations()
<<<<<<< HEAD
    self.rssClient = ResourceStatusClient()
    self.infoGetter = InfoGetter()
=======
    self.rssClient = None
>>>>>>> 85063e0a

    # We can set CacheLifetime and CacheHistory from CS, so that we can tune them.
    cacheLifeTime = int( self.rssConfig.getConfigCache() )

    # RSSCache only affects the calls directed to RSS, if using the CS it is not
    # used.
    self.rssCache = RSSCache( cacheLifeTime, self.__updateRssCache )

  def getElementStatus( self, elementName, elementType, statusType = None, default = None ):
    """
    Helper function, tries to get information from the RSS for the given
    Element, otherwise, it gets it from the CS.

    example:
      >>> getElementStatus('CE42', 'ComputingElement')
          S_OK( { 'CE42': { 'all': 'Active' } } } )
      >>> getElementStatus('SE1', 'StorageElement', 'ReadAccess')
          S_OK( { 'SE1': { 'ReadAccess': 'Banned' } } } )
      >>> getElementStatus('SE1', 'ThisIsAWrongElementType', 'ReadAccess')
          S_ERROR( xyz.. )
      >>> getElementStatus('ThisIsAWrongName', 'StorageElement', 'WriteAccess')
          S_ERROR( xyz.. )

    """

    if self.__getMode():
    #We do not apply defaults. If is not on the cache, S_ERROR is returned.
       return self.__getRSSElementStatus( elementName, elementType, statusType )
    else:
       return self.__getCSElementStatus( elementName, elementType, statusType, default )

  def setElementStatus( self, elementName, elementType, statusType, status, reason = None, tokenOwner = None ):

    """
    Helper function, tries set information in RSS and in CS.

    example:
      >>> setElementStatus('CE42', 'ComputingElement', 'all', 'Active')
          S_OK(  xyz.. )
      >>> setElementStatus('SE1', 'StorageElement', 'ReadAccess', 'Banned')
          S_OK(  xyz.. )
    """

    if self.__getMode():
      return self.__setRSSElementStatus( elementName, elementType, statusType, status, reason, tokenOwner )
    else:
      return self.__setCSElementStatus( elementName, elementType, statusType, status )

################################################################################

  def __updateRssCache( self ):
    """ Method used to update the rssCache.

        It will try 5 times to contact the RSS before giving up
    """

    meta = { 'columns' : [ 'Name', 'ElementType', 'StatusType', 'Status' ] }

    for ti in range( 5 ):
      rawCache = self.rssClient.selectStatusElement( 'Resource', 'Status', meta = meta )
      if rawCache['OK']:
        break
      self.log.warn( "Can't get resource's status", rawCache['Message'] + "; trial %d" % ti )
      sleep( math.pow( ti, 2 ) )
      self.rssClient = ResourceStatusClient()

    if not rawCache[ 'OK' ]:
      return rawCache
    return S_OK( getCacheDictFromRawData( rawCache[ 'Value' ] ) )

################################################################################

  def __getRSSElementStatus( self, elementName, elementType, statusType ):
    """
    Gets from the cache or the RSS the Elements status. The cache is a
    copy of the DB table. If it is not on the cache, most likely is not going
    to be on the DB.

    There is one exception: item just added to the CS, e.g. new Element.
    The period between it is added to the DB and the changes are propagated
    to the cache will be inconsistent, but not dangerous. Just wait <cacheLifeTime>
    minutes.
    """

    cacheMatch = self.rssCache.match( elementName, elementType, statusType )

    self.log.debug( '__getRSSElementStatus' )
    self.log.debug( cacheMatch )

    return cacheMatch

  def __getCSElementStatus( self, elementName, elementType, statusType, default ):
    """
    Gets from the CS the Element status
    """

    if elementType in ('ComputingElement', 'FTS'):
      return S_OK( { elementName: { (elementType, 'all'): 'Active'} } )

    cs_path = "/Resources/" + elementType

    if not isinstance( elementName, list ):
      elementName = [ elementName ]

    statuses = self.rssConfig.getConfigStatusType( elementType )

    result = {}
    for element in elementName:

      if statusType is not None:
        # Added Active by default
        res = gConfig.getValue( "%s/%s/%s" % ( cs_path, element, statusType ), 'Active' )
        result[element] = {(elementType, statusType): res}

      else:
        res = gConfig.getOptionsDict( "%s/%s" % ( cs_path, element ) )
        if res[ 'OK' ] and res[ 'Value' ]:
          elementStatuses = {}
          for elementStatusType, value in res[ 'Value' ].items():
            if elementStatusType in statuses:
              elementStatuses[ elementStatusType ] = value

          # If there is no status defined in the CS, we add by default Read and
          # Write as Active
          if not elementStatuses:
            elementStatuses = { 'ReadAccess' : 'Active', 'WriteAccess' : 'Active' }

          result[ element ] = elementStatuses

    if result:
      return S_OK( result )

    if default is not None:

      # sec check
      if statusType is None:
        statusType = 'none'

      defList = [ [ el, statusType, default ] for el in elementName ]
      return S_OK( getDictFromList( defList ) )

    _msg = "Element '%s', with statusType '%s' is unknown for CS."
    return S_ERROR(DErrno.ERESUNK, _msg % ( elementName, statusType ) )

  def __setRSSElementStatus( self, elementName, elementType, statusType, status, reason, tokenOwner ):
    """
    Sets on the RSS the Elements status
    """

    expiration = datetime.datetime.utcnow() + datetime.timedelta( days = 1 )

    self.rssCache.acquireLock()
    try:
      res = self.rssClient.addOrModifyStatusElement( 'Resource', 'Status', name = elementName,
                                                elementType = elementType, status = status,
                                                statusType = statusType, reason = reason,
                                                tokenOwner = tokenOwner, tokenExpiration = expiration )

      if res[ 'OK' ]:
        self.rssCache.refreshCache()

      if not res[ 'OK' ]:
        _msg = 'Error updating Element (%s,%s,%s)' % ( elementName, statusType, status )
        gLogger.warn( 'RSS: %s' % _msg )

      return res

    finally:
      # Release lock, no matter what.
      self.rssCache.releaseLock()

  def __setCSElementStatus( self, elementName, elementType, statusType, status ):
    """
    Sets on the CS the Elements status
    """

    statuses = self.rssConfig.getConfigStatusType( elementType )
    if statusType not in statuses:
      gLogger.error( "%s is not a valid statusType" % statusType )
      return S_ERROR( "%s is not a valid statusType: %s" % ( statusType, statuses ) )

    csAPI = CSAPI()

    cs_path = "/Resources/" + elementType

    csAPI.setOption( "%s/%s/%s/%s" % ( cs_path, elementName, elementType, statusType ), status )

    res = csAPI.commitChanges()
    if not res[ 'OK' ]:
      gLogger.warn( 'CS: %s' % res[ 'Message' ] )

    return res

  def __getMode( self ):
    """
      Get's flag defined ( or not ) on the RSSConfiguration. If defined as 1,
      we use RSS, if not, we use CS.
    """

    res = self.rssConfig.getConfigState()

    if res == 'Active':

      if self.rssClient is None:
        self.rssClient = ResourceStatusClient()
      return True

    self.rssClient = None
    return False

  def isStorageElementAlwaysBanned( self, seName, statusType ):
    """ Checks if the AlwaysBanned policy is applied to the SE
        given as parameter

        :param seName : string, name of the SE
        :param statusType : ReadAcces, WriteAccess, RemoveAccess, CheckAccess

        :returns: S_OK(True/False)
    """

    res = getPoliciesThatApply( {'name' : seName, 'statusType' : statusType} )
    if not res['OK']:
      self.log.error( "isStorageElementAlwaysBanned: unable to get the information", res['Message'] )
      return res

    isAlwaysBanned = 'AlwaysBanned' in [policy['type'] for policy in res['Value']]

    return S_OK( isAlwaysBanned )

################################################################################

def getDictFromList( fromList ):
  """
  Auxiliar method that given a list returns a dictionary of dictionaries:
  { site1 : { statusType1 : st1, statusType2 : st2 }, ... }
  """

  res = {}
  for listElement in fromList:
    site, sType, status = listElement
    if not res.has_key( site ):
      res[ site ] = {}
    res[ site ][ sType ] = status
  return res

def getCacheDictFromRawData( rawList ):
  """
  Formats the raw data list, which we know it must have tuples of three elements.
  ( element1, element2, element3 ) into a list of tuples with the format
  ( ( element1, element2 ), element3 ). Then, it is converted to a dictionary,
  which will be the new Cache.

  It happens that element1 is elementName, element2 is statusType and element3
  is status.

  :Parameters:
    **rawList** - `list`
      list of three element tuples [( element1, element2, element3 ),... ]

  :return: dict of the form { ( elementName, statusType ) : status, ... }
  """

  res = [ ( ( name, elemType, sType ), status ) for name, elemType, sType, status in rawList ]
  return dict( res )

################################################################################
# EOF#EOF#EOF#EOF#EOF#EOF#EOF#EOF#EOF#EOF#EOF#EOF#EOF#EOF#EOF#EOF#EOF#EOF#EOF#EOF<|MERGE_RESOLUTION|>--- conflicted
+++ resolved
@@ -15,12 +15,8 @@
 from DIRAC.ResourceStatusSystem.Client.ResourceStatusClient import ResourceStatusClient
 from DIRAC.ResourceStatusSystem.Utilities.RSSCacheNoThread  import RSSCache
 from DIRAC.ResourceStatusSystem.Utilities.RssConfiguration  import RssConfiguration
-<<<<<<< HEAD
-from DIRAC.ResourceStatusSystem.Utilities.InfoGetter        import InfoGetter
+from DIRAC.ResourceStatusSystem.Utilities.InfoGetter        import getPoliciesThatApply
 from DIRAC.Core.Utilities                                   import DErrno
-=======
-from DIRAC.ResourceStatusSystem.Utilities.InfoGetter        import getPoliciesThatApply
->>>>>>> 85063e0a
 
 class ResourceStatus( object ):
   """
@@ -39,12 +35,7 @@
     self.log = gLogger.getSubLogger( self.__class__.__name__ )
     self.rssConfig = RssConfiguration()
     self.__opHelper = Operations()
-<<<<<<< HEAD
     self.rssClient = ResourceStatusClient()
-    self.infoGetter = InfoGetter()
-=======
-    self.rssClient = None
->>>>>>> 85063e0a
 
     # We can set CacheLifetime and CacheHistory from CS, so that we can tune them.
     cacheLifeTime = int( self.rssConfig.getConfigCache() )
