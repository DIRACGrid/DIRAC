--- conflicted
+++ resolved
@@ -285,189 +285,7 @@
     if not params.get('DateEffective'):
       params['DateEffective'] = datetime.datetime.utcnow().replace(microsecond=0)
 
-<<<<<<< HEAD
     return super(ResourceStatusDB, self).insert(table, params)
-=======
-    tableRow_o.fromDict(params)
-
-    try:
-      session.add(tableRow_o)
-      session.commit()
-      return S_OK()
-    except exc.IntegrityError as err:
-      self.log.warn("insert: trying to insert a duplicate key? %s" % err)
-      session.rollback()
-    except exc.SQLAlchemyError as e:
-      session.rollback()
-      self.log.exception("insert: unexpected exception", lException=e)
-      return S_ERROR("insert: unexpected exception %s" % e)
-    finally:
-      session.close()
-
-  def select(self, table, params):
-    '''
-    Uses params to build conditional SQL statement ( WHERE ... ).
-
-    :Parameters:
-      **params** - `dict`
-        arguments for the mysql query ( must match table columns ! ).
-
-    :return: S_OK() || S_ERROR()
-    '''
-
-    session = self.sessionMaker_o()
-
-    # finding the table
-    found = False
-    for ext in self.extensions:
-      try:
-        table_c = getattr(__import__(ext + __name__, globals(), locals(), [table]), table)
-        found = True
-        break
-      except (ImportError, AttributeError):
-        continue
-    # If not found in extensions, import it from DIRAC base (this same module).
-    if not found:
-      table_c = getattr(__import__(__name__, globals(), locals(), [table]), table)
-
-    # handling query conditions found in 'Meta'
-    columnNames = [column.lower() for column in params.get('Meta', {}).get('columns', [])]
-    older = params.get('Meta', {}).get('older', None)
-    newer = params.get('Meta', {}).get('newer', None)
-    order = params.get('Meta', {}).get('order', None)
-    limit = params.get('Meta', {}).get('limit', None)
-    params.pop('Meta', None)
-
-    try:
-      # setting up the select query
-      if not columnNames:  # query on the whole table
-        wholeTable = True
-        columns = table_c.__table__.columns  # retrieve the column names
-        columnNames = [str(column).split('.')[1] for column in columns]
-        select = Query(table_c, session=session)
-      else:  # query only the selected columns
-        wholeTable = False
-        columns = [getattr(table_c, column) for column in columnNames]
-        select = Query(columns, session=session)
-
-      # query conditions
-      for columnName, columnValue in params.iteritems():
-        if not columnValue:
-          continue
-        column_a = getattr(table_c, columnName.lower())
-        if isinstance(columnValue, (list, tuple)):
-          select = select.filter(column_a.in_(list(columnValue)))
-        elif isinstance(columnValue, (basestring, datetime.datetime, bool)):
-          select = select.filter(column_a == columnValue)
-        else:
-          self.log.error("type(columnValue) == %s" % type(columnValue))
-      if older:
-        column_a = getattr(table_c, older[0].lower())
-        select = select.filter(column_a < older[1])
-      if newer:
-        column_a = getattr(table_c, newer[0].lower())
-        select = select.filter(column_a > newer[1])
-      if order:
-        order = [order] if isinstance(order, six.string_types) else list(order)
-        column_a = getattr(table_c, order[0].lower())
-        if len(order) == 2 and order[1].lower() == 'desc':
-          select = select.order_by(desc(column_a))
-        else:
-          select = select.order_by(column_a)
-      if limit:
-        select = select.limit(int(limit))
-
-      # querying
-      selectionRes = select.all()
-
-      # handling the results
-      if wholeTable:
-        selectionResToList = [res.toList() for res in selectionRes]
-      else:
-        selectionResToList = [[getattr(res, col) for col in columnNames] for res in selectionRes]
-
-      finalResult = S_OK(selectionResToList)
-
-      finalResult['Columns'] = columnNames
-      return finalResult
-
-    except exc.SQLAlchemyError as e:
-      session.rollback()
-      self.log.exception("select: unexpected exception", lException=e)
-      return S_ERROR("select: unexpected exception %s" % e)
-    finally:
-      session.close()
-
-  def delete(self, table, params):
-    """
-    :param table: table from where to delete
-    :type table: str
-    :param params: dictionary of which line(s) to delete
-    :type params: dict
-
-    :return: S_OK() || S_ERROR()
-    """
-    session = self.sessionMaker_o()
-    found = False
-    for ext in self.extensions:
-      try:
-        table_c = getattr(__import__(ext + __name__, globals(), locals(), [table]), table)
-        found = True
-        break
-      except (ImportError, AttributeError):
-        continue
-    # If not found in extensions, import it from DIRAC base (this same module).
-    if not found:
-      table_c = getattr(__import__(__name__, globals(), locals(), [table]), table)
-
-    # handling query conditions found in 'Meta'
-    older = params.get('Meta', {}).get('older', None)
-    newer = params.get('Meta', {}).get('newer', None)
-    order = params.get('Meta', {}).get('order', None)
-    limit = params.get('Meta', {}).get('limit', None)
-    params.pop('Meta', None)
-
-    try:
-      deleteQuery = Query(table_c, session=session)
-      for columnName, columnValue in params.iteritems():
-        if not columnValue:
-          continue
-        column_a = getattr(table_c, columnName.lower())
-        if isinstance(columnValue, (list, tuple)):
-          deleteQuery = deleteQuery.filter(column_a.in_(list(columnValue)))
-        elif isinstance(columnValue, (basestring, datetime.datetime, bool)):
-          deleteQuery = deleteQuery.filter(column_a == columnValue)
-        else:
-          self.log.error("type(columnValue) == %s" % type(columnValue))
-      if older:
-        column_a = getattr(table_c, older[0].lower())
-        deleteQuery = deleteQuery.filter(column_a < older[1])
-      if newer:
-        column_a = getattr(table_c, newer[0].lower())
-        deleteQuery = deleteQuery.filter(column_a > newer[1])
-      if order:
-        order = [order] if isinstance(order, six.string_types) else list(order)
-        column_a = getattr(table_c, order[0].lower())
-        if len(order) == 2 and order[1].lower() == 'desc':
-          deleteQuery = deleteQuery.order_by(desc(column_a))
-        else:
-          deleteQuery = deleteQuery.order_by(column_a)
-      if limit:
-        deleteQuery = deleteQuery.limit(int(limit))
-
-      res = deleteQuery.delete(synchronize_session=False)  # FIXME: unsure about it
-      session.commit()
-      return S_OK(res)
-
-    except exc.SQLAlchemyError as e:
-      session.rollback()
-      self.log.exception("delete: unexpected exception", lException=e)
-      return S_ERROR("delete: unexpected exception %s" % e)
-    finally:
-      session.close()
-
-  ## Extended SQL methods ######################################################
->>>>>>> 53e662c6
 
   def addOrModify(self, table, params):
     '''
