--- conflicted
+++ resolved
@@ -71,11 +71,7 @@
                    }
   
   
-<<<<<<< HEAD
-  def __init__( self, maxQueueSize = 10, mySQL = None, checkTables = False ):
-=======
-  def __init__( self, mySQL = None ):
->>>>>>> 5e0ef977
+  def __init__( self, mySQL = None, checkTables = False ):
     '''
       Constructor, accepts any DB or mySQL connection, mostly used for testing
       purposes.
@@ -86,9 +82,7 @@
     if mySQL is not None:
       self.database = mySQL
     else:
-      self.database = DB( 'ResourceStatusDB', 
-<<<<<<< HEAD
-                          'ResourceStatus/ResourceStatusDB', maxQueueSize )
+      self.database = DB( 'ResourceStatusDB', 'ResourceStatus/ResourceStatusDB' )
     if checkTables:
       result = self._createTables( self._tablesDict )
       if not result['OK']:
@@ -97,9 +91,6 @@
         sys.exit( error )
       if result['Value']:
         self.log.info( "ResourceStatusDB: created tables %s" % result['Value'] )  
-=======
-                          'ResourceStatus/ResourceStatusDB' )
->>>>>>> 5e0ef977
 
   ## SQL Methods ###############################################################
 
