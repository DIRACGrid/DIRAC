""" ``ResourceStatusHandler`` exposes the service of the Resource Status System.
    It uses :mod:`DIRAC.ResourceStatusSystem.DB.ResourceStatusDB` for database persistence.

    To use this service

    >>> from DIRAC.Core.DISET.RPCClient import RPCCLient
    >>> server = RPCCLient("ResourceStatus/ResourceStatus")

"""
import datetime

from DIRAC import gLogger, gConfig, S_OK, S_ERROR

from DIRAC.Core.Utilities.SitesDIRACGOCDBmapping import getDIRACSiteName
from DIRAC.Core.DISET.RequestHandler import RequestHandler
from DIRAC.Core.Utilities import Time

from DIRAC.ResourceStatusSystem.DB.ResourceStatusDB import RSSDBException, ResourceStatusDB
from DIRAC.ResourceStatusSystem.Utilities.CS import getExt
from DIRAC.ResourceStatusSystem.Utilities.Exceptions import RSSException
from DIRAC.ResourceStatusSystem.Utilities.Utils import whoRaised, where
from DIRAC.ResourceStatusSystem.Utilities.Synchronizer import Synchronizer

rsDB = False

def initializeResourceStatusHandler( _serviceInfo ):

  global rsDB
  rsDB = ResourceStatusDB()

  global VOExtension
  VOExtension = getExt()

  sync_O = Synchronizer( rsDB )
  gConfig.addListenerToNewVersionEvent( sync_O.sync )

  return S_OK()

class ResourceStatusHandler( RequestHandler ):

  def initialize( self ):
    pass

#############################################################################

#############################################################################
# Sites functions
#############################################################################

#############################################################################

  types_getSite = [ str ]
  def export_getSite( self, name ):

    gLogger.info( "ResourceStatusHandler.getSite: Attempting to get Site" )

    try:

      res = []

      try:
        res = rsDB.getMonitoredsList( 'Site', siteName = name )
      except RSSDBException, x:
        gLogger.error( whoRaised( x ) )
      except RSSException, x:
        gLogger.error( whoRaised( x ) )

      gLogger.info( "ResourceStatusHandler.getSite: got Site" )
      return S_OK( res )

    except Exception:
      errorStr = where( self, self.export_getSite )
      gLogger.exception( errorStr )
      return S_ERROR( errorStr )

#############################################################################

  types_getSitesList = []
  def export_getSitesList( self ):
    """
    Get sites list from the ResourceStatusDB.
    Calls :meth:`DIRAC.ResourceStatusSystem.DB.ResourceStatusDB.ResourceStatusDB.getMonitoredsList`
    """

    gLogger.info( "ResourceStatusHandler.getSitesList: Attempting to get sites list" )

    try:

      res = []

      try:
        r = rsDB.getMonitoredsList( 'Site', paramsList = [ 'SiteName' ] )
        for x in r:
          res.append( x[ 0 ] )
      except RSSDBException, x:
        gLogger.error( whoRaised( x ) )
      except RSSException, x:
        gLogger.error( whoRaised( x ) )

      gLogger.info( "ResourceStatusHandler.getSitesList: got sites list" )
      return S_OK( res )

    except Exception:
      errorStr = where( self, self.export_getSitesList )
      gLogger.exception( errorStr )
      return S_ERROR( errorStr )

#############################################################################

  types_getGridSitesList = []
  def export_getGridSitesList( self ):
    """
    Get sites list from the ResourceStatusDB.
    Calls :meth:`DIRAC.ResourceStatusSystem.DB.ResourceStatusDB.ResourceStatusDB.getGridSitesList`
    """

    gLogger.info( "ResourceStatusHandler.getGridSitesList: Attempting to get sites list" )

    try:

      res = []

      try:
        r = rsDB.getGridSitesList( paramsList = [ 'GridSiteName' ] )
        for x in r:
          res.append( x[ 0 ] )
      except RSSDBException, x:
        gLogger.error( whoRaised( x ) )
      except RSSException, x:
        gLogger.error( whoRaised( x ) )

      gLogger.info( "ResourceStatusHandler.getGridSitesList: got sites list" )
      return S_OK( res )

    except Exception:
      errorStr = where( self, self.export_getGridSitesList )
      gLogger.exception( errorStr )
      return S_ERROR( errorStr )

#############################################################################

  types_getSitesStatusWeb = [ dict, list, int, int ]
  def export_getSitesStatusWeb( self, selectDict, sortList, startItem, maxItems ):
    """ get present sites status list, for the web
        Calls :meth:`DIRAC.ResourceStatusSystem.DB.ResourceStatusDB.ResourceStatusDB.getMonitoredsStatusWeb`

        :Parameters:
          `selectDict`
            {
              'SiteName':'name of a site' --- present status
              'ExpandSiteHistory':'name of a site' --- site status history
            }

          `sortList`
            (no sorting provided)

          `startItem`

          `maxItems`

        :return:
        {
          'OK': XX,

          'rpcStub': XX, 'getSitesStatusWeb', ({}, [], X, X)),

          Value':
          {

            'ParameterNames': ['SiteName', 'Tier', 'GridType', 'Country', 'Status',
             'DateEffective', 'FormerStatus', 'Reason', 'StatusInTheMask'],

            'Records': [[], [], ...]

            'TotalRecords': X,

            'Extras': {},
          }
        }
    """

    gLogger.info( "ResourceStatusHandler.getSitesStatusWeb: Attempting to get sites list" )

    try:

      res = []

      try:
        res = rsDB.getMonitoredsStatusWeb( 'Site', selectDict, sortList, startItem, maxItems )
      except RSSDBException, x:
        gLogger.error( whoRaised( x ) )
      except RSSException, x:
        gLogger.error( whoRaised( x ) )

      gLogger.info( "ResourceStatusHandler.getSitesStatusWeb: got sites list" )
      return S_OK( res )

    except Exception:
      errorStr = where( self, self.export_getSitesStatusWeb )
      gLogger.exception( errorStr )
      return S_ERROR( errorStr )

#############################################################################

  types_setSiteStatus = [ str, str, str, str ]
  def export_setSiteStatus( self, siteName, status, reason, tokenOwner ):
    """
    Set Site status to the ResourceStatusDB.
    Calls :meth:`DIRAC.ResourceStatusSystem.DB.ResourceStatusDB.ResourceStatusDB.setSiteStatus`

    :Parameters
      `siteName`
        a string representing the site name

      `status`
        a string representing the status

      `reason`
        a string representing the reason

      `tokenOwner`
        a string representing the operator Code
        (can be a user name, or ``RS_SVC`` for the service itself)
    """

    gLogger.info( "ResourceStatusHandler.setSiteStatus: Attempting to modify site %s status" % siteName )

    try:

      try:
        rsDB.setSiteStatus( siteName, status, reason, tokenOwner )
      except RSSDBException, x:
        gLogger.error( whoRaised( x ) )
      except RSSException, x:
        gLogger.error( whoRaised( x ) )

      gLogger.info( "ResourceStatusHandler.setSiteStatus: Set site %s status." % siteName )
      return S_OK()

    except Exception:
      errorStr = where( self, self.export_setSiteStatus )
      gLogger.exception( errorStr )
      return S_ERROR( errorStr )

#############################################################################

  types_addOrModifySite = [ str, str, str, str,
                            str, Time._dateTimeType, str, Time._dateTimeType ]
  def export_addOrModifySite( self, siteName, siteType, gridSiteName, status, reason, dateEffective,
                              tokenOwner, dateEnd ):
    """
    Add or modify a site to the ResourceStatusDB.
    Calls :meth:`DIRAC.ResourceStatusSystem.DB.ResourceStatusDB.addOrModifySite`

    :Parameters
      `siteName`
        string - name of the site (DIRAC name)

      `siteType`
        string - ValidSiteType: see :mod:`DIRAC.ResourceStatusSystem.Utilities.Utils`

      `gridSiteName`
        string - name of the site in the GOC DB

      `status`
        string - ValidStatus: see :mod:`DIRAC.ResourceStatusSystem.Utilities.Utils`

      `reason`
        string - free

      `dateEffective`
        datetime.datetime - date from which the site status is effective

      `tokenOwner`
        string - free

      `dateEnd`
        datetime.datetime - date from which the site status ends to be effective
    """

    gLogger.info( "ResourceStatusHandler.addOrModifySite: Attempting to add or modify site %s" % siteName )

    try:

      try:
        rsDB.addOrModifySite( siteName, siteType, gridSiteName, status, reason,
                              dateEffective, tokenOwner, dateEnd )
      except RSSDBException, x:
        gLogger.error( whoRaised( x ) )
      except RSSException, x:
        gLogger.error( whoRaised( x ) )

      gLogger.info( "ResourceStatusHandler.addOrModifySite: Added (or modified) site %s." % siteName )
      return S_OK()

    except Exception:
      errorStr = where( self, self.export_addOrModifySite )
      gLogger.exception( errorStr )
      return S_ERROR( errorStr )

#############################################################################

  types_removeSite = [ str ]
  def export_removeSite( self, siteName ):
    """
    Remove a site type.
    Calls :meth:`DIRAC.ResourceStatusSystem.DB.ResourceStatusDB.removeSite`
    """

    gLogger.info( "ResourceStatusHandler.removeSite: Attempting to remove modify site %s" % siteName )

    try:

      try:
        rsDB.removeSite( siteName )
      except RSSDBException, x:
        gLogger.error( whoRaised( x ) )
      except RSSException, x:
        gLogger.error( whoRaised( x ) )

      gLogger.info( "ResourceStatusHandler.removeSite: removed site %s." % siteName )
      return S_OK()

    except Exception:
      errorStr = where( self, self.export_removeSite )
      gLogger.exception( errorStr )
      return S_ERROR( errorStr )

#############################################################################

  types_getSitesHistory = [ str ]
  def export_getSitesHistory( self, site ):
    """
    Get sites history
    """

    gLogger.info( "ResourceStatusHandler.getSitesHistory: Attempting to get site %s history" % site )

    try:

      res = []

      try:
        res = rsDB.getMonitoredsHistory( 'Site', name = site )
      except RSSDBException, x:
        gLogger.error( whoRaised( x ) )
      except RSSException, x:
        gLogger.error( whoRaised( x ) )

      gLogger.info( "ResourceStatusHandler.getSitesHistory: got site %s history" % site )
      return S_OK( res )

    except Exception:
      errorStr = where( self, self.export_getSitesHistory )
      gLogger.exception( errorStr )
      return S_ERROR( errorStr )

#############################################################################

  types_getSiteTypeList = []
  def export_getSiteTypeList( self ):
    """
    Get site type list from the ResourceStatusDB.
    Calls :meth:`DIRAC.ResourceStatusSystem.DB.ResourceStatusDB.ResourceStatusDB.getSiteTypeList`
    """

    gLogger.info( "ResourceStatusHandler.getSiteTypeList: Attempting to get SiteType list" )

    try:

      res = []

      try:
        res = rsDB.getTypesList( 'Site' )
      except RSSDBException, x:
        gLogger.error( whoRaised( x ) )
      except RSSException, x:
        gLogger.error( whoRaised( x ) )

      gLogger.info( "ResourceStatusHandler.getSiteTypeList: got SiteType list" )
      return S_OK( res )

    except Exception:
      errorStr = where( self, self.export_getSiteTypeList )
      gLogger.exception( errorStr )
      return S_ERROR( errorStr )

#############################################################################

#############################################################################
# Services functions
#############################################################################

#############################################################################

  types_getService = [ str ]
  def export_getService( self, name ):

    gLogger.info( "ResourceStatusHandler.getService: Attempting to get Service" )

    try:

      res = []

      try:
        res = rsDB.getMonitoredsList( 'Service', serviceName = name )
      except RSSDBException, x:
        gLogger.error( whoRaised( x ) )
      except RSSException, x:
        gLogger.error( whoRaised( x ) )

      gLogger.info( "ResourceStatusHandler.getService: got Service" )
      return S_OK( res )

    except Exception:
      errorStr = where( self, self.export_getService )
      gLogger.exception( errorStr )
      return S_ERROR( errorStr )

#############################################################################

  types_getServicesList = []
  def export_getServicesList( self ):
    """
    Get services list from the ResourceStatusDB.
    Calls :meth:`DIRAC.ResourceStatusSystem.DB.ResourceStatusDB.ResourceStatusDB.getMonitoredsList`
    """

    gLogger.info( "ResourceStatusHandler.getServicesList: Attempting to get services list" )

    try:

      res = []

      try:
        r = rsDB.getMonitoredsList( 'Service', paramsList = [ 'ServiceName' ] )
        for x in r:
          res.append( x[ 0 ] )
      except RSSDBException, x:
        gLogger.error( whoRaised( x ) )
      except RSSException, x:
        gLogger.error( whoRaised( x ) )

      gLogger.info( "ResourceStatusHandler.getServicesList: got services list" )
      return S_OK( res )

    except Exception:
      errorStr = where( self, self.export_getServicesList )
      gLogger.exception( errorStr )
      return S_ERROR( errorStr )

#############################################################################

  types_getServicesStatusWeb = [ dict, list, int, int ]
  def export_getServicesStatusWeb( self, selectDict, sortList, startItem, maxItems ):
    """
    Get present services status list, for the web.
    Calls :meth:`DIRAC.ResourceStatusSystem.DB.ResourceStatusDB.ResourceStatusDB.getMonitoredsStatusWeb`

    :Parameters
      `selectDict`
        { 'ServiceName':['XX', ...] , 'ExpandServiceHistory': ['XX', ...], 'Status': ['XX', ...]}

      `sortList`

      `startItem`

      `maxItems`

    :return: {
      `ParameterNames`: ['ServiceName', 'ServiceType', 'Site', 'GridType', 'Country',
      'Status', 'DateEffective', 'FormerStatus', 'Reason', 'StatusInTheMask'],

      'Records': [[], [], ...],

      'TotalRecords': X,

      'Extras': {}

      }
    """

    gLogger.info( "ResourceStatusHandler.getServicesStatusWeb: Attempting to get services list" )

    try:

      res = []

      try:
        res = rsDB.getMonitoredsStatusWeb( 'Service', selectDict, sortList, startItem, maxItems )
      except RSSDBException, x:
        gLogger.error( whoRaised( x ) )
      except RSSException, x:
        gLogger.error( whoRaised( x ) )

      gLogger.info( "ResourceStatusHandler.getServicesStatusWeb: got services list" )
      return S_OK( res )

    except Exception:
      errorStr = where( self, self.export_getServicesStatusWeb )
      gLogger.exception( errorStr )
      return S_ERROR( errorStr )

#############################################################################

  types_setServiceStatus = [ str, str, str, str ]
  def export_setServiceStatus( self, serviceName, status, reason, tokenOwner ):
    """
    Set Service status to the ResourceStatusDB.
    Calls :meth:`DIRAC.ResourceStatusSystem.DB.ResourceStatusDB.ResourceStatusDB.setServiceStatus`

    :Parameters
      `serviceName`
        a string representing the service name

      `status`
        a string representing the status

      `reason`
        a string representing the reason

      `tokenOwner`
        a string representing the operator Code
      (can be a user name, or ``RS_SVC`` for the service itself)
    """

    gLogger.info( "ResourceStatusHandler.setServiceStatus: Attempting to modify service %s status" % serviceName )

    try:

      try:
        rsDB.setServiceStatus( serviceName, status, reason, tokenOwner )
      except RSSDBException, x:
        gLogger.error( whoRaised( x ) )
      except RSSException, x:
        gLogger.error( whoRaised( x ) )

      gLogger.info( "ResourceStatusHandler.setServiceStatus: Set service %s status." % serviceName )
      return S_OK()

    except Exception:
      errorStr = where( self, self.export_setServiceStatus )
      gLogger.exception( errorStr )
      return S_ERROR( errorStr )

#############################################################################

  types_addOrModifyService = [ str, str, str, str, str,
                               Time._dateTimeType, str, Time._dateTimeType ]
  def export_addOrModifyService( self, serviceName, serviceType, siteName, status,
                                 reason, dateEffective, tokenOwner, dateEnd ):
    """
    Add or modify a service to the ResourceStatusDB.
    Calls :meth:`DIRAC.ResourceStatusSystem.DB.ResourceStatusDB.addOrModifyService`

    :Parameters
      `serviceName`
        string - name of the service (DIRAC name)

      `serviceType`
        string - ValidServiceType:
        see :mod:`DIRAC.ResourceStatusSystem.Utilities.Utils`

      `siteName`
        string - name of the site (DIRAC name)

      `status`
        string - ValidStatus: see :mod:`DIRAC.ResourceStatusSystem.Utilities.Utils`

      `reason`
        string - free

      `dateEffective`
        datetime.datetime - date from which the service status is effective

      `tokenOwner`
        string - free

      `dateEnd`
        datetime.datetime - date from which the service status ends to be effective

    """

    gLogger.info( "ResourceStatusHandler.addOrModifyService: Attempting to add or modify service %s" % serviceName )

    try:

      try:
        rsDB.addOrModifyService( serviceName, serviceType, siteName, status, reason,
                                 dateEffective, tokenOwner, dateEnd )
      except RSSDBException, x:
        gLogger.error( whoRaised( x ) )
      except RSSException, x:
        gLogger.error( whoRaised( x ) )

      gLogger.info( "ResourceStatusHandler.addOrModifyService: Added (or modified) service %s." % serviceName )
      return S_OK()

    except Exception:
      errorStr = where( self, self.export_addOrModifyService )
      gLogger.exception( errorStr )
      return S_ERROR( errorStr )

#############################################################################

  types_removeService = [ str ]
  def export_removeService( self, serviceName ):
    """
    Remove a Service from those monitored
    Calls :meth:`DIRAC.ResourceStatusSystem.DB.ResourceStatusDB.removeService`
    """

    gLogger.info( "ResourceStatusHandler.removeService: Attempting to remove modify service %s" % serviceName )

    try:

      try:
        rsDB.removeService( serviceName )
      except RSSDBException, x:
        gLogger.error( whoRaised( x ) )
      except RSSException, x:
        gLogger.error( whoRaised( x ) )

      gLogger.info( "ResourceStatusHandler.removeService: removed service %s." % serviceName )
      return S_OK()

    except Exception:
      errorStr = where( self, self.export_removeService )
      gLogger.exception( errorStr )
      return S_ERROR( errorStr )

#############################################################################

  types_getServicesHistory = [ str ]
  def export_getServicesHistory( self, service ):
    """
    Get services history
    """

    gLogger.info( "ResourceStatusHandler.getServicesHistory: Attempting to get service %s history" %  service )

    try:

      res = []

      try:
        res = rsDB.getMonitoredsHistory( 'Service', name = service )
      except RSSDBException, x:
        gLogger.error( whoRaised( x ) )
      except RSSException, x:
        gLogger.error( whoRaised( x ) )

      gLogger.info( "ResourceStatusHandler.getServicesHistory: got service %s history" % service )
      return S_OK( res )

    except Exception:
      errorStr = where( self, self.export_getServicesHistory )
      gLogger.exception( errorStr )
      return S_ERROR( errorStr )

#############################################################################

  types_getServiceTypeList = []
  def export_getServiceTypeList( self ):
    """
    Get service type list from the ResourceStatusDB.
    Calls :meth:`DIRAC.ResourceStatusSystem.DB.ResourceStatusDB.ResourceStatusDB.getServiceTypeList`
    """

    gLogger.info( "ResourceStatusHandler.getServiceTypeList: Attempting to get ServiceType list" )

    try:

      res = []

      try:
        res = rsDB.getTypesList( 'Service' )
      except RSSDBException, x:
        gLogger.error( whoRaised( x ) )
      except RSSException, x:
        gLogger.error( whoRaised( x ) )

      gLogger.info( "ResourceStatusHandler.getServiceTypeList: got ServiceType list" )
      return S_OK( res )

    except Exception:
      errorStr = where( self, self.export_getServiceTypeList )
      gLogger.exception( errorStr )
      return S_ERROR( errorStr )

#############################################################################

  types_getServiceStats = [ str ]
  def export_getServiceStats( self, siteName ):
    """
    Returns simple statistics of active, probing and banned services of a site;

    :Parameters
      `siteName`
        string - a site name

    :returns:
      S_OK { 'Active':xx, 'Probing':yy, 'Banned':zz, 'Total':xyz }
      or S_Error
    """

    gLogger.info( "ResourceStatusHandler.getServiceStats: Attempting to get service stats for site %s" % siteName )

    try:

      res = []

      try:
        res = rsDB.getServiceStats( siteName )
      except RSSDBException, x:
        gLogger.error( whoRaised( x ) )
      except RSSException, x:
        gLogger.error( whoRaised( x ) )

      gLogger.info( "ResourceStatusHandler.getServiceStats: got service stats" )
      return S_OK( res )

    except Exception:
      errorStr = where( self, self.export_getServiceStats )
      gLogger.exception( errorStr )
      return S_ERROR( errorStr )

#############################################################################

#############################################################################
# Resources functions
#############################################################################

#############################################################################

  types_getResource = [ str ]
  def export_getResource( self, name ):

    gLogger.info( "ResourceStatusHandler.getResource: Attempting to get Resource" )

    try:

      res = []

      try:
        res = rsDB.getMonitoredsList( 'Resource', resourceName = name )
      except RSSDBException, x:
        gLogger.error( whoRaised( x ) )
      except RSSException, x:
        gLogger.error( whoRaised( x ) )

      gLogger.info( "ResourceStatusHandler.getResource: got Resource" )
      return S_OK( res )

    except Exception:
      errorStr = where( self, self.export_getResource )
      gLogger.exception( errorStr )
      return S_ERROR( errorStr )

#############################################################################

  types_getResourcesStatusWeb = [ dict, list, int, int ]
  def export_getResourcesStatusWeb( self, selectDict, sortList, startItem, maxItems ):
    """ get present resources status list
        Calls :meth:`DIRAC.ResourceStatusSystem.DB.ResourceStatusDB.ResourceStatusDB.getMonitoredsStatusWeb`


        :Parameters:
          `selectDict`
            {'ResourceName':'name of a resource' --- present status

          `ExpandResourceHistory`
            'name of a resource' --- resource status history }

          `sortList`
            [] (no sorting provided)

          `startItem`

          `maxItems`

        `return`: { 'OK': XX, 'rpcStub': XX, 'getSitesStatusWeb', ({}, [], X, X)),

          'Value': { 'ParameterNames': ['ResourceName', 'SiteName', 'ServiceExposed', 'Country',
          'Status', 'DateEffective', 'FormerStatus', 'Reason', 'StatusInTheMask'],

          'Records': [[], [], ...]

          'TotalRecords': X,

          'Extras': {} } }
    """

    gLogger.info( "ResourceStatusHandler.getResourcesStatusWeb: Attempting to get resources list" )

    try:

      res = []

      try:
        res = rsDB.getMonitoredsStatusWeb( 'Resource', selectDict, sortList, startItem, maxItems )
      except RSSDBException, x:
        gLogger.error( whoRaised( x ) )
      except RSSException, x:
        gLogger.error( whoRaised( x ) )

      gLogger.info( "ResourceStatusHandler.getResourcesStatusWeb: got resources list" )
      return S_OK( res )

    except Exception:
      errorStr = where( self, self.export_getResourcesStatusWeb )
      gLogger.exception( errorStr )
      return S_ERROR( errorStr )

#############################################################################

  types_setResourceStatus = [ str, str, str, str ]
  def export_setResourceStatus( self, resourceName, status, reason, tokenOwner ):
    """
    Set Resource status to the ResourceStatusDB.
    Calls :meth:`DIRAC.ResourceStatusSystem.DB.ResourceStatusDB.ResourceStatusDB.setResourceStatus`

    :Parameters
      `resourceName`
        a string representing the resource name

      `status`
        a string representing the status

      `reason`
        a string representing the reason

      `tokenOwner`
        a string representing the operator Code
        (can be a user name, or ``RS_SVC`` for the service itself)
    """

    gLogger.info( "ResourceStatusHandler.setResourceStatus: Attempting to modify resource %s status" % resourceName )

    try:

      try:
        rsDB.setResourceStatus( resourceName, status, reason, tokenOwner )
      except RSSDBException, x:
        gLogger.error( whoRaised( x ) )
      except RSSException, x:
        gLogger.error( whoRaised( x ) )

      gLogger.info( "ResourceStatusHandler.setResourceStatus: Set resource %s status." % resourceName )
      return S_OK()

    except Exception:
      errorStr = where( self, self.export_setResourceStatus )
      gLogger.exception( errorStr )
      return S_ERROR( errorStr )

#############################################################################

  types_addOrModifyResource = [ str, str, str, str, str, str,
                                str, Time._dateTimeType, str, Time._dateTimeType ]
  def export_addOrModifyResource( self, resourceName, resourceType, serviceType, siteName, gridSiteName,
                                  status, reason, dateEffective, tokenOwner, dateEnd ):
    """
    Add or modify a resource to the ResourceStatusDB.
    Calls :meth:`DIRAC.ResourceStatusSystem.DB.ResourceStatusDB.addOrModifyResource`

    :Parameters:
      `resourceName`
        string - name of the resource (DIRAC name)

      `resourceType`
        string - ValidResourceType:
        see :mod:`DIRAC.ResourceStatusSystem.Utilities.Utils`

      `resourceType`
        string - ValidServiceType:
        see :mod:`DIRAC.ResourceStatusSystem.Utilities.Utils`

      `siteName`
        string - name of the site (DIRAC name, can be 'NULL')

      `gridSiteName`
        string - name of the site (Grid name, found in GOC DB)

      `status`
        string - ValidStatus: see :mod:`DIRAC.ResourceStatusSystem.Utilities.Utils`

      `reason`
        string - free

      `dateEffective`
        datetime.datetime - date from which the resource status is effective

      `tokenOwner`
        string - free

      `dateEnd`
        datetime.datetime - date from which the resource status ends to be effective

    """

    gLogger.info( "ResourceStatusHandler.addOrModifyResource: Attempting to add or modify resource %s %s" % (resourceName, siteName) )

    try:

      try:
        rsDB.addOrModifyResource( resourceName, resourceType, serviceType, siteName, gridSiteName,
                                  status, reason, dateEffective, tokenOwner, dateEnd )
      except RSSDBException, x:
        gLogger.error( whoRaised( x ) )
      except RSSException, x:
        gLogger.error( whoRaised( x ) )

      gLogger.info( "ResourceStatusHandler.addOrModifyResource: Added (or modified) resource %s of site %s" % (resourceName, siteName) )
      return S_OK()

    except Exception:
      errorStr = where( self, self.export_addOrModifyResource )
      gLogger.exception( errorStr )
      return S_ERROR( errorStr )

#############################################################################

  types_removeResource = [ str ]
  def export_removeResource( self, resourceName ):
    """
    Remove a Resource from those monitored
    Calls :meth:`DIRAC.ResourceStatusSystem.DB.ResourceStatusDB.removeResource`
    """

    gLogger.info( "ResourceStatusHandler.Resource: Attempting to remove modify Resource %s" % resourceName )

    try:

      try:
        rsDB.removeResource( resourceName = resourceName )
      except RSSDBException, x:
        gLogger.error( whoRaised( x ) )
      except RSSException, x:
        gLogger.error( whoRaised( x ) )

      gLogger.info( "ResourceStatusHandler.Resource: removed Resource %s." % resourceName )
      return S_OK()

    except Exception:
      errorStr = where( self, self.export_removeResource )
      gLogger.exception( errorStr )
      return S_ERROR( errorStr )

#############################################################################

  types_getResourceTypeList = []
  def export_getResourceTypeList( self ):
    """
    Get resource type list from the ResourceStatusDB.
    Calls :meth:`DIRAC.ResourceStatusSystem.DB.ResourceStatusDB.ResourceStatusDB.getResourceTypeList`
    """

    gLogger.info("ResourceStatusHandler.getResourceTypeList: Attempting to get ResourceType list")

    try:

      res = []

      try:
        res = rsDB.getTypesList( 'Resource' )
      except RSSDBException, x:
        gLogger.error( whoRaised( x ) )
      except RSSException, x:
        gLogger.error( whoRaised( x ) )

      gLogger.info( "ResourceStatusHandler.getResourceTypeList: got ResourceType list" )
      return S_OK( res )

    except Exception:
      errorStr = where( self, self.export_getResourceTypeList )
      gLogger.exception( errorStr )
      return S_ERROR( errorStr )

#############################################################################

  types_getResourcesList = []
  def export_getResourcesList( self ):
    """
    Get resources list from the ResourceStatusDB.
    Calls :meth:`DIRAC.ResourceStatusSystem.DB.ResourceStatusDB.ResourceStatusDB.getMonitoredsList`
    """

    gLogger.info( "ResourceStatusHandler.getResourcesList: Attempting to get resources list" )

    try:

      res = []

      try:
        r = rsDB.getMonitoredsList( 'Resource', paramsList = [ 'ResourceName' ] )
        for x in r:
          res.append( x[ 0 ] )
      except RSSDBException, x:
        gLogger.error( whoRaised( x ) )
      except RSSException, x:
        gLogger.error( whoRaised( x ) )

      gLogger.info( "ResourceStatusHandler.getResourcesList: got resources list" )
      return S_OK( res )

    except Exception:
      errorStr = where( self, self.export_getResourcesList )
      gLogger.exception( errorStr )
      return S_ERROR( errorStr )

#############################################################################

  types_getCEsList = []
  def export_getCEsList( self ):
    """
    Get CEs list from the ResourceStatusDB.
    Calls :meth:`DIRAC.ResourceStatusSystem.DB.ResourceStatusDB.ResourceStatusDB.getMonitoredsList`
    """

    gLogger.info( "ResourceStatusHandler.getCEsList: Attempting to get CEs list" )

    try:

      res = []

      try:
        r = rsDB.getMonitoredsList( 'Resource', paramsList = [ 'ResourceName' ],
                                    resourceType = [ 'CE', 'CREAMCE' ] )
        for x in r:
          res.append( x[ 0 ] )
      except RSSDBException, x:
        gLogger.error( whoRaised( x ) )
      except RSSException, x:
        gLogger.error( whoRaised( x ) )

      gLogger.info( "ResourceStatusHandler.getCEsList: got CEs list" )
      return S_OK( res )

    except Exception:
      errorStr = where( self, self.export_getResourcesList )
      gLogger.exception( errorStr )
      return S_ERROR( errorStr )

#############################################################################

  types_getResourcesHistory = [ str ]
  def export_getResourcesHistory( self, resource ):
    """ get resources history
    """

    gLogger.info( "ResourceStatusHandler.getResourcesHistory: Attempting to get resource %s history" % resource )

    try:

      res = []

      try:
        res = rsDB.getMonitoredsHistory( 'Resource', name = resource )
      except RSSDBException, x:
        gLogger.error( whoRaised( x ) )
      except RSSException, x:
        gLogger.error( whoRaised( x ) )

      gLogger.info( "ResourceStatusHandler.getResourcesHistory: got resource %s history" % resource )
      return S_OK( res )

    except Exception:
      errorStr = where( self, self.export_getResourcesHistory )
      gLogger.exception( errorStr )
      return S_ERROR( errorStr )

#############################################################################

  types_getResourceStats = [ str, str ]
  def export_getResourceStats( self, granularity, name ):
    """
    Returns simple statistics of active, probing and banned resources of a site or service;

    :Parameters:
      `granularity`
        string, should be in ['Site', 'Service']

      `name`
        string, name of site or service

    :return:
      S_OK { 'Active':xx, 'Probing':yy, 'Banned':zz, 'Total':xyz }
      or S_ERROR
    """

    gLogger.info( "ResourceStatusHandler.getResourceStats: Attempting to get resource stats for site %s" % name )

    try:

      res = []

      try:
        res = rsDB.getResourceStats( granularity, name )
      except RSSDBException, x:
        gLogger.error( whoRaised( x ) )
      except RSSException, x:
        gLogger.error( whoRaised( x ) )

      gLogger.info( "ResourceStatusHandler.getResourceStats: got resource stats" )
      return S_OK( res )

    except Exception:
      errorStr = where( self, self.export_getResourceStats )
      gLogger.exception( errorStr )
      return S_ERROR( errorStr )

#############################################################################

#############################################################################
# StorageElements functions
#############################################################################

#############################################################################

<<<<<<< HEAD
  types_getStoragElement = [ str, str ]
=======
  types_getStorageElement = [ StringType, StringType ]
>>>>>>> c3659fca
  def export_getStorageElement( self, name, access ):

    gLogger.info( "ResourceStatusHandler.getStorageElement: Attempting to get SE" )

    if access == 'Read':
      granularity = 'StorageElementRead'
    elif access == 'Write':
      granularity = 'StorageElementWrite'
    else:
      return S_ERROR( 'Invalid access mode' )

    try:

      res = []

      try:
        res = rsDB.getMonitoredsList( granularity, storageElementName = name )
      except RSSDBException, x:
        gLogger.error( whoRaised( x ) )
      except RSSException, x:
        gLogger.error( whoRaised( x ) )

      gLogger.info( "ResourceStatusHandler.getStorageElement: got SE" )
      return S_OK( res )

    except Exception:
      errorStr = where( self, self.export_getStorageElement )
      gLogger.exception( errorStr )
      return S_ERROR( errorStr )

#############################################################################

  types_getSESitesList = [ str ]
  def export_getSESitesList( self, access ):
    """
    Get sites list of the storage elements from the ResourceStatusDB.

        :Parameters:

          `access` : string - Read or Write

    Calls :meth:`DIRAC.ResourceStatusSystem.DB.ResourceStatusDB.ResourceStatusDB.getMonitoredsList`
    """

    gLogger.info( "ResourceStatusHandler.getSESitesList: Attempting to get SE sites list" )

    if access == 'Read':
      granularity = 'StorageElementRead'
    elif access == 'Write':
      granularity = 'StorageElementWrite'
    else:
      return S_ERROR( 'Invalid access mode' )

    try:

      res = []

      try:
        r = rsDB.getMonitoredsList( granularity, paramsList = [ 'GridSiteName' ] )
        for gridSite in r:
          DIRACsites = getDIRACSiteName( gridSite[ 0 ] )
          if not DIRACsites[ 'OK' ]:
            raise RSSException, "No DIRAC site name" + where( self, self.export_getSESitesList )
          DIRACsites = DIRACsites[ 'Value' ]
          for DIRACsite in DIRACsites:
            if DIRACsite not in res:
              res.append( DIRACsite )
      except RSSDBException, x:
        gLogger.error( whoRaised( x ) )
      except RSSException, x:
        gLogger.error( whoRaised( x ) )

      gLogger.info( "ResourceStatusHandler.getSESitesList: got SE sites list" )
      return S_OK( res )

    except Exception:
      errorStr = where( self, self.export_getSitesList )
      gLogger.exception( errorStr )
      return S_ERROR( errorStr )

#############################################################################

  types_getStorageElementsList = [ str ]
  def export_getStorageElementsList( self, access ):
    """
    Get sites list from the ResourceStatusDB.

        :Parameters:

          `access` : string - Read or Write

    Calls :meth:`DIRAC.ResourceStatusSystem.DB.ResourceStatusDB.ResourceStatusDB.getMonitoredsList`
    """

    gLogger.info("ResourceStatusHandler.getStorageElementsList: Attempting to get sites list")

    if access == 'Read':
      granularity = 'StorageElementRead'
    elif access == 'Write':
      granularity = 'StorageElementWrite'
    else:
      return S_ERROR( 'Invalid access mode' )

    try:

      res = []

      try:
        r = rsDB.getMonitoredsList( granularity, paramsList = [ 'StorageElementName' ] )
        for x in r:
          res.append( x[ 0 ] )
      except RSSDBException, x:
        gLogger.error( whoRaised( x ) )
      except RSSException, x:
        gLogger.error( whoRaised( x ) )

      gLogger.info( "ResourceStatusHandler.getStorageElementsList: got sites list" )
      return S_OK( res )

    except Exception:
      errorStr = where( self, self.export_getStorageElementsList )
      gLogger.exception( errorStr )
      return S_ERROR( errorStr )

#############################################################################

  types_getStorageElementsStatusWeb = [ dict, list, int, int, str ]
  def export_getStorageElementsStatusWeb( self, selectDict, sortList, startItem, maxItems, access ):
    """ Get present sites status list, for the web
        Calls :meth:`DIRAC.ResourceStatusSystem.DB.ResourceStatusDB.ResourceStatusDB.getMonitoredsStatusWeb`


        :Parameters:
          `selectDict`
            {
              'StorageElementName':'name of a site' --- present status
              'ExpandStorageElementHistory':'name of a site' --- site status history
            }

          `sortList`
            [] (no sorting provided)

          `startItem`

          `maxItems`

          `access`
            Read or Write

        :return:
        {
          'OK': XX,

          'rpcStub': XX, 'getStorageElementsStatusWeb', ({}, [], X, X)),

          Value':
          {

            'ParameterNames': ['StorageElementName', 'Tier', 'GridType', 'Country', 'Status',
             'DateEffective', 'FormerStatus', 'Reason', 'StatusInTheMask'],

            'Records': [[], [], ...]

            'TotalRecords': X,

            'Extras': {},
          }
        }
    """

    gLogger.info( "ResourceStatusHandler.getStorageElementsStatusWeb: Attempting to get SEs list" )

    if access == 'Read':
      granularity = 'StorageElementRead'
    elif access == 'Write':
      granularity = 'StorageElementWrite'
    else:
      return S_ERROR( 'Invalid access mode' )

    try:

      res = []

      try:
        res = rsDB.getMonitoredsStatusWeb( granularity, selectDict, sortList, startItem, maxItems )
      except RSSDBException, x:
        gLogger.error( whoRaised( x ) )
      except RSSException, x:
        gLogger.error( whoRaised( x ) )

      gLogger.info( "ResourceStatusHandler.getStorageElementsStatusWeb: got SEs list" )
      return S_OK( res )

    except Exception:
      errorStr = where( self, self.export_getStorageElementsStatusWeb )
      gLogger.exception( errorStr )
      return S_ERROR( errorStr )

#############################################################################

  types_setStorageElementStatus = [ str, str, str, str, str ]
  def export_setStorageElementStatus( self, seName, status, reason, tokenOwner, access ):
    """
    Set StorageElement status to the ResourceStatusDB.
    Calls :meth:`DIRAC.ResourceStatusSystem.DB.ResourceStatusDB.ResourceStatusDB.setStorageElementStatus`

    :Parameters
      `seName`
        a string representing the se name

      `status`
        a string representing the status

      `reason`
        a string representing the reason

      `tokenOwner`
        a string representing the operator Code
        (can be a user name, or ``RS_SVC`` for the service itself)

      `access`
        a string, either Read or Write
    """

    gLogger.info( "ResourceStatusHandler.setStorageElementStatus: Attempting to modify se %s status" % seName )

    try:

      try:
        rsDB.setStorageElementStatus( seName, status, reason, tokenOwner, access )
      except RSSDBException, x:
        gLogger.error( whoRaised( x ) )
      except RSSException, x:
        gLogger.error( whoRaised( x ) )

      gLogger.info( "ResourceStatusHandler.setStorageElementStatus: Set SE %s status." % seName )
      return S_OK()

    except Exception:
      errorStr = where( self, self.export_setStorageElementStatus )
      gLogger.exception( errorStr )
      return S_ERROR( errorStr )

#############################################################################

  types_addOrModifyStorageElement = [ str, str, str, str, str,
                                      Time._dateTimeType, str, Time._dateTimeType ]
  def export_addOrModifyStorageElement( self, seName, resourceName, gridSiteName, status, reason,
                                        dateEffective, tokenOwner, dateEnd, access ):
    """
    Add or modify a site to the ResourceStatusDB.
    Calls :meth:`DIRAC.ResourceStatusSystem.DB.ResourceStatusDB.addOrModifyStorageElement`

    :Parameters
      `seName`
        string - name of the se (DIRAC name)

      `resourceName`
        string - name of the node (resource)

      `gridSiteName`
        string - name of the site (GOC DB name)

      `status`
        string - ValidStatus: see :mod:`DIRAC.ResourceStatusSystem.Utilities.Utils`

      `reason`
        string - free

      `dateEffective`
        datetime.datetime - date from which the site status is effective

      `tokenOwner`
        string - free

      `dateEnd`
        datetime.datetime - date from which the site status ends to be effective

      `access`
        string - either Read or Write
    """

    gLogger.info( "ResourceStatusHandler.addOrModifyStorageElement: Attempting to add or modify se %s" % seName )

    try:

      try:
        rsDB.addOrModifyStorageElement( seName, resourceName, gridSiteName, status, reason,
                                        dateEffective, tokenOwner, dateEnd, access )
      except RSSDBException, x:
        gLogger.error( whoRaised( x ) )
      except RSSException, x:
        gLogger.error( whoRaised( x ) )
      gLogger.info( "ResourceStatusHandler.addOrModifyStorageElement: Added (or modified) SE %s." % seName )
      return S_OK()

    except Exception:
      errorStr = where( self, self.export_addOrModifyStorageElement )
      gLogger.exception( errorStr )
      return S_ERROR( errorStr )

#############################################################################

  types_removeStorageElement = [ str, str ]
  def export_removeStorageElement( self, seName, access ):
    """
    Remove a site type.
    Calls :meth:`DIRAC.ResourceStatusSystem.DB.ResourceStatusDB.removeStorageElement`
    """

    gLogger.info( "ResourceStatusHandler.removeStorageElement: Attempting to remove modify SE %s" % seName )

    try:

      try:
        rsDB.removeStorageElement( seName, access )
      except RSSDBException, x:
        gLogger.error( whoRaised( x ) )
      except RSSException, x:
        gLogger.error( whoRaised( x ) )

      gLogger.info( "ResourceStatusHandler.removeStorageElement: removed SE %s." % seName )
      return S_OK()

    except Exception:
      errorStr = where( self, self.export_removeStorageElement )
      gLogger.exception( errorStr )
      return S_ERROR( errorStr )

#############################################################################

  types_getStorageElementsHistory = [ str, str ]
  def export_getStorageElementsHistory( self, se, access ):
    """
    Get sites history
    """

    gLogger.info( "ResourceStatusHandler.getStorageElementsHistory: Attempting to get SE %s history" % se )

    if access == 'Read':
      granularity = 'StorageElementRead'
    elif access == 'Write':
      granularity = 'StorageElementWrite'
    else:
      return S_ERROR( 'Invalid access mode' )

    try:

      res = []

      try:
        res = rsDB.getMonitoredsHistory( granularity, name = se )
      except RSSDBException, x:
        gLogger.error( whoRaised( x ) )
      except RSSException, x:
        gLogger.error( whoRaised( x ) )

      gLogger.info( "ResourceStatusHandler.getStorageElementsHistory: got SE %s history" % se )
      return S_OK( res )

    except Exception:
      errorStr = where( self, self.export_getStorageElementsHistory )
      gLogger.exception( errorStr )
      return S_ERROR( errorStr )

#############################################################################

  types_getStorageElementsStats = [ str, str, str ]
  def export_getStorageElementsStats( self, granularity, name, access ):
    """
    Returns simple statistics of active, probing and banned storageElementss of a site or resource;

    :Parameters:
      `granularity`
        string, should be in ['Site', 'Resource']

      `name`
        string, name of site or service

      `access`
        string, Read or Write

    :return:
      S_OK { 'Active':xx, 'Probing':yy, 'Banned':zz, 'Total':xyz }
      or S_Error
    """

    gLogger.info( "StorageElementsStatusHandler.getStorageElementsStats: Attempting to get storageElements stats for %s" % name )

    try:

      res = []

      try:
        res = rsDB.getStorageElementsStats( granularity, name, access )
      except RSSDBException, x:
        gLogger.error( whoRaised( x ) )
      except RSSException, x:
        gLogger.error( whoRaised( x ) )

      gLogger.info( "StorageElementsStatusHandler.getStorageElementsStats: got storageElements stats" )
      return S_OK( res )

    except Exception:
      errorStr = where( self, self.export_getStorageElementsStats )
      gLogger.exception( errorStr )
      return S_ERROR( errorStr )

#############################################################################

#############################################################################
# Mixed functions
#############################################################################

#############################################################################

  types_getStatusList = []
  def export_getStatusList( self ):
    """
    Get status list from the ResourceStatusDB.
    Calls :meth:`DIRAC.ResourceStatusSystem.DB.ResourceStatusDB.ResourceStatusDB.getStatusList`
    """

    gLogger.info("ResourceStatusHandler.getStatusList: Attempting to get status list")

    try:

      res = []

      try:
        res = rsDB.getStatusList()
      except RSSDBException, x:
        gLogger.error( whoRaised( x ) )
      except RSSException, x:
        gLogger.error( whoRaised( x ) )

      gLogger.info( "ResourceStatusHandler.getStatusList: got status list" )
      return S_OK( res )

    except Exception:
      errorStr = where( self, self.export_getStatusList )
      gLogger.exception( errorStr )
      return S_ERROR( errorStr )

#############################################################################

  types_getCountries = [ str ]
  def export_getCountries( self, countries ):
    """
    Get countries list from the ResourceStatusDB.
    Calls :meth:`DIRAC.ResourceStatusSystem.DB.ResourceStatusDB.ResourceStatusDB.getCountries`
    """

    gLogger.info( "ResourceStatusHandler.getCountries: Attempting to get countries list" )

    try:

      res = []

      try:
        res = rsDB.getCountries( countries )
      except RSSDBException, x:
        gLogger.error( whoRaised( x ) )
      except RSSException, x:
        gLogger.error( whoRaised( x ) )

      gLogger.info( "ResourceStatusHandler.getCountries: got countries list" )
      return S_OK( res )

    except Exception:
      errorStr = where( self, self.export_getCountries )
      gLogger.exception( errorStr )
      return S_ERROR( errorStr )

#############################################################################

  types_getPeriods = [ str, str, str, int ]
  def export_getPeriods( self, granularity, name, status, hours ):
    """ get periods of time when name was in status (for a total of hours hours)
    """

    gLogger.info( "ResourceStatusHandler.getPeriods: Attempting to get %s periods when it was in %s" % ( name, status ) )

    try:

      res = []

      try:
        res = rsDB.getPeriods( granularity, name, status, int( hours ) )
#        res = rsDB.getPeriods(granularity)
      except RSSDBException, x:
        gLogger.error( whoRaised( x ) )
      except RSSException, x:
        gLogger.error( whoRaised( x ) )

      gLogger.info( "ResourceStatusHandler.getPeriods: got %s periods" % name )
      return S_OK( res )

    except Exception:
      errorStr = where( self, self.export_getPeriods )
      gLogger.exception( errorStr )
      return S_ERROR( errorStr )

#############################################################################

#  types_getPolicyRes = [str, str, BooleanType]
#  def export_getPolicyRes(self, name, policyName, lastCheckTime):
#    """ get Policy Result
#    """
#    try:
#      gLogger.info("ResourceStatusHandler.getPolicyRes: Attempting to get result of %s for %s" % (policyName, name))
#      try:
#        res = rsDB.getPolicyRes(name, policyName, lastCheckTime)
#      except RSSDBException, x:
#        gLogger.error(whoRaised(x))
#      except RSSException, x:
#        gLogger.error(whoRaised(x))
#      gLogger.info("ResourceStatusHandler.getPolicyRes: got result of %s for %s" % (policyName, name))
#      return S_OK(res)
#    except Exception:
#      errorStr = where(self, self.export_getPolicyRes)
#      gLogger.exception(errorStr)
#      return S_ERROR(errorStr)

#############################################################################

  types_getGeneralName = [ str, str, str ]
  def export_getGeneralName( self, granularity, name, toGranularity ):
    """ get General Name
    """

    gLogger.info( "ResourceStatusHandler.getGeneralName: Attempting to get %s general name" % name )

    try:

      res = []

      try:
        res = rsDB.getGeneralName( name, granularity, toGranularity )
      except RSSDBException, x:
        gLogger.error( whoRaised( x ) )
      except RSSException, x:
        gLogger.error( whoRaised( x ) )

      gLogger.info( "ResourceStatusHandler.getGeneralName: got %s general name" % name )
      return S_OK( res )

    except Exception:
      errorStr = where( self, self.export_getGeneralName )
      gLogger.exception( errorStr )
      return S_ERROR( errorStr )

#############################################################################

#  types_getCachedAccountingResult = [str, str, str]
#  def export_getCachedAccountingResult(self, name, plotType, plotName):
#    """ get a cached accounting result
#    """
#    try:
#      gLogger.info("ResourceStatusHandler.getCachedAccountingResult: Attempting to get %s: %s, %s accounting cached result" % (name, plotType, plotName))
#      try:
#        res = rsDB.getAccountingCacheStuff(['Result'], name = name, plotType = plotType,
#                                           plotName = plotName)
#        if not (res == []):
#          res = res[0]
#      except RSSDBException, x:
#        gLogger.error(whoRaised(x))
#      except RSSException, x:
#        gLogger.error(whoRaised(x))
#      gLogger.info("ResourceStatusHandler.getCachedAccountingResult: got %s: %s %s cached result" % (name, plotType, plotName))
#      return S_OK(res)
#    except Exception:
#      errorStr = where(self, self.export_getCachedAccountingResult)
#      gLogger.exception(errorStr)
#      return S_ERROR(errorStr)

#############################################################################

#  types_getCachedResult = [str, str, str, str]
#  def export_getCachedResult(self, name, command, value, opt_ID):
#    """ get a cached result
#    """
#    try:
#      gLogger.info("ResourceStatusHandler.getCachedResult: Attempting to get %s: %s, %s cached result" % (name, value, command))
#      try:
#        if opt_ID == 'NULL':
#          opt_ID = None
#        res = rsDB.getClientsCacheStuff(['Result'], name = name, commandName = command,
#                                        value = value, opt_ID = opt_ID)
#        if not (res == []):
#          res = res[0]
#      except RSSDBException, x:
#        gLogger.error(whoRaised(x))
#      except RSSException, x:
#        gLogger.error(whoRaised(x))
#      gLogger.info("ResourceStatusHandler.getCachedResult: got %s: %s %s cached result" % (name, value, command))
#      return S_OK(res)
#    except Exception:
#      errorStr = where(self, self.export_getCachedResult)
#      gLogger.exception(errorStr)
#      return S_ERROR(errorStr)

#############################################################################

#  types_getCachedIDs = [str, str]
#  def export_getCachedIDs(self, name, command):
#    """ get a cached IDs
#    """
#    try:
#      gLogger.info("ResourceStatusHandler.getCachedIDs: Attempting to get %s: %s cached IDs" % (name, command))
#      try:
#        dt_ID = []
#        res = rsDB.getClientsCacheStuff('opt_ID', name = name, commandName = command)
#        for tuple_dt_ID in res:
#          if tuple_dt_ID[0] not in dt_ID:
#            dt_ID.append(tuple_dt_ID[0])
#      except RSSDBException, x:
#        gLogger.error(whoRaised(x))
#      except RSSException, x:
#        gLogger.error(whoRaised(x))
#      gLogger.info("ResourceStatusHandler.getCachedIDs: got %s: %s cached result" % (name, command))
#      return S_OK(dt_ID)
#    except Exception:
#      errorStr = where(self, self.export_getCachedIDs)
#      gLogger.exception(errorStr)
#      return S_ERROR(errorStr)

#############################################################################

#  types_getDownTimesWeb = [dict, list, int, int]
#  def export_getDownTimesWeb(self, selectDict, sortList, startItem, maxItems):
#    """ get down times as registered with the policies.
#        Calls :meth:`DIRAC.ResourceStatusSystem.DB.ResourceStatusDB.ResourceStatusDB.getDownTimesWeb`
#
#        :Parameters:
#          `selectDict`
#            {
#              'Granularity':'Site', 'Resource', or a list with both
#              'Severity':'OUTAGE', 'AT_RISK', or a list with both
#            }
#
#          `sortList`
#            [] (no sorting provided)
#
#          `startItem`
#
#          `maxItems`
#
#        :return:
#        {
#          'OK': XX,
#
#          'rpcStub': XX, 'getDownTimesWeb', ({}, [], X, X)),
#
#          Value':
#          {
#
#            'ParameterNames': ['Granularity', 'Name', 'Severity', 'When'],
#
#            'Records': [[], [], ...]
#
#            'TotalRecords': X,
#
#            'Extras': {},
#          }
#        }
#    """
#    try:
#      gLogger.info("ResourceStatusHandler.getDownTimesWeb: Attempting to get down times list")
#      try:
#        try:
#          granularity = selectDict['Granularity']
#        except KeyError:
#          granularity = []
#
#        if not isinstance(granularity, list):
#          granularity = [granularity]
#        commands = []
#        if granularity == []:
#          commands = ['DTEverySites', 'DTEveryResources']
#        elif 'Site' in granularity:
#          commands.append('DTEverySites')
#        elif 'Resource' in granularity:
#          commands.append('DTEveryResources')
#
#        try:
#          severity = selectDict['Severity']
#        except KeyError:
#          severity = []
#        if not isinstance(severity, list):
#          severity = [severity]
#        if severity == []:
#          severity = ['AT_RISK', 'OUTAGE']
#
#        res = rsDB.getClientsCacheStuff(['Name', 'Opt_ID', 'Value', 'Result', 'CommandName'],
#                                        commandName = commands)
#        records = []
#
#        if not ( res == () ):
#          made_IDs = []
#
#          for dt_tuple in res:
#            considered_ID = dt_tuple[1]
#            if considered_ID not in made_IDs:
#              name = dt_tuple[0]
#              if dt_tuple[4] == 'DTEverySites':
#                granularity = 'Site'
#              elif dt_tuple[4] == 'DTEveryResources':
#                granularity = 'Resource'
#              toTake = ['Severity', 'StartDate', 'EndDate', 'Description']
#
#              for dt_t in res:
#                if considered_ID == dt_t[1]:
#                  if toTake != []:
#                    if dt_t[2] in toTake:
#                      if dt_t[2] == 'Severity':
#                        sev = dt_t[3]
#                        toTake.remove('Severity')
#                      if dt_t[2] == 'StartDate':
#                        startDate = dt_t[3]
#                        toTake.remove('StartDate')
#                      if dt_t[2] == 'EndDate':
#                        endDate = dt_t[3]
#                        toTake.remove('EndDate')
#                      if dt_t[2] == 'Description':
#                        description = dt_t[3]
#                        toTake.remove('Description')
#
#              now = datetime.datetime.utcnow().replace(microsecond = 0, second = 0)
#              startDate_datetime = datetime.datetime.strptime(startDate, '%Y-%m-%d %H:%M')
#              endDate_datetime = datetime.datetime.strptime(endDate, '%Y-%m-%d %H:%M')
#
#              if endDate_datetime < now:
#                when = 'Finished'
#              else:
#                if startDate_datetime < now:
#                  when = 'OnGoing'
#                else:
#                  hours = str(convertTime(startDate_datetime - now, 'hours'))
#                  when = 'In ' + hours + ' hours.'
#
#              if sev in severity:
#                records.append([ considered_ID, granularity, name, sev,
#                                when, startDate, endDate, description ])
#
#              made_IDs.append(considered_ID)
#
#        # adding downtime links to the GOC DB page in Extras
#        DT_links = []
#        for record in records:
#          DT_link = rsDB.getClientsCacheStuff(['Result'], opt_ID = record[0], value = 'Link')
#          DT_link = DT_link[0][0]
#          DT_links.append({ record[0] : DT_link } )
#
#        paramNames = ['ID', 'Granularity', 'Name', 'Severity', 'When', 'Start', 'End', 'Description']
#
#        finalDict = {}
#        finalDict['TotalRecords'] = len(records)
#        finalDict['ParameterNames'] = paramNames
#
#        # Return all the records if maxItems == 0 or the specified number otherwise
#        if maxItems:
#          finalDict['Records'] = records[startItem:startItem+maxItems]
#        else:
#          finalDict['Records'] = records
#
#        finalDict['Extras'] = DT_links
#
#
#      except RSSDBException, x:
#        gLogger.error(whoRaised(x))
#      except RSSException, x:
#        gLogger.error(whoRaised(x))
#      gLogger.info("ResourceStatusHandler.getDownTimesWeb: got DT list")
#      return S_OK(finalDict)
#    except Exception:
#      errorStr = where(self, self.export_getDownTimesWeb)
#      gLogger.exception(errorStr)
#      return S_ERROR(errorStr)

#############################################################################

#  types_enforcePolicies = [str, str, BooleanType]
#  def export_enforcePolicies(self, granularity, name, useNewRes = True):
#    """ Enforce all the policies. If `useNewRes` is False, use cached results only (where available).
#    """
#    try:
#      gLogger.info("ResourceStatusHandler.enforcePolicies: Attempting to enforce policies for %s %s" % (granularity, name))
#      try:
#        reason = serviceType = resourceType = None
#
#        res = rsDB.getStuffToCheck(granularity, name = name)[0]
#        status = res[1]
#        formerStatus = res[2]
#        siteType = res[3]
#        tokenOwner = res[len(res)-1]
#        if granularity == 'Resource':
#          resourceType = res[4]
#        elif granularity == 'Service':
#          serviceType = res[4]
#
#        from DIRAC.ResourceStatusSystem.PolicySystem.PEP import PEP
#        pep = PEP(VOExtension, granularity, name, status, formerStatus, reason, siteType,
#                  serviceType, resourceType, tokenOwner, useNewRes)
#        pep.enforce(rsDBIn = rsDB)
#
#      except RSSDBException, x:
#        gLogger.error(whoRaised(x))
#      except RSSException, x:
#        gLogger.error(whoRaised(x))
#      gLogger.info("ResourceStatusHandler.enforcePolicies: enforced for %s: %s" % (granularity, name))
#      return S_OK("ResourceStatusHandler.enforcePolicies: enforced for %s: %s" % (granularity, name))
#    except Exception:
#      errorStr = where(self, self.export_getCachedResult)
#      gLogger.exception(errorStr)
#      return S_ERROR(errorStr)

#############################################################################

#  types_publisher = [str, str, BooleanType]
#  def export_publisher(self, granularity, name, useNewRes = False):
#    """ get a view
#
#    :Parameters:
#      `granularity`
#        string - a ValidRes
#
#      `name`
#        string - name of the res
#
#      `useNewRes`
#        boolean. When set to true, will get new results,
#        otherwise it will get cached results (where available).
#    """
#    try:
#      gLogger.info("ResourceStatusHandler.publisher: Attempting to get info for %s: %s" % (granularity, name))
#      try:
#        if useNewRes == True:
#          from DIRAC.ResourceStatusSystem.PolicySystem.PEP import PEP
#          gLogger.info("ResourceStatusHandler.publisher: Recalculating policies for %s: %s" % (granularity, name))
#          if granularity in ('Site', 'Sites'):
#            res = rsDB.getStuffToCheck(granularity, name = name)[0]
#            status = res[1]
#            formerStatus = res[2]
#            siteType = res[3]
#            tokenOwner = res[4]
#
#            pep = PEP(VOExtension, granularity, name, status, formerStatus, None, siteType,
#                      None, None, tokenOwner, useNewRes)
#            pep.enforce(rsDBIn = rsDB)
#
#            res = rsDB.getMonitoredsList('Service', paramsList = ['ServiceName'], siteName = name)
#            services = [x[0] for x in res]
#            for s in services:
#              res = rsDB.getStuffToCheck('Service', name = s)[0]
#              status = res[1]
#              formerStatus = res[2]
#              siteType = res[3]
#              serviceType = res[4]
#
#              pep = PEP(VOExtension, 'Service', s, status, formerStatus, None, siteType,
#                        serviceType, None, tokenOwner, useNewRes)
#              pep.enforce(rsDBIn = rsDB)
#          else:
#            reason = serviceType = resourceType = None
#
#            res = rsDB.getStuffToCheck(granularity, name = name)[0]
#            status = res[1]
#            formerStatus = res[2]
#            siteType = res[3]
#            tokenOwner = res[len(res)-1]
#            if granularity == 'Resource':
#              resourceType = res[4]
#            elif granularity == 'Service':
#              serviceType = res[4]
#
#            from DIRAC.ResourceStatusSystem.PolicySystem.PEP import PEP
#            pep = PEP(VOExtension, granularity, name, status, formerStatus, reason, siteType,
#                      serviceType, resourceType, tokenOwner, useNewRes)
#            pep.enforce(rsDBIn = rsDB)
#
#        res = publisher.getInfo(granularity, name, useNewRes)
#      except InvalidRes, x:
#        errorStr = "Invalid granularity"
#        gLogger.exception(whoRaised(x) + errorStr)
#        return S_ERROR(errorStr)
#      except RSSException, x:
#        errorStr = "RSSException"
#        gLogger.exception(whoRaised(x) + errorStr)
#      gLogger.info("ResourceStatusHandler.publisher: got info for %s: %s" % (granularity, name))
#      return S_OK(res)
#    except Exception:
#      errorStr = where(self, self.export_publisher)
#      gLogger.exception(errorStr)
#      return S_ERROR(errorStr)

#############################################################################

  types_reAssignToken = [ str, str, str ]
  def export_reAssignToken( self, granularity, name, requester ):
    """
    Re-assign a token: if it was assigned to a human, assign it to 'RS_SVC' and viceversa.
    """

    str_ = "ResourceStatusHandler.reAssignToken: attempting to re-assign token "
    str_ = str_ + "%s: %s: %s" % ( granularity, name, requester )
    gLogger.info( str_ )

    try:

      try:
        token      = rsDB.getTokens( granularity, name )
        tokenOwner = token[ 0 ][ 1 ]
        if tokenOwner == 'RS_SVC':
          if requester != 'RS_SVC':
            rsDB.setToken( granularity, name, requester, datetime.datetime.utcnow() + datetime.timedelta( hours = 24 ) )
        else:
          rsDB.setToken( granularity, name, 'RS_SVC', datetime.datetime( 9999, 12, 31, 23, 59, 59 ) )
      except RSSDBException, x:
        gLogger.error( whoRaised( x ) )
      except RSSException, x:
        gLogger.error( whoRaised( x ) )

      gLogger.info( "ResourceStatusHandler.reAssignToken: re-assigned token %s: %s: %s" % ( granularity, name, requester ) )
      return S_OK()

    except Exception:
      errorStr = where( self, self.export_reAssignToken )
      gLogger.exception( errorStr )
      return S_ERROR( errorStr )

#############################################################################

  types_extendToken = [ str, str, int ]
  def export_extendToken( self, granularity, name, hrs ):
    """
    Extend the duration of token by the number of provided hours.
    """

    str_ = "ResourceStatusHandler.extendToken: attempting to extend token "
    str_ = str_ + "%s: %s for %i hours" % ( granularity, name, hrs )
    gLogger.info( str_ )

    try:

      try:
        token              = rsDB.getTokens( granularity, name )
        tokenOwner         = token[ 0 ][ 1 ]
        tokenExpiration    = token[ 0 ][ 2 ]
        tokenNewExpiration = tokenExpiration
        try:
          tokenNewExpiration = tokenExpiration + datetime.timedelta( hours = hrs )
        except OverflowError:
          pass
        rsDB.setToken( granularity, name, tokenOwner, tokenNewExpiration )
      except RSSDBException, x:
        gLogger.error( whoRaised( x ) )
      except RSSException, x:
        gLogger.error( whoRaised( x ) )

      gLogger.info( "ResourceStatusHandler.extendToken: extended token %s: %s for %i hours" % ( granularity, name, hrs ) )
      return S_OK()

    except Exception:
      errorStr = where( self, self.export_extendToken )
      gLogger.exception( errorStr )
      return S_ERROR( errorStr )

#############################################################################

  types_whatIs = [ str ]
  def export_whatIs( self, name ):
    """
    Find which is the granularity of name.
    """

    str_ = "ResourceStatusHandler.whatIs: attempting to find granularity of %s" % name
    gLogger.info( str_ )

    try:

      g = ''

      try:
        g = rsDB.whatIs( name )
      except RSSDBException, x:
        gLogger.error( whoRaised( x ) )
      except RSSException, x:
        gLogger.error( whoRaised( x ) )

      gLogger.info( "ResourceStatusHandler.whatIs: got %s granularity" % name )
      return S_OK( g )

    except Exception:
      errorStr = where( self, self.export_whatIs )
      gLogger.exception( errorStr )
      return S_ERROR( errorStr )

#############################################################################

  types_getGridSiteName = [ str, str ]
  def export_getGridSiteName( self, granularity, name ):
    """
    Get Grid Site Name, given granularity and a name.
    Calls :meth:`DIRAC.ResourceStatusSystem.DB.ResourceStatusDB.ResourceStatusDB.getGridSiteName`
    """

    gLogger.info( "ResourceStatusHandler.getGridSiteName: Attempting to get the Grid Site Name" )

    try:

      res = []

      try:
        res = rsDB.getGridSiteName( granularity, name )
      except RSSDBException, x:
        gLogger.error( whoRaised( x ) )
      except RSSException, x:
        gLogger.error( whoRaised( x ) )

      gLogger.info( "ResourceStatusHandler.getGridSiteName: got GridSiteName list" )
      return S_OK( res )

    except Exception:
      errorStr = where( self, self.export_getGridSiteName )
      gLogger.exception( errorStr )
      return S_ERROR( errorStr )

#############################################################################

  types_getSitesStatusList = []
  def export_getSitesStatusList( self ):
    """
    Get sites list from the ResourceStatusDB.
    Calls :meth:`DIRAC.ResourceStatusSystem.DB.ResourceStatusDB.ResourceStatusDB.getMonitoredsList`
    """

    gLogger.info( "ResourceStatusHandler.getSitesList: Attempting to get sites list" )

    try:

      res = []

      try:
        r = rsDB.getMonitoredsList( 'Site', paramsList = [ 'SiteName', 'Status' ] )
        for x in r:
          res.append( x )
      except RSSDBException, x:
        gLogger.error( whoRaised( x ) )
      except RSSException, x:
        gLogger.error( whoRaised( x ) )

      gLogger.info( "ResourceStatusHandler.getSitesList: got sites and status list" )
      return S_OK( res )

    except Exception:
      errorStr = where( self, self.export_getSitesList )
      gLogger.exception( errorStr )
      return S_ERROR( errorStr )

#############################################################################<|MERGE_RESOLUTION|>--- conflicted
+++ resolved
@@ -1118,11 +1118,7 @@
 
 #############################################################################
 
-<<<<<<< HEAD
-  types_getStoragElement = [ str, str ]
-=======
-  types_getStorageElement = [ StringType, StringType ]
->>>>>>> c3659fca
+  types_getStorageElement = [ str, str ]
   def export_getStorageElement( self, name, access ):
 
     gLogger.info( "ResourceStatusHandler.getStorageElement: Attempting to get SE" )
