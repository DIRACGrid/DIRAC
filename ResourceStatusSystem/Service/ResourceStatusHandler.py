################################################################################
# $HeadURL $
################################################################################
__RCSID__ = "$Id:  $"

from DIRAC                                             import gConfig, S_OK
from DIRAC.Core.DISET.RequestHandler                   import RequestHandler

from DIRAC.ResourceStatusSystem.DB.ResourceStatusDB    import ResourceStatusDB
from DIRAC.ResourceStatusSystem.Utilities.Decorators   import HandlerDec3, AdminRequired
from DIRAC.ResourceStatusSystem.Utilities.Synchronizer import Synchronizer

db = False

def initializeResourceStatusHandler( _serviceInfo ):

  global db
  db = ResourceStatusDB()

# Publisher is on boxes right now
# 
#  rmDB = ResourceStatusDB()
#  cc = CommandCaller()
#  global VOExtension
#  VOExtension = getExt()
#  ig = InfoGetter( VOExtension )
#  WMSAdmin = RPCClient( "WorkloadStatus/WMSAdministrator" )
#  global publisher
#  publisher = Publisher( VOExtension, dbIn = db, commandCallerIn = cc,
#                         infoGetterIn = ig, WMSAdminIn = WMSAdmin )

  sync_O = Synchronizer()
  gConfig.addListenerToNewVersionEvent( sync_O.sync )
  return S_OK()

################################################################################

class ResourceStatusHandler( RequestHandler ):
  '''
  The ResourceStatusHandler exposes the DB front-end functions through a XML-RPC
  server, functionalities inherited from 
  :class:`DIRAC.Core.DISET.RequestHandler.RequestHandler`
  
  According to the ResourceStatusDB philosophy, only functions of the type:
  - insert
  - update
  - get
  - delete 
  
  are exposed. If you need anything more complicated, either look for it on the 
  :class:`ResourceStatusClient`, or code it yourself. This way the DB and the 
  Service are kept clean and tidied.

  To can use this service on this way, but you MUST NOT DO IT. Use it through the
  :class:`ResourceStatusClient`. If offers in the worst case as good performance 
  as the :class:`ResourceStatusHandler`, if not better.

   >>> from DIRAC.Core.DISET.RPCClient import RPCCLient
   >>> server = RPCCLient("ResourceStatus/ResourceStatus")
  '''

  def setDatabase( self, database ):
    '''   
    This method let us inherit from this class and overwrite the database object
    without having problems with the global variables.
    
    :Parameters:
      **database** - `MySQL`
        database used by this handler

    :return: None
    '''
    global db
    db = database

  
  types_insert = [ dict, dict ]
  @AdminRequired
  @HandlerDec3
  def export_insert( self, params, meta ):
    '''   
    This method is a bridge to access :class:`ResourceStatusDB` remotely. It does
    not add neither processing nor validation. If you need to know more about
    this method, you must keep reading on the database documentation.     
      
    :Parameters:
<<<<<<< HEAD
      `granularity`
        string, should be in ['Site', 'Service']

      `name`
        string, name of site or service

    :return:
      S_OK { 'Active':xx, 'Probing':yy, 'Banned':zz, 'Total':xyz }
      or S_ERROR
    """

    gLogger.info( "ResourceStatusHandler.getResourceStats: Attempting to get resource stats for site %s" % name )

    try:

      res = []

      try:
        res = rsDB.getResourceStats( granularity, name )
      except RSSDBException, x:
        gLogger.error( whoRaised( x ) )
      except RSSException, x:
        gLogger.error( whoRaised( x ) )

      gLogger.info( "ResourceStatusHandler.getResourceStats: got resource stats" )
      return S_OK( res )

    except Exception:
      errorStr = where( self, self.export_getResourceStats )
      gLogger.exception( errorStr )
      return S_ERROR( errorStr )

#############################################################################

#############################################################################
# StorageElements functions
#############################################################################

#############################################################################

  types_getStorageElement = [ str, str ]
  def export_getStorageElement( self, name, access ):

    gLogger.info( "ResourceStatusHandler.getStorageElement: Attempting to get SE" )

    if access == 'Read':
      granularity = 'StorageElementRead'
    elif access == 'Write':
      granularity = 'StorageElementWrite'
    else:
      return S_ERROR( 'Invalid access mode' )

    try:

      res = []

      try:
        res = rsDB.getMonitoredsList( granularity, storageElementName = name )
      except RSSDBException, x:
        gLogger.error( whoRaised( x ) )
      except RSSException, x:
        gLogger.error( whoRaised( x ) )

      gLogger.info( "ResourceStatusHandler.getStorageElement: got SE" )
      return S_OK( res )

    except Exception:
      errorStr = where( self, self.export_getStorageElement )
      gLogger.exception( errorStr )
      return S_ERROR( errorStr )

#############################################################################

  types_getSESitesList = [ str ]
  def export_getSESitesList( self, access ):
    """
    Get sites list of the storage elements from the ResourceStatusDB.

        :Parameters:

          `access` : string - Read or Write

    Calls :meth:`DIRAC.ResourceStatusSystem.DB.ResourceStatusDB.ResourceStatusDB.getMonitoredsList`
    """

    gLogger.info( "ResourceStatusHandler.getSESitesList: Attempting to get SE sites list" )

    if access == 'Read':
      granularity = 'StorageElementRead'
    elif access == 'Write':
      granularity = 'StorageElementWrite'
    else:
      return S_ERROR( 'Invalid access mode' )

    try:

      res = []

      try:
        r = rsDB.getMonitoredsList( granularity, paramsList = [ 'GridSiteName' ] )
        for gridSite in r:
          DIRACsites = getDIRACSiteName( gridSite[ 0 ] )
          if not DIRACsites[ 'OK' ]:
            raise RSSException, "No DIRAC site name" + where( self, self.export_getSESitesList )
          DIRACsites = DIRACsites[ 'Value' ]
          for DIRACsite in DIRACsites:
            if DIRACsite not in res:
              res.append( DIRACsite )
      except RSSDBException, x:
        gLogger.error( whoRaised( x ) )
      except RSSException, x:
        gLogger.error( whoRaised( x ) )

      gLogger.info( "ResourceStatusHandler.getSESitesList: got SE sites list" )
      return S_OK( res )

    except Exception:
      errorStr = where( self, self.export_getSitesList )
      gLogger.exception( errorStr )
      return S_ERROR( errorStr )

#############################################################################

  types_getStorageElementsList = [ str ]
  def export_getStorageElementsList( self, access ):
    """
    Get sites list from the ResourceStatusDB.

        :Parameters:

          `access` : string - Read or Write

    Calls :meth:`DIRAC.ResourceStatusSystem.DB.ResourceStatusDB.ResourceStatusDB.getMonitoredsList`
    """

    gLogger.info("ResourceStatusHandler.getStorageElementsList: Attempting to get sites list")

    if access == 'Read':
      granularity = 'StorageElementRead'
    elif access == 'Write':
      granularity = 'StorageElementWrite'
    else:
      return S_ERROR( 'Invalid access mode' )

    try:

      res = []

      try:
        r = rsDB.getMonitoredsList( granularity, paramsList = [ 'StorageElementName' ] )
        for x in r:
          res.append( x[ 0 ] )
      except RSSDBException, x:
        gLogger.error( whoRaised( x ) )
      except RSSException, x:
        gLogger.error( whoRaised( x ) )

      gLogger.info( "ResourceStatusHandler.getStorageElementsList: got sites list" )
      return S_OK( res )

    except Exception:
      errorStr = where( self, self.export_getStorageElementsList )
      gLogger.exception( errorStr )
      return S_ERROR( errorStr )

#############################################################################

  types_getStorageElementsStatusWeb = [ dict, list, int, int, str ]
  def export_getStorageElementsStatusWeb( self, selectDict, sortList, startItem, maxItems, access = 'Read' ):
    """ Get present sites status list, for the web
        Calls :meth:`DIRAC.ResourceStatusSystem.DB.ResourceStatusDB.ResourceStatusDB.getMonitoredsStatusWeb`


        :Parameters:
          `selectDict`
            {
              'StorageElementName':'name of a site' --- present status
              'ExpandStorageElementHistory':'name of a site' --- site status history
            }

          `sortList`
            [] (no sorting provided)

          `startItem`

          `maxItems`

          `access`
            Read or Write

        :return:
        {
          'OK': XX,

          'rpcStub': XX, 'getStorageElementsStatusWeb', ({}, [], X, X)),

          Value':
          {

            'ParameterNames': ['StorageElementName', 'Tier', 'GridType', 'Country', 'Status',
             'DateEffective', 'FormerStatus', 'Reason', 'StatusInTheMask'],

            'Records': [[], [], ...]

            'TotalRecords': X,

            'Extras': {},
          }
        }
    """

    gLogger.info( "ResourceStatusHandler.getStorageElementsStatusWeb: Attempting to get SEs list" )

    if access == 'Read':
      granularity = 'StorageElementRead'
    elif access == 'Write':
      granularity = 'StorageElementWrite'
    else:
      return S_ERROR( 'Invalid access mode' )

    try:

      res = []

      try:
        res = rsDB.getMonitoredsStatusWeb( granularity, selectDict, sortList, startItem, maxItems )
      except RSSDBException, x:
        gLogger.error( whoRaised( x ) )
      except RSSException, x:
        gLogger.error( whoRaised( x ) )

      gLogger.info( "ResourceStatusHandler.getStorageElementsStatusWeb: got SEs list" )
      return S_OK( res )

    except Exception:
      errorStr = where( self, self.export_getStorageElementsStatusWeb )
      gLogger.exception( errorStr )
      return S_ERROR( errorStr )

#############################################################################

  types_setStorageElementStatus = [ str, str, str, str, str ]
  def export_setStorageElementStatus( self, seName, status, reason, tokenOwner, access ):
    """
    Set StorageElement status to the ResourceStatusDB.
    Calls :meth:`DIRAC.ResourceStatusSystem.DB.ResourceStatusDB.ResourceStatusDB.setStorageElementStatus`

    :Parameters
      `seName`
        a string representing the se name

      `status`
        a string representing the status

      `reason`
        a string representing the reason

      `tokenOwner`
        a string representing the operator Code
        (can be a user name, or ``RS_SVC`` for the service itself)

      `access`
        a string, either Read or Write
    """

    gLogger.info( "ResourceStatusHandler.setStorageElementStatus: Attempting to modify se %s status" % seName )

    try:

      try:
        rsDB.setStorageElementStatus( seName, status, reason, tokenOwner, access )
      except RSSDBException, x:
        gLogger.error( whoRaised( x ) )
      except RSSException, x:
        gLogger.error( whoRaised( x ) )

      gLogger.info( "ResourceStatusHandler.setStorageElementStatus: Set SE %s status." % seName )
      return S_OK()

    except Exception:
      errorStr = where( self, self.export_setStorageElementStatus )
      gLogger.exception( errorStr )
      return S_ERROR( errorStr )

#############################################################################

  types_addOrModifyStorageElement = [ str, str, str, str, str,
                                      Time._dateTimeType, str, Time._dateTimeType ]
  def export_addOrModifyStorageElement( self, seName, resourceName, gridSiteName, status, reason,
                                        dateEffective, tokenOwner, dateEnd, access ):
    """
    Add or modify a site to the ResourceStatusDB.
    Calls :meth:`DIRAC.ResourceStatusSystem.DB.ResourceStatusDB.addOrModifyStorageElement`

    :Parameters
      `seName`
        string - name of the se (DIRAC name)

      `resourceName`
        string - name of the node (resource)

      `gridSiteName`
        string - name of the site (GOC DB name)

      `status`
        string - ValidStatus: see :mod:`DIRAC.ResourceStatusSystem.Utilities.Utils`

      `reason`
        string - free

      `dateEffective`
        datetime.datetime - date from which the site status is effective

      `tokenOwner`
        string - free

      `dateEnd`
        datetime.datetime - date from which the site status ends to be effective

      `access`
        string - either Read or Write
    """

    gLogger.info( "ResourceStatusHandler.addOrModifyStorageElement: Attempting to add or modify se %s" % seName )

    try:

      try:
        rsDB.addOrModifyStorageElement( seName, resourceName, gridSiteName, status, reason,
                                        dateEffective, tokenOwner, dateEnd, access )
      except RSSDBException, x:
        gLogger.error( whoRaised( x ) )
      except RSSException, x:
        gLogger.error( whoRaised( x ) )
      gLogger.info( "ResourceStatusHandler.addOrModifyStorageElement: Added (or modified) SE %s." % seName )
      return S_OK()

    except Exception:
      errorStr = where( self, self.export_addOrModifyStorageElement )
      gLogger.exception( errorStr )
      return S_ERROR( errorStr )

#############################################################################

  types_removeStorageElement = [ str, str ]
  def export_removeStorageElement( self, seName, access ):
    """
    Remove a site type.
    Calls :meth:`DIRAC.ResourceStatusSystem.DB.ResourceStatusDB.removeStorageElement`
    """

    gLogger.info( "ResourceStatusHandler.removeStorageElement: Attempting to remove modify SE %s" % seName )

    try:

      try:
        rsDB.removeStorageElement( seName, access )
      except RSSDBException, x:
        gLogger.error( whoRaised( x ) )
      except RSSException, x:
        gLogger.error( whoRaised( x ) )

      gLogger.info( "ResourceStatusHandler.removeStorageElement: removed SE %s." % seName )
      return S_OK()

    except Exception:
      errorStr = where( self, self.export_removeStorageElement )
      gLogger.exception( errorStr )
      return S_ERROR( errorStr )

#############################################################################

  types_getStorageElementsHistory = [ str, str ]
  def export_getStorageElementsHistory( self, se, access ):
    """
    Get sites history
    """

    gLogger.info( "ResourceStatusHandler.getStorageElementsHistory: Attempting to get SE %s history" % se )

    if access == 'Read':
      granularity = 'StorageElementRead'
    elif access == 'Write':
      granularity = 'StorageElementWrite'
    else:
      return S_ERROR( 'Invalid access mode' )

    try:

      res = []

      try:
        res = rsDB.getMonitoredsHistory( granularity, name = se )
      except RSSDBException, x:
        gLogger.error( whoRaised( x ) )
      except RSSException, x:
        gLogger.error( whoRaised( x ) )

      gLogger.info( "ResourceStatusHandler.getStorageElementsHistory: got SE %s history" % se )
      return S_OK( res )

    except Exception:
      errorStr = where( self, self.export_getStorageElementsHistory )
      gLogger.exception( errorStr )
      return S_ERROR( errorStr )

#############################################################################

  types_getStorageElementsStats = [ str, str, str ]
  def export_getStorageElementsStats( self, granularity, name, access ):
    """
    Returns simple statistics of active, probing and banned storageElementss of a site or resource;

=======
      **args** - `tuple`
        arguments for the mysql query ( must match table columns ! ).
    
      **kwargs** - `dict`
        metadata for the mysql query. It must contain, at least, `table` key
        with the proper table name.

    :return: S_OK() || S_ERROR()
    '''
    # It returns a db object, which is picked by the decorator and return whatever
    # the insert method returns ( db.insert )
    credentials = self.getRemoteCredentials()
    return db, credentials

  types_update = [ dict, dict ]
  @AdminRequired
  @HandlerDec3
  def export_update( self, params, meta ):
    '''
    This method is a bridge to access :class:`ResourceStatusDB` remotely. It does
    not add neither processing nor validation. If you need to know more about
    this method, you must keep reading on the database documentation.     
      
>>>>>>> 5710bd30
    :Parameters:
      **args** - `tuple`
        arguments for the mysql query ( must match table columns ! ).
    
      **kwargs** - `dict`
        metadata for the mysql query. It must contain, at least, `table` key
        with the proper table name.

    :return: S_OK() || S_ERROR()
    '''      
    # It returns a db object, which is picked by the decorator and return whatever
    # the update method returns ( db.update )
    credentials = self.getRemoteCredentials()
    return db, credentials

  types_get = [ dict, dict ]
  @HandlerDec3
  def export_get( self, params, meta ):
    '''
    This method is a bridge to access :class:`ResourceStatusDB` remotely. It \
    does not add neither processing nor validation. If you need to know more about
    this method, you must keep reading on the database documentation.     
      
    :Parameters:
      **args** - `tuple`
        arguments for the mysql query ( must match table columns ! ).
    
      **kwargs** - `dict`
        metadata for the mysql query. It must contain, at least, `table` key
        with the proper table name.

    :return: S_OK() || S_ERROR()
    '''      
    # It returns a db object, which is picked by the decorator and return whatever
    # the get method returns ( db.get )
    credentials = self.getRemoteCredentials()
    return db, credentials

  types_delete = [ dict, dict ]
  @AdminRequired
  @HandlerDec3
  def export_delete( self, params, meta ):
    '''  
    This method is a bridge to access :class:`ResourceStatusDB` remotely. It does
    not add neither processing nor validation. If you need to know more about
    this method, you must keep reading on the database documentation.     
      
    :Parameters:
      **args** - `tuple`
        arguments for the mysql query ( must match table columns ! ).
    
      **kwargs** - `dict`
        metadata for the mysql query. It must contain, at least, `table` key
        with the proper table name.

    :return: S_OK() || S_ERROR()
    '''         
    # It returns a db object, which is picked by the decorator and return whatever
    # the delete method returns ( db.delete )
    credentials = self.getRemoteCredentials()
    return db, credentials

#################################################################################
##EOF#EOF#EOF#EOF#EOF#EOF#EOF#EOF#EOF#EOF#EOF#EOF#EOF#EOF#EOF#EOF#EOF#EOF#EOF#EOF
#
#################################################################################
##  
##  Cleaning ongoing  
##  
#################################################################################
##
##  types_getPeriods = [ str, str, str, int ]
##  def export_getPeriods( self, granularity, name, status, hours ):
##    """ get periods of time when name was in status (for a total of hours hours)
##    """
##
##    gLogger.info( "ResourceStatusHandler.getPeriods: Attempting to get %s periods when it was in %s" % ( name, status ) )
##
##    try:
##      resQuery = rsDB.getPeriods( granularity, name, status, int( hours ) )
##      gLogger.info( "ResourceStatusHandler.getPeriods: got %s periods" % name )
##      return resQuery
##    except RSSDBException, x:
##      errorStr = whoRaised( x )
##    except RSSException, x:
##      errorStr = whoRaised( x )
##    except Exception, x:
##      errorStr = whoRaised( x )
##
##    errorStr += '\n ' + where( self, self.export_getPeriods )
##    return S_ERROR( errorStr )
##
##############################################################################
##
##  types_getDownTimesWeb = [dict, list, int, int]
##  def export_getDownTimesWeb(self, selectDict, sortList, startItem, maxItems):
##    """ get down times as registered with the policies.
##        Calls :meth:`DIRAC.ResourceStatusSystem.DB.ResourceStatusDB.ResourceStatusDB.getDownTimesWeb`
##
##        :Parameters:
##          `selectDict`
##            {
##              'Granularity':'Site', 'Resource', or a list with both
##              'Severity':'OUTAGE', 'AT_RISK', or a list with both
##            }
##
##          `sortList`
##            [] (no sorting provided)
##
##          `startItem`
##
##          `maxItems`
##
##        :return:
##        {
##          'OK': XX,
##
##          'rpcStub': XX, 'getDownTimesWeb', ({}, [], X, X)),
##
##          Value':
##          {
##
##            'ParameterNames': ['Granularity', 'Name', 'Severity', 'When'],
##
##            'Records': [[], [], ...]
##
##            'TotalRecords': X,
##
##            'Extras': {},
##          }
##        }
##    """
##    try:
##      gLogger.info("ResourceStatusHandler.getDownTimesWeb: Attempting to get down times list")
##      try:
##        try:
##          granularity = selectDict['Granularity']
##        except KeyError:
##          granularity = []
##
##        if not isinstance(granularity, list):
##          granularity = [granularity]
##        commands = []
##        if granularity == []:
##          commands = ['DTEverySites', 'DTEveryResources']
##        elif 'Site' in granularity:
##          commands.append('DTEverySites')
##        elif 'Resource' in granularity:
##          commands.append('DTEveryResources')
##
##        try:
##          severity = selectDict['Severity']
##        except KeyError:
##          severity = []
##        if not isinstance(severity, list):
##          severity = [severity]
##        if severity == []:
##          severity = ['AT_RISK', 'OUTAGE']
##
##        res = rsDB.getClientsCacheStuff(['Name', 'Opt_ID', 'Value', 'Result', 'CommandName'],
##                                        commandName = commands)
##        records = []
##
##        if not ( res == () ):
##          made_IDs = []
##
##          for dt_tuple in res:
##            considered_ID = dt_tuple[1]
##            if considered_ID not in made_IDs:
##              name = dt_tuple[0]
##              if dt_tuple[4] == 'DTEverySites':
##                granularity = 'Site'
##              elif dt_tuple[4] == 'DTEveryResources':
##                granularity = 'Resource'
##              toTake = ['Severity', 'StartDate', 'EndDate', 'Description']
##
##              for dt_t in res:
##                if considered_ID == dt_t[1]:
##                  if toTake != []:
##                    if dt_t[2] in toTake:
##                      if dt_t[2] == 'Severity':
##                        sev = dt_t[3]
##                        toTake.remove('Severity')
##                      if dt_t[2] == 'StartDate':
##                        startDate = dt_t[3]
##                        toTake.remove('StartDate')
##                      if dt_t[2] == 'EndDate':
##                        endDate = dt_t[3]
##                        toTake.remove('EndDate')
##                      if dt_t[2] == 'Description':
##                        description = dt_t[3]
##                        toTake.remove('Description')
##
##              now = datetime.datetime.utcnow().replace(microsecond = 0, second = 0)
##              startDate_datetime = datetime.datetime.strptime(startDate, '%Y-%m-%d %H:%M')
##              endDate_datetime = datetime.datetime.strptime(endDate, '%Y-%m-%d %H:%M')
##
##              if endDate_datetime < now:
##                when = 'Finished'
##              else:
##                if startDate_datetime < now:
##                  when = 'OnGoing'
##                else:
##                  hours = str(convertTime(startDate_datetime - now, 'hours'))
##                  when = 'In ' + hours + ' hours.'
##
##              if sev in severity:
##                records.append([ considered_ID, granularity, name, sev,
##                                when, startDate, endDate, description ])
##
##              made_IDs.append(considered_ID)
##
##        # adding downtime links to the GOC DB page in Extras
##        DT_links = []
##        for record in records:
##          DT_link = rsDB.getClientsCacheStuff(['Result'], opt_ID = record[0], value = 'Link')
##          DT_link = DT_link[0][0]
##          DT_links.append({ record[0] : DT_link } )
##
##        paramNames = ['ID', 'Granularity', 'Name', 'Severity', 'When', 'Start', 'End', 'Description']
##
##        finalDict = {}
##        finalDict['TotalRecords'] = len(records)
##        finalDict['ParameterNames'] = paramNames
##
##        # Return all the records if maxItems == 0 or the specified number otherwise
##        if maxItems:
##          finalDict['Records'] = records[startItem:startItem+maxItems]
##        else:
##          finalDict['Records'] = records
##
##        finalDict['Extras'] = DT_links
##
##
##      except RSSDBException, x:
##        gLogger.error(whoRaised(x))
##      except RSSException, x:
##        gLogger.error(whoRaised(x))
##      gLogger.info("ResourceStatusHandler.getDownTimesWeb: got DT list")
##      return S_OK(finalDict)
##    except Exception:
##      errorStr = where(self, self.export_getDownTimesWeb)
##      gLogger.exception(errorStr)
##      return S_ERROR(errorStr)
##
##############################################################################
##
##  types_enforcePolicies = [str, str, BooleanType]
##  def export_enforcePolicies(self, granularity, name, useNewRes = True):
##    """ Enforce all the policies. If `useNewRes` is False, use cached results only (where available).
##    """
##    try:
##      gLogger.info("ResourceStatusHandler.enforcePolicies: Attempting to enforce policies for %s %s" % (granularity, name))
##      try:
##        reason = serviceType = resourceType = None
##
##        res = rsDB.getStuffToCheck(granularity, name = name)[0]
##        status = res[1]
##        formerStatus = res[2]
##        siteType = res[3]
##        tokenOwner = res[len(res)-1]
##        if granularity == 'Resource':
##          resourceType = res[4]
##        elif granularity == 'Service':
##          serviceType = res[4]
##
##        from DIRAC.ResourceStatusSystem.PolicySystem.PEP import PEP
##        pep = PEP(VOExtension, granularity, name, status, formerStatus, reason, siteType,
##                  serviceType, resourceType, tokenOwner, useNewRes)
##        pep.enforce(rsDBIn = rsDB)
##
##      except RSSDBException, x:
##        gLogger.error(whoRaised(x))
##      except RSSException, x:
##        gLogger.error(whoRaised(x))
##      gLogger.info("ResourceStatusHandler.enforcePolicies: enforced for %s: %s" % (granularity, name))
##      return S_OK("ResourceStatusHandler.enforcePolicies: enforced for %s: %s" % (granularity, name))
##    except Exception:
##      errorStr = where(self, self.export_getCachedResult)
##      gLogger.exception(errorStr)
##      return S_ERROR(errorStr)
##
##############################################################################
##
##  types_publisher = [str, str, BooleanType]
##  def export_publisher(self, granularity, name, useNewRes = False):
##    """ get a view
##
##    :Parameters:
##      `granularity`
##        string - a ValidRes
##
##      `name`
##        string - name of the res
##
##      `useNewRes`
##        boolean. When set to true, will get new results,
##        otherwise it will get cached results (where available).
##    """
##    try:
##      gLogger.info("ResourceStatusHandler.publisher: Attempting to get info for %s: %s" % (granularity, name))
##      try:
##        if useNewRes == True:
##          from DIRAC.ResourceStatusSystem.PolicySystem.PEP import PEP
##          gLogger.info("ResourceStatusHandler.publisher: Recalculating policies for %s: %s" % (granularity, name))
##          if granularity in ('Site', 'Sites'):
##            res = rsDB.getStuffToCheck(granularity, name = name)[0]
##            status = res[1]
##            formerStatus = res[2]
##            siteType = res[3]
##            tokenOwner = res[4]
##
##            pep = PEP(VOExtension, granularity, name, status, formerStatus, None, siteType,
##                      None, None, tokenOwner, useNewRes)
##            pep.enforce(rsDBIn = rsDB)
##
##            res = rsDB.getMonitoredsList('Service', paramsList = ['ServiceName'], siteName = name)
##            services = [x[0] for x in res]
##            for s in services:
##              res = rsDB.getStuffToCheck('Service', name = s)[0]
##              status = res[1]
##              formerStatus = res[2]
##              siteType = res[3]
##              serviceType = res[4]
##
##              pep = PEP(VOExtension, 'Service', s, status, formerStatus, None, siteType,
##                        serviceType, None, tokenOwner, useNewRes)
##              pep.enforce(rsDBIn = rsDB)
##          else:
##            reason = serviceType = resourceType = None
##
##            res = rsDB.getStuffToCheck(granularity, name = name)[0]
##            status = res[1]
##            formerStatus = res[2]
##            siteType = res[3]
##            tokenOwner = res[len(res)-1]
##            if granularity == 'Resource':
##              resourceType = res[4]
##            elif granularity == 'Service':
##              serviceType = res[4]
##
##            from DIRAC.ResourceStatusSystem.PolicySystem.PEP import PEP
##            pep = PEP(VOExtension, granularity, name, status, formerStatus, reason, siteType,
##                      serviceType, resourceType, tokenOwner, useNewRes)
##            pep.enforce(rsDBIn = rsDB)
##
##        res = publisher.getInfo(granularity, name, useNewRes)
##      except InvalidRes, x:
##        errorStr = "Invalid granularity"
##        gLogger.exception(whoRaised(x) + errorStr)
##        return S_ERROR(errorStr)
##      except RSSException, x:
##        errorStr = "RSSException"
##        gLogger.exception(whoRaised(x) + errorStr)
##      gLogger.info("ResourceStatusHandler.publisher: got info for %s: %s" % (granularity, name))
##      return S_OK(res)
##    except Exception:
##      errorStr = where(self, self.export_publisher)
##      gLogger.exception(errorStr)
##      return S_ERROR(errorStr)
##
##############################################################################
##
##  types_reAssignToken = [ str, str, str ]
##  def export_reAssignToken( self, granularity, name, requester ):
##    """
##    Re-assign a token: if it was assigned to a human, assign it to 'RS_SVC' and viceversa.
##    """
##
##    str_ = "ResourceStatusHandler.reAssignToken: attempting to re-assign token "
##    str_ = str_ + "%s: %s: %s" % ( granularity, name, requester )
##    gLogger.info( str_ )
##
##    try:
##      token      = rsDB.getTokens( granularity, name = name )
##      tokenOwner = token[ 0 ][ 1 ]
##      if tokenOwner == 'RS_SVC':
##        if requester != 'RS_SVC':
##          rsDB.setToken( granularity, name, requester, datetime.utcnow() + timedelta( hours = 24 ) )
##      else:
##        rsDB.setToken( granularity, name, 'RS_SVC', datetime( 9999, 12, 31, 23, 59, 59 ) )
##
##      gLogger.info( "ResourceStatusHandler.reAssignToken: re-assigned token %s: %s: %s" % ( granularity, name, requester ) )
##      return S_OK()
##    except RSSDBException, x:
##      errorStr = whoRaised( x )
##    except RSSException, x:
##      errorStr = whoRaised( x )
##    except Exception, x:
##      errorStr = whoRaised( x )
##              
##    errorStr += '\n ' + where( self, self.export_reAssignToken )
##    return S_ERROR( errorStr )
##
##############################################################################
##
##  types_extendToken = [ str, str, int ]
##  def export_extendToken( self, granularity, name, hrs ):
##    """
##    Extend the duration of token by the number of provided hours.
##    """
##
##    str_ = "ResourceStatusHandler.extendToken: attempting to extend token "
##    str_ = str_ + "%s: %s for %i hours" % ( granularity, name, hrs )
##    gLogger.info( str_ )
##
##    try:
##      token              = rsDB.getTokens( granularity, name )
##      tokenOwner         = token[ 0 ][ 1 ]
##      tokenExpiration    = token[ 0 ][ 2 ]
##      tokenNewExpiration = tokenExpiration
##      try:
##        tokenNewExpiration = tokenExpiration + timedelta( hours = hrs )
##      except OverflowError:
##        pass
##      rsDB.setToken( granularity, name, tokenOwner, tokenNewExpiration )
##      gLogger.info( "ResourceStatusHandler.extendToken: extended token %s: %s for %i hours" % ( granularity, name, hrs ) )
##      return S_OK()
##    except RSSDBException, x:
##      errorStr = whoRaised( x )
##    except RSSException, x:
##      errorStr = whoRaised( x )
##    except Exception, x:
##      errorStr = whoRaised( x )
##              
##    errorStr += '\n ' + where( self, self.export_extendToken )
##    return S_ERROR( errorStr )
#      <|MERGE_RESOLUTION|>--- conflicted
+++ resolved
@@ -84,421 +84,6 @@
     this method, you must keep reading on the database documentation.     
       
     :Parameters:
-<<<<<<< HEAD
-      `granularity`
-        string, should be in ['Site', 'Service']
-
-      `name`
-        string, name of site or service
-
-    :return:
-      S_OK { 'Active':xx, 'Probing':yy, 'Banned':zz, 'Total':xyz }
-      or S_ERROR
-    """
-
-    gLogger.info( "ResourceStatusHandler.getResourceStats: Attempting to get resource stats for site %s" % name )
-
-    try:
-
-      res = []
-
-      try:
-        res = rsDB.getResourceStats( granularity, name )
-      except RSSDBException, x:
-        gLogger.error( whoRaised( x ) )
-      except RSSException, x:
-        gLogger.error( whoRaised( x ) )
-
-      gLogger.info( "ResourceStatusHandler.getResourceStats: got resource stats" )
-      return S_OK( res )
-
-    except Exception:
-      errorStr = where( self, self.export_getResourceStats )
-      gLogger.exception( errorStr )
-      return S_ERROR( errorStr )
-
-#############################################################################
-
-#############################################################################
-# StorageElements functions
-#############################################################################
-
-#############################################################################
-
-  types_getStorageElement = [ str, str ]
-  def export_getStorageElement( self, name, access ):
-
-    gLogger.info( "ResourceStatusHandler.getStorageElement: Attempting to get SE" )
-
-    if access == 'Read':
-      granularity = 'StorageElementRead'
-    elif access == 'Write':
-      granularity = 'StorageElementWrite'
-    else:
-      return S_ERROR( 'Invalid access mode' )
-
-    try:
-
-      res = []
-
-      try:
-        res = rsDB.getMonitoredsList( granularity, storageElementName = name )
-      except RSSDBException, x:
-        gLogger.error( whoRaised( x ) )
-      except RSSException, x:
-        gLogger.error( whoRaised( x ) )
-
-      gLogger.info( "ResourceStatusHandler.getStorageElement: got SE" )
-      return S_OK( res )
-
-    except Exception:
-      errorStr = where( self, self.export_getStorageElement )
-      gLogger.exception( errorStr )
-      return S_ERROR( errorStr )
-
-#############################################################################
-
-  types_getSESitesList = [ str ]
-  def export_getSESitesList( self, access ):
-    """
-    Get sites list of the storage elements from the ResourceStatusDB.
-
-        :Parameters:
-
-          `access` : string - Read or Write
-
-    Calls :meth:`DIRAC.ResourceStatusSystem.DB.ResourceStatusDB.ResourceStatusDB.getMonitoredsList`
-    """
-
-    gLogger.info( "ResourceStatusHandler.getSESitesList: Attempting to get SE sites list" )
-
-    if access == 'Read':
-      granularity = 'StorageElementRead'
-    elif access == 'Write':
-      granularity = 'StorageElementWrite'
-    else:
-      return S_ERROR( 'Invalid access mode' )
-
-    try:
-
-      res = []
-
-      try:
-        r = rsDB.getMonitoredsList( granularity, paramsList = [ 'GridSiteName' ] )
-        for gridSite in r:
-          DIRACsites = getDIRACSiteName( gridSite[ 0 ] )
-          if not DIRACsites[ 'OK' ]:
-            raise RSSException, "No DIRAC site name" + where( self, self.export_getSESitesList )
-          DIRACsites = DIRACsites[ 'Value' ]
-          for DIRACsite in DIRACsites:
-            if DIRACsite not in res:
-              res.append( DIRACsite )
-      except RSSDBException, x:
-        gLogger.error( whoRaised( x ) )
-      except RSSException, x:
-        gLogger.error( whoRaised( x ) )
-
-      gLogger.info( "ResourceStatusHandler.getSESitesList: got SE sites list" )
-      return S_OK( res )
-
-    except Exception:
-      errorStr = where( self, self.export_getSitesList )
-      gLogger.exception( errorStr )
-      return S_ERROR( errorStr )
-
-#############################################################################
-
-  types_getStorageElementsList = [ str ]
-  def export_getStorageElementsList( self, access ):
-    """
-    Get sites list from the ResourceStatusDB.
-
-        :Parameters:
-
-          `access` : string - Read or Write
-
-    Calls :meth:`DIRAC.ResourceStatusSystem.DB.ResourceStatusDB.ResourceStatusDB.getMonitoredsList`
-    """
-
-    gLogger.info("ResourceStatusHandler.getStorageElementsList: Attempting to get sites list")
-
-    if access == 'Read':
-      granularity = 'StorageElementRead'
-    elif access == 'Write':
-      granularity = 'StorageElementWrite'
-    else:
-      return S_ERROR( 'Invalid access mode' )
-
-    try:
-
-      res = []
-
-      try:
-        r = rsDB.getMonitoredsList( granularity, paramsList = [ 'StorageElementName' ] )
-        for x in r:
-          res.append( x[ 0 ] )
-      except RSSDBException, x:
-        gLogger.error( whoRaised( x ) )
-      except RSSException, x:
-        gLogger.error( whoRaised( x ) )
-
-      gLogger.info( "ResourceStatusHandler.getStorageElementsList: got sites list" )
-      return S_OK( res )
-
-    except Exception:
-      errorStr = where( self, self.export_getStorageElementsList )
-      gLogger.exception( errorStr )
-      return S_ERROR( errorStr )
-
-#############################################################################
-
-  types_getStorageElementsStatusWeb = [ dict, list, int, int, str ]
-  def export_getStorageElementsStatusWeb( self, selectDict, sortList, startItem, maxItems, access = 'Read' ):
-    """ Get present sites status list, for the web
-        Calls :meth:`DIRAC.ResourceStatusSystem.DB.ResourceStatusDB.ResourceStatusDB.getMonitoredsStatusWeb`
-
-
-        :Parameters:
-          `selectDict`
-            {
-              'StorageElementName':'name of a site' --- present status
-              'ExpandStorageElementHistory':'name of a site' --- site status history
-            }
-
-          `sortList`
-            [] (no sorting provided)
-
-          `startItem`
-
-          `maxItems`
-
-          `access`
-            Read or Write
-
-        :return:
-        {
-          'OK': XX,
-
-          'rpcStub': XX, 'getStorageElementsStatusWeb', ({}, [], X, X)),
-
-          Value':
-          {
-
-            'ParameterNames': ['StorageElementName', 'Tier', 'GridType', 'Country', 'Status',
-             'DateEffective', 'FormerStatus', 'Reason', 'StatusInTheMask'],
-
-            'Records': [[], [], ...]
-
-            'TotalRecords': X,
-
-            'Extras': {},
-          }
-        }
-    """
-
-    gLogger.info( "ResourceStatusHandler.getStorageElementsStatusWeb: Attempting to get SEs list" )
-
-    if access == 'Read':
-      granularity = 'StorageElementRead'
-    elif access == 'Write':
-      granularity = 'StorageElementWrite'
-    else:
-      return S_ERROR( 'Invalid access mode' )
-
-    try:
-
-      res = []
-
-      try:
-        res = rsDB.getMonitoredsStatusWeb( granularity, selectDict, sortList, startItem, maxItems )
-      except RSSDBException, x:
-        gLogger.error( whoRaised( x ) )
-      except RSSException, x:
-        gLogger.error( whoRaised( x ) )
-
-      gLogger.info( "ResourceStatusHandler.getStorageElementsStatusWeb: got SEs list" )
-      return S_OK( res )
-
-    except Exception:
-      errorStr = where( self, self.export_getStorageElementsStatusWeb )
-      gLogger.exception( errorStr )
-      return S_ERROR( errorStr )
-
-#############################################################################
-
-  types_setStorageElementStatus = [ str, str, str, str, str ]
-  def export_setStorageElementStatus( self, seName, status, reason, tokenOwner, access ):
-    """
-    Set StorageElement status to the ResourceStatusDB.
-    Calls :meth:`DIRAC.ResourceStatusSystem.DB.ResourceStatusDB.ResourceStatusDB.setStorageElementStatus`
-
-    :Parameters
-      `seName`
-        a string representing the se name
-
-      `status`
-        a string representing the status
-
-      `reason`
-        a string representing the reason
-
-      `tokenOwner`
-        a string representing the operator Code
-        (can be a user name, or ``RS_SVC`` for the service itself)
-
-      `access`
-        a string, either Read or Write
-    """
-
-    gLogger.info( "ResourceStatusHandler.setStorageElementStatus: Attempting to modify se %s status" % seName )
-
-    try:
-
-      try:
-        rsDB.setStorageElementStatus( seName, status, reason, tokenOwner, access )
-      except RSSDBException, x:
-        gLogger.error( whoRaised( x ) )
-      except RSSException, x:
-        gLogger.error( whoRaised( x ) )
-
-      gLogger.info( "ResourceStatusHandler.setStorageElementStatus: Set SE %s status." % seName )
-      return S_OK()
-
-    except Exception:
-      errorStr = where( self, self.export_setStorageElementStatus )
-      gLogger.exception( errorStr )
-      return S_ERROR( errorStr )
-
-#############################################################################
-
-  types_addOrModifyStorageElement = [ str, str, str, str, str,
-                                      Time._dateTimeType, str, Time._dateTimeType ]
-  def export_addOrModifyStorageElement( self, seName, resourceName, gridSiteName, status, reason,
-                                        dateEffective, tokenOwner, dateEnd, access ):
-    """
-    Add or modify a site to the ResourceStatusDB.
-    Calls :meth:`DIRAC.ResourceStatusSystem.DB.ResourceStatusDB.addOrModifyStorageElement`
-
-    :Parameters
-      `seName`
-        string - name of the se (DIRAC name)
-
-      `resourceName`
-        string - name of the node (resource)
-
-      `gridSiteName`
-        string - name of the site (GOC DB name)
-
-      `status`
-        string - ValidStatus: see :mod:`DIRAC.ResourceStatusSystem.Utilities.Utils`
-
-      `reason`
-        string - free
-
-      `dateEffective`
-        datetime.datetime - date from which the site status is effective
-
-      `tokenOwner`
-        string - free
-
-      `dateEnd`
-        datetime.datetime - date from which the site status ends to be effective
-
-      `access`
-        string - either Read or Write
-    """
-
-    gLogger.info( "ResourceStatusHandler.addOrModifyStorageElement: Attempting to add or modify se %s" % seName )
-
-    try:
-
-      try:
-        rsDB.addOrModifyStorageElement( seName, resourceName, gridSiteName, status, reason,
-                                        dateEffective, tokenOwner, dateEnd, access )
-      except RSSDBException, x:
-        gLogger.error( whoRaised( x ) )
-      except RSSException, x:
-        gLogger.error( whoRaised( x ) )
-      gLogger.info( "ResourceStatusHandler.addOrModifyStorageElement: Added (or modified) SE %s." % seName )
-      return S_OK()
-
-    except Exception:
-      errorStr = where( self, self.export_addOrModifyStorageElement )
-      gLogger.exception( errorStr )
-      return S_ERROR( errorStr )
-
-#############################################################################
-
-  types_removeStorageElement = [ str, str ]
-  def export_removeStorageElement( self, seName, access ):
-    """
-    Remove a site type.
-    Calls :meth:`DIRAC.ResourceStatusSystem.DB.ResourceStatusDB.removeStorageElement`
-    """
-
-    gLogger.info( "ResourceStatusHandler.removeStorageElement: Attempting to remove modify SE %s" % seName )
-
-    try:
-
-      try:
-        rsDB.removeStorageElement( seName, access )
-      except RSSDBException, x:
-        gLogger.error( whoRaised( x ) )
-      except RSSException, x:
-        gLogger.error( whoRaised( x ) )
-
-      gLogger.info( "ResourceStatusHandler.removeStorageElement: removed SE %s." % seName )
-      return S_OK()
-
-    except Exception:
-      errorStr = where( self, self.export_removeStorageElement )
-      gLogger.exception( errorStr )
-      return S_ERROR( errorStr )
-
-#############################################################################
-
-  types_getStorageElementsHistory = [ str, str ]
-  def export_getStorageElementsHistory( self, se, access ):
-    """
-    Get sites history
-    """
-
-    gLogger.info( "ResourceStatusHandler.getStorageElementsHistory: Attempting to get SE %s history" % se )
-
-    if access == 'Read':
-      granularity = 'StorageElementRead'
-    elif access == 'Write':
-      granularity = 'StorageElementWrite'
-    else:
-      return S_ERROR( 'Invalid access mode' )
-
-    try:
-
-      res = []
-
-      try:
-        res = rsDB.getMonitoredsHistory( granularity, name = se )
-      except RSSDBException, x:
-        gLogger.error( whoRaised( x ) )
-      except RSSException, x:
-        gLogger.error( whoRaised( x ) )
-
-      gLogger.info( "ResourceStatusHandler.getStorageElementsHistory: got SE %s history" % se )
-      return S_OK( res )
-
-    except Exception:
-      errorStr = where( self, self.export_getStorageElementsHistory )
-      gLogger.exception( errorStr )
-      return S_ERROR( errorStr )
-
-#############################################################################
-
-  types_getStorageElementsStats = [ str, str, str ]
-  def export_getStorageElementsStats( self, granularity, name, access ):
-    """
-    Returns simple statistics of active, probing and banned storageElementss of a site or resource;
-
-=======
       **args** - `tuple`
         arguments for the mysql query ( must match table columns ! ).
     
@@ -522,7 +107,6 @@
     not add neither processing nor validation. If you need to know more about
     this method, you must keep reading on the database documentation.     
       
->>>>>>> 5710bd30
     :Parameters:
       **args** - `tuple`
         arguments for the mysql query ( must match table columns ! ).
