--- conflicted
+++ resolved
@@ -354,13 +354,8 @@
 
     resources = sesHosts if sesHosts else []
 
-<<<<<<< HEAD
-    ftsServer = getFTS3Servers()
+    ftsServer = getFTS3Servers(hostOnly=True)
     if ftsServer['OK'] and ftsServer['Value']:
-=======
-    ftsServer = getFTS3Servers(hostOnly=True)
-    if ftsServer['OK']:
->>>>>>> 96783ccf
       resources.extend(ftsServer['Value'])
 
     # TODO: file catalogs need also to use their hosts
