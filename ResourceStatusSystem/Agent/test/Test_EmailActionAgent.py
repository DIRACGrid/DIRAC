--- conflicted
+++ resolved
@@ -37,24 +37,6 @@
                       'elementType': 'StorageElement', 'statusType': 'ReadAccess'}
 
     enforcementResult = {'Status': 'Banned', 'Reason': 'test ###',
-<<<<<<< HEAD
-			 'PolicyAction': [('LogStatusAction', 'LogStatusAction'),
-					  ('LogPolicyResultAction', 'LogPolicyResultAction')]}
-
-    singlePolicyResults = [{'Status': 'Banned', 'Policy': {'command': ('DowntimeCommand', 'DowntimeCommand'),
-							   'name': 'DT_END',
-							   'args': {'hours': 0, 'onlyCache': True},
-							   'type': 'DTOngoing',
-							   'module': 'DowntimePolicy',
-							   'description': 'Ongoing and scheduled down-times'},
-			    'Reason': 'test'},
-			   {'Status': 'Active', 'Policy': {'command': None,
-							   'name': 'AlwaysActiveForResource',
-							   'args': None,
-							   'type': 'AlwaysActive',
-							   'module': 'AlwaysActivePolicy',
-							   'description': 'A Policy that always returns Active'},
-=======
                          'PolicyAction': [('LogStatusAction', 'LogStatusAction'),
                                           ('LogPolicyResultAction', 'LogPolicyResultAction')]}
 
@@ -71,7 +53,6 @@
                                                            'type': 'AlwaysActive',
                                                            'module': 'AlwaysActivePolicy',
                                                            'description': 'A Policy that always returns Active'},
->>>>>>> 2aa90be1
                             'Reason': 'AlwaysActive'}]
 
     self.action = EmailAction(name, decisionParams, enforcementResult, singlePolicyResults)
