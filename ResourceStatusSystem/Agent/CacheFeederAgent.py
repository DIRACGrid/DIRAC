''' CacheFeederAgent

  This agent feeds the Cache tables with the outputs of the cache commands.

'''

from DIRAC                                                      import S_OK
from DIRAC.AccountingSystem.Client.ReportsClient                import ReportsClient
from DIRAC.Core.Base.AgentModule                                import AgentModule
from DIRAC.Core.DISET.RPCClient                                 import RPCClient
from DIRAC.Core.LCG.GOCDBClient                                 import GOCDBClient
from DIRAC.ResourceStatusSystem.Client.ResourceStatusClient     import ResourceStatusClient
from DIRAC.ResourceStatusSystem.Command                         import CommandCaller
from DIRAC.ResourceStatusSystem.Utilities                       import Utils
ResourceManagementClient = getattr( Utils.voimport( 'DIRAC.ResourceStatusSystem.Client.ResourceManagementClient' ), 'ResourceManagementClient' )

__RCSID__ = '$Id:  $'
AGENT_NAME = 'ResourceStatus/CacheFeederAgent'

class CacheFeederAgent( AgentModule ):
  '''
  The CacheFeederAgent feeds the cache tables for the client and the accounting.
  It runs periodically a set of commands, and stores it's results on the
  tables.
  '''

  # Too many public methods
  # pylint: disable=R0904

  def __init__( self, *args, **kwargs ):

    AgentModule.__init__( self, *args, **kwargs )

    self.commands = {}
    self.clients = {}

    self.cCaller = None
    self.rmClient = None

  def initialize( self ):

    self.am_setOption( 'shifterProxy', 'DataManager' )

    self.rmClient = ResourceManagementClient()

    self.commands[ 'Downtime' ] = [ { 'Downtime'            : {} } ]
    self.commands[ 'SpaceTokenOccupancy' ] = [ { 'SpaceTokenOccupancy' : {} } ]
<<<<<<< HEAD
    self.commands[ 'GOCDBSync' ] = [ { 'GOCDBSync' : {} } ]

=======
    self.commands[ 'FreeDiskSpace' ] = [ { 'FreeDiskSpace' : {} } ]
>>>>>>> b921a78e


    # PilotsCommand
#    self.commands[ 'Pilots' ] = [
#                                 { 'PilotsWMS' : { 'element' : 'Site', 'siteName' : None } },
#                                 { 'PilotsWMS' : { 'element' : 'Resource', 'siteName' : None } }
#                                 ]


    # FIXME: do not forget about hourly vs Always ...etc
    # AccountingCacheCommand
#    self.commands[ 'AccountingCache' ] = [
#                                          {'SuccessfullJobsBySiteSplitted'    :{'hours' :24, 'plotType' :'Job' }},
#                                          {'FailedJobsBySiteSplitted'         :{'hours' :24, 'plotType' :'Job' }},
#                                          {'SuccessfullPilotsBySiteSplitted'  :{'hours' :24, 'plotType' :'Pilot' }},
#                                          {'FailedPilotsBySiteSplitted'       :{'hours' :24, 'plotType' :'Pilot' }},
#                                          {'SuccessfullPilotsByCESplitted'    :{'hours' :24, 'plotType' :'Pilot' }},
#                                          {'FailedPilotsByCESplitted'         :{'hours' :24, 'plotType' :'Pilot' }},
#                                          {'RunningJobsBySiteSplitted'        :{'hours' :24, 'plotType' :'Job' }},
# #                                          {'RunningJobsBySiteSplitted'        :{'hours' :168, 'plotType' :'Job' }},
# #                                          {'RunningJobsBySiteSplitted'        :{'hours' :720, 'plotType' :'Job' }},
# #                                          {'RunningJobsBySiteSplitted'        :{'hours' :8760, 'plotType' :'Job' }},
#                                          ]

    # VOBOXAvailability
#    self.commands[ 'VOBOXAvailability' ] = [
#                                            { 'VOBOXAvailability' : {} }
#

    # Reuse clients for the commands
    self.clients[ 'GOCDBClient' ] = GOCDBClient()
    self.clients[ 'ReportGenerator' ] = RPCClient( 'Accounting/ReportGenerator' )
    self.clients[ 'ReportsClient' ] = ReportsClient()
    self.clients[ 'ResourceStatusClient' ] = ResourceStatusClient()
    self.clients[ 'ResourceManagementClient' ] = ResourceManagementClient()
    self.clients[ 'WMSAdministrator' ] = RPCClient( 'WorkloadManagement/WMSAdministrator' )

    self.cCaller = CommandCaller

    return S_OK()

  def loadCommand( self, commandModule, commandDict ):

    commandName = commandDict.keys()[ 0 ]
    commandArgs = commandDict[ commandName ]

    commandTuple = ( '%sCommand' % commandModule, '%sCommand' % commandName )
    commandObject = self.cCaller.commandInvocation( commandTuple, pArgs = commandArgs,
                                                    clients = self.clients )

    if not commandObject[ 'OK' ]:
      self.log.error( 'Error initializing %s' % commandName )
      return commandObject
    commandObject = commandObject[ 'Value' ]

    # Set master mode
    commandObject.masterMode = True

    self.log.info( '%s/%s' % ( commandModule, commandName ) )

    return S_OK( commandObject )


  def execute( self ):

    for commandModule, commandList in self.commands.items():

      self.log.info( '%s module initialization' % commandModule )

      for commandDict in commandList:

        commandObject = self.loadCommand( commandModule, commandDict )
        if not commandObject[ 'OK' ]:
          self.log.error( commandObject[ 'Message' ] )
          continue
        commandObject = commandObject[ 'Value' ]

        results = commandObject.doCommand()

        if not results[ 'OK' ]:
          self.log.error( 'Failed to execute command', '%s: %s' % ( commandModule, results[ 'Message' ] ) )
          continue
        results = results[ 'Value' ]

        if not results:
          self.log.info( 'Empty results' )
          continue

        self.log.verbose( 'Command OK Results' )
        self.log.verbose( results )

    return S_OK()

################################################################################
# EOF#EOF#EOF#EOF#EOF#EOF#EOF#EOF#EOF#EOF#EOF#EOF#EOF#EOF#EOF#EOF#EOF#EOF#EOF#EOF<|MERGE_RESOLUTION|>--- conflicted
+++ resolved
@@ -45,13 +45,8 @@
 
     self.commands[ 'Downtime' ] = [ { 'Downtime'            : {} } ]
     self.commands[ 'SpaceTokenOccupancy' ] = [ { 'SpaceTokenOccupancy' : {} } ]
-<<<<<<< HEAD
     self.commands[ 'GOCDBSync' ] = [ { 'GOCDBSync' : {} } ]
-
-=======
     self.commands[ 'FreeDiskSpace' ] = [ { 'FreeDiskSpace' : {} } ]
->>>>>>> b921a78e
-
 
     # PilotsCommand
 #    self.commands[ 'Pilots' ] = [
