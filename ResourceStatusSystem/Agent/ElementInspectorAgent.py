""" ElementInspectorAgent

  This agent inspect Resources (or maybe Nodes), and evaluates policies that apply.


The following options can be set for the ElementInspectorAgent.

.. literalinclude:: ../ConfigTemplate.cfg
  :start-after: ##BEGIN ElementInspectorAgent
  :end-before: ##END
  :dedent: 2
  :caption: ElementInspectorAgent options
"""

__RCSID__ = '$Id$'

import datetime
import math
import Queue

from DIRAC import S_ERROR, S_OK
from DIRAC.Core.Base.AgentModule import AgentModule
from DIRAC.Core.Utilities.ThreadPool import ThreadPool
from DIRAC.Core.Utilities.ObjectLoader import ObjectLoader
from DIRAC.ResourceStatusSystem.PolicySystem.PEP import PEP

AGENT_NAME = 'ResourceStatus/ElementInspectorAgent'


class ElementInspectorAgent(AgentModule):
  """ ElementInspectorAgent

  The ElementInspector agent is a generic agent used to check the elements
  of type "Resource" -- which includes ComputingElement, StorageElement, and other types

  This Agent takes care of the Elements. In order to do so, it gathers
  the eligible ones and then evaluates their statuses with the PEP.

  """

  # Max number of worker threads by default
  __maxNumberOfThreads = 15

  # Inspection freqs, defaults, the lower, the higher priority to be checked.
  # Error state usually means there is a glitch somewhere, so it has the highest
  # priority.
  __checkingFreqs = {'Active': 20,
                     'Degraded': 20,
                     'Probing': 20,
                     'Banned': 15,
                     'Unknown': 10,
                     'Error': 5}

  def __init__(self, *args, **kwargs):
    """ c'tor
    """

    AgentModule.__init__(self, *args, **kwargs)

    # ElementType, to be defined among Resource or Node
    self.elementType = 'Resource'
    self.elementsToBeChecked = None
    self.threadPool = None
    self.rsClient = None
    self.clients = {}

  def initialize(self):
    """ Standard initialize.
    """

    maxNumberOfThreads = self.am_getOption('maxNumberOfThreads', self.__maxNumberOfThreads)
    self.threadPool = ThreadPool(maxNumberOfThreads, maxNumberOfThreads)
<<<<<<< HEAD

    self.elementType = self.am_getOption('elementType', self.elementType)

    res = ObjectLoader().loadObject('DIRAC.ResourceStatusSystem.Client.ResourceStatusClient',
                                    'ResourceStatusClient')
    if not res['OK']:
      self.log.error('Failed to load ResourceStatusClient class: %s' % res['Message'])
      return res
    rsClass = res['Value']

    res = ObjectLoader().loadObject('DIRAC.ResourceStatusSystem.Client.ResourceManagementClient',
                                    'ResourceManagementClient')
    if not res['OK']:
      self.log.error('Failed to load ResourceManagementClient class: %s' % res['Message'])
      return res
    rmClass = res['Value']

    self.rsClient = rsClass()
    self.clients['ResourceStatusClient'] = rsClass()
    self.clients['ResourceManagementClient'] = rmClass()
=======

    self.elementType = self.am_getOption('elementType', self.elementType)
    self.rsClient = ResourceStatusClient()

    self.clients['ResourceStatusClient'] = self.rsClient
    self.clients['ResourceManagementClient'] = ResourceManagementClient()
>>>>>>> 713fa49a

    if not self.elementType:
      return S_ERROR('Missing elementType')

    return S_OK()

  def execute(self):
    """ execute

    This is the main method of the agent. It gets the elements from the Database
    which are eligible to be re-checked, calculates how many threads should be
    started and spawns them. Each thread will get an element from the queue until
    it is empty. At the end, the method will join the queue such that the agent
    will not terminate a cycle until all elements have been processed.

    """

    # Gets elements to be checked (returns a Queue)
    elementsToBeChecked = self.getElementsToBeChecked()
    if not elementsToBeChecked['OK']:
      self.log.error(elementsToBeChecked['Message'])
      return elementsToBeChecked
    self.elementsToBeChecked = elementsToBeChecked['Value']

    queueSize = self.elementsToBeChecked.qsize()
    pollingTime = self.am_getPollingTime()

    # Assigns number of threads on the fly such that we exhaust the PollingTime
    # without having to spawn too many threads. We assume 10 seconds per element
    # to be processed ( actually, it takes something like 1 sec per element ):
    # numberOfThreads = elements * 10(s/element) / pollingTime
    numberOfThreads = int(math.ceil(queueSize * 10. / pollingTime))

    self.log.info('Needed %d threads to process %d elements' % (numberOfThreads, queueSize))

    for _x in xrange(numberOfThreads):
      jobUp = self.threadPool.generateJobAndQueueIt(self._execute)
      if not jobUp['OK']:
        self.log.error(jobUp['Message'])

    self.log.info('blocking until all elements have been processed')
    # block until all tasks are done
    self.elementsToBeChecked.join()
    self.log.info('done')

    return S_OK()

  def getElementsToBeChecked(self):
    """ getElementsToBeChecked

    This method gets all the rows in the <self.elementType>Status table, and then
    discards entries with TokenOwner != rs_svc. On top of that, there are check
    frequencies that are applied: depending on the current status of the element,
    they will be checked more or less often.

    """

    toBeChecked = Queue.Queue()

    # We get all the elements, then we filter.
    elements = self.rsClient.selectStatusElement(self.elementType, 'Status')
    if not elements['OK']:
      return elements

    utcnow = datetime.datetime.utcnow().replace(microsecond=0)

    # filter elements by Type
    for element in elements['Value']:

      # Maybe an overkill, but this way I have NEVER again to worry about order
      # of elements returned by mySQL on tuples
      elemDict = dict(zip(elements['Columns'], element))

      # This if-clause skips all the elements that should not be checked yet
      timeToNextCheck = self.__checkingFreqs[elemDict['Status']]
      if utcnow <= elemDict['LastCheckTime'] + datetime.timedelta(minutes=timeToNextCheck):
        continue

      # We skip the elements with token different than "rs_svc"
      if elemDict['TokenOwner'] != 'rs_svc':
        self.log.verbose('Skipping %s ( %s ) with token %s' % (elemDict['Name'],
                                                               elemDict['StatusType'],
                                                               elemDict['TokenOwner']))
        continue

      # We are not checking if the item is already on the queue or not. It may
      # be there, but in any case, it is not a big problem.

      lowerElementDict = {'element': self.elementType}
      for key, value in elemDict.iteritems():
        lowerElementDict[key[0].lower() + key[1:]] = value

      # We add lowerElementDict to the queue
      toBeChecked.put(lowerElementDict)
      self.log.verbose('%s # "%s" # "%s" # %s # %s' % (elemDict['Name'],
                                                       elemDict['ElementType'],
                                                       elemDict['StatusType'],
                                                       elemDict['Status'],
                                                       elemDict['LastCheckTime']))
    return S_OK(toBeChecked)

<<<<<<< HEAD
  # Private methods ............................................................

=======
>>>>>>> 713fa49a
  def _execute(self):
    """
      Method run by the thread pool. It enters a loop until there are no elements
      on the queue. On each iteration, it evaluates the policies for such element
      and enforces the necessary actions. If there are no more elements in the
      queue, the loop is finished.
    """

    pep = PEP(clients=self.clients)

    while True:

      try:
        element = self.elementsToBeChecked.get_nowait()
      except Queue.Empty:
        return S_OK()

      self.log.verbose('%s ( %s / %s ) being processed' % (element['name'],
                                                           element['status'],
                                                           element['statusType']))

      resEnforce = pep.enforce(element)
      if not resEnforce['OK']:
        self.log.error('Failed policy enforcement', resEnforce['Message'])
        self.elementsToBeChecked.task_done()
        continue

      resEnforce = resEnforce['Value']

      oldStatus = resEnforce['decisionParams']['status']
      statusType = resEnforce['decisionParams']['statusType']
      newStatus = resEnforce['policyCombinedResult']['Status']
      reason = resEnforce['policyCombinedResult']['Reason']

      if oldStatus != newStatus:
        self.log.info('%s (%s) is now %s ( %s ), before %s' % (element['name'],
                                                               statusType,
                                                               newStatus,
                                                               reason,
                                                               oldStatus))

      # Used together with join !
      self.elementsToBeChecked.task_done()<|MERGE_RESOLUTION|>--- conflicted
+++ resolved
@@ -70,7 +70,6 @@
 
     maxNumberOfThreads = self.am_getOption('maxNumberOfThreads', self.__maxNumberOfThreads)
     self.threadPool = ThreadPool(maxNumberOfThreads, maxNumberOfThreads)
-<<<<<<< HEAD
 
     self.elementType = self.am_getOption('elementType', self.elementType)
 
@@ -91,14 +90,6 @@
     self.rsClient = rsClass()
     self.clients['ResourceStatusClient'] = rsClass()
     self.clients['ResourceManagementClient'] = rmClass()
-=======
-
-    self.elementType = self.am_getOption('elementType', self.elementType)
-    self.rsClient = ResourceStatusClient()
-
-    self.clients['ResourceStatusClient'] = self.rsClient
-    self.clients['ResourceManagementClient'] = ResourceManagementClient()
->>>>>>> 713fa49a
 
     if not self.elementType:
       return S_ERROR('Missing elementType')
@@ -200,11 +191,6 @@
                                                        elemDict['LastCheckTime']))
     return S_OK(toBeChecked)
 
-<<<<<<< HEAD
-  # Private methods ............................................................
-
-=======
->>>>>>> 713fa49a
   def _execute(self):
     """
       Method run by the thread pool. It enters a loop until there are no elements
