''' EmailAgent
  This agent reads a cache file ( cache.db ) which contains the aggregated information
  of what happened to the elements of each site. After reading the cache file
  ( by default every 30 minutes ) it sends an email for every site and then clears it.
'''

import os
import sqlite3
from DIRAC import gConfig, S_OK, S_ERROR
from DIRAC.Core.Base.AgentModule import AgentModule
from DIRAC.ResourceStatusSystem.Utilities import RssConfiguration
from DIRAC.Interfaces.API.DiracAdmin import DiracAdmin

__RCSID__ = '$Id$'

AGENT_NAME = 'ResourceStatus/EmailAgent'


class EmailAgent(AgentModule):

  def __init__(self, *args, **kwargs):

    AgentModule.__init__(self, *args, **kwargs)
    self.diracAdmin = None
    self.default_value = None

    if 'DIRAC' in os.environ:
      self.cacheFile = os.path.join(os.getenv('DIRAC'), 'work/ResourceStatus/cache.db')
    else:
      self.cacheFile = os.path.realpath('cache.db')

  def initialize(self):
    ''' EmailAgent initialization
    '''

    self.diracAdmin = DiracAdmin()

    return S_OK()

  def execute(self):

    if os.path.isfile(self.cacheFile):
      with sqlite3.connect(self.cacheFile) as conn:

<<<<<<< HEAD
	result = conn.execute("SELECT DISTINCT SiteName from ResourceStatusCache;")
	for site in result:
	  query = "SELECT StatusType, ResourceName, Status, Time, PreviousStatus from ResourceStatusCache "
	  query += "WHERE SiteName='%s';" % site[0]
	  cursor = conn.execute(query)
=======
        result = conn.execute("SELECT DISTINCT SiteName from ResourceStatusCache;")
        for site in result:
          query = "SELECT StatusType, ResourceName, Status, Time, PreviousStatus from ResourceStatusCache "
          query += "WHERE SiteName='%s';" % site[0]
          cursor = conn.execute(query)
>>>>>>> 2aa90be1

	  email = ""
	  html_body = ""
          html_elements = ""

          if gConfig.getValue('/DIRAC/Setup'):
            setup = "(" + gConfig.getValue('/DIRAC/Setup') + ")\n\n"
          else:
            setup = ""

          html_header = """\
          <!DOCTYPE html>
          <html>
          <head>
          <meta charset='UTF-8'>
            <style>
              table{{color:#333;font-family:Helvetica,Arial,sans-serif;min-width:700px;border-collapse:collapse;border-spacing:0}}
              td,th{{border:1px solid transparent;height:30px;transition:all .3s}}th{{background:#DFDFDF;font-weight:700}}
              td{{background:#FAFAFA;text-align:center}}.setup{{font-size:150%;color:grey}}.Banned{{color:red}}.Error{{color:#8b0000}}
              .Degraded{{color:gray}}.Probing{{color:#00f}}.Active{{color:green}}tr:nth-child(even) td{{background:#F1F1F1}}tr:nth-child(odd)
              td{{background:#FEFEFE}}tr td:hover{{background:#666;color:#FFF}}
            </style>
          </head>
          <body>
            <p class="setup">{setup}</p>
          """.format(setup=setup)

          for StatusType, ResourceName, Status, Time, PreviousStatus in cursor:
            html_elements += "<tr>" + \
                             "<td>" + StatusType + "</td>" + \
                             "<td>" + ResourceName + "</td>" + \
                             "<td class='" + Status + "'>" + Status + "</td>" + \
                             "<td>" + Time + "</td>" + \
                             "<td class='" + PreviousStatus + "'>" + PreviousStatus + "</td>" + \
                             "</tr>"

          html_body = """\
            <table>
              <tr>
                  <th>Status Type</th>
                  <th>Resource Name</th>
                  <th>Status</th>
                  <th>Time</th>
                  <th>Previous Status</th>
              </tr>
              {html_elements}
            </table>
          </body>
          </html>
          """.format(html_elements=html_elements)

          email = html_header + html_body

          subject = "RSS actions taken for " + site[0] + "\n"
<<<<<<< HEAD
	  self._sendMail(subject, email, html=True)
=======
          self._sendMail(subject, email, html=True)
>>>>>>> 2aa90be1

        conn.execute("DELETE FROM ResourceStatusCache;")
        conn.execute("VACUUM;")

    return S_OK()

  def _sendMail(self, subject, body, html=False):

    userEmails = self._getUserEmails()
    if not userEmails['OK']:
      return userEmails

    # User email address used to send the emails from.
    fromAddress = RssConfiguration.RssConfiguration().getConfigFromAddress()

    for user in userEmails['Value']:

      # FIXME: should not I get the info from the RSS User cache ?

      resEmail = self.diracAdmin.sendMail(user, subject, body, fromAddress=fromAddress, html=html)
      if not resEmail['OK']:
<<<<<<< HEAD
	return S_ERROR('Cannot send email to user "%s"' % user)
=======
        return S_ERROR('Cannot send email to user "%s"' % user)
>>>>>>> 2aa90be1

    return S_OK()

  def _getUserEmails(self):

    configResult = RssConfiguration.getnotificationGroups()
    if not configResult['OK']:
      return configResult
    try:
      notificationGroups = configResult['Value']['notificationGroups']
    except KeyError:
      return S_ERROR('%s/notificationGroups not found')

    notifications = RssConfiguration.getNotifications()
    if not notifications['OK']:
      return notifications
    notifications = notifications['Value']

    userEmails = []

    for notificationGroupName in notificationGroups:
      try:
<<<<<<< HEAD
	userEmails.extend(notifications[notificationGroupName]['users'])
      except KeyError:
	self.log.error('%s not present' % notificationGroupName)
=======
        userEmails.extend(notifications[notificationGroupName]['users'])
      except KeyError:
        self.log.error('%s not present' % notificationGroupName)
>>>>>>> 2aa90be1

    return S_OK(userEmails)

################################################################################
# EOF#EOF#EOF#EOF#EOF#EOF#EOF#EOF#EOF#EOF#EOF#EOF#EOF#EOF#EOF#EOF#EOF#EOF#EOF#EOF<|MERGE_RESOLUTION|>--- conflicted
+++ resolved
@@ -42,22 +42,14 @@
     if os.path.isfile(self.cacheFile):
       with sqlite3.connect(self.cacheFile) as conn:
 
-<<<<<<< HEAD
-	result = conn.execute("SELECT DISTINCT SiteName from ResourceStatusCache;")
-	for site in result:
-	  query = "SELECT StatusType, ResourceName, Status, Time, PreviousStatus from ResourceStatusCache "
-	  query += "WHERE SiteName='%s';" % site[0]
-	  cursor = conn.execute(query)
-=======
         result = conn.execute("SELECT DISTINCT SiteName from ResourceStatusCache;")
         for site in result:
           query = "SELECT StatusType, ResourceName, Status, Time, PreviousStatus from ResourceStatusCache "
           query += "WHERE SiteName='%s';" % site[0]
           cursor = conn.execute(query)
->>>>>>> 2aa90be1
 
-	  email = ""
-	  html_body = ""
+          email = ""
+          html_body = ""
           html_elements = ""
 
           if gConfig.getValue('/DIRAC/Setup'):
@@ -109,11 +101,7 @@
           email = html_header + html_body
 
           subject = "RSS actions taken for " + site[0] + "\n"
-<<<<<<< HEAD
-	  self._sendMail(subject, email, html=True)
-=======
           self._sendMail(subject, email, html=True)
->>>>>>> 2aa90be1
 
         conn.execute("DELETE FROM ResourceStatusCache;")
         conn.execute("VACUUM;")
@@ -135,11 +123,7 @@
 
       resEmail = self.diracAdmin.sendMail(user, subject, body, fromAddress=fromAddress, html=html)
       if not resEmail['OK']:
-<<<<<<< HEAD
-	return S_ERROR('Cannot send email to user "%s"' % user)
-=======
         return S_ERROR('Cannot send email to user "%s"' % user)
->>>>>>> 2aa90be1
 
     return S_OK()
 
@@ -162,15 +146,9 @@
 
     for notificationGroupName in notificationGroups:
       try:
-<<<<<<< HEAD
-	userEmails.extend(notifications[notificationGroupName]['users'])
-      except KeyError:
-	self.log.error('%s not present' % notificationGroupName)
-=======
         userEmails.extend(notifications[notificationGroupName]['users'])
       except KeyError:
         self.log.error('%s not present' % notificationGroupName)
->>>>>>> 2aa90be1
 
     return S_OK(userEmails)
 
