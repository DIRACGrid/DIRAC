"""
    Module used for enforcing policies. Its class is used for:

    1. invoke a PDP and collects results

    2. enforcing results by:

       a. saving result on a DB

       b. rasing alarms

       c. other....
"""

from DIRAC.ResourceStatusSystem.Utilities import CS
from DIRAC.ResourceStatusSystem.Utilities.Utils import assignOrRaise

from DIRAC.ResourceStatusSystem.Policy.Configurations import ValidRes, \
    ValidStatus, ValidSiteType, ValidServiceType, ValidResourceType

from DIRAC.ResourceStatusSystem.Utilities.Exceptions import \
    InvalidRes, InvalidStatus, InvalidResourceType, InvalidServiceType, InvalidSiteType

from DIRAC.ResourceStatusSystem.PolicySystem.Actions.Resource_PolType import ResourcePolTypeActions
from DIRAC.ResourceStatusSystem.PolicySystem.Actions.Alarm_PolType    import AlarmPolTypeActions
from DIRAC.ResourceStatusSystem.PolicySystem.Actions.RealBan_PolType  import RealBanPolTypeActions
from DIRAC.ResourceStatusSystem.PolicySystem.Actions.Empty_PolType    import EmptyPolTypeActions

class PEP:
#############################################################################
  """
  PEP (Policy Enforcement Point) initialization

  :params:
    :attr:`VOExtension`: string - VO extension (e.g. 'LHCb')

    :attr:`granularity`: string - a ValidRes (optional)

    :attr:`name`: string - optional name (e.g. of a site)

    :attr:`status`: string - optional status

    :attr:`formerStatus`: string - optional former status

    :attr:`reason`: string - optional reason for last status change

    :attr:`siteType`: string - optional site type

    :attr:`serviceType`: string - optional service type

    :attr:`resourceType`: string - optional resource type

    :attr:`futureEnforcement`: optional
      [
        {
          'PolicyType': a PolicyType
          'Granularity': a ValidRes (optional)
        }
      ]

  """

  def __init__( self, VOExtension, granularity = None, name = None, status = None, formerStatus = None,
                reason = None, siteType = None, serviceType = None, resourceType = None,
                tokenOwner = None, useNewRes = False ):

    self.VOExtension = VOExtension

    try:
      self.__granularity = assignOrRaise( granularity, ValidRes, InvalidRes, self, self.__init__ )
    except NameError:
      pass

    self.__name         = name
    self.__status       = assignOrRaise( status, ValidStatus, InvalidStatus, self, self.__init__ )
    self.__formerStatus = assignOrRaise( formerStatus, ValidStatus, InvalidStatus, self, self.__init__ )
    self.__reason       = reason
    self.__siteType     = assignOrRaise( siteType, ValidSiteType, InvalidSiteType, self, self.__init__ )
    self.__serviceType  = assignOrRaise( serviceType, ValidServiceType, InvalidServiceType, self, self.__init__ )
    self.__resourceType = assignOrRaise( resourceType, ValidResourceType, InvalidResourceType, self, self.__init__ )

    self.__realBan = False
    if tokenOwner is not None:
      if tokenOwner == 'RS_SVC':
        self.__realBan = True

    self.useNewRes = useNewRes

#############################################################################

  def enforce( self, pdpIn = None, rsDBIn = None, rmDBIn = None, ncIn = None, setupIn = None,
               daIn = None, csAPIIn = None, knownInfo = None ):
    """
    enforce policies, using a PDP  (Policy Decision Point), based on

     self.__granularity (optional)

     self.__name (optional)

     self.__status (optional)

     self.__formerStatus (optional)

     self.__reason (optional)

     self.__siteType (optional)

     self.__serviceType (optional)

     self.__realBan (optional)

     self.__user (optional)

     self.__futurePolicyType (optional)

     self.__futureGranularity (optional)

     :params:
       :attr:`pdpIn`: a custom PDP object (optional)

       :attr:`rsDBIn`: a custom (statuses) database object (optional)

       :attr:`rmDBIn`: a custom (management) database object (optional)

       :attr:`setupIn`: a string with the present setup (optional)

       :attr:`ncIn`: a custom notification client object (optional)

       :attr:`daIn`: a custom DiracAdmin object (optional)

       :attr:`csAPIIn`: a custom CSAPI object (optional)

       :attr:`knownInfo`: a string of known provided information (optional)
    """

    #PDP
    if pdpIn is not None:
      pdp = pdpIn
    else:
      # Use standard DIRAC PDP
      from DIRAC.ResourceStatusSystem.PolicySystem.PDP import PDP
      pdp = PDP( self.VOExtension, granularity = self.__granularity, name = self.__name,
                 status = self.__status, formerStatus = self.__formerStatus, reason = self.__reason,
                 siteType = self.__siteType, serviceType = self.__serviceType,
                 resourceType = self.__resourceType, useNewRes = self.useNewRes )

    #DB
    if rsDBIn is not None:
      rsDB = rsDBIn
    else:
      # Use standard DIRAC DB
      from DIRAC.ResourceStatusSystem.DB.ResourceStatusDB import ResourceStatusDB
      rsDB = ResourceStatusDB()

    if rmDBIn is not None:
      rmDB = rmDBIn
    else:
      # Use standard DIRAC DB
      from DIRAC.ResourceStatusSystem.DB.ResourceManagementDB import ResourceManagementDB
      rmDB = ResourceManagementDB()

    #setup
    if setupIn is not None:
      setup = setupIn
    else:
      # get present setup
      setup = CS.getSetup()[ 'Value' ]

    #notification client
    if ncIn is not None:
      nc = ncIn
    else:
      from DIRAC.FrameworkSystem.Client.NotificationClient import NotificationClient
      nc = NotificationClient()

    #DiracAdmin
    if daIn is not None:
      da = daIn
    else:
      from DIRAC.Interfaces.API.DiracAdmin import DiracAdmin
      da = DiracAdmin()

    #CSAPI
    if csAPIIn is not None:
      csAPI = csAPIIn
    else:
      from DIRAC.ConfigurationSystem.Client.CSAPI import CSAPI
      csAPI = CSAPI()

    ###################
    # policy decision #
    ###################

    resDecisions = pdp.takeDecision( knownInfo = knownInfo )

    if resDecisions != {}:
      res          = resDecisions[ 'PolicyCombinedResult' ]

      # Security mechanism in case there is no PolicyType retourned
      if res == {}:
        EmptyPolTypeActions( self.__granularity, self.__name, resDecisions, res )

      else:
        policyType   = res[ 'PolicyType' ]

        if 'Resource_PolType' in policyType:
          ResourcePolTypeActions( self.__granularity, self.__name, resDecisions, res, rsDB, rmDB )

<<<<<<< HEAD
        if 'Alarm_PolType' in policyType:
          AlarmPolTypeActions( self.__granularity, self.__name,
                               self.__siteType, self.__serviceType, self.__resourceType,
                               res, nc, setup, rsDB )
=======
      if 'Alarm_PolType' in policyType:
        AlarmPolTypeActions(self.__name, res, nc, setup, rsDB,
                            Granularity=self.__granularity,
                            SiteType=self.__siteType,
                            ServiceType=self.__serviceType,
                            ResourceType=self.__resourceType)
>>>>>>> 2d3a1b8e

        if 'RealBan_PolType' in policyType and self.__realBan == True:
          RealBanPolTypeActions( self.__granularity, self.__name, res, da, csAPI, setup )<|MERGE_RESOLUTION|>--- conflicted
+++ resolved
@@ -206,19 +206,12 @@
         if 'Resource_PolType' in policyType:
           ResourcePolTypeActions( self.__granularity, self.__name, resDecisions, res, rsDB, rmDB )
 
-<<<<<<< HEAD
         if 'Alarm_PolType' in policyType:
-          AlarmPolTypeActions( self.__granularity, self.__name,
-                               self.__siteType, self.__serviceType, self.__resourceType,
-                               res, nc, setup, rsDB )
-=======
-      if 'Alarm_PolType' in policyType:
-        AlarmPolTypeActions(self.__name, res, nc, setup, rsDB,
-                            Granularity=self.__granularity,
-                            SiteType=self.__siteType,
-                            ServiceType=self.__serviceType,
-                            ResourceType=self.__resourceType)
->>>>>>> 2d3a1b8e
+          AlarmPolTypeActions(self.__name, res, nc, setup, rsDB,
+                              Granularity=self.__granularity,
+                              SiteType=self.__siteType,
+                              ServiceType=self.__serviceType,
+                              ResourceType=self.__resourceType)
 
         if 'RealBan_PolType' in policyType and self.__realBan == True:
           RealBanPolTypeActions( self.__granularity, self.__name, res, da, csAPI, setup )