"""
<<<<<<< HEAD
This class is used to insert data to a db (currently elasticsearch). It uses an internal list which is used to keep messages in the memory. 
=======
This class is used to insert data to a db (currently elasticsearch). The __db instance must provide a put method, which implements the
insert procedure to the db.
It uses an internal list which is used to keep messages in the memory.
>>>>>>> 2c57d3b5
addRecord is used to insert messages to the internal queue. commit is used to insert the acumulated messages to elasticsearch.
It provides two failover mechanism:
1.) If the database is not available, the data will be keept in the memory.
2.) If a MQ is avaulable, we store the messages in MQ service.

Note: In order to not send too many rows to the db we use  __maxRecordsInABundle.

"""

import threading
import json

from DIRAC import S_OK, S_ERROR, gLogger
from DIRAC.Resources.MessageQueue.MQListener import MQListener
from DIRAC.Resources.MessageQueue.MQPublisher import MQPublisher
from DIRAC.Resources.MessageQueue.MQConnection import MQConnectionError

from DIRAC.MonitoringSystem.Client.ServerUtils import monitoringDB

__RCSID__ = "$Id$"

class MonitoringReporter( object ):

  """
  .. class:: MonitoringReporter

  This class is used to interact with the db using failover mechanism.

  :param: int __maxRecordsInABundle limit the number of records to be inserted to the db.
  :param: threading.RLock __documentLock is used to lock the local store when it is being modified.
  :param: list __documents contains the recods which will be inserted to the db
  :param: bool __mq we can use MQ if it is available... By default it is not allowed.
  :param: str __monitoringType type of the records which will be inserted to the db. For example: WMSHistory.
  :param: object __mqPublisher publisher used to publish the records to the MQ
  """
<<<<<<< HEAD
  
  def __init__( self, monitoringType = '' ):

=======

  def __init__( self, db, monitoringType = '' ):
>>>>>>> 2c57d3b5
    self.__maxRecordsInABundle = 5000
    self.__documentLock = threading.RLock()
    self.__documents = []
    self.__mq = False
    self.__monitoringType = None

    try:
      self.__mqPublisher = MQPublisher( monitoringType )
      self.__mq = True
    except MQConnectionError as exc:
      gLogger.warn( "Fail to create Publisher: %s" % exc )

    self.__monitoringType = monitoringType

  def processRecords( self ):
    """
    It consumes all messaged from the MQ (these are failover messages). In case of failure, the messages
    will be inserted to the MQ again.
    """
    try:
      mqListener = MQListener( self.__monitoringType )
    except MQConnectionError as exc:
      gLogger.error( "Fail to create Listener: %s" % exc )
      return S_ERROR( "Fail to create Listener: %s" % exc )

    result = S_OK()
    while result['OK']:
      # we consume all messages from the listener internal queue.
      result = mqListener.get()
      mqListener.stop()  # make sure that we will not proccess any more messages.
      if result['OK']:
        records = json.loads( result['Value'] )
        retVal = monitoringDB.put( list( records ), self.__monitoringType )
        if not retVal['OK']:
          # the db is not available and we publish again the data to MQ
          res = self.publishRecords( records )
          if not res['OK']:
            return res

    return S_OK()

  def addRecord( self, rec ):
    """
    It inserts the record to the list
    :param: dict rec it kontains a key/value pair.
    """
    self.__documents.append( rec )

  def publishRecords( self, records ):
    """
    send data to the MQ
    :param: list records contains a list of key/value pairs (dictionaries)
    """
    return self.__mqPublisher.put( json.dumps( records ) )

  def commit( self ):
    """
    It inserts the accumulated data to the db. In case of failure
    it keeps in memory/MQ
    """
    self.__documentLock.acquire()
    documents = self.__documents
    self.__documents = []
    self.__documentLock.release()
    recordSent = 0
    try:
      while documents:
        recordsToSend = documents[ :self.__maxRecordsInABundle ]
        retVal = monitoringDB.put( recordsToSend, self.__monitoringType )
        if retVal[ 'OK' ]:
          recordSent += len( recordsToSend )
          del documents[ :self.__maxRecordsInABundle ]
<<<<<<< HEAD
          gLogger.info( "%d records inserted to the db" % ( recordSent ) )          
=======
>>>>>>> 2c57d3b5
        else:
          if self.__mq:
            res = self.publishRecords( recordsToSend )
            # if we managed to publish the records we can delete from the list
            if res['OK']:
              recordSent += len( recordsToSend )
              del documents[ :self.__maxRecordsInABundle ]
            else:
              return res  # in case of MQ problem
          else:
            gLogger.warn( "Failed to insert the records: %s", retVal['Message'] )
    except Exception as e:  # pylint: disable=broad-except
      gLogger.exception( "Error committing", lException = e )
      return S_ERROR( "Error committing %s" % repr( e ).replace( ',)', ')' ) )
    finally:
      self.__documents.extend( documents )

    if self.__mq:
      result = self.processRecords()
      if not result['OK']:
        gLogger.error( "Unable to insert data from the MQ", result['Message'] )

<<<<<<< HEAD
    return S_OK( recordSent )
=======
    return S_OK( recordSent )
>>>>>>> 2c57d3b5
<|MERGE_RESOLUTION|>--- conflicted
+++ resolved
@@ -1,11 +1,5 @@
 """
-<<<<<<< HEAD
-This class is used to insert data to a db (currently elasticsearch). It uses an internal list which is used to keep messages in the memory. 
-=======
-This class is used to insert data to a db (currently elasticsearch). The __db instance must provide a put method, which implements the
-insert procedure to the db.
-It uses an internal list which is used to keep messages in the memory.
->>>>>>> 2c57d3b5
+This class is used to insert data to a db (currently elasticsearch). It uses an internal list which is used to keep messages in the memory.
 addRecord is used to insert messages to the internal queue. commit is used to insert the acumulated messages to elasticsearch.
 It provides two failover mechanism:
 1.) If the database is not available, the data will be keept in the memory.
@@ -41,14 +35,9 @@
   :param: str __monitoringType type of the records which will be inserted to the db. For example: WMSHistory.
   :param: object __mqPublisher publisher used to publish the records to the MQ
   """
-<<<<<<< HEAD
-  
+
   def __init__( self, monitoringType = '' ):
 
-=======
-
-  def __init__( self, db, monitoringType = '' ):
->>>>>>> 2c57d3b5
     self.__maxRecordsInABundle = 5000
     self.__documentLock = threading.RLock()
     self.__documents = []
@@ -121,10 +110,7 @@
         if retVal[ 'OK' ]:
           recordSent += len( recordsToSend )
           del documents[ :self.__maxRecordsInABundle ]
-<<<<<<< HEAD
-          gLogger.info( "%d records inserted to the db" % ( recordSent ) )          
-=======
->>>>>>> 2c57d3b5
+          gLogger.info( "%d records inserted to the db" % ( recordSent ) )
         else:
           if self.__mq:
             res = self.publishRecords( recordsToSend )
@@ -147,8 +133,4 @@
       if not result['OK']:
         gLogger.error( "Unable to insert data from the MQ", result['Message'] )
 
-<<<<<<< HEAD
-    return S_OK( recordSent )
-=======
-    return S_OK( recordSent )
->>>>>>> 2c57d3b5
+    return S_OK( recordSent )