"""
ComponentMonitoring type used to monitor DIRAC components.
"""
from __future__ import absolute_import
from __future__ import division
from __future__ import print_function

from DIRAC.MonitoringSystem.Client.Types.BaseType import BaseType

__RCSID__ = "$Id$"

########################################################################


class ComponentMonitoring(BaseType):

  """
  .. class:: ComponentMonitoring
  """
  ########################################################################

  def __init__(self):
    super(ComponentMonitoring, self).__init__()

    """ c'tor

    :param self: self reference
    """

<<<<<<< HEAD
    self.keyFields = ['host', 'component', 'pid', 'status',
                      'componentType', 'componentLocation']

    self.monitoringFields = ['runningTime', 'memoryUsage', 'threads', 'cpuPercentage',
                             'Connections', 'PendingQueries', 'ActiveQueries',
                             'RunningThreads', 'MaxFD', 'ServiceResponseTime',
                             'cycleDuration', 'cycles']

    self.doc_type = "ComponentMonitoring"

    self.addMapping({"host": {"type": "keyword"}, "component": {"type": "keyword"}, "status": {"type": "keyword"},
                     "componentType": {"type": "keyword"}, "componentLocation": {"type": "keyword"}})
=======
    self.keyFields = ['host',
                      'component',
                      'pid',
                      'status']

    self.monitoringFields = ['runningTime',
                             'memoryUsage',
                             'threads',
                             'cpuUsage']

    self.addMapping({"host": {"type": "keyword"},
                     "component": {"type": "keyword"},
                     "status": {"type": "keyword"}})
>>>>>>> 09338ea2

    self.dataToKeep = 86400 * 30  # we need to define...

    self.period = "month"
    self.checkType()<|MERGE_RESOLUTION|>--- conflicted
+++ resolved
@@ -27,7 +27,6 @@
     :param self: self reference
     """
 
-<<<<<<< HEAD
     self.keyFields = ['host', 'component', 'pid', 'status',
                       'componentType', 'componentLocation']
 
@@ -36,25 +35,8 @@
                              'RunningThreads', 'MaxFD', 'ServiceResponseTime',
                              'cycleDuration', 'cycles']
 
-    self.doc_type = "ComponentMonitoring"
-
     self.addMapping({"host": {"type": "keyword"}, "component": {"type": "keyword"}, "status": {"type": "keyword"},
                      "componentType": {"type": "keyword"}, "componentLocation": {"type": "keyword"}})
-=======
-    self.keyFields = ['host',
-                      'component',
-                      'pid',
-                      'status']
-
-    self.monitoringFields = ['runningTime',
-                             'memoryUsage',
-                             'threads',
-                             'cpuUsage']
-
-    self.addMapping({"host": {"type": "keyword"},
-                     "component": {"type": "keyword"},
-                     "status": {"type": "keyword"}})
->>>>>>> 09338ea2
 
     self.dataToKeep = 86400 * 30  # we need to define...
 
