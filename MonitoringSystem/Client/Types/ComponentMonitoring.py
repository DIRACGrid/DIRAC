--- conflicted
+++ resolved
@@ -30,13 +30,8 @@
     self.setDocType( "ComponentMonitoring" )
 
     self.addMapping( {'host_type': {'_all': {'enabled': 'false'}, 'properties': {'host': {'index': 'not_analyzed', 'type': 'string'}}},
-<<<<<<< HEAD
-		      'component_type':{'_all': {'enabled': 'false'}, 'properties': {'component': { 'index': 'not_analyzed',
-												    'type': 'string'}}},
-=======
                       'component_type':{'_all': {'enabled': 'false'}, 'properties': {'component': { 'index': 'not_analyzed',
                                                                                                     'type': 'string'}}},
->>>>>>> 2c57d3b5
                       'status_type':{'_all': {'enabled': 'false'}, 'properties': {'status': {'index': 'not_analyzed', 'type': 'string'}}}} )
 
     self.setDataToKeep ( 86400 * 30 )#we need to define...
