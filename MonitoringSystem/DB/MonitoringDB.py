"""
It is a wrapper on top of Elasticsearch. It is used to manage the DIRAC monitoring types.
"""
import datetime

from DIRAC import S_OK, S_ERROR, gLogger
from DIRAC.Core.Base.ElasticDB import ElasticDB
from DIRAC.Core.Utilities.ElasticSearchDB import generateFullIndexName
from DIRAC.ConfigurationSystem.Client.Helpers import CSGlobals

from DIRAC.MonitoringSystem.private.TypeLoader import TypeLoader

__RCSID__ = "$Id$"

########################################################################
class MonitoringDB( ElasticDB ):

  def __init__( self, name = 'Monitoring/MonitoringDB', readOnly = False ):
    super( MonitoringDB, self ).__init__( 'MonitoringDB', name, CSGlobals.getSetup().lower() )
    self.__readonly = readOnly
    self.__documents = {}
    self.__loadIndexes()

  def __loadIndexes( self ):
    """
    It loads all monitoring indexes and types.
    """

    objectsLoaded = TypeLoader().getTypes()

    # Load the files
    for pythonClassName in sorted( objectsLoaded ):
      typeClass = objectsLoaded[ pythonClassName ]
      indexName = "%s_%s" % ( self.getIndexPrefix(), typeClass()._getIndex() )
      doc_type = typeClass()._getDocType()
      mapping = typeClass().getMapping()
      monfields = typeClass().getMonitoringFields()
      self.__documents[doc_type] = {'indexName': indexName,
                                    'mapping':mapping,
                                    'monitoringFields':monfields}
      if self.__readonly:
        gLogger.info( "Read only mode is okay" )
      else:
        self.registerType( indexName, mapping )

  def getIndexName( self, typeName ):
    """
    :param tyeName it is a string. doc_type and type name is equivalent
    """
    indexName = None

    if typeName in self.__documents:
      indexName = self.__documents.get( typeName ).get( "indexName", None )

    if indexName:
      return S_OK( indexName )
    else:
      return S_ERROR( "Type %s is not defined" % typeName )

  def registerType( self, index, mapping ):
    """
    It register the type and index, if does not exists
    :param str index name of the index
    :param dict mapping mapping used to create the index.
    """

    all_index = "%s-*" % index

    if self.exists( all_index ):
      indexes = self.getIndexes()
      if indexes:
<<<<<<< HEAD
	actualindexName = generateFullIndexName( index )
	if self.exists( actualindexName ):
=======
        actualindexName = generateFullIndexName( index )
        if self.exists( actualindexName ):
>>>>>>> 2c57d3b5
          self.log.info( "The index is exists:", actualindexName )
        else:
          result = self.createIndex( index, mapping )
          if not result['OK']:
            self.log.error( result['Message'] )
            return result
          self.log.info( "The index is created", actualindexName )
    else:
      # in that case no index exists
      result = self.createIndex( index, mapping )
      if not result['OK']:
        self.log.error( result['Message'] )
      else:
        return result



  def getKeyValues( self, typeName ):
    """
    Get all values for a given key field in a type
    """
    keyValuesDict = {}

    retVal = self.getIndexName( typeName )
    if not retVal['OK']:
      return retVal
    indexName = "%s*" % ( retVal['Value'] )
    retVal = self.getDocTypes( indexName )
    if not retVal['OK']:
      return retVal
    docs = retVal['Value']
    gLogger.debug( "Doc types", docs )
    monfields = self.__documents[typeName]['monitoringFields']

    if typeName not in docs:
      #this is only happen when we the index is created and we were not able to send records to the index.
      #There is no data in the index we can not create the plot.
      return S_ERROR( "%s empty and can not retrive the Type of the index" % indexName )
    for i in docs[typeName]['properties']:
      if i not in monfields and not i.startswith( 'time' ):
        retVal = self.getUniqueValue( indexName, i )
        if not retVal['OK']:
          return retVal
        keyValuesDict[i] = retVal['Value']
    return S_OK( keyValuesDict )

  def retrieveBucketedData( self, typeName, startTime, endTime, interval, selectFields, condDict, grouping, metainfo ):
    """
    Get data from the DB

    :param str typeName name of the monitoring type
    :param int startTime  epoch objects.
    :param int endtime epoch objects.
    :param dict condDict -> conditions for the query
                  key -> name of the field
                  value -> list of possible values

    """

    retVal = self.getIndexName( typeName )
    if not retVal['OK']:
      return retVal
    isAvgAgg = False
    # the data is used to fill the pie charts. This aggregation is used to average the buckets.
    if metainfo and metainfo.get( 'metric', 'sum' ) == 'avg':
      isAvgAgg = True

    indexName = "%s*" % ( retVal['Value'] )
    q = [self._Q( 'range',
                  timestamp = {'lte':endTime * 1000,
<<<<<<< HEAD
			       'gte': startTime * 1000} )]
=======
                               'gte': startTime * 1000} )]
>>>>>>> 2c57d3b5
    for cond in condDict:
      kwargs = {cond: condDict[cond][0]}
      query = self._Q( 'match', **kwargs )
      q += [query]

    a1 = self._A( 'terms', field = grouping, size = 0 )
    a2 = self._A( 'terms', field = 'timestamp' )
    a2.metric( 'total_jobs', 'sum', field = selectFields[0] )
    a1.bucket( 'end_data',
               'date_histogram',
               field = 'timestamp',
               interval = interval ).metric( 'tt', a2 ).pipeline( 'avg_monthly_sales',
                                                                  'avg_bucket',
                                                                  buckets_path = 'tt>total_jobs',
                                                                  gap_policy = 'insert_zeros' )
    if isAvgAgg:
      a1.pipeline( 'avg_total_jobs',
                   'avg_bucket',
                   buckets_path = 'end_data>avg_monthly_sales',
                   gap_policy = 'insert_zeros' )

    s = self._Search( indexName )
    s = s.filter( 'bool', must = q )
    s.aggs.bucket( '2', a1 )
    s.fields( ['timestamp'] + selectFields )
    gLogger.debug( 'Query:', s.to_dict() )
    retVal = s.execute()

    gLogger.debug( "Query result", len( retVal ) )

    result = {}
    for i in retVal.aggregations['2'].buckets:
      if isAvgAgg:
        result[i.key] = i.avg_total_jobs.value
      else:
        site = i.key
        dp = {}
        for j in i.end_data.buckets:
          dp[j.key / 1000] = j.avg_monthly_sales.value
        result[site] = dp
    # the result format is { 'grouping':{timestamp:value, timestamp:value} for example :
    # {u'Bookkeeping_BookkeepingManager': {1474300800: 4.0, 1474344000: 4.0, 1474331400: 4.0, 1
    # 474302600: 4.0, 1474365600: 4.0, 1474304400: 4.0, 1474320600: 4.0, 1474360200: 4.0,
    # 1474306200: 4.0, 1474356600: 4.0, 1474336800: 4.0, 1474326000: 4.0, 1474315200: 4.0,
    # 1474281000: 4.0, 1474309800: 4.0, 1474338600: 4.0, 1474311600: 4.0, 1474317000: 4.0,
    # 1474367400: 4.0, 1474333200: 4.0, 1474284600: 4.0, 1474362000: 4.0,
    # 1474327800: 4.0, 1474345800: 4.0, 1474286400: 4.0, 1474308000: 4.0, 1474322400: 4.0,
    # 1474288200: 4.0, 1474351200: 4.0, 1474282800: 4.0, 1474347600: 4.0,
    # 1474313400: 4.0, 1474349400: 4.0, 1474297200: 4.0, 1474340400: 4.0, 1474291800: 4.0,
    # 1474335000: 4.0, 1474293600: 4.0, 1474290000: 4.0, 1474363800: 4.0,
    # 1474329600: 4.0, 1474353000: 4.0, 1474358400: 4.0, 1474324200: 4.0, 1474354800: 4.0,
    # 1474295400: 4.0, 1474318800: 4.0, 1474299000: 4.0, 1474342200: 4.0},
    # u'Framework_SystemAdministrator': {1474300800: 8.0, 1474344000: 8.0, 1474331400: 8.0,
    # 1474302600: 8.0, 1474365600: 8.0, 1474304400: 8.0, 1474320600: 8.0,
    # 1474360200: 8.0, 1474306200: 8.0, 1474356600: 8.0, 1474336800: 8.0, 1474326000: 8.0,
    # 1474315200: 8.0, 1474281000: 8.0, 1474309800: 8.0, 1474338600: 8.0,
    # 1474311600: 8.0, 1474317000: 8.0, 1474367400: 8.0, 1474333200: 8.0, 1474284600: 8.0,
    # 1474362000: 8.0, 1474327800: 8.0, 1474345800: 8.0, 1474286400: 8.0,
    # 1474308000: 8.0, 1474322400: 8.0, 1474288200: 8.0, 1474351200: 8.0, 1474282800: 8.0,
    # 1474347600: 8.0, 1474313400: 8.0, 1474349400: 8.0, 1474297200: 8.0,
    # 1474340400: 8.0, 1474291800: 8.0, 1474335000: 8.0, 1474293600: 8.0, 1474290000: 8.0,
    # 1474363800: 8.0, 1474329600: 8.0, 1474353000: 8.0, 1474358400: 8.0,
    # 1474324200: 8.0, 1474354800: 8.0, 1474295400: 8.0, 1474318800: 8.0, 1474299000: 8.0, 1474342200: 8.0}}
    return S_OK( result )

  def retrieveAggregatedData( self, typeName, startTime, endTime, interval, selectFields, condDict, grouping, metainfo ):
    """
    Get data from the DB using simple aggregations. Note: this method is equivalent to retrieveBucketedData.
    The different is the dynamic bucketing. We do not perform dynamic bucketing on the raw data.

    :param str typeName name of the monitoring type
    :param int startTime  epoch objects.
    :param int endtime epoch objects.
    :param dict condDict -> conditions for the query
                  key -> name of the field
                  value -> list of possible values

    """
#    {'query': {'bool': {'filter': [{'bool': {'must': [{'range': {'timestamp': {'gte': 1474271462000, 'lte': 1474357862000}}}]}}]}}, 'aggs': {'end_data': {'date_histogram': {'field': 'timestamp', 'interval': '30m'}, 'aggs': {'tt': {'terms': {'field': 'component', 'size': 0}, 'aggs': {'m1': {'avg': {'
#    field': 'threads'}}}}}}}}
#
#     query = [Q( 'range',timestamp = {'lte':1474357862000,'gte': 1474271462000} )]
#
#     a = A('terms', field = 'component', size = 0 )
#     a.metric('m1', 'avg', field = 'threads' )
#
#     s = Search(using=cl, index = 'lhcb-certification_componentmonitoring-index-*')
#
#     s = s.filter( 'bool', must = query )
#     s = s.aggs.bucket('end_data', 'date_histogram', field='timestamp', interval='30m').metric( 'tt', a )

    retVal = self.getIndexName( typeName )
    if not retVal['OK']:
      return retVal

    # default is average
    aggregator = metainfo.get( 'metric', 'avg' )

    indexName = "%s*" % ( retVal['Value'] )
    q = [self._Q( 'range',
                  timestamp = {'lte':endTime * 1000,
<<<<<<< HEAD
			       'gte': startTime * 1000} )]
=======
                               'gte': startTime * 1000} )]
>>>>>>> 2c57d3b5
    for cond in condDict:
      kwargs = {cond: condDict[cond][0]}
      query = self._Q( 'match', **kwargs )
      q += [query]

    a1 = self._A( 'terms', field = grouping, size = 0 )
    a1.metric( 'm1', aggregator, field = selectFields[0] )

    s = self._Search( indexName )
    s = s.filter( 'bool', must = q )
    s.aggs.bucket( 'end_data',
                   'date_histogram',
                   field = 'timestamp',
                   interval = interval ).metric( 'tt', a1 )

    s.fields( ['timestamp'] + selectFields )
    s = s.extra( size = 0 )  # do not get the hits!

    gLogger.debug( 'Query:', s.to_dict() )
    retVal = s.execute()

    result = {}
    for bucket in retVal.aggregations['end_data'].buckets:
      # each bucket key is a time (unix epoch and usual datetime
      bucketTime = bucket.key / 1000
      for value in bucket['tt'].buckets:
        # each bucket contains an agregation called tt which sum/avg of the metric.
        if value.key not in result:
<<<<<<< HEAD
	  result[value.key] = {bucketTime:value.m1.value if value.m1.value else 0 } #TODO: this is kind of hack.
          #we can use a default value for pipeline aggregation. EL promised that we can use default value for simple aggregation. Later to be checked.
        else:
	  result[value.key].update( {bucketTime:value.m1.value if value.m1.value else 0} )
=======
          result[value.key] = {bucketTime:value.m1.value if value.m1.value else 0 } #TODO: this is kind of hack.
          #we can use a default value for pipeline aggregation. EL promised that we can use default value for simple aggregation. Later to be checked.
        else:
          result[value.key].update( {bucketTime:value.m1.value if value.m1.value else 0} )
>>>>>>> 2c57d3b5
    # the result format is { 'grouping':{timestamp:value, timestamp:value} for example : {u'Bookkeeping_BookkeepingManager': {1474300800: 4.0, 1474344000: 4.0, 1474331400: 4.0, 1
    # 474302600: 4.0, 1474365600: 4.0, 1474304400: 4.0, 1474320600: 4.0, 1474360200: 4.0, 1474306200: 4.0, 1474356600: 4.0, 1474336800: 4.0, 1474326000: 4.0, 1474315200: 4.0,
    # 1474281000: 4.0, 1474309800: 4.0, 1474338600: 4.0, 1474311600: 4.0, 1474317000: 4.0, 1474367400: 4.0, 1474333200: 4.0, 1474284600: 4.0, 1474362000: 4.0,
    # 1474327800: 4.0, 1474345800: 4.0, 1474286400: 4.0, 1474308000: 4.0, 1474322400: 4.0, 1474288200: 4.0, 1474351200: 4.0, 1474282800: 4.0, 1474347600: 4.0,
    # 1474313400: 4.0, 1474349400: 4.0, 1474297200: 4.0, 1474340400: 4.0, 1474291800: 4.0, 1474335000: 4.0, 1474293600: 4.0, 1474290000: 4.0, 1474363800: 4.0,
    # 1474329600: 4.0, 1474353000: 4.0, 1474358400: 4.0, 1474324200: 4.0, 1474354800: 4.0, 1474295400: 4.0, 1474318800: 4.0, 1474299000: 4.0, 1474342200: 4.0},
    # u'Framework_SystemAdministrator': {1474300800: 8.0, 1474344000: 8.0, 1474331400: 8.0, 1474302600: 8.0, 1474365600: 8.0, 1474304400: 8.0, 1474320600: 8.0,
    # 1474360200: 8.0, 1474306200: 8.0, 1474356600: 8.0, 1474336800: 8.0, 1474326000: 8.0, 1474315200: 8.0, 1474281000: 8.0, 1474309800: 8.0, 1474338600: 8.0,
    # 1474311600: 8.0, 1474317000: 8.0, 1474367400: 8.0, 1474333200: 8.0, 1474284600: 8.0, 1474362000: 8.0, 1474327800: 8.0, 1474345800: 8.0, 1474286400: 8.0,
    # 1474308000: 8.0, 1474322400: 8.0, 1474288200: 8.0, 1474351200: 8.0, 1474282800: 8.0, 1474347600: 8.0, 1474313400: 8.0, 1474349400: 8.0, 1474297200: 8.0,
    # 1474340400: 8.0, 1474291800: 8.0, 1474335000: 8.0, 1474293600: 8.0, 1474290000: 8.0, 1474363800: 8.0, 1474329600: 8.0, 1474353000: 8.0, 1474358400: 8.0,
    # 1474324200: 8.0, 1474354800: 8.0, 1474295400: 8.0, 1474318800: 8.0, 1474299000: 8.0, 1474342200: 8.0}}

    return S_OK( result )

  def put( self, records, monitoringType ):
    """
    It is used to insert the data to El.
    :param list records it is a list of documents (dictionary)
    :param str monitoringType is the type of the monitoring
    """
    mapping = self.__getMapping( monitoringType )
    gLogger.debug( "Mapping used to create an index:", mapping )
    res = self.getIndexName( monitoringType )
    if not res['OK']:
      return res
    indexName = res['Value']
    return self.bulk_index( indexName, monitoringType, records, mapping )

  def __getMapping( self, monitoringType ):
    """
    It returns the mapping of a certain monitoring type
    :param str monitoringType the monitoring type for example WMSHistory
    :return it returns an empty dixtionary if there is no mapping defenied.
    """
    mapping = {}
    if monitoringType in self.__documents:
      mapping = self.__documents[monitoringType].get( "mapping", {} )
    return mapping

  def __getRawData( self, typeName, condDict, size = 0 ):
    """
    It returns the last day data for a given monitoring type.
    for example: {'sort': [{'timestamp': {'order': 'desc'}}],
    'query': {'bool': {'must': [{'match': {'host': 'dzmathe.cern.ch'}},
    {'match': {'component': 'Bookkeeping_BookkeepingManager'}}]}}}
    :param str typeName name of the monitoring type
    :param dict condDict -> conditions for the query
                  key -> name of the field
                  value -> list of possible values
    :param int size number of rows which whill be returned. By default is all
    """
    retVal = self.getIndexName( typeName )
    if not retVal['OK']:
      return retVal
    date = datetime.datetime.utcnow()
    indexName = "%s-%s" % ( retVal['Value'], date.strftime( '%Y-%m-%d' ) )

    # going to create:
    # s = Search(using=cl, index = 'lhcb-certification_componentmonitoring-index-2016-09-16')
    # s = s.filter( 'bool', must = [Q('match', host='dzmathe.cern.ch'), Q('match', component='Bookkeeping_BookkeepingManager')])
    # s = s.query(q)
    # s = s.sort('-timestamp')


    mustClose = []
    for cond in condDict:
      kwargs = {cond: condDict[cond][0]}
      query = self._Q( 'match', **kwargs )
      mustClose.append( query )

    if condDict.get( 'startTime' ) and condDict.get( 'endTime' ):
      query = self._Q( 'range',
                timestamp = {'lte':condDict.get( 'endTime' ),
                             'gte': condDict.get( 'startTime' ) } )

      mustClose.append( query )

    s = self._Search( indexName )
    s = s.filter( 'bool', must = mustClose )
    s = s.sort( '-timestamp' )

    if size > 0:
      s = s.extra( size = size )

    retVal = s.execute()
    if not retVal['OK']:
      return retVal
    if retVal['Value']:
      records = []
      paramNames = dir( retVal['Value'][0] )
      try:
        paramNames.remove( 'meta' )
      except ValueError as e:
        gLogger.warn( "meta is not in the Result", e )
      for resObj in retVal["Value"]:
        records.append( dict( [ ( paramName, getattr( resObj, paramName ) ) for paramName in paramNames] ) )
      return S_OK( records )

  def getLastDayData( self, typeName, condDict ):
    """
    It returns the last day data for a given monitoring type.
    for example: {'sort': [{'timestamp': {'order': 'desc'}}],
    'query': {'bool': {'must': [{'match': {'host': 'dzmathe.cern.ch'}},
    {'match': {'component': 'Bookkeeping_BookkeepingManager'}}]}}}
    :param str typeName name of the monitoring type
    :param dict condDict -> conditions for the query
                  key -> name of the field
                  value -> list of possible values
    """
    return self.__getRawData( typeName, condDict )


  def getLimitedData( self, typeName, condDict, size = 10 ):
    """
    Returns a list of records for a given selection.
    :param str typeName name of the monitoring type
    :param dict condDict -> conditions for the query
                  key -> name of the field
                  value -> list of possible values
    :param int size: Indicates how many entries should be retrieved from the log
    :return: Up to size entries for the given component from the database
    """
    return self.__getRawData( typeName, condDict, size )


  def getDataForAGivenPeriod( self, typeName, condDict, initialDate = '', endDate = '' ):
    """
    Retrieves the history of logging entries for the given component during a given given time period
    :param: str typeName name of the monitoring type
    :param: dict condDict -> conditions for the query
                  key -> name of the field
                  value -> list of possible values
    :param str initialDate: Indicates the start of the time period in the format 'DD/MM/YYYY hh:mm'
    :param str endDate: Indicate the end of the time period in the format 'DD/MM/YYYY hh:mm'
    :return: Entries from the database for the given component recorded between the initial and the end dates

    """
    if not initialDate and not endDate:
      return self.__getRawData( typeName, condDict, 10 )

    if initialDate:
      condDict['startTime'] = datetime.datetime.strptime( initialDate, '%d/%m/%Y %H:%M' )
    else:
      condDict['startTime'] = datetime.datetime.min
    if endDate:
      condDict['endTime'] = datetime.datetime.strptime( endDate, '%d/%m/%Y %H:%M' )
    else:
      condDict['endTime'] = datetime.datetime.utcnow()


    return self.__getRawData( typeName, condDict )<|MERGE_RESOLUTION|>--- conflicted
+++ resolved
@@ -69,13 +69,8 @@
     if self.exists( all_index ):
       indexes = self.getIndexes()
       if indexes:
-<<<<<<< HEAD
-	actualindexName = generateFullIndexName( index )
-	if self.exists( actualindexName ):
-=======
         actualindexName = generateFullIndexName( index )
         if self.exists( actualindexName ):
->>>>>>> 2c57d3b5
           self.log.info( "The index is exists:", actualindexName )
         else:
           result = self.createIndex( index, mapping )
@@ -146,11 +141,7 @@
     indexName = "%s*" % ( retVal['Value'] )
     q = [self._Q( 'range',
                   timestamp = {'lte':endTime * 1000,
-<<<<<<< HEAD
-			       'gte': startTime * 1000} )]
-=======
                                'gte': startTime * 1000} )]
->>>>>>> 2c57d3b5
     for cond in condDict:
       kwargs = {cond: condDict[cond][0]}
       query = self._Q( 'match', **kwargs )
@@ -252,11 +243,7 @@
     indexName = "%s*" % ( retVal['Value'] )
     q = [self._Q( 'range',
                   timestamp = {'lte':endTime * 1000,
-<<<<<<< HEAD
-			       'gte': startTime * 1000} )]
-=======
                                'gte': startTime * 1000} )]
->>>>>>> 2c57d3b5
     for cond in condDict:
       kwargs = {cond: condDict[cond][0]}
       query = self._Q( 'match', **kwargs )
@@ -285,17 +272,10 @@
       for value in bucket['tt'].buckets:
         # each bucket contains an agregation called tt which sum/avg of the metric.
         if value.key not in result:
-<<<<<<< HEAD
-	  result[value.key] = {bucketTime:value.m1.value if value.m1.value else 0 } #TODO: this is kind of hack.
-          #we can use a default value for pipeline aggregation. EL promised that we can use default value for simple aggregation. Later to be checked.
-        else:
-	  result[value.key].update( {bucketTime:value.m1.value if value.m1.value else 0} )
-=======
           result[value.key] = {bucketTime:value.m1.value if value.m1.value else 0 } #TODO: this is kind of hack.
           #we can use a default value for pipeline aggregation. EL promised that we can use default value for simple aggregation. Later to be checked.
         else:
           result[value.key].update( {bucketTime:value.m1.value if value.m1.value else 0} )
->>>>>>> 2c57d3b5
     # the result format is { 'grouping':{timestamp:value, timestamp:value} for example : {u'Bookkeeping_BookkeepingManager': {1474300800: 4.0, 1474344000: 4.0, 1474331400: 4.0, 1
     # 474302600: 4.0, 1474365600: 4.0, 1474304400: 4.0, 1474320600: 4.0, 1474360200: 4.0, 1474306200: 4.0, 1474356600: 4.0, 1474336800: 4.0, 1474326000: 4.0, 1474315200: 4.0,
     # 1474281000: 4.0, 1474309800: 4.0, 1474338600: 4.0, 1474311600: 4.0, 1474317000: 4.0, 1474367400: 4.0, 1474333200: 4.0, 1474284600: 4.0, 1474362000: 4.0,
