"""

It is used to create plots using Elasticsearch

"""
<<<<<<< HEAD
from __future__ import absolute_import
from __future__ import division
from __future__ import print_function
from past.builtins import long
=======
>>>>>>> ee39c06a
import datetime
import os
import six

from DIRAC import gLogger, S_OK, S_ERROR, gConfig
from DIRAC.Core.DISET.RequestHandler import RequestHandler
from DIRAC.Core.Utilities import Time
from DIRAC.Core.Utilities.Plotting import gDataCache
from DIRAC.Core.Utilities.Plotting.FileCoding import extractRequestFromFileId
from DIRAC.Core.Utilities.Plotting.Plots import generateErrorMessagePlot
from DIRAC.Core.Utilities.File import mkDir

from DIRAC.MonitoringSystem.DB.MonitoringDB import MonitoringDB
from DIRAC.MonitoringSystem.private.MainReporter import MainReporter

__RCSID__ = "$Id$"


class MonitoringHandler(RequestHandler):

  """
  .. class:: MonitoringHandler

  :param dict __reportRequestDict: contains the arguments used to create a certain plot
  :param object __db: used to retrieve the data from the db.

  """

  __reportRequestDict = {'typeName': six.string_types,
                         'reportName': six.string_types,
                         'startTime': Time._allDateTypes,
                         'endTime': Time._allDateTypes,
                         'condDict': dict,
                         'grouping': six.string_types,
                         'extraArgs': dict}

  __db = None

  @classmethod
  def initializeHandler(cls, serviceInfo):
    cls.__db = MonitoringDB()
    reportSection = serviceInfo['serviceSectionPath']
    dataPath = gConfig.getValue("%s/DataLocation" % reportSection, "data/monitoringPlots")
    gLogger.info("Data will be written into %s" % dataPath)
    mkDir(dataPath)
    try:
      testFile = "%s/moni.plot.test" % dataPath
      with open(testFile, "w") as _:
        os.unlink(testFile)
    except IOError as err:
      gLogger.fatal("Can't write to %s" % dataPath, err)
      return S_ERROR("Data location is not writable: %s" % repr(err))
    gDataCache.setGraphsLocation(dataPath)

    return S_OK()

  types_listUniqueKeyValues = [six.string_types]

  def export_listUniqueKeyValues(self, typeName):
    """
    :param str typeName: is the monitoring type registered in the Types.

    :return: S_OK({key:[]}) or S_ERROR()   The key is element of the __keyFields of the BaseType
    """
    setup = self.serviceInfoDict.get('clientSetup', None)
    if not setup:
      return S_ERROR("FATAL ERROR:  Problem with the service configuration!")
    # NOTE: we can apply some policies if it will be needed!
    return self.__db.getKeyValues(typeName)

  types_listReports = [six.string_types]

  def export_listReports(self, typeName):
    """
    :param str typeName: monitoring type for example WMSHistory

    :return: S_OK([]) or S_ERROR() the list of available plots
    """

    reporter = MainReporter(self.__db, self.serviceInfoDict['clientSetup'])
    return reporter.list(typeName)

  def transfer_toClient(self, fileId, token, fileHelper):
    """
    Get graphs data

    :param str fileId: encoded plot attributes
    :param object token: ???
    :param DIRAC.Core.DISET.private.FileHelper.FileHelper fileHelper:

    """

    # First check if we've got to generate the plot
    if len(fileId) > 5 and fileId[1] == ':':
      gLogger.info("Seems the file request is a plot generation request!")
      try:
        result = self.__generatePlotFromFileId(fileId)
      except Exception as e:  # pylint: disable=broad-except
        gLogger.exception("Exception while generating plot", str(e))
        result = S_ERROR("Error while generating plot: %s" % str(e))
      if not result['OK']:
        self.__sendErrorAsImg(result['Message'], fileHelper)
        fileHelper.sendEOF()
        return result
      fileId = result['Value']

    retVal = gDataCache.getPlotData(fileId)
    if not retVal['OK']:
      self.__sendErrorAsImg(retVal['Message'], fileHelper)
      return retVal
    retVal = fileHelper.sendData(retVal['Value'])
    if not retVal['OK']:
      return retVal
    fileHelper.sendEOF()
    return S_OK()

  def __generatePlotFromFileId(self, fileId):
    """
    It create the plots using the encode parameters

    :param str fileId: the encoded plot attributes
    :return S_OK or S_ERROR returns the file name
    """

    result = extractRequestFromFileId(fileId)
    if not result['OK']:
      return result
    plotRequest = result['Value']
    gLogger.info("Generating the plots..")
    result = self.export_generatePlot(plotRequest)
    if not result['OK']:
      gLogger.error("Error while generating the plots", result['Message'])
      return result
    fileToReturn = 'plot'
    if 'extraArgs' in plotRequest:
      extraArgs = plotRequest['extraArgs']
      if 'thumbnail' in extraArgs and extraArgs['thumbnail']:
        fileToReturn = 'thumbnail'
    gLogger.info("Returning %s file: %s " % (fileToReturn, result['Value'][fileToReturn]))
    return S_OK(result['Value'][fileToReturn])

  def __sendErrorAsImg(self, msgText, fileHelper):
    """
    In case of an error message a whcite plot is created with the error message.
    """

    retVal = generateErrorMessagePlot(msgText)
    if not retVal:
      retVal = fileHelper.sendData(retVal['Message'])
    else:
      retVal = fileHelper.sendData(retVal['Value'])
      if not retVal['OK']:
        return retVal
      fileHelper.sendEOF()
    return S_OK()

  def __checkPlotRequest(self, reportRequest):
    """
    It check the plot attributes. We have to make sure that all attributes which are needed are provided.

    :param dict reportRequest: contains the plot attributes.

    """
    # If extraArgs is not there add it
    if 'extraArgs' not in reportRequest:
      reportRequest['extraArgs'] = {}
    if not isinstance(reportRequest['extraArgs'], self.__reportRequestDict['extraArgs']):
      return S_ERROR("Extra args has to be of type %s" % self.__reportRequestDict['extraArgs'])
    reportRequestExtra = reportRequest['extraArgs']

    # Check sliding plots
    if 'lastSeconds' in reportRequestExtra:
      try:
        lastSeconds = int(reportRequestExtra['lastSeconds'])
      except ValueError:
        gLogger.error("lastSeconds key must be a number")
        return S_ERROR("Value Error")
      if lastSeconds < 3600:
        return S_ERROR("lastSeconds must be more than 3600")
      now = Time.dateTime()  # this is an UTC time
      reportRequest['endTime'] = now
      reportRequest['startTime'] = now - datetime.timedelta(seconds=lastSeconds)
    else:
      # if end date is not there, just set it to now
      if not reportRequest.get('endTime'):
        # check the existence of the endTime it can be present and empty
        reportRequest['endTime'] = Time.dateTime()
    # Check keys
    for key in self.__reportRequestDict:
      if key not in reportRequest:
        return S_ERROR('Missing mandatory field %s in plot request' % key)

      if not isinstance(reportRequest[key], self.__reportRequestDict[key]):
        return S_ERROR("Type mismatch for field %s (%s), required one of %s" % (key,
                                                                                str(type(reportRequest[key])),
                                                                                str(self.__reportRequestDict[key])))
      if key in ('startTime', 'endTime'):
        reportRequest[key] = int(Time.toEpoch(reportRequest[key]))

    return S_OK(reportRequest)

  types_generatePlot = [dict]

  def export_generatePlot(self, reportRequest):
    """
    It creates a plots for a given request

    :param dict reportRequest: contains the plot arguments...
    """
    retVal = self.__checkPlotRequest(reportRequest)
    if not retVal['OK']:
      return retVal
    reporter = MainReporter(self.__db, self.serviceInfoDict['clientSetup'])
    reportRequest['generatePlot'] = True
    return reporter.generate(reportRequest, self.getRemoteCredentials())

  types_getReport = [dict]

  def export_getReport(self, reportRequest):
    """
    It is used to get the raw data used to create a plot. The reportRequest has the following parameters:

    :param str typeName: the type of the monitoring
    :param str reportName: the name of the plotter used to create the plot for example:  NumberOfJobs
    :param int startTime: epoch time, start time of the plot
    :param int endTime: epoch time, end time of the plot
    :param dict condDict: is the conditions used to gnerate the plot: {'Status':['Running'],'grouping': ['Site'] }
    :param str grouping: is the grouping of the data for example: 'Site'
    :param dict extraArgs: epoch time which can be last day, last week, last month
    :return: S_OK or S_ERROR S_OK value is a dictionary which contains all values used to create the plot
    """
    retVal = self.__checkPlotRequest(reportRequest)
    if not retVal['OK']:
      return retVal
    reporter = MainReporter(self.__db, self.serviceInfoDict['clientSetup'])
    reportRequest['generatePlot'] = False
    return reporter.generate(reportRequest, self.getRemoteCredentials())

  types_addMonitoringRecords = [six.string_types, six.string_types, list]

  def export_addMonitoringRecords(self, monitoringtype, data):
    """
    It is used to insert data directly to the given monitoring type

    :param str monitoringtype:
    :param data:
    :type data: python:list
    """

    retVal = self.__db.getIndexName(monitoringtype)
    if not retVal['OK']:
      return retVal
    prefix = retVal['Value']
    gLogger.debug("addMonitoringRecords:", prefix)
    return self.__db.bulk_index(prefix, data)

  types_addRecords = [six.string_types, six.string_types, list]

  def export_addRecords(self, indexname, monitoringType, data):
    """
    It is used to insert data directly to the database... The data will be inserted to the given index.

    :param str indexname:
    :param data:
    :type data: python:list

    """
    setup = self.serviceInfoDict.get('clientSetup', '')
    indexname = "%s_%s" % (setup.lower(), indexname)
    gLogger.debug("Bulk index:", indexname)
    mapping = self.__db.getMapping(monitoringType)
    gLogger.debug("Mapping:", mapping)
    return self.__db.bulk_index(indexname, data, mapping)

  types_deleteIndex = [six.string_types]

  def export_deleteIndex(self, indexName):
    """
    It is used to delete an index!
    Note this is for experienced users!!!

    :param str indexName:
    """
    setup = self.serviceInfoDict.get('clientSetup', '')
    indexName = "%s_%s" % (setup.lower(), indexName)
    gLogger.debug("delete index:", indexName)
    return self.__db.deleteIndex(indexName)

  types_getLastDayData = [six.string_types, dict]

  def export_getLastDayData(self, typeName, condDict):
    """
    It returns the data from the last day index. Note: we create daily indexes.

    :param str typeName: name of the monitoring type
    :param dict condDict: conditions for the query

                   * key -> name of the field
                   * value -> list of possible values
    """

    return self.__db.getLastDayData(typeName, condDict)

  types_getLimitedDat = [six.string_types, dict, int]

  def export_getLimitedData(self, typeName, condDict, size):
    '''
    Returns a list of records for a given selection.

    :param str typeName: name of the monitoring type
    :param dict condDict: conditions for the query

                   * key -> name of the field
                   * value -> list of possible values

    :param int size: Indicates how many entries should be retrieved from the log
    :return: Up to size entries for the given component from the database
    '''
    return self.__db.getLimitedData(typeName, condDict, size)

  types_getDataForAGivenPeriod = [six.string_types, dict, six.string_types, six.string_types]

  def export_getDataForAGivenPeriod(self, typeName, condDict, initialDate='', endDate=''):
    """
    Retrieves the history of logging entries for the given component during a given given time period

    :param str typeName: name of the monitoring type
    :param dict condDict: conditions for the query

                   * key -> name of the field
                   * value -> list of possible values

    :param str initialDate: Indicates the start of the time period in the format 'DD/MM/YYYY hh:mm'
    :param str endDate: Indicate the end of the time period in the format 'DD/MM/YYYY hh:mm'
    :return: Entries from the database for the given component recorded between the initial and the end dates

    """
    return self.__db.getDataForAGivenPeriod(typeName, condDict, initialDate, endDate)

  types_put = [list, six.string_types]

  def export_put(self, recordsToInsert, monitoringType):
    """
    It is used to insert records to the db.

    :param recordsToInsert: records to be inserted to the db
    :param str monitoringType: monitoring type...
    :type recordsToInsert: python:list

    """

    return self.__db.put(recordsToInsert, monitoringType)

  types_pingDB = []

  def export_pingDB(self):
    """
    We can check, if the db is available.
    """
    return self.__db.pingDB()<|MERGE_RESOLUTION|>--- conflicted
+++ resolved
@@ -3,13 +3,11 @@
 It is used to create plots using Elasticsearch
 
 """
-<<<<<<< HEAD
+
 from __future__ import absolute_import
 from __future__ import division
 from __future__ import print_function
-from past.builtins import long
-=======
->>>>>>> ee39c06a
+
 import datetime
 import os
 import six
