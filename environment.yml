name: dirac-development

channels:
  - conda-forge

dependencies:
  # runtime
  - python =2.7
  - pip
  - boto3
  - certifi
  - cmreshandler >1.0.0b4
  - docutils
  - elasticsearch-dsl ~=6.3.1
  - fts-rest
  - future
  - gitpython >=2.1.0
  #- m2crypto >=0.36  # 0.36 does not have a conda package yet, so go with pip in the meantime
  - matplotlib >=2.1.0,<3.0
  - mysql-connector-c  # Included as it's a dependency of MySQL-python which is installed with pip
  - numpy >=1.10.1,<1.16  # Limit to 1.15 as Python 2 pylint has bugs with numpy 1.16
  - pexpect >=4.0.1
  - pillow
  - psutil >=4.2.0
  - pyasn1 >0.4.1
  - pyasn1-modules
  - python-json-logger >=0.1.8
  - pytz >=2015.7
  - recommonmark
  - requests >=2.9.1
  - six >=1.10
  - sqlalchemy >=1.0.9
  - subprocess32
  - stomp.py >=3.1.5
  - suds-jurko >=0.6
  - xmltodict
  # testing and development
  - autopep8
  - caniusepython3
  - coverage
  - hypothesis
  - ipython
  - mock
  - parameterized
  - pylint >=1.6.5
  - pyparsing >=2.0.6
  - pytest >=3.6
  - pytest-cov >=2.2.0
  - pytest-mock
  - shellcheck
  # docs
  - pygments >=1.5
  - sphinx
  # unused
  - funcsigs
  - futures
  - jinja2
  - multi-mechanize >=1.2.0
  # - readline >=6.2.4 in the standard library
  - simplejson >=3.8.1
  - tornado >=5.0.0,<6.0.0
  - typing >=3.6.6
  # Pin OpenSSL to avoid: https://github.com/DIRACGrid/DIRAC/issues/4489
  - openssl <1.1
  - pip:
    - MySQL-python
<<<<<<< HEAD
    - diraccfg
=======
    - M2Crypto>=0.36
>>>>>>> d415e04c
<|MERGE_RESOLUTION|>--- conflicted
+++ resolved
@@ -64,8 +64,5 @@
   - openssl <1.1
   - pip:
     - MySQL-python
-<<<<<<< HEAD
     - diraccfg
-=======
-    - M2Crypto>=0.36
->>>>>>> d415e04c
+    - M2Crypto>=0.36