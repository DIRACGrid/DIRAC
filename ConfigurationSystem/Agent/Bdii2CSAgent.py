""" The Bdii2CSAgent performs checking BDII for availability of CE and SE
    resources for a given or any configured VO. It detects resources not yet
    present in the CS and notifies the administrators.
    For the CEs and SEs already present in the CS, the agent is updating
    if necessary settings which were changed in the BDII recently
"""

from DIRAC                                              import S_OK, S_ERROR, gConfig
from DIRAC.Core.Base.AgentModule                        import AgentModule
from DIRAC.Core.Utilities.Grid                          import getBdiiCEInfo, getBdiiSEInfo
from DIRAC.FrameworkSystem.Client.NotificationClient    import NotificationClient
from DIRAC.ConfigurationSystem.Client.CSAPI             import CSAPI
from DIRAC.ConfigurationSystem.Client.Helpers.Path      import cfgPath
from DIRAC.ConfigurationSystem.Client.Helpers.Registry  import getVOs, getVOOption
from DIRAC.ConfigurationSystem.Client.Utilities         import getGridCEs, getSiteUpdates, getSRMUpdates, \
                                                               getCEsFromCS, getSEsFromCS, getGridSRMs

__RCSID__ = "$Id$"

class Bdii2CSAgent( AgentModule ):

  addressTo = ''
  addressFrom = ''
  voName = ''
  subject = "Bdii2CSAgent"
  alternativeBDIIs = []

  def initialize( self ):

    self.addressTo = self.am_getOption( 'MailTo', self.addressTo )
    self.addressFrom = self.am_getOption( 'MailFrom', self.addressFrom )
    # Create a list of alternative bdii urls
    self.alternativeBDIIs = self.am_getOption( 'AlternativeBDIIs', [] )
    # Check if the bdii url is appended by a port number, if not append the default 2170
    for index, url in enumerate( self.alternativeBDIIs ):
      if not url.split( ':' )[-1].isdigit():
        self.alternativeBDIIs[index] += ':2170'
    if self.addressTo and self.addressFrom:
      self.log.info( "MailTo", self.addressTo )
      self.log.info( "MailFrom", self.addressFrom )
    if self.alternativeBDIIs :
      self.log.info( "AlternativeBDII URLs:", self.alternativeBDIIs )
    self.subject = "Bdii2CSAgent"

    self.processCEs = self.am_getOption( 'ProcessCEs', True )
    self.processSEs = self.am_getOption( 'ProcessSEs', False )

    self.voName = self.am_getOption( 'VirtualOrganization', [] )
    if not self.voName:
      self.voName = self.am_getOption( 'VO', [] )
    if not self.voName or ( len( self.voName ) == 1 and self.voName[0].lower() == 'all' ):
      # Get all VOs defined in the configuration
      self.voName = []
      result = getVOs()
      if result['OK']:
        vos = result['Value']
        for vo in vos:
          vomsVO = getVOOption( vo, "VOMSName" )
          if vomsVO:
            self.voName.append( vomsVO )

    if self.voName:
      self.log.info( "Agent will manage VO(s) %s" % self.voName )
    else:
      self.log.fatal( "VirtualOrganization option not defined for agent" )
      return S_ERROR()

    self.csAPI = CSAPI()
    return self.csAPI.initialize()

  def execute( self ):
    """ General agent execution method
    """
<<<<<<< HEAD
=======
    self.voBdiiCEDict = {}
    self.voBdiiSEDict = {}
>>>>>>> 15a3e34f

    # Get a "fresh" copy of the CS data
    result = self.csAPI.downloadCSData()
    if not result['OK']:
      self.log.warn( "Could not download a fresh copy of the CS data", result[ 'Message' ] )

    # Refresh the configuration from the master server
    gConfig.forceRefresh( fromMaster = True )

    if self.processCEs:
      self.__lookForNewCEs()
      self.__updateCEs()
    if self.processSEs:
      self.__lookForNewSEs()
      self.__updateSEs()
    return S_OK()

  def __lookForNewCEs( self ):
    """ Look up BDII for CEs not yet present in the DIRAC CS
    """

    bannedCEs = self.am_getOption( 'BannedCEs', [] )
    result = getCEsFromCS()
    if not result['OK']:
      return result
    knownCEs = set( result['Value'] )
    knownCEs = knownCEs.union( set( bannedCEs ) )

    for vo in self.voName:
      result = self.__getBdiiCEInfo( vo )
      if not result['OK']:
        continue
      bdiiInfo = result['Value']
      result = getGridCEs( vo, bdiiInfo = bdiiInfo, ceBlackList = knownCEs )
      if not result['OK']:
        self.log.error( 'Failed to get unused CEs', result['Message'] )
      siteDict = result['Value']
      body = ''
      for site in siteDict:
        newCEs = set( siteDict[site].keys() )
        if not newCEs:
          continue

        ceString = ''
        for ce in newCEs:
          queueString = ''
          ceInfo = bdiiInfo[site]['CEs'][ce]
          ceString = "CE: %s, GOCDB Site Name: %s" % ( ce, site )
          systemTuple = siteDict[site][ce]['System']
          osString = "%s_%s_%s" % ( systemTuple )
          newCEString = "\n%s\n%s\n" % ( ceString, osString )
          for queue in ceInfo['Queues']:
            queueStatus = ceInfo['Queues'][queue].get( 'GlueCEStateStatus', 'UnknownStatus' )
            if 'production' in queueStatus.lower():
              ceType = ceInfo['Queues'][queue].get( 'GlueCEImplementationName', '' )
              queueString += "   %s %s %s\n" % ( queue, queueStatus, ceType )
          if queueString:
            ceString = newCEString
            ceString += "Queues:\n"
            ceString += queueString

        if ceString:
          body += ceString

      if body:
        body = "\nWe are glad to inform You about new CE(s) possibly suitable for %s:\n" % vo + body
        body += "\n\nTo suppress information about CE add its name to BannedCEs list.\n"
        body += "Add new Sites/CEs for vo %s with the command:\n" % vo
        body += "dirac-admin-add-resources --vo %s --ce\n" % vo
        self.log.info( body )
        if self.addressTo and self.addressFrom:
          notification = NotificationClient()
          result = notification.sendMail( self.addressTo, self.subject, body, self.addressFrom, localAttempt = False )
          if not result['OK']:
            self.log.error( 'Can not send new site notification mail', result['Message'] )

    return S_OK()

  def __getBdiiCEInfo( self, vo ):

    if vo in self.voBdiiCEDict:
      return S_OK( self.voBdiiCEDict[vo] )
    self.log.info( "Check for available CEs for VO", vo )
    result = getBdiiCEInfo( vo )
    message = ''
    if not result['OK']:
      message = result['Message']
      for bdii in self.alternativeBDIIs :
        result = getBdiiCEInfo( vo, host = bdii )
        if result['OK']:
          break
    if not result['OK']:
      if message:
        self.log.error( "Error during BDII request", message )
      else:
        self.log.error( "Error during BDII request", result['Message'] )
    else:
      self.voBdiiCEDict[vo] = result['Value']
    return result

  def __getBdiiSEInfo( self, vo ):

    if vo in self.voBdiiSEDict:
      return S_OK( self.voBdiiSEDict[vo] )
    self.log.info( "Check for available SEs for VO", vo )
    result = getBdiiSEInfo( vo )
    message = ''
    if not result['OK']:
      message = result['Message']
      for bdii in self.alternativeBDIIs :
        result = getBdiiSEInfo( vo, host = bdii )
        if result['OK']:
          break
    if not result['OK']:
      if message:
        self.log.error( "Error during BDII request", message )
      else:
        self.log.error( "Error during BDII request", result['Message'] )
    else:
      self.voBdiiSEDict[vo] = result['Value']
    return result

  def __updateCEs( self ):
    """ Update the Site/CE/queue settings in the CS if they were changed in the BDII
    """

    bdiiChangeSet = set()

    for vo in self.voName:
      result = self.__getBdiiCEInfo( vo )
      if not result['OK']:
        continue
      ceBdiiDict = result['Value']
      result = getSiteUpdates( vo, bdiiInfo = ceBdiiDict, log = self.log )
      if not result['OK']:
        continue
      bdiiChangeSet = bdiiChangeSet.union( result['Value'] )

    # We have collected all the changes, consolidate VO settings
    result = self.__updateCS( bdiiChangeSet )
    return result

  def __updateCS( self, bdiiChangeSet ):

    queueVODict = {}
    changeSet = set()
    for entry in bdiiChangeSet:
      section, option , _value, new_value = entry
      if option == "VO":
        queueVODict.setdefault( section, set() )
        queueVODict[section] = queueVODict[section].union( set( new_value.split( ',' ) ) )
      else:
        changeSet.add( entry )
    for section, VOs in queueVODict.items():
      changeSet.add( ( section, 'VO', '', ','.join( VOs ) ) )

    if changeSet:
      changeList = list( changeSet )
      changeList.sort()
      body = '\n'.join( [ "%s/%s %s -> %s" % entry for entry in changeList ] )
      if body and self.addressTo and self.addressFrom:
        notification = NotificationClient()
        result = notification.sendMail( self.addressTo, self.subject, body, self.addressFrom, localAttempt = False )

      if body:
        self.log.info( 'The following configuration changes were detected:' )
        self.log.info( body )

      for section, option, value, new_value in changeSet:
        if value == 'Unknown' or not value:
          self.csAPI.setOption( cfgPath( section, option ), new_value )
        else:
          self.csAPI.modifyValue( cfgPath( section, option ), new_value )

      result = self.csAPI.commit()
      if not result['OK']:
        self.log.error( "Error while committing to CS", result['Message'] )
      else:
        self.log.info( "Successfully committed %d changes to CS" % len( changeList ) )
      return result
    else:
      self.log.info( "No changes found" )
      return S_OK()

  def __lookForNewSEs( self ):
    """ Look up BDII for SEs not yet present in the DIRAC CS
    """

    bannedSEs = self.am_getOption( 'BannedSEs', [] )
    result = getSEsFromCS()
    if not result['OK']:
      return result
    knownSEs = set( result['Value'] )
    knownSEs = knownSEs.union( set( bannedSEs ) )

    for vo in self.voName:
      result = self.__getBdiiSEInfo( vo )
      if not result['OK']:
        continue
      bdiiInfo = result['Value']
      result = getGridSRMs( vo, bdiiInfo = bdiiInfo, srmBlackList = knownSEs )
      if not result['OK']:
        continue
      siteDict = result['Value']
      body = ''
      for site in siteDict:
        newSEs = set( siteDict[site].keys() )
        if not newSEs:
          continue
        for se in newSEs:
          body += '\n New SE %s available at site %s:\n' % ( se, site )
          backend = siteDict[site][se]['SE'].get( 'GlueSEImplementationName', 'Unknown' )
          size = siteDict[site][se]['SE'].get( 'GlueSESizeTotal', 'Unknown' )
          body += '  Backend %s, Size %s' % ( backend, size )

      if body:
        body = "\nWe are glad to inform You about new SE(s) possibly suitable for %s:\n" % vo + body
        body += "\n\nTo suppress information about an SE add its name to BannedSEs list.\n"
        body += "Add new SEs for vo %s with the command:\n" % vo
        body += "dirac-admin-add-resources --vo %s --se\n" % vo
        self.log.info( body )
        if self.addressTo and self.addressFrom:
          notification = NotificationClient()
          result = notification.sendMail( self.addressTo, self.subject, body, self.addressFrom, localAttempt = False )
          if not result['OK']:
            self.log.error( 'Can not send new site notification mail', result['Message'] )

    return S_OK()

  def __updateSEs( self ):
    """ Update the Storage Element settings in the CS if they were changed in the BDII
    """

    bdiiChangeSet = set()

    for vo in self.voName:
      result = self.__getBdiiSEInfo( vo )
      if not result['OK']:
        continue
      seBdiiDict = result['Value']
      result = getSRMUpdates( vo, bdiiInfo = seBdiiDict )
      if not result['OK']:
        continue
      bdiiChangeSet = bdiiChangeSet.union( result['Value'] )

    # We have collected all the changes, consolidate VO settings
    result = self.__updateCS( bdiiChangeSet )
    return result<|MERGE_RESOLUTION|>--- conflicted
+++ resolved
@@ -71,11 +71,8 @@
   def execute( self ):
     """ General agent execution method
     """
-<<<<<<< HEAD
-=======
     self.voBdiiCEDict = {}
     self.voBdiiSEDict = {}
->>>>>>> 15a3e34f
 
     # Get a "fresh" copy of the CS data
     result = self.csAPI.downloadCSData()
