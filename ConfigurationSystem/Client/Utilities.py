--- conflicted
+++ resolved
@@ -92,12 +92,7 @@
 
   return S_OK(knownSEs)
 
-<<<<<<< HEAD
-
-def getGridCEs(vo, bdiiInfo=None, ceBlackList=None):
-=======
 def getGridCEs(vo, bdiiInfo=None, ceBlackList=None, hostURL=None, glue2=False):
->>>>>>> 9c62788d
   """ Get all the CEs available for a given VO and having queues in Production state
   """
   knownCEs = set()
@@ -106,11 +101,7 @@
 
   ceBdiiDict = bdiiInfo
   if bdiiInfo is None:
-<<<<<<< HEAD
-    result = getBdiiCEInfo(vo)
-=======
     result = getBdiiCEInfo(vo, host=hostURL, glue2=glue2)
->>>>>>> 9c62788d
     if not result['OK']:
       return result
     ceBdiiDict = result['Value']
