--- conflicted
+++ resolved
@@ -3,10 +3,6 @@
 
 __RCSID__ = "$Id$"
 
-<<<<<<< HEAD
-=======
-import re
->>>>>>> e5e4523a
 from distutils.version import LooseVersion  # pylint: disable=no-name-in-module,import-error
 
 from DIRAC import S_OK, S_ERROR, gConfig
@@ -130,41 +126,6 @@
   return S_OK(sitetuple[0])
 
 
-<<<<<<< HEAD
-=======
-@deprecated("Unused and dangerous, use StorageElement('seName').options ")
-def getStorageElementOptions(seName):
-  """ Get the CS StorageElementOptions
-  """
-  storageConfigPath = '/Resources/StorageElements/%s' % seName
-  result = gConfig.getOptionsDict(storageConfigPath)
-  if not result['OK']:
-    return result
-  options = result['Value']
-  # If the SE is an baseSE or an alias, derefence it
-  if 'BaseSE' in options or 'Alias' in options:
-    storageConfigPath = '/Resources/StorageElements/%s' % options.get('BaseSE', options.get('Alias'))
-    result = gConfig.getOptionsDict(storageConfigPath)
-    if not result['OK']:
-      return result
-    result['Value'].update(options)
-    options = result['Value']
-
-  # Help distinguishing storage type
-  diskSE = True
-  tapeSE = False
-  if 'SEType' in options:
-    # Type should follow the convention TXDY
-    seType = options['SEType']
-    diskSE = re.search('D[1-9]', seType) is not None
-    tapeSE = re.search('T[1-9]', seType) is not None
-  options['DiskSE'] = diskSE
-  options['TapeSE'] = tapeSE
-
-  return S_OK(options)
-
-
->>>>>>> e5e4523a
 def getQueue(site, ce, queue):
   """ Get parameters of the specified queue
   """
@@ -267,13 +228,8 @@
           resultDict[site][ce]['Queues'][queue] = queueOptionsDict
 
   return S_OK(resultDict)
-<<<<<<< HEAD
-
-
-=======
-
-
->>>>>>> e5e4523a
+
+
 def getCompatiblePlatforms(originalPlatforms):
   """ Get a list of platforms compatible with the given list
   """
@@ -304,15 +260,9 @@
       resultList += tmpList
 
   return S_OK(uniqueElements(resultList))
-<<<<<<< HEAD
-
-
-def getDIRACPlatform(OS):
-=======
 
 
 def getDIRACPlatform(OSList):
->>>>>>> e5e4523a
   """ Get standard DIRAC platform(s) compatible with the argument.
 
       NB: The returned value is a list! ordered, in reverse, using distutils.version.LooseVersion
@@ -321,12 +271,6 @@
       :param list OSList: list of platforms defined by resource providers
       :return: a list of DIRAC platforms that can be specified in job descriptions
   """
-<<<<<<< HEAD
-  result = gConfig.getOptionsDict('/Resources/Computing/OSCompatibility')
-  if not (result['OK'] and result['Value']):
-    return S_ERROR("OS compatibility info not found")
-
-=======
 
   # For backward compatibility allow a single string argument
   osList = OSList
@@ -337,7 +281,6 @@
   if not (result['OK'] and result['Value']):
     return S_ERROR("OS compatibility info not found")
 
->>>>>>> e5e4523a
   platformsDict = dict((k, v.replace(' ', '').split(',')) for k, v in result['Value'].iteritems())
   for k, v in platformsDict.iteritems():
     if k not in v:
@@ -352,12 +295,6 @@
       else:
         os2PlatformDict[osItem] = [platform]
 
-<<<<<<< HEAD
-  if OS not in os2PlatformDict:
-    return S_ERROR('No compatible DIRAC platform found for %s' % OS)
-
-  platforms = os2PlatformDict[OS]
-=======
   platforms = []
   for os in osList:
     if os in os2PlatformDict:
@@ -366,7 +303,6 @@
   if not platforms:
     return S_ERROR('No compatible DIRAC platform found for %s' % ','.join(OSList))
 
->>>>>>> e5e4523a
   platforms.sort(key=LooseVersion, reverse=True)
 
   return S_OK(platforms)
