--- conflicted
+++ resolved
@@ -295,11 +295,7 @@
   return S_OK(uniqueElements(resultList))
 
 
-<<<<<<< HEAD
 def getDIRACPlatform(OSList):
-=======
-def getDIRACPlatform(OS):
->>>>>>> 8a04fe72
   """ Get standard DIRAC platform(s) compatible with the argument.
 
       NB: The returned value is a list! ordered, in reverse, using distutils.version.LooseVersion
@@ -308,7 +304,6 @@
       :param list OSList: list of platforms defined by resource providers
       :return : a list of DIRAC platforms that can be specified in job descriptions
   """
-<<<<<<< HEAD
 
   # For backward compatibility allow a single string argument
   osList = OSList
@@ -319,12 +314,6 @@
   if not (result['OK'] and result['Value']):
     return S_ERROR("OS compatibility info not found")
 
-=======
-  result = gConfig.getOptionsDict('/Resources/Computing/OSCompatibility')
-  if not (result['OK'] and result['Value']):
-    return S_ERROR("OS compatibility info not found")
-
->>>>>>> 8a04fe72
   platformsDict = dict((k, v.replace(' ', '').split(',')) for k, v in result['Value'].iteritems())
   for k, v in platformsDict.iteritems():
     if k not in v:
@@ -339,7 +328,6 @@
       else:
         os2PlatformDict[osItem] = [platform]
 
-<<<<<<< HEAD
   platforms = []
   for os in osList:
     if os in os2PlatformDict:
@@ -348,12 +336,6 @@
   if not platforms:
     return S_ERROR('No compatible DIRAC platform found for %s' % ','.join(OSList))
 
-=======
-  if OS not in os2PlatformDict:
-    return S_ERROR('No compatible DIRAC platform found for %s' % OS)
-
-  platforms = os2PlatformDict[OS]
->>>>>>> 8a04fe72
   platforms.sort(key=LooseVersion, reverse=True)
 
   return S_OK(platforms)
