--- conflicted
+++ resolved
@@ -192,9 +192,7 @@
       value = gConfig.getValue( optionPath , 'NoValue' )
       if value != "NoValue":
         return optionPath
-<<<<<<< HEAD
     return ''  
-    
       
   def getSiteMapping( self, resourceType, mapping='' ):
     """ Get site mapping to resources of a given type 
@@ -235,7 +233,4 @@
         if not site in resultDict[resource]:
           resultDict[resource].append( site ) 
     
-    return S_OK( resultDict )        
-=======
-    return ''  
->>>>>>> c2e7001a
+    return S_OK( resultDict )        