--- conflicted
+++ resolved
@@ -14,11 +14,7 @@
 
 class MonitoringCatalog(object):
   """
-<<<<<<< HEAD
-  This class is used to performa all kinds queries to the sqlite3 database.
-=======
   This class is used to perform all kinds queries to the sqlite3 database.
->>>>>>> 971b3bb6
   """
 
   def __init__(self, dataPath):
@@ -149,11 +145,7 @@
       else:
         valuesList.append(dataDict[key])
         keysList.append("%s = ?" % key)
-<<<<<<< HEAD
-    if isinstance(fields, basestring):
-=======
     if isinstance(fields, six.string_types):
->>>>>>> 971b3bb6
       fields = [fields]
     if len(keysList) > 0:
       whereCond = "WHERE %s" % (" AND ".join(keysList))
@@ -472,11 +464,7 @@
     :param viewId: The view id.
     :return: A list of values.
     """
-<<<<<<< HEAD
-    if isinstance(viewId, basestring):
-=======
     if isinstance(viewId, six.string_types):
->>>>>>> 971b3bb6
       return self.__select("definition, variableFields", "views", {"name": viewId})
     else:
       return self.__select("definition, variableFields", "views", {"id": viewId})
