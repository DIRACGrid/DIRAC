--- conflicted
+++ resolved
@@ -48,15 +48,10 @@
         else:
           cursor.execute(query)
         executed = True
-<<<<<<< HEAD
-      except BaseException:
-        time.sleep(0.01)
-=======
       except Exception as e:
         self.log.exception("Exception executing statement", "query: %s, values: %s" % (query, values))
         time.sleep(0.01)
     self.log.error("Could not execute query, big mess ahead", "query: %s, values: %s" % (query, values))
->>>>>>> a3c5d1df
     return cursor
 
   def __createTables(self):
@@ -133,11 +128,7 @@
       else:
         valuesList.append(dataDict[key])
         keysList.append("%s = ?" % key)
-<<<<<<< HEAD
     if isinstance(fields, six.string_types):
-=======
-    if isinstance(fields, basestring):
->>>>>>> a3c5d1df
       fields = [fields]
     if len(keysList) > 0:
       whereCond = "WHERE %s" % (" AND ".join(keysList))
@@ -353,11 +344,7 @@
     """
     Get a view for a given id
     """
-<<<<<<< HEAD
     if isinstance(viewId, six.string_types):
-=======
-    if isinstance(viewId, basestring):
->>>>>>> a3c5d1df
       return self.__select("definition, variableFields", "views", {"name": viewId})
     else:
       return self.__select("definition, variableFields", "views", {"id": viewId})
