""" This class is a wrap around the rrdtool as it is a command line based tool within this class there are
    several methods which take in some parameters required by the corresponding rrd command and executes it.
"""

import os.path
import hashlib
from DIRAC import gLogger, gConfig, S_OK, S_ERROR
from DIRAC.ConfigurationSystem.Client.PathFinder import getServiceSection
from DIRAC.FrameworkSystem.private.monitoring.ColorGenerator import ColorGenerator
from DIRAC.Core.Utilities import Subprocess, Time
from DIRAC.Core.Utilities.File import mkDir

__RCSID__ = "$Id$"


class RRDManager(object):
<<<<<<< HEAD
=======

>>>>>>> ecb3fac4
  __sizesList = [[200, 50], [400, 100], [600, 150], [800, 200]]
  __logRRDCommands = False

  def __init__(self, rrdLocation, graphLocation):
    """
    Initialize RRDManager
    """
    self.rrdLocation = rrdLocation
    self.graphLocation = graphLocation
    self.log = gLogger.getSubLogger("RRDManager")
    self.rrdExec = gConfig.getValue("%s/RRDExec" % getServiceSection("Framework/Monitoring"), "rrdtool")
    for path in (self.rrdLocation, self.graphLocation):
      mkDir(path)
<<<<<<< HEAD

  def existsRRDFile(self, rrdFile):
    """ Checks whether a given rrd file exists or not.

        :type rrdFile: string
        :param rrdFile: name of the rrd file.
        :return: bool
    """
=======

  def existsRRDFile(self, rrdFile):
>>>>>>> ecb3fac4
    rrdFilePath = "%s/%s" % (self.rrdLocation, rrdFile)
    return os.path.isfile(rrdFilePath)

  def getGraphLocation(self):
    """
    Sets the location for graph files
    """
    return self.graphLocation

  def __exec(self, cmd, rrdFile=None):
    """
    Executes a system command.

    :type cmd: string
    :param cmd: The cmd command to be executed.
    :type rrdFile: string
    :param rrdFile: name of the rrd file.
    :return: The value dictionary / S_ERROR with a message.
    """
    self.log.debug("RRD command: %s" % cmd)
    retVal = Subprocess.shellCall(0, cmd)
    if self.__logRRDCommands and rrdFile:
      try:
        logFile = "%s.log" % rrdFile
        fd = file(logFile, "a")
        if not retVal['OK'] or retVal['Value'][0]:
          fd.write("ERROR %s\n" % cmd)
        else:
          fd.write("OK    %s\n" % cmd)
        fd.close()
      except Exception as e:
        self.log.warn("Cannot write log %s: %s" % (logFile, str(e)))
    if not retVal['OK']:
      return retVal
    retTuple = retVal['Value']
    if retTuple[0]:
      return S_ERROR("Failed to execute rrdtool: %s" % (retTuple[2]))
    return retVal

  def getCurrentBucketTime(self, bucketLength):
    """
    Gets current time "bucketized"
    """
    return self.bucketize(Time.toEpoch(), bucketLength)

  def bucketize(self, secs, bucketLength):
    """
    Bucketizes a time (in secs)
    """
    secs = int(secs)
    return secs - secs % bucketLength

  def create(self, type, rrdFile, bucketLength):
    """
    Creates an rrd file.

    :type rrdFile: string
    :param rrdFile: name of the rrd file.
    :type bucketLength: int
    :param bucketLength: The required bucket length.
    :return: The value dictionary / S_ERROR with a message.
    """
<<<<<<< HEAD
    # Understanding this method it basically takes in the activity data which is sent from the client i.e. the gMonitor
    # object and checks if the file is created by the MonitoringCatalog as it creates an .rrd file using the
    # registerActivity method within it.
=======
>>>>>>> ecb3fac4
    rrdFilePath = "%s/%s" % (self.rrdLocation, rrdFile)
    if os.path.isfile(rrdFilePath):
      return S_OK()
    try:
      os.makedirs(os.path.dirname(rrdFilePath))
    except BaseException:
      pass
    self.log.info("Creating rrd file %s" % rrdFile)
    cmd = "%s create '%s'" % (self.rrdExec, rrdFilePath)
    # Start GMT(now) - 1h
    cmd += " --start %s" % (self.getCurrentBucketTime(bucketLength) - 86400)
    cmd += " --step %s" % bucketLength
    if type in ('mean'):
      dst = "GAUGE"
      cf = "AVERAGE"
    elif type in ('sum', 'acum', 'rate'):
      dst = "ABSOLUTE"
      cf = "AVERAGE"
    cmd += " DS:value:%s:%s:U:U" % (dst, bucketLength * 10)
    # 1m res for 1 month
    # cmd += " RRA:%s:0.9:1:43200" % cf
    # 1m red for 1 year
    cmd += " RRA:%s:0.999:1:%s" % (cf, 31536000 / bucketLength)
    return self.__exec(cmd, rrdFilePath)

  def __getLastUpdateTime(self, rrdFile):
    """
    Gets last update time from an rrd.

    :type rrdFile: string
    :param rrdFile: name of the rrd file.
    :return: S_OK / S_ERROR with a message.
    """
    cmd = "%s last %s" % (self.rrdExec, rrdFile)
    retVal = Subprocess.shellCall(0, cmd)
    if not retVal['OK']:
      return retVal
    retTuple = retVal['Value']
    if retTuple[0]:
      return S_ERROR("Failed to fetch last update %s : %s" % (rrdFile, retTuple[2]))
    return S_OK(int(retTuple[1].strip()))

  def __fillWithZeros(self, lastUpdateTime, bucketLength, valuesList):
    filledList = []
    expectedUpdateTime = lastUpdateTime + bucketLength
    for valueTuple in valuesList:
      while expectedUpdateTime < valueTuple[0]:
        filledList.append((expectedUpdateTime, 0))
        expectedUpdateTime += bucketLength
      filledList.append(valueTuple)
      expectedUpdateTime = valueTuple[0] + bucketLength
    return filledList

  def update(self, type, rrdFile, bucketLength, valuesList, lastUpdate=0):
    """
    Updates an rrd file.

    :type rrdFile: string
    :param rrdFile: name of the rrd file.
    :type bucketLength: int
    :param bucketLength: The required bucket length.
    :type valuesList: list
    :param valuesList: a list of values to be updated.
    :type lastUpdate: int
    :param lastUpdate: The timestamp of the last update made to the rrd file.
    :return: S_OK with the updated values list.
    """
    rrdFilePath = "%s/%s" % (self.rrdLocation, rrdFile)
    self.log.info("Updating rrd file", rrdFilePath)
    if lastUpdate == 0:
      retVal = self.__getLastUpdateTime(rrdFilePath)
      if retVal['OK']:
        lastUpdateTime = retVal['Value']
        self.log.verbose("Last update time is %s" % lastUpdateTime)
    else:
      lastUpdateTime = lastUpdate
    cmd = "%s update %s" % (self.rrdExec, rrdFilePath)
    # we have to fill with 0 the db to ensure the mean is valid
    valuesList = self.__fillWithZeros(lastUpdateTime, bucketLength, valuesList)
    rrdUpdates = []
    for entry in valuesList:
      rrdUpdates.append("%s:%s" % entry)
    maxRRDArgs = 50
    for i in range(0, len(rrdUpdates), maxRRDArgs):
      finalCmd = "%s %s" % (cmd, " ".join(rrdUpdates[i: i + maxRRDArgs]))
      retVal = self.__exec(finalCmd, rrdFilePath)
      if not retVal['OK']:
        self.log.warn("Error updating rrd file", "%s rrd: %s" % (rrdFile, retVal['Message']))
    return S_OK(valuesList[-1][0])

  def __generateName(self, *args, **kwargs):
    """
    Generates a random name
    """
    m = hashlib.md5()
    m.update(str(args))
    m.update(str(kwargs))
    return m.hexdigest()

  def __generateRRDGraphVar(self, entryName, activity, timeSpan, plotWidth):
    """
    Calculates the graph query in rrd lingo for an activity
    """
    rrdFile = activity.getFile()
    rrdType = activity.getType()
    bucketLength = activity.getBucketLength()
    yScaleFactor = self.__getYScalingFactor(timeSpan, bucketLength, plotWidth)
    activity.setBucketScaleFactor(yScaleFactor)
    varStr = "'DEF:ac%sRAW=%s/%s:value:AVERAGE'" % (entryName, self.rrdLocation, rrdFile)
    if rrdType in ("mean", "rate"):
      varStr += " 'CDEF:%s=ac%sRAW,UN,0,ac%sRAW,IF'" % (entryName, entryName, entryName)
    elif rrdType == "sum":
      scale = yScaleFactor * bucketLength
      varStr += " 'CDEF:%s=ac%sRAW,UN,0,ac%sRAW,%s,*,IF'" % (entryName, entryName, entryName, scale)
    elif rrdType == "acum":
      scale = yScaleFactor * bucketLength
      varStr += " 'CDEF:ac%sNOTUN=ac%sRAW,UN,0,ac%sRAW,%s,*,IF'" % (entryName, entryName, entryName, scale)
      varStr += " 'CDEF:%s=PREV,UN,ac%sNOTUN,PREV,ac%sNOTUN,+,IF'" % (entryName, entryName, entryName)
    return varStr

  def __graphTimeComment(self, fromEpoch, toEpoch):
    comStr = " 'COMMENT:Generated on %s UTC'" % Time.toString().replace(":", r"\:").split(".")[0]
    comStr += " 'COMMENT:%s'" % ("From %s to %s" % (Time.fromEpoch(fromEpoch),
                                                    Time.fromEpoch(toEpoch))).replace(":", r"\:")
    return comStr

  def __getYScalingFactor(self, timeSpan, bucketLength, plotWidth):
    expectedTimeSpan = plotWidth * bucketLength
    if timeSpan < expectedTimeSpan:
      return 1
    else:
      return float(timeSpan) / expectedTimeSpan

  def groupPlot(self, fromSecs, toSecs, activitiesList, stackActivities, size, graphFilename=""):
    """
    Generates a group plot.

    :type fromSecs: int
    :param fromSecs: A value in seconds from where to start.
    :type toSecs: int
    :param toSecs: A value in seconds for where to end.
    :type activitiesList: list
    :param activitiesList: A list of activities.
    :type stackActivities: list
    :param stackActivities: A list of stacked activities.
    :type size: int
    :param size: There is a matrix defined for size so here only one of these values go [0, 1, 2, 3].
    :type graphFilename: string
    :param graphFilename: A name for the graph file.
    :return: S_OK with the graph filename / The error message.
    """
    plotTimeSpan = toSecs - fromSecs
    if not graphFilename:
      graphFilename = "%s.png" % self.__generateName(fromSecs,
                                                     toSecs,
                                                     activitiesList,
                                                     stackActivities
                                                     )
    rrdCmd = "%s graph %s/%s" % (self.rrdExec, self.graphLocation, graphFilename)
    rrdCmd += " -s %s" % fromSecs
    rrdCmd += " -e %s" % toSecs
    rrdCmd += " -w %s" % self.__sizesList[size][0]
    rrdCmd += " -h %s" % self.__sizesList[size][1]
    rrdCmd += " --title '%s'" % activitiesList[0].getGroupLabel()
    colorGen = ColorGenerator()
    activitiesList.sort()
    for idActivity in range(len(activitiesList)):
      activity = activitiesList[idActivity]
      rrdCmd += " %s" % self.__generateRRDGraphVar(idActivity, activity, plotTimeSpan, self.__sizesList[size][0])
      if stackActivities:
        rrdCmd += " 'AREA:%s#%s:%s:STACK'" % (idActivity, colorGen.getHexColor(),
                                              activity.getLabel().replace(":", r"\:"))
      else:
        rrdCmd += " 'LINE1:%s#%s:%s'" % (idActivity, colorGen.getHexColor(), activity.getLabel().replace(":", r"\:"))
    rrdCmd += self.__graphTimeComment(fromSecs, toSecs)
    retVal = self.__exec(rrdCmd)
    if not retVal['OK']:
      return retVal
    return S_OK(graphFilename)

  def plot(self, fromSecs, toSecs, activity, stackActivities, size, graphFilename=""):
    """
    Generates a non grouped plot.

    :type fromSecs: int
    :param fromSecs: A value in seconds from where to start.
    :type toSecs: int
    :param toSecs: A value in seconds for where to end.
    :type activitiesList: list
    :param activitiesList: A list of activities.
    :type stackActivities: list
    :param stackActivities: A list of stacked activities.
    :type size: int
    :param size: There is a matrix defined for size so here only one of these values go [0, 1, 2, 3].
    :type graphFilename: string
    :param graphFilename: A name for the graph file.
    :return: S_OK with the graph filename / The error message.
    """
    plotTimeSpan = toSecs - fromSecs
    if not graphFilename:
      graphFilename = "%s.png" % self.__generateName(fromSecs,
                                                     toSecs,
                                                     activity,
                                                     stackActivities
                                                     )
    graphVar = self.__generateRRDGraphVar(0, activity, plotTimeSpan, self.__sizesList[size][0])
    rrdCmd = "%s graph %s/%s" % (self.rrdExec, self.graphLocation, graphFilename)
    rrdCmd += " -s %s" % fromSecs
    rrdCmd += " -e %s" % toSecs
    rrdCmd += " -w %s" % self.__sizesList[size][0]
    rrdCmd += " -h %s" % self.__sizesList[size][1]
    rrdCmd += " --title '%s'" % activity.getLabel()
    rrdCmd += " --vertical-label '%s'" % activity.getUnit()
    rrdCmd += " %s" % graphVar
    if stackActivities:
      rrdCmd += " 'AREA:0#0000FF::STACK'"
    else:
      rrdCmd += " 'LINE1:0#0000FF'"
    rrdCmd += self.__graphTimeComment(fromSecs, toSecs)
    retVal = self.__exec(rrdCmd)
    if not retVal['OK']:
      return retVal
    return S_OK(graphFilename)

  def deleteRRD(self, rrdFile):
<<<<<<< HEAD
    """ This method is used to delete an rrd file.

        :type rrdFile: string
        :param rrdFile: name of the rrd file.
    """
=======
>>>>>>> ecb3fac4
    try:
      os.unlink("%s/%s" % (self.rrdLocation, rrdFile))
    except Exception as e:
      self.log.error("Could not delete rrd file", "%s: %s" % (rrdFile, str(e)))<|MERGE_RESOLUTION|>--- conflicted
+++ resolved
@@ -14,10 +14,7 @@
 
 
 class RRDManager(object):
-<<<<<<< HEAD
-=======
-
->>>>>>> ecb3fac4
+
   __sizesList = [[200, 50], [400, 100], [600, 150], [800, 200]]
   __logRRDCommands = False
 
@@ -31,7 +28,6 @@
     self.rrdExec = gConfig.getValue("%s/RRDExec" % getServiceSection("Framework/Monitoring"), "rrdtool")
     for path in (self.rrdLocation, self.graphLocation):
       mkDir(path)
-<<<<<<< HEAD
 
   def existsRRDFile(self, rrdFile):
     """ Checks whether a given rrd file exists or not.
@@ -40,10 +36,6 @@
         :param rrdFile: name of the rrd file.
         :return: bool
     """
-=======
-
-  def existsRRDFile(self, rrdFile):
->>>>>>> ecb3fac4
     rrdFilePath = "%s/%s" % (self.rrdLocation, rrdFile)
     return os.path.isfile(rrdFilePath)
 
@@ -106,12 +98,10 @@
     :param bucketLength: The required bucket length.
     :return: The value dictionary / S_ERROR with a message.
     """
-<<<<<<< HEAD
     # Understanding this method it basically takes in the activity data which is sent from the client i.e. the gMonitor
     # object and checks if the file is created by the MonitoringCatalog as it creates an .rrd file using the
     # registerActivity method within it.
-=======
->>>>>>> ecb3fac4
+
     rrdFilePath = "%s/%s" % (self.rrdLocation, rrdFile)
     if os.path.isfile(rrdFilePath):
       return S_OK()
@@ -337,14 +327,11 @@
     return S_OK(graphFilename)
 
   def deleteRRD(self, rrdFile):
-<<<<<<< HEAD
     """ This method is used to delete an rrd file.
 
         :type rrdFile: string
         :param rrdFile: name of the rrd file.
     """
-=======
->>>>>>> ecb3fac4
     try:
       os.unlink("%s/%s" % (self.rrdLocation, rrdFile))
     except Exception as e:
