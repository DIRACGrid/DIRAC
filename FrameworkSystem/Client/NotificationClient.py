""" DIRAC Notification Client class encapsulates the methods exposed
    by the Notification service.
"""

<<<<<<< HEAD
=======
__RCSID__ = "$Id$"

>>>>>>> 04fa4174
import types

from DIRAC.Core.DISET.RPCClient import RPCClient
from DIRAC.Core.Utilities.Mail import Mail
from DIRAC import gLogger, S_ERROR

class NotificationClient:

  #############################################################################
  def __init__( self, rpcFunctor = False ):
    """ Notification Client constructor
    """
    self.log = gLogger.getSubLogger( 'NotificationClient' )
    if rpcFunctor:
      self.__rpcFunctor = rpcFunctor
    else:
      self.__rpcFunctor = RPCClient

  def __getRPCClient( self, **kwargs ):
    return self.__rpcFunctor( "Framework/Notification", **kwargs )

  #############################################################################
  def sendMail( self, address, subject, body, fromAddress = None, localAttempt = True ):
    """ Send an e-mail with subject and body to the specified address. Try to send
        from local area before central service by default.
    """
    self.log.verbose( 'Received signal to send the following mail to %s:\nSubject = %s\n%s' % ( address, subject, body ) )
    result = S_ERROR()
    if localAttempt:
      try:
        m = Mail()
        m._subject = subject
        m._message = body
        m._mailAddress = address
        if fromAddress:
          m._fromAddress = fromAddress
        result = m._send()
      except Exception, x:
        self.log.warn( 'Sending mail failed with exception:\n%s' % ( str( x ) ) )

      if result['OK']:
        self.log.verbose( 'Mail sent successfully from local host to %s with subject %s' % ( address, subject ) )
        self.log.debug( result['Value'] )
        return result

      self.log.warn( 'Could not send mail with the following message:\n%s\n will attempt to send via NotificationService' % result['Message'] )

    notify = self.__getRPCClient( timeout = 120 )
    result = notify.sendMail( address, subject, body, str( fromAddress ) )
    if not result['OK']:
      self.log.error( 'Could not send mail via central Notification service', result['Message'] )
    else:
      self.log.verbose( result['Value'] )

    return result

  #############################################################################
  def sendSMS( self, userName, body, fromAddress = None ):
    """ Send an SMS with body to the specified DIRAC user name.
    """
    self.log.verbose( 'Received signal to send the following SMS to %s:\n%s' % ( userName, body ) )
    notify = RPCClient( 'Framework/Notification', timeout = 120 )
    result = notify.sendSMS( userName, body, str( fromAddress ) )
    if not result['OK']:
      self.log.error( 'Could not send SMS via central Notification service', result['Message'] )
    else:
      self.log.verbose( result['Value'] )

    return result

  ###########################################################################
  # ALARMS
  ###########################################################################

  def newAlarm( self, subject, status, notifications, assignee, body, priority, alarmKey = "" ):
    rpcClient = self.__getRPCClient()
    if type( notifications ) not in ( types.ListType, types.TupleType ):
      return S_ERROR( "Notifications parameter has to be a list or a tuple with a combination of [ 'Web', 'Mail', 'SMS' ]" )
    alarmDef = { 'subject' : subject, 'status' : status,
                 'notifications' : notifications, 'assignee' : assignee,
                 'priority' : priority, 'body' : body }
    if alarmKey:
      alarmDef[ 'alarmKey' ] = alarmKey
    return rpcClient.newAlarm( alarmDef )

  def updateAlarm( self, id = -1, alarmKey = "", comment = False, modDict = {} ):
    rpcClient = self.__getRPCClient()
    if id == -1 and not alarmKey:
      return S_ERROR( "Need either alarm id or key to update an alarm!" )
    updateReq = { 'comment' : comment, 'modifications' : modDict }
    if id != -1:
      updateReq[ 'id' ] = id
    if alarmKey:
      updateReq[ 'alarmKey' ] = alarmKey
    return rpcClient.updateAlarm( updateReq )

  def getAlarms( self, selectDict, sortList, startItem, maxItems ):
    rpcClient = self.__getRPCClient()
    return rpcClient.getAlarms( selectDict, sortList, startItem, maxItems )

  def getAlarmInfo( self, alarmId ):
    rpcClient = self.__getRPCClient()
    return rpcClient.getAlarmInfo( alarmId )

  def deleteAlarmsById( self, alarmIdList ):
    rpcClient = self.__getRPCClient()
    return rpcClient.deleteAlarmsByAlarmId( alarmIdList )

  def deleteAlarmsByKey( self, alarmKeyList ):
    rpcClient = self.__getRPCClient()
    return rpcClient.deleteAlarmsByAlarmKey( alarmKeyList )

  ###########################################################################
  # MANANGE ASSIGNEE GROUPS
  ###########################################################################

  def setAssigneeGroup( self, groupName, userList ):
    rpcClient = self.__getRPCClient()
    return rpcClient.setAssigneeGroup( groupName, userList )

  def getUsersInAssigneeGroup( self, groupName ):
    rpcClient = self.__getRPCClient()
    return rpcClient.getUsersInAssigneeGroup( groupName )

  def deleteAssigneeGroup( self, groupName ):
    rpcClient = self.__getRPCClient()
    return rpcClient.deleteAssigneeGroup( groupName )

  def getAssigneeGroups( self ):
    rpcClient = self.__getRPCClient()
    return rpcClient.getAssigneeGroups()

  def getAssigneeGroupsForUser( self, user ):
    rpcClient = self.__getRPCClient()
    return rpcClient.getAssigneeGroupsForUser( user )

  ###########################################################################
  # MANAGE NOTIFICATIONS
  ###########################################################################

  def addNotificationForUser( self, user, message, lifetime = 604800, deferToMail = True ):
    rpcClient = self.__getRPCClient()
    try:
      lifetime = int( lifetime )
    except:
      return S_ERROR( "Message lifetime has to be a non decimal number" )
    return rpcClient.addNotificationForUser( user, message, lifetime, deferToMail )

  def removeNotificationsForUser( self, user, notIds ):
    rpcClient = self.__getRPCClient()
    return rpcClient.removeNotificationsForUser( user, notIds )

  def markNotificationsAsRead( self, user, notIds = [] ):
    rpcClient = self.__getRPCClient()
    return rpcClient.markNotificationsAsRead( user, notIds )

  def markNotificationsAsNotRead( self, user, notIds = [] ):
    rpcClient = self.__getRPCClient()
    return rpcClient.markNotificationsAsNotRead( user, notIds )

  def getNotifications( self, selectDict, sortList, startItem, maxItems ):
    rpcClient = self.__getRPCClient()
    return rpcClient.getNotifications( selectDict, sortList, startItem, maxItems )

#EOF#EOF#EOF#EOF#EOF#EOF#EOF#EOF#EOF#EOF#EOF#EOF#EOF#EOF#EOF#EOF#EOF#EOF#EOF#<|MERGE_RESOLUTION|>--- conflicted
+++ resolved
@@ -2,11 +2,8 @@
     by the Notification service.
 """
 
-<<<<<<< HEAD
-=======
 __RCSID__ = "$Id$"
 
->>>>>>> 04fa4174
 import types
 
 from DIRAC.Core.DISET.RPCClient import RPCClient
