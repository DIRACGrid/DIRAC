--- conflicted
+++ resolved
@@ -88,17 +88,10 @@
     eMail._mailAddress = address
     if not fromAddress == 'None':
       eMail._fromAddress = fromAddress
-<<<<<<< HEAD
     eMail._fromAddress = gConfig.getValue('%s/FromAddress' % csSection) or eMail._fromAddress
     if avoidSpam:
       gMailSet.add(eMail)
       return S_OK("Mail added to gMailSet")
-=======
-    if gConfig.getValue('%s/FromAddress' % csSection):
-      eMail._fromAddress = gConfig.getValue('%s/FromAddress' % csSection)
-    if avoidSpam and eMail in gMailSet:
-      return S_OK("Mail was already sent recently")
->>>>>>> a2be81fb
     else:
       result = eMail._send()
       if not result['OK']:
