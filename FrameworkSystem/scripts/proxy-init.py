#!/usr/bin/env python
########################################################################
# $HeadURL$
# File :    proxy-init.py
# Author :  Adrian Casajus
########################################################################
""" 
  This is a command to do all the proxy generation related operations:
    - DIRAC proxy generation
    - proxy upload to the DIRAC ProxyManager
    - proxy upload to the MyProxy server if requested
    - voms proxy extensions generation
"""

__RCSID__ = "$Id$"

import sys
import os
import getpass
import imp
import DIRAC
from DIRAC.Core.Base import Script
from DIRAC import gConfig, gLogger
Script.disableCS()

from DIRAC.FrameworkSystem.Client.ProxyGeneration import CLIParams, generateProxy
from DIRAC.FrameworkSystem.Client.ProxyUpload import uploadProxy
<<<<<<< HEAD

cliParams = CLIParams()
cliParams.registerCLISwitches()

Script.setUsageMessage( '\n'.join( [ __doc__.split( '\n' )[1],
                                     'Usage:',
                                     '  %s [option|cfgfile] ...' % Script.scriptName, ] ) )

Script.parseCommandLine()

diracGroup = cliParams.getDIRACGroup()
time = cliParams.getProxyLifeTime()

retVal = generateProxy( cliParams )
if not retVal[ 'OK' ]:
  print "Can't create a proxy: %s" % retVal[ 'Message' ]
  sys.exit( 1 )

from DIRAC import gConfig, gLogger
=======
>>>>>>> 24cb9344
from DIRAC.Core.Security import CS, Properties
from DIRAC.Core.Security.ProxyInfo import getProxyInfo
from DIRAC.Core.Security.MyProxy import MyProxy
from DIRAC.Core.Security.VOMS import VOMS

def uploadProxyToMyProxy( params, DNAsUsername ):
  """ Upload proxy to the MyProxy server
  """

  myProxy = MyProxy()
  if DNAsUsername:
    gLogger.verbose( "Uploading pilot proxy with group %s to %s..." % ( params.getDIRACGroup(), myProxy.getMyProxyServer() ) )
  else:
    gLogger.verbose( "Uploading user proxy with group %s to %s..." % ( params.getDIRACGroup(), myProxy.getMyProxyServer() ) )
  retVal = myProxy.getInfo( proxyInfo[ 'path' ], useDNAsUserName = DNAsUsername )
  if retVal[ 'OK' ]:
    remainingSecs = ( int( params.getProxyRemainingSecs() / 3600 ) * 3600 ) - 7200
    myProxyInfo = retVal[ 'Value' ]
    if 'timeLeft' in myProxyInfo and remainingSecs < myProxyInfo[ 'timeLeft' ]:
      gLogger.verbose( " Already uploaded" )
      return True
  retVal = generateProxy( params )
  if not retVal[ 'OK' ]:
    gLogger.error( " There was a problem generating proxy to be uploaded to myproxy: %s" % retVal[ 'Message' ] )
    return False
  retVal = getProxyInfo( retVal[ 'Value' ] )
  if not retVal[ 'OK' ]:
    gLogger.error( " There was a problem generating proxy to be uploaded to myproxy: %s" % retVal[ 'Message' ] )
    return False
  generatedProxyInfo = retVal[ 'Value' ]
  retVal = myProxy.uploadProxy( generatedProxyInfo[ 'path' ], useDNAsUserName = DNAsUsername )
  if not retVal[ 'OK' ]:
    gLogger.error( " Can't upload to myproxy: %s" % retVal[ 'Message' ] )
    return False
  gLogger.verbose( " Uploaded" )
  return True

def uploadProxyToDIRACProxyManager( params ):
  """ Upload proxy to the DIRAC ProxyManager service
  """

  gLogger.verbose( "Uploading user pilot proxy with group %s..." % ( params.getDIRACGroup() ) )
  params.onTheFly = True
  retVal = uploadProxy( params )
  if not retVal[ 'OK' ]:
    gLogger.error( " There was a problem generating proxy to be uploaded proxy manager: %s" % retVal[ 'Message' ] )
    return False
  return True


if __name__ == "__main__":

  cliParams = CLIParams()
  cliParams.registerCLISwitches()

  Script.setUsageMessage( '\n'.join( [ __doc__.split( '\n' )[1],
                                       'Usage:',
                                       '  %s [option|cfgfile] ...' % Script.scriptName, ] ) )
  Script.disableCS()
  Script.parseCommandLine()
  gConfig.setOptionValue( "/DIRAC/Security/UseServerCertificate", "no" )

  diracGroup = cliParams.getDIRACGroup()
  time = cliParams.getProxyLifeTime()

  retVal = generateProxy( cliParams )
  if not retVal[ 'OK' ]:
    gLogger.error( "Can't create a proxy: %s" % retVal[ 'Message' ] )
    sys.exit( 1 )
  gLogger.info( "Proxy created" )

  Script.enableCS()

  retVal = getProxyInfo( retVal[ 'Value' ] )
  if not retVal[ 'OK' ]:
    gLogger.error( "Can't create a proxy: %s" % retVal[ 'Message' ] )
    sys.exit( 1 )

  proxyInfo = retVal[ 'Value' ]
  if 'username' not in proxyInfo:
    print "Not authorized in DIRAC"
    sys.exit( 1 )

  retVal = CS.getGroupsForUser( proxyInfo[ 'username' ] )
  if not retVal[ 'OK' ]:
    gLogger.error( "No groups defined for user %s" % proxyInfo[ 'username' ] )
    sys.exit( 1 )
  availableGroups = retVal[ 'Value' ]

  pilotGroup = False
  for group in availableGroups:
    groupProps = CS.getPropertiesForGroup( group )
    if Properties.PILOT in groupProps or Properties.GENERIC_PILOT in groupProps:
      pilotGroup = group
      break


  myProxyFlag = gConfig.getValue( '/DIRAC/VOPolicy/UseMyProxy', False )

  issuerCert = proxyInfo[ 'chain' ].getIssuerCert()[ 'Value' ]
  remainingSecs = issuerCert.getRemainingSecs()[ 'Value' ]
  cliParams.setProxyRemainingSecs( remainingSecs - 300 )

  if not pilotGroup:
    if cliParams.strict:
      gLogger.error( "No pilot group defined for user %s" % proxyInfo[ 'username' ] )
      sys.exit( 1 )
    else:
      gLogger.warn( "No pilot group defined for user %s" % proxyInfo[ 'username' ] )
  else:
    cliParams.setDIRACGroup( pilotGroup )
    if myProxyFlag:
      uploadProxyToMyProxy( cliParams, True )
    success = uploadProxyToDIRACProxyManager( cliParams )
    if not success and cliParams.strict:
      sys.exit( 1 )

  cliParams.setDIRACGroup( proxyInfo[ 'group' ] )
  if myProxyFlag:
    uploadProxyToMyProxy( cliParams, False )
  success = uploadProxyToDIRACProxyManager( cliParams )
  if not success and cliParams.strict:
    sys.exit( 1 )

  finalChain = proxyInfo[ 'chain' ]

  vomsMapping = CS.getVOMSAttributeForGroup( proxyInfo[ 'group' ] )
  vo = CS.getVOMSVOForGroup( proxyInfo[ 'group' ] )
  if vomsMapping:
    voms = VOMS()
    retVal = voms.setVOMSAttributes( finalChain, vomsMapping, vo )
    if not retVal[ 'OK' ]:
      #print "Cannot add voms attribute %s to proxy %s: %s" % ( attr, proxyInfo[ 'path' ], retVal[ 'Message' ] )
      msg = "Warning : Cannot add voms attribute %s to proxy\n" % ( vomsMapping )
      msg += "          Accessing data in the grid storage from the user interface will not be possible.\n"
      msg += "          The grid jobs will not be affected."
      if cliParams.strict:
        gLogger.error( msg )
        sys.exit( 1 )
      gLogger.warn( msg )
    else:
      finalChain = retVal[ 'Value' ]

  retVal = finalChain.dumpAllToFile( proxyInfo[ 'path' ] )
  if not retVal[ 'OK' ]:
    gLogger.error( "Cannot write proxy to file %s" % proxyInfo[ 'path' ] )
    sys.exit( 1 )
  gLogger.notice( "done" )
  sys.exit( 0 )







<|MERGE_RESOLUTION|>--- conflicted
+++ resolved
@@ -25,28 +25,6 @@
 
 from DIRAC.FrameworkSystem.Client.ProxyGeneration import CLIParams, generateProxy
 from DIRAC.FrameworkSystem.Client.ProxyUpload import uploadProxy
-<<<<<<< HEAD
-
-cliParams = CLIParams()
-cliParams.registerCLISwitches()
-
-Script.setUsageMessage( '\n'.join( [ __doc__.split( '\n' )[1],
-                                     'Usage:',
-                                     '  %s [option|cfgfile] ...' % Script.scriptName, ] ) )
-
-Script.parseCommandLine()
-
-diracGroup = cliParams.getDIRACGroup()
-time = cliParams.getProxyLifeTime()
-
-retVal = generateProxy( cliParams )
-if not retVal[ 'OK' ]:
-  print "Can't create a proxy: %s" % retVal[ 'Message' ]
-  sys.exit( 1 )
-
-from DIRAC import gConfig, gLogger
-=======
->>>>>>> 24cb9344
 from DIRAC.Core.Security import CS, Properties
 from DIRAC.Core.Security.ProxyInfo import getProxyInfo
 from DIRAC.Core.Security.MyProxy import MyProxy
