#!/usr/bin/env python
########################################################################
# File :    dirac-proxy-init.py
# Author :  Adrian Casajus
###########################################################from DIRAC.Core.Base import Script#############
from __future__ import print_function
import sys
import DIRAC
from DIRAC.Core.Base import Script
from DIRAC.FrameworkSystem.Client.ProxyManagerClient import ProxyManagerClient
from DIRAC.Core.Security import Properties
from DIRAC.Core.Security.ProxyInfo import getProxyInfo
from DIRAC.ConfigurationSystem.Client.Helpers import Registry

__RCSID__ = "$Id:"

userName = False


def setUser(arg):
  global userName
  userName = arg
  return DIRAC.S_OK()


Script.registerSwitch("u:", "user=", "User to query (by default oneself)", setUser)

Script.parseCommandLine()

result = getProxyInfo()
if not result['OK']:
<<<<<<< HEAD
  print("Do you have a valid proxy?")
  print(result['Message'])
=======
  print "Do you have a valid proxy?"
  print result['Message']
>>>>>>> 8b5dc671
  sys.exit(1)
proxyProps = result['Value']

if not userName:
  userName = proxyProps['username']

<<<<<<< HEAD
if userName in CS.getAllUsers():
  if Properties.PROXY_MANAGEMENT not in proxyProps['groupProperties']:
    if userName != proxyProps['username'] and userName != proxyProps['issuer']:
      print("You can only query info about yourself!")
      sys.exit(1)
  result = CS.getDNForUsername(userName)
  if not result['OK']:
    print("Oops %s" % result['Message'])
  dnList = result['Value']
  if not dnList:
    print("User %s has no DN defined!" % userName)
=======
if userName in Registry.getAllUsers():
  if Properties.PROXY_MANAGEMENT not in proxyProps['groupProperties']:
    if userName != proxyProps['username'] and userName != proxyProps['issuer']:
      print "You can only query info about yourself!"
      sys.exit(1)
  result = Registry.getDNForUsername(userName)
  if not result['OK']:
    print "Oops %s" % result['Message']
  dnList = result['Value']
  if not dnList:
    print "User %s has no DN defined!" % userName
>>>>>>> 8b5dc671
    sys.exit(1)
  userDNs = dnList
else:
  userDNs = [userName]


<<<<<<< HEAD
print("Checking for DNs %s" % " | ".join(userDNs))
pmc = ProxyManagerClient()
result = pmc.getDBContents({'UserDN': userDNs})
if not result['OK']:
  print("Could not retrieve the proxy list: %s" % result['Message'])
=======
print "Checking for DNs %s" % " | ".join(userDNs)
pmc = ProxyManagerClient()
result = pmc.getDBContents({'UserDN': userDNs})
if not result['OK']:
  print "Could not retrieve the proxy list: %s" % result['Value']
>>>>>>> 8b5dc671
  sys.exit(1)

data = result['Value']
colLengths = []
for pN in data['ParameterNames']:
  colLengths.append(len(pN))
for row in data['Records']:
  for i in range(len(row)):
    colLengths[i] = max(colLengths[i], len(str(row[i])))

lines = [""]
for i in range(len(data['ParameterNames'])):
  pN = data['ParameterNames'][i]
  lines[0] += "| %s " % pN.ljust(colLengths[i])
lines[0] += "|"
tL = len(lines[0])
lines.insert(0, "-" * tL)
lines.append("-" * tL)
for row in data['Records']:
  nL = ""
  for i in range(len(row)):
    nL += "| %s " % str(row[i]).ljust(colLengths[i])
  nL += "|"
  lines.append(nL)
  lines.append("-" * tL)

<<<<<<< HEAD
print("\n".join(lines))
=======
print "\n".join(lines)
>>>>>>> 8b5dc671
<|MERGE_RESOLUTION|>--- conflicted
+++ resolved
@@ -29,63 +29,36 @@
 
 result = getProxyInfo()
 if not result['OK']:
-<<<<<<< HEAD
   print("Do you have a valid proxy?")
   print(result['Message'])
-=======
-  print "Do you have a valid proxy?"
-  print result['Message']
->>>>>>> 8b5dc671
   sys.exit(1)
 proxyProps = result['Value']
 
 if not userName:
   userName = proxyProps['username']
 
-<<<<<<< HEAD
-if userName in CS.getAllUsers():
+if userName in Registry.getAllUsers():
   if Properties.PROXY_MANAGEMENT not in proxyProps['groupProperties']:
     if userName != proxyProps['username'] and userName != proxyProps['issuer']:
       print("You can only query info about yourself!")
       sys.exit(1)
-  result = CS.getDNForUsername(userName)
+  result = Registry.getDNForUsername(userName)
   if not result['OK']:
     print("Oops %s" % result['Message'])
   dnList = result['Value']
   if not dnList:
     print("User %s has no DN defined!" % userName)
-=======
-if userName in Registry.getAllUsers():
-  if Properties.PROXY_MANAGEMENT not in proxyProps['groupProperties']:
-    if userName != proxyProps['username'] and userName != proxyProps['issuer']:
-      print "You can only query info about yourself!"
-      sys.exit(1)
-  result = Registry.getDNForUsername(userName)
-  if not result['OK']:
-    print "Oops %s" % result['Message']
-  dnList = result['Value']
-  if not dnList:
-    print "User %s has no DN defined!" % userName
->>>>>>> 8b5dc671
     sys.exit(1)
   userDNs = dnList
 else:
   userDNs = [userName]
 
 
-<<<<<<< HEAD
 print("Checking for DNs %s" % " | ".join(userDNs))
 pmc = ProxyManagerClient()
 result = pmc.getDBContents({'UserDN': userDNs})
 if not result['OK']:
   print("Could not retrieve the proxy list: %s" % result['Message'])
-=======
-print "Checking for DNs %s" % " | ".join(userDNs)
-pmc = ProxyManagerClient()
-result = pmc.getDBContents({'UserDN': userDNs})
-if not result['OK']:
-  print "Could not retrieve the proxy list: %s" % result['Value']
->>>>>>> 8b5dc671
   sys.exit(1)
 
 data = result['Value']
@@ -112,8 +85,4 @@
   lines.append(nL)
   lines.append("-" * tL)
 
-<<<<<<< HEAD
 print("\n".join(lines))
-=======
-print "\n".join(lines)
->>>>>>> 8b5dc671
