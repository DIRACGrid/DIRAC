--- conflicted
+++ resolved
@@ -11,15 +11,8 @@
 
 class ComponentMonitoringDB( DB ):
 
-<<<<<<< HEAD
-  def __init__( self, useMyProxy = False,
-               maxQueueSize = 10 ):
-    DB.__init__( self, 'ComponentMonitoringDB', 'Framework/ComponentMonitoringDB', maxQueueSize )
-=======
-  def __init__( self, requireVoms = False,
-               useMyProxy = False ):
+  def __init__( self, useMyProxy = False ):
     DB.__init__( self, 'ComponentMonitoringDB', 'Framework/ComponentMonitoringDB' )
->>>>>>> 5e0ef977
     random.seed()
     retVal = self.__initializeDB()
     if not retVal[ 'OK' ]:
