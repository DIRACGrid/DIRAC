--- conflicted
+++ resolved
@@ -84,11 +84,7 @@
     """
     This method converts the datetime type to a string type.
     """
-<<<<<<< HEAD
-    if isinstance(dt, basestring):
-=======
     if isinstance(dt, six.string_types):
->>>>>>> 971b3bb6
       return dt
     return "%s-%s-%s %s:%s:%s" % (dt.year, dt.month, dt.day, dt.hour, dt.minute, dt.second)
 
