########################################################################
# $HeadURL$
########################################################################
""" NotificationDB class is a front-end to the Notifications database
"""

__RCSID__ = "$Id$"

import time
import types
from DIRAC  import gConfig, gLogger, S_OK, S_ERROR
from DIRAC.Core.Utilities.Mail import Mail
from DIRAC.ConfigurationSystem.Client.PathFinder import getDatabaseSection
from DIRAC.Core.Base.DB import DB
from DIRAC.Core.Utilities import DEncode
from DIRAC.Core.Security import CS

class NotificationDB( DB ):

  def __init__( self, maxQueueSize = 10 ):
    DB.__init__( self, 'NotificationDB', 'Framework/NotificationDB', maxQueueSize )
    result = self.__initializeDB()
    if not result[ 'OK' ]:
      self.log.fatal( "Cannot initialize DB!", result[ 'Message' ] )
    self.__alarmQueryFields = [ 'alarmid', 'author', 'creationtime', 'modtime', 'subject',
                                'status', 'priority', 'notifications', 'body', 'assignee', 'alarmkey' ]
    self.__alarmLogFields = [ 'timestamp', 'author', 'comment', 'modifications' ]
    self.__notificationQueryFields = ( 'id', 'user', 'seen', 'message', 'timestamp' )
    self.__newAlarmMandatoryFields = [ 'author', 'subject', 'status', 'notifications', 'body', 'assignee', 'priority' ]
    self.__updateAlarmIdentificationFields = [ 'id', 'alarmKey' ]
    self.__updateAlarmMandatoryFields = [ 'author' ]
    self.__updateAlarmAtLeastOneField = [ 'comment', 'modifications' ]
    self.__updateAlarmModificableFields = [ 'status', 'assignee', 'priority' ]
    self.__validAlarmStatus = [ 'Open', 'OnGoing', 'Closed', 'Testing' ]
    self.__validAlarmNotifications = [ 'Web', 'Mail', 'SMS' ]
    self.__validAlarmPriorities = [ 'Low', 'Medium', 'High', 'Extreme' ]

  def __initializeDB( self ):
    retVal = self._query( "show tables" )
    if not retVal[ 'OK' ]:
      return retVal

    tablesInDB = [ t[0] for t in retVal[ 'Value' ] ]
    tablesToCreate = {}
    if 'ntf_Alarms' not in tablesInDB:
      tablesToCreate[ 'ntf_Alarms' ] = { 'Fields' : { 'AlarmId' : 'INTEGER UNSIGNED AUTO_INCREMENT NOT NULL',
                                                      'AlarmKey' : 'VARCHAR(32) NOT NULL',
                                                         'Author' : 'VARCHAR(64) NOT NULL',
                                                         'CreationTime' : 'DATETIME NOT NULL',
                                                         'ModTime' : 'DATETIME NOT NULL',
                                                         'Subject' : 'VARCHAR(255) NOT NULL',
                                                         'Status' : 'VARCHAR(64) NOT NULL',
                                                         'Priority' : 'VARCHAR(32) NOT NULL',
                                                         'Body' : 'BLOB',
                                                         'Assignee' : 'VARCHAR(64) NOT NULL',
                                                         'Notifications' : 'VARCHAR(128) NOT NULL'
                                                        },
                                            'PrimaryKey' : 'AlarmId',
                                            'Indexes' : { 'Status' : [ 'Status' ],
                                                          'Assignee' : [ 'Assignee' ] }
                                          }
    if 'ntf_AssigneeGroups' not in tablesInDB:
      tablesToCreate[ 'ntf_AssigneeGroups' ] = { 'Fields' : { 'AssigneeGroup' : 'VARCHAR(64) NOT NULL',
                                                         'User' : 'VARCHAR(64) NOT NULL',
                                                        },
                                            'Indexes' : { 'ag' : [ 'AssigneeGroup' ] }
                                          }

    if 'ntf_AlarmLog' not in tablesInDB:
      tablesToCreate[ 'ntf_AlarmLog' ] = { 'Fields' : { 'AlarmId' : 'INTEGER UNSIGNED NOT NULL',
                                                            'Timestamp' : 'DATETIME NOT NULL',
                                                            'Author' : 'VARCHAR(64) NOT NULL',
                                                            'Comment' : 'BLOB',
                                                            'Modifications' : 'VARCHAR(256)',
                                                        },
                                            'Indexes' : { 'AlarmID' : [ 'AlarmId' ] }
                                          }

    if 'ntf_AlarmFollowers' not in tablesInDB:
      tablesToCreate[ 'ntf_AlarmFollowers' ] = { 'Fields' : { 'AlarmId'   : 'INTEGER UNSIGNED NOT NULL',
                                                                  'User'  : 'VARCHAR(64) NOT NULL',
                                                                  'Mail'  : 'TINYINT(1) DEFAULT 0',
                                                                  'Notification' : 'TINYINT(1) DEFAULT 1',
                                                                  'SMS'   : 'TINYINT(1) DEFAULT 0',
                                                        },
                                            'Indexes' : { 'AlarmID' : [ 'AlarmId' ] }
                                          }

    if 'ntf_Notifications' not in tablesInDB:
      tablesToCreate[ 'ntf_Notifications' ] = { 'Fields' : { 'Id'   : 'INTEGER UNSIGNED AUTO_INCREMENT NOT NULL',
                                                                 'User'  : 'VARCHAR(64) NOT NULL',
                                                                 'Message'  : 'BLOB NOT NULL',
                                                                 'Seen' : 'TINYINT(1) NOT NULL DEFAULT 0',
                                                                 'Expiration' : 'DATETIME',
                                                                 'Timestamp' : 'DATETIME',
                                                                 'DeferToMail' : 'TINYINT(1) NOT NULL DEFAULT 1',
                                                        },
                                                    'PrimaryKey' : 'Id',
                                                  }

    if tablesToCreate:
      return self._createTables( tablesToCreate )
    return S_OK()

  def __checkAlarmField( self, name, value ):
    name = name.lower()
    if name == 'status':
      if value not in self.__validAlarmStatus:
        return S_ERROR( "Status %s is invalid. Valid ones are: %s" % ( value, self.__validAlarmStatus ) )
    elif name == 'priority':
      if value not in self.__validAlarmPriorities:
        return S_ERROR( "Type %s is invalid. Valid ones are: %s" % ( value, self.__validAlarmPriorities ) )
    elif name == 'assignee':
      result = self.getUserAsignees( value )
      if not result[ 'OK' ]:
        return result
      if not result[ 'Value' ]:
        return S_ERROR( "%s is not a known assignee" % value )
      return result
    return S_OK()

  def newAlarm( self, alarmDef ):
    """ Create a new alarm record
    """
    followers = ""
    for field in self.__newAlarmMandatoryFields:
      if field not in alarmDef:
        return S_ERROR( "Oops. Missing %s" % field )
      result = self.__checkAlarmField( field, alarmDef[ field ] )
      if not result[ 'OK' ]:
        return result
      if field == 'assignee':
        followers = result[ 'Value' ]
    author = alarmDef[ 'author' ]
    if author not in followers:
      followers.append( author )

    sqlFieldsName = []
    sqlFieldsValue = []
    for field in self.__newAlarmMandatoryFields:
      if field == 'notifications':
        notifications = {}
        for type in self.__validAlarmNotifications:
          if type in alarmDef[ field ]:
            notifications[ type ] = 1
          else:
            notifications[ type ] = 0
        val = DEncode.encode( notifications )
      else:
        val = alarmDef[ field ]
      #Add to the list of fields to add
      sqlFieldsName.append( field )
      result = self._escapeString( val )
      if result['OK']:
        sqlFieldsValue.append( result['Value'] )
      else:
        return S_ERROR( 'Failed to escape value %s' % val )
    sqlFieldsName.extend( [ 'CreationTime', 'ModTime' ] )
    sqlFieldsValue.extend( [ 'UTC_TIMESTAMP()', 'UTC_TIMESTAMP()' ] )

    #Get the defined alarmkey and generate a random one if not defined
    if 'alarmKey' in alarmDef:
      result = self._escapeString( alarmDef[ 'alarmKey' ] )
      if result['OK']:
        alarmKey = result['Value']
      else:
        return S_ERROR( 'Failed to escape value %s for key AlarmKey' % val )
      gLogger.info( "Checking there are no alarms with key %s" % alarmKey )
      result = self._query( "SELECT AlarmId FROM `ntf_Alarms` WHERE AlarmKey=%s" % alarmKey )
      if not result[ 'OK' ]:
        return result
      if result[ 'Value' ]:
        return S_ERROR( "Oops, alarm with id %s has the same alarm key!" % result[ 'Value' ][0][0] )
    else:
      alarmKey = str( time.time() )[-31:]
    sqlFieldsName.append( 'AlarmKey' )
    sqlFieldsValue.append( alarmKey )


    sqlInsert = "INSERT INTO `ntf_Alarms` (%s) VALUES (%s)" % ( ",".join( sqlFieldsName ),
                                                                    ",".join( sqlFieldsValue ) )

    result = self._update( sqlInsert )
    if not result['OK']:
      return result
    alarmId = result[ 'lastRowId' ]
    for follower in followers:
      result = self.modifyFollowerForAlarm( alarmId, follower, notifications )
      if not result[ 'OK' ]:
        varMsg = "\nFollower: %s\nAlarm: %s\nError: %s" % ( follower, alarmId, result['Message'] )
        self.log.error( "Couldn't set follower for alarm", varMsg )
    self.__notifyAlarm( alarmId )
    return S_OK( alarmId )

  def deleteAlarmsByAlarmKey( self, alarmKeyList ):
    alarmsIdList = []
    for alarmKey in alarmKeyList:
      result = self.__getAlarmIdFromKey( alarmKey )
      if not result[ 'OK' ]:
        return result
      alarmId = result[ 'Value' ]
      alarmsIdList.append( alarmId )
    self.log.info( "Trying to delete alarms with:\n alamKey %s\n  alarmId %s" % ( alarmKeyList, alarmsIdList ) )
    return self.deleteAlarmsByAlarmId( alarmsIdList )

  def deleteAlarmsByAlarmId( self, alarmIdList ):
    self.log.info( "Trying to delete alarms with ids %s" % alarmIdList )
    try:
      alarmId = int( alarmIdList )
      alarmIdList = [ alarmId ]
    except:
      pass

    try:
      alarmIdList = [ int( alarmId ) for alarmId in alarmIdList ]
    except:
      self.log.error( "At least one alarmId is not a number", str( alarmIdList ) )
      return S_ERROR( "At least one alarmId is not a number: %s" % str( alarmIdList ) )

    tablesToCheck = ( "ntf_AlarmLog", "ntf_AlarmFollowers", "ntf_Alarms" )
    alamsSQLList = ",".join( [ "%d" % alarmId for alarmId in alarmIdList ] )
    for tableName in tablesToCheck:
      delSql = "DELETE FROM `%s` WHERE AlarmId in ( %s )" % ( tableName, alamsSQLList )
      result = self._update( delSql )
      if not result[ 'OK' ]:
        self.log.error( "Could not delete alarm", "from table %s: %s" % ( tableName, result[ 'Message' ] ) )
    return S_OK()

  def __processUpdateAlarmModifications( self, modifications ):
    if type( modifications ) != types.DictType:
      return S_ERROR( "Modifications must be a dictionary" )
    updateFields = []
    followers = []
    for field in modifications:
      if field not in self.__updateAlarmModificableFields:
        return S_ERROR( "%s is not a valid modificable field" % field )
      value = modifications[ field ]
      result = self.__checkAlarmField( field , value )
      if not result[ 'OK' ]:
        return result
      if field == 'assignee':
        followers = result[ 'Value' ]
      result = self._escapeString( modifications[ field ] )
      if not result[ 'OK' ]:
        return result
      updateFields.append( "%s=%s" % ( field, result[ 'Value' ] ) )
    return S_OK( ( ", ".join( updateFields ), DEncode.encode( modifications ), followers ) )

  def __getAlarmIdFromKey( self, alarmKey ):
    result = self._escapeString( alarmKey )
    if not result[ 'OK' ]:
      return S_ERROR( "Cannot escape alarmKey %s" % alarmKey )
    alarmKey = result[ 'Value' ]
    sqlQuery = "SELECT AlarmId FROM `ntf_Alarms` WHERE AlarmKey=%s" % alarmKey
    result = self._query( sqlQuery )
    if result[ 'OK' ]:
      result[ 'Value' ] = result[ 'Value' ][0][0]
    return result

  def updateAlarm( self, updateReq ):
    #Discover alarm identification
    idOK = False
    for field in self.__updateAlarmIdentificationFields:
      if field in updateReq:
        idOK = True
    if not idOK:
      return S_ERROR( "Need at least one field to identify which alarm to update! %s" % self.__updateAlarmIdentificationFields )
    if 'alarmKey' in updateReq:
      alarmKey = updateReq[ 'alarmKey' ]
      result = self.__getAlarmIdFromKey( alarmKey )
      if not result[ 'OK' ]:
        self.log.error( "Could not get alarm id for key", " %s: %s" % ( alarmKey, result[ 'Value' ] ) )
        return result
      updateReq[ 'id' ] = result[ 'Value' ]
      self.log.info( "Retrieving alarm key %s maps to id %s" % ( alarmKey, updateReq[ 'id' ] ) )
    #Check fields
    for field in self.__updateAlarmMandatoryFields:
      if field not in updateReq:
        return S_ERROR( "Oops. Missing %s" % field )
    validReq = False
    for field in self.__updateAlarmAtLeastOneField:
      if field in updateReq:
        validReq = True
    if not validReq:
      return S_OK( "Requirement needs at least one of %s" % " ".join( self.__updateAlarmAtLeastOneField ) )
    author = updateReq[ 'author' ]
    followers = [ author ]
    if author not in CS.getAllUsers():
      return S_ERROR( "%s is not a known user" % author )
    result = self._escapeString( author )
    if not result[ 'OK' ]:
      return result
    author = result[ 'Value' ]
    try:
      alarmId = int( updateReq[ 'id' ] )
    except:
      return S_ERROR( "Oops, Alarm id is not valid! (bad boy...)" )
    result = self._query( "SELECT AlarmId FROM `ntf_Alarms` WHERE AlarmId=%d" % alarmId )
    if not result[ 'OK' ]:
      return result
    if not result[ 'Value' ]:
      return S_ERROR( "Alarm %s does not exist!" % alarmId )
    sqlFields = [ 'AlarmId', 'Author', 'Timestamp' ]
    sqlValues = [ "%d" % alarmId, author, 'UTC_TIMESTAMP()' ]
    rawComment = ""
    if 'comment' in updateReq:
      rawComment = updateReq[ 'comment' ]
      result = self._escapeString( rawComment )
      if not result[ 'OK' ]:
        return result
      sqlFields.append( "Comment" )
      sqlValues.append( result[ 'Value' ] )
    modifications = False
    if 'modifications' in updateReq:
      modifications = updateReq[ 'modifications' ]
      result = self.__processUpdateAlarmModifications( modifications )
      if not result[ 'OK' ]:
        return result
      alarmModsSQL, encodedMods, newFollowers = result[ 'Value' ]
      sqlFields.append( "Modifications" )
      result = self._escapeString( encodedMods )
      if not result[ 'OK' ]:
        return result
      sqlValues.append( result[ 'Value' ] )
      if newFollowers:
        followers.extend( newFollowers )
    logSQL = "INSERT INTO `ntf_AlarmLog` (%s) VALUES (%s)" % ( ",".join( sqlFields ), ",".join( sqlValues ) )
    result = self._update( logSQL )
    if not result[ 'OK' ]:
      return result
    modSQL = "ModTime=UTC_TIMESTAMP()"
    if modifications:
      modSQL = "%s, %s" % ( modSQL, alarmModsSQL )
    updateSQL = "UPDATE `ntf_Alarms` SET %s WHERE AlarmId=%d" % ( modSQL, alarmId )
    result = self._update( updateSQL )
    if not result[ 'OK' ]:
      return result
    #Get notifications config
    sqlQuery = "SELECT Notifications FROM `ntf_Alarms` WHERE AlarmId=%s" % alarmId
    result = self._query( sqlQuery )
    if not result[ 'OK' ] or not result[ 'Value' ]:
      self.log.error( "Could not retrieve default notifications for alarm %s" % alarmId )
      return S_OK( alarmId )
    notificationsDict = DEncode.decode( result[ 'Value' ][0][0] )[0]
    for v in self.__validAlarmNotifications:
      if v not in notificationsDict:
        notificationsDict[ v ] = 0
    for follower in followers:
      result = self.modifyFollowerForAlarm( alarmId, follower, notificationsDict, overwrite = False )
      if not result[ 'OK' ]:
        varMsg = "\nFollower: %s\nAlarm: %s\nError: %s" % ( follower, alarmId, result['Message'] )
        self.log.error( "Couldn't set follower for alarm", varMsg )
    return self.__notifyAlarm( alarmId )

  def __notifyAlarm( self, alarmId ):
    result = self.getSubscribersForAlarm( alarmId )
    if not result[ 'OK' ]:
      return result
    subscribers = result[ 'Value' ]
    needLongText = False
    if subscribers[ 'mail' ]:
      needLongText = True
    result = self.getAlarmInfo( alarmId )
    if not result[ 'OK' ]:
      return result
    alarmInfo = result[ 'Value' ]
    result = self.getAlarmLog( alarmId )
    if not result[ 'OK' ]:
      return result
    alarmLog = result[ 'Value' ]
    if subscribers[ 'notification' ]:
      msg = self.__generateAlarmInfoMessage( alarmInfo )
      logMsg = self.__generateAlarmLogMessage( alarmLog, True )
      if logMsg:
        msg = "%s\n\n%s\nLast modification:\n%s" % ( msg, "*"*30, logMsg )
      for user in subscribers[ 'notification' ]:
        self.addNotificationForUser( user, msg, 86400, deferToMail = True )
    if subscribers[ 'mail' ]:
      msg = self.__generateAlarmInfoMessage( alarmInfo )
      logMsg = self.__generateAlarmLogMessage( alarmLog )
      if logMsg:
        msg = "%s\n\n%s\nAlarm Log:\n%s" % ( msg, "*"*30, logMsg )
        subject = "Update on alarm %s" % alarmId
      else:
        subject = "New alarm %s" % alarmId
      for user in subscribers[ 'mail' ]:
        self.__sendMailToUser( user, subject, msg )
    if subscribers[ 'sms' ]:
      #TODO
      pass
    return S_OK()

  def __generateAlarmLogMessage( self, alarmLog, showOnlyLast = False ):
    if len( alarmLog[ 'Records' ] ) == 0:
      return ""
    records = alarmLog[ 'Records' ]
    if showOnlyLast:
      logToShow = [-1]
    else:
      logToShow = range( len( records ) - 1, -1, -1 )
    finalMessage = []
    for id in logToShow:
      rec = records[ id ]
      data = {}
      for i in range( len( alarmLog[ 'ParameterNames' ] ) ):
        if rec[i]:
          data[ alarmLog[ 'ParameterNames' ][i] ] = rec[i]
      #[ 'timestamp', 'author', 'comment', 'modifications' ]
      msg = [ " Entry by : %s" % data[ 'author' ] ]
      msg.append( " On       : %s" % data[ 'timestamp' ].strftime( "%Y/%m/%d %H:%M:%S" ) )
      if 'modifications' in data:
        mods = data[ 'modifications' ]
        keys = mods.keys()
        keys.sort()
        msg.append( " Modificaitons:" )
        for key in keys:
          msg.append( "   %s -> %s" % ( key, mods[ key ] ) )
      if 'comment' in data:
        msg.append( " Comment:\n\n%s" % data[ 'comment' ] )
      finalMessage.append( "\n".join( msg ) )
    return "\n\n===============\n".join( finalMessage )

  def __generateAlarmInfoMessage( self, alarmInfo ):
    #[ 'alarmid', 'author', 'creationtime', 'modtime', 'subject', 'status', 'type', 'body', 'assignee' ]
    msg = " Alarm %6d\n" % alarmInfo[ 'alarmid' ]
    msg += "   Author            : %s\n" % alarmInfo[ 'author' ]
    msg += "   Subject           : %s\n" % alarmInfo[ 'subject' ]
    msg += "   Status            : %s\n" % alarmInfo[ 'status' ]
    msg += "   Priority          : %s\n" % alarmInfo[ 'priority' ]
    msg += "   Assignee          : %s\n" % alarmInfo[ 'assignee' ]
    msg += "   Creation date     : %s UTC\n" % alarmInfo[ 'creationtime' ].strftime( "%Y/%m/%d %H:%M:%S" )
    msg += "   Last modificaiton : %s UTC\n" % alarmInfo[ 'modtime' ].strftime( "%Y/%m/%d %H:%M:%S" )
    msg += "   Body:\n\n%s" % alarmInfo[ 'body' ]
    return msg

  def __sendMailToUser( self, user, subject, message ):
    address = gConfig.getValue( "/Registry/Users/%s/Email" % user, "" )
    if not address:
      self.log.error( "User does not have an email registered", user )
      return S_ERROR( "User %s does not have an email registered" % user )
    self.log.info( "Sending mail (%s) to user %s at %s" % ( subject, user, address ) )
    m = Mail()
    m._subject = "[DIRAC] %s" % subject
    m._message = message
    m._mailAddress = address
    result = m._send()
    if not result['OK']:
      gLogger.warn( 'Could not send mail with the following message:\n%s' % result['Message'] )

    return result


  def getAlarms( self, condDict = {}, sortList = False, start = 0, limit = 0, modifiedAfter = False ):

    condSQL = []
    for field in self.__alarmQueryFields:
      if field in condDict:
        fieldValues = []
        rawValue = condDict[ field ]
        if field == 'assignee':
          expandedValue = []
          for user in rawValue:
            result = self.getAssigneeGroupsForUser( user )
            if not result[ 'OK' ]:
              return result
            for ag in result[ 'Value' ]:
              if ag not in expandedValue:
                expandedValue.append( ag )
          rawValue = expandedValue
        for value in rawValue:
          result = self._escapeString( value )
          if not result[ 'OK' ]:
            return result
          fieldValues.append( result[ 'Value' ] )
        condSQL.append( "%s in ( %s )" % ( field, ",".join( fieldValues ) ) )

    selSQL = "SELECT %s FROM `ntf_Alarms`" % ",".join( self.__alarmQueryFields )
    if modifiedAfter:
      condSQL.append( "ModTime >= %s" % modifiedAfter.strftime( "%Y-%m-%d %H:%M:%S" ) )
    if condSQL:
      selSQL = "%s WHERE %s" % ( selSQL, " AND ".join( condSQL ) )
    if sortList:
      selSQL += " ORDER BY %s" % ", ".join( [ "%s %s" % ( sort[0], sort[1] ) for sort in sortList ] )
    if limit:
      selSQL += " LIMIT %d,%d" % ( start, limit )

    result = self._query( selSQL )
    if not result['OK']:
      return result

    resultDict = {}
    resultDict['ParameterNames'] = self.__alarmQueryFields
    resultDict['Records'] = [ list( v ) for v in result['Value'] ]
    return S_OK( resultDict )

  def getAlarmInfo( self, alarmId ):
    result = self.getAlarms( { 'alarmId' : alarmId } )
    if not result[ 'OK' ]:
      return result
    alarmInfo = {}
    data = result[ 'Value' ]
    if len( data[ 'Records' ] ) == 0:
      return S_OK( {} )
    for i in range( len( data[ 'ParameterNames' ] ) ):
      alarmInfo[ data[ 'ParameterNames' ][i] ] = data[ 'Records' ][0][i]
    return S_OK( alarmInfo )

  def getAlarmLog( self, alarmId ):
    try:
      alarmId = int( alarmId )
    except:
      return S_ERROR( "Alarm id must be a non decimal number" )
    sqlSel = "SELECT %s FROM `ntf_AlarmLog` WHERE AlarmId=%d ORDER BY Timestamp ASC" % ( ",".join( self.__alarmLogFields ),
                                                                  alarmId )
    result = self._query( sqlSel )
    if not result[ 'OK' ]:
      return result
    decodedRows = []
    for row in result[ 'Value' ]:
      decodedRows.append( list( row ) )
      if not row[3]:
        decodedRows.append( list( row ) )
        continue
      dec = DEncode.decode( row[ 3 ] )
      decodedRows[-1][3] = dec[0]

    resultDict = {}
    resultDict['ParameterNames'] = self.__alarmLogFields
    resultDict['Records'] = decodedRows
    return S_OK( resultDict )

###
# Followers management
###    

  def modifyFollowerForAlarm( self, alarmId, user, notificationsDict, overwrite = True ):
    rawUser = user
    if rawUser not in CS.getAllUsers():
      return S_OK()
    result = self._escapeString( user )
    if not result[ 'OK' ]:
      return result
    user = result[ 'Value' ]
    subscriber = False
    for k in notificationsDict:
      if notificationsDict[ k ]:
        subscriber = True
        break
    selSQL = "SELECT Notification, Mail, SMS FROM `ntf_AlarmFollowers` WHERE AlarmId=%d AND User=%s" % ( alarmId, user )
    result = self._query( selSQL )
    if not result[ 'OK' ]:
      return result
    if not result[ 'Value' ]:
      if not subscriber:
        return S_OK()
      sqlValues = [ "%d" % alarmId, user ]
      for k in self.__validAlarmNotifications:
        if notificationsDict[ k ]:
          sqlValues.append( "1" )
        else:
          sqlValues.append( "0" )
      inSQL = "INSERT INTO `ntf_AlarmFollowers` ( AlarmId, User, Notification, Mail, SMS ) VALUES (%s)" % ",".join( sqlValues )
      return self._update( inSQL )
    sqlCond = "AlarmId=%d AND User=%s" % ( alarmId, user )
    #Need to delete
    if not subscriber:
      return self._update( "DELETE FROM `ntf_AlarmFollowers` WHERE %s" % sqlCond )
    if not overwrite:
      return S_OK()
    #Need to update
    modSQL = []
    for k in self.__validAlarmNotifications:
      if notificationsDict[ k ]:
        modSQL.append( "%s=1" % k )
      else:
        modSQL.append( "%s=0" % k )
    return self._update( "UPDATE `ntf_AlarmFollowers` SET %s WHERE %s" % ( modSQL, sqlCond ) )

  def getSubscribersForAlarm( self, alarmId ):
    selSQL = "SELECT User, Mail, Notification, SMS FROM `ntf_AlarmFollowers` WHERE AlarmId=%d" % alarmId
    result = self._query( selSQL )
    if not result[ 'OK' ]:
      return result
    fw = result[ 'Value' ]
    followWays = { 'mail' : [], 'notification' : [], 'sms' : [] }
    followers = []
    for user, mail, Notification, SMS in fw:
      if user in followers:
        continue
      followers.append( user )
      if mail:
        followWays[ 'mail' ].append( user )
      if Notification:
        followWays[ 'notification' ].append( user )
      if SMS:
        followWays[ 'sms' ].append( user )
    return S_OK( followWays )


###
# Assignee groups management
###

  def getUserAsignees( self, assignee ):
    #Check if it is a user
    if assignee in CS.getAllUsers():
      return S_OK( [ assignee ] )
    result = self._escapeString( assignee )
    if not result[ 'OK' ]:
      return result
    escAG = result[ 'Value' ]
    sqlSel = "SELECT User FROM `ntf_AssigneeGroups` WHERE AssigneeGroup = %s" % escAG
    result = self._query( sqlSel )
    if not result[ 'OK' ]:
      return result
    users = [ row[0] for row in result[ 'Value' ] ]
    if not users:
      return S_OK( [] )
    return S_OK( users )

  def setAssigneeGroup( self, groupName, usersList ):
    validUsers = CS.getAllUsers()
    result = self._escapeString( groupName )
    if not result[ 'OK' ]:
      return result
    escGroup = result[ 'Value' ]
    sqlSel = "SELECT User FROM `ntf_AssigneeGroups` WHERE AssigneeGroup = %s" % escGroup
    result = self._query( sqlSel )
    if not result[ 'OK' ]:
      return result
    currentUsers = [ row[0] for row in result[ 'Value' ] ]
    usersToDelete = []
    usersToAdd = []
    finalUsersInGroup = len( currentUsers )
    for user in currentUsers:
      if user not in usersList:
        result = self._escapeString( user )
        if not result[ 'OK' ]:
          return result
        usersToDelete.append( result[ 'Value' ] )
        finalUsersInGroup -= 1
    for user in usersList:
      if user not in validUsers:
        continue
      if user not in currentUsers:
        result = self._escapeString( user )
        if not result[ 'OK' ]:
          return result
        usersToAdd.append( "( %s, %s )" % ( escGroup, result[ 'Value' ] ) )
        finalUsersInGroup += 1
    if not finalUsersInGroup:
      return S_ERROR( "Group must have at least one user!" )
    #Delete old users
    if usersToDelete:
      sqlDel = "DELETE FROM `ntf_AssigneeGroups` WHERE User in ( %s )" % ",".join( usersToDelete )
      result = self._update( sqlDel )
      if not result[ 'OK' ]:
        return result
    #Add new users
    if usersToAdd:
      sqlInsert = "INSERT INTO `ntf_AssigneeGroups` ( AssigneeGroup, User ) VALUES %s" % ",".join( usersToAdd )
      result = self._update( sqlInsert )
      if not result[ 'OK' ]:
        return result
    return S_OK()

  def deleteAssigneeGroup( self, groupName ):
    result = self._escapeString( groupName )
    if not result[ 'OK' ]:
      return result
    escGroup = result[ 'Value' ]
    sqlSel = "SELECT AlarmId FROM `ntf_Alarms` WHERE Assignee=%s" % escGroup
    result = self._query( sqlSel )
    if not result[ 'OK' ]:
      return result
    if result[ 'Value' ]:
      alarmIds = [ row[0] for row in result[ 'Value' ] ]
      return S_ERROR( "There are %s alarms assigned to this group" % len( alarmIds ) )
    sqlDel = "DELETE FROM `ntf_AssigneeGroups` WHERE AssigneeGroup=%s" % escGroup
    return self._update( sqlDel )

  def getAssigneeGroups( self ):
    result = self._query( "SELECT AssigneeGroup, User from `ntf_AssigneeGroups` ORDER BY User" )
    if not result[ 'OK' ]:
      return result
    agDict = {}
    for row in result[ 'Value' ]:
      ag = row[0]
      user = row[1]
      if ag not in agDict:
        agDict[ ag ] = []
      agDict[ ag ].append( user )
    return S_OK( agDict )

  def getAssigneeGroupsForUser( self, user ):
    if user not in CS.getAllUsers():
      return S_ERROR( "%s is an unknown user" % user )
    result = self._escapeString( user )
    if not result[ 'OK' ]:
      return result
    user = result[ 'Value' ]
    result = self._query( "SELECT AssigneeGroup from `ntf_AssigneeGroups` WHERE User=%s" % user )
    if not result[ 'OK' ]:
      return result
    return S_OK( [ row[0] for row in result[ 'Value' ] ] )

###
# Notifications
###

  def addNotificationForUser( self, user, message, lifetime = 0, deferToMail = 1 ):
    if user not in CS.getAllUsers():
      return S_ERROR( "%s is an unknown user" % user )
    self.log.info( "Adding a notification for user %s (msg is %s chars)" % ( user, len( message ) ) )
    result = self._escapeString( user )
    if not result[ 'OK' ]:
      return result
    user = result[ 'Value' ]
    result = self._escapeString( message )
    if not result[ 'OK' ]:
      return result
    message = result[ 'Value' ]
    sqlFields = [ 'User', 'Message', 'Timestamp' ]
    sqlValues = [ user, message, 'UTC_TIMESTAMP()' ]
    if not deferToMail:
      sqlFields.append( "DeferToMail" )
      sqlValues.append( "0" )
    if lifetime:
      sqlFields.append( "Expiration" )
      sqlValues.append( "TIMESTAMPADD( SECOND, %d, UTC_TIMESTAMP() )" % int( lifetime ) )
    sqlInsert = "INSERT INTO `ntf_Notifications` (%s) VALUES (%s) " % ( ",".join( sqlFields ),
                                                                        ",".join( sqlValues ) )
    result = self._update( sqlInsert )
    if not result[ 'OK' ]:
      return result
    return S_OK( result[ 'lastRowId' ] )

  def removeNotificationsForUser( self, user, msgIds = False ):
    if user not in CS.getAllUsers():
      return S_ERROR( "%s is an unknown user" % user )
    result = self._escapeString( user )
    if not result[ 'OK' ]:
      return result
    user = result[ 'Value' ]
    delSQL = "DELETE FROM `ntf_Notifications` WHERE User=%s" % user
    escapedIDs = []
    if msgIds:
      for id in msgIds:
        result = self._escapeString( str( id ) )
        if not result[ 'OK' ]:
          return result
        escapedIDs.append( result[ 'Value' ] )
      delSQL = "%s AND Id in ( %s ) " % ( delSQL, ",".join( escapedIDs ) )
    return self._update( delSQL )

  def markNotificationsSeen( self, user, seen = True, msgIds = False ):
    if user not in CS.getAllUsers():
      return S_ERROR( "%s is an unknown user" % user )
    result = self._escapeString( user )
    if not result[ 'OK' ]:
      return result
    user = result[ 'Value' ]
    if seen:
      seen = 1
    else:
      seen = 0
    updateSQL = "UPDATE `ntf_Notifications` SET Seen=%d WHERE User=%s" % ( seen, user )
    escapedIDs = []
    if msgIds:
      for id in msgIds:
        result = self._escapeString( str( id ) )
        if not result[ 'OK' ]:
          return result
        escapedIDs.append( result[ 'Value' ] )
      updateSQL = "%s AND Id in ( %s ) " % ( updateSQL, ",".join( escapedIDs ) )
    return self._update( updateSQL )

  def getNotifications( self, condDict = {}, sortList = False, start = 0, limit = 0 ):

    condSQL = []
    for field in self.__notificationQueryFields:
      if field in condDict:
        fieldValues = []
        for value in condDict[ field ]:
          result = self._escapeString( value )
          if not result[ 'OK' ]:
            return result
          fieldValues.append( result[ 'Value' ] )
        condSQL.append( "%s in ( %s )" % ( field, ",".join( fieldValues ) ) )

    selSQL = "SELECT %s FROM `ntf_Notifications`" % ",".join( self.__notificationQueryFields )
    if condSQL:
      selSQL = "%s WHERE %s" % ( selSQL, " AND ".join( condSQL ) )
    if sortList:
      selSQL += " ORDER BY %s" % ", ".join( [ "%s %s" % ( sort[0], sort[1] ) for sort in sortList ] )
    else:
      selSQL += " ORDER BY Id DESC"
    if limit:
      selSQL += " LIMIT %d,%d" % ( start, limit )

    result = self._query( selSQL )
    if not result['OK']:
      return result

    resultDict = {}
    resultDict['ParameterNames'] = self.__notificationQueryFields
    resultDict['Records'] = [ list( v ) for v in result['Value'] ]
    return S_OK( resultDict )

  def purgeExpiredNotifications( self ):
    self.log.info( "Purging expired notifications" )
<<<<<<< HEAD
    delConds = [ '(Seen=1 OR DeferToMail=0)', 'TIMESTAMPDIFF( SECOND, UTC_TIMESTAMP(), Expiration ) < 0 )' ]
=======
    delConds = [ '(Seen=1 OR DeferToMail=0)', '(TIMESTAMPDIFF( SECOND, UTC_TIMESTAMP(), Expiration ) < 0 )' ]
>>>>>>> d913afe8
    delSQL = "DELETE FROM `ntf_Notifications` WHERE %s" % " AND ".join( delConds )
    result = self._update( delSQL )
    if not result[ 'OK' ]:
      return result
    self.log.info( "Purged %s notifications" % result[ 'Value' ] )
    deferCond = [ 'Seen=0', 'DeferToMail=1', 'TIMESTAMPDIFF( SECOND, UTC_TIMESTAMP(), Expiration ) < 0' ]
    selSQL = "SELECT Id, User, Message FROM `ntf_Notifications` WHERE %s" % " AND ".join( deferCond )
    result = self._query( selSQL )
    if not result[ 'OK' ]:
      return result
    messages = result[ 'Value' ]
    if not messages:
      return S_OK()
    ids = []
    for msg in messages:
      self.__sendMailToUser( msg[1], 'Notification defered to mail', msg[2] )
      ids.append( str( msg[0] ) )
    self.log.info( "Defered %s notifications" % len( ids ) )
    return self._update( "DELTE FROM `ntf_Notifications` WHERE Id in (%s)" % ",".join( ids ) )




<|MERGE_RESOLUTION|>--- conflicted
+++ resolved
@@ -809,11 +809,7 @@
 
   def purgeExpiredNotifications( self ):
     self.log.info( "Purging expired notifications" )
-<<<<<<< HEAD
-    delConds = [ '(Seen=1 OR DeferToMail=0)', 'TIMESTAMPDIFF( SECOND, UTC_TIMESTAMP(), Expiration ) < 0 )' ]
-=======
     delConds = [ '(Seen=1 OR DeferToMail=0)', '(TIMESTAMPDIFF( SECOND, UTC_TIMESTAMP(), Expiration ) < 0 )' ]
->>>>>>> d913afe8
     delSQL = "DELETE FROM `ntf_Notifications` WHERE %s" % " AND ".join( delConds )
     result = self._update( delSQL )
     if not result[ 'OK' ]:
