# $HeadURL$
"""
   DIRAC - Distributed Infrastructure with Remote Agent Control

   The LHCb distributed data production and analysis system.

   DIRAC is a software framework for distributed computing which
   allows to integrate various computing resources in a single
   system. At the same time it integrates all kinds of computing
   activities like Monte Carlo simulations, data processing, or
   final user analysis.

   It is build as number of cooperating systems:
    - Accounting
    - Configuration
    - Core
      - Base
      - DISET
      - Security
      - Utilities
      - Workflow
    - Framework
    - RequestManagement
    - Resources
    - Transformation

    Which are used by other system providing functionality to
    the end user:
    - DataManagement
    - Interfaces
    - ResourceStatus
    - StorageManagement
    - WorkloadManagement

    It defines the following data members:
    - majorVersion:  DIRAC Major version number
    - minorVersion:  DIRAC Minor version number
    - patchLevel:    DIRAC Patch level number
    - preVersion:    DIRAC Pre release number
    - version:       DIRAC version string
    - buildVersion:  DIRAC version string

    - errorMail:     mail address for important errors
    - alarmMail:     mail address for important alarms

    - pythonPath:    absolute real path to the directory that contains this file
    - rootPath:      absolute real path to the parent of DIRAC.pythonPath

    - platform:      DIRAC platform string for current host
    - platformTuple: DIRAC platform tuple for current host

    It loads Modules from :
    - DIRAC.Core.Utililies

    It loads:
    - S_OK:           OK return structure
    - S_ERROR:        ERROR return structure
    - gLogger:        global Logger object
    - gConfig:        global Config object

    It defines the following functions:
    - abort:          aborts execution
    - exit:           finish execution using callbacks
    - siteName:       returns DIRAC name for current site

"""
__RCSID__ = "$Id$"

from pkgutil import extend_path
__path__ = extend_path( __path__, __name__ )

import platform as pyPlatform
import sys, os


# Define Version

majorVersion = 6
minorVersion = 13
patchLevel = 0
preVersion = 0

version = "v%sr%s" % ( majorVersion, minorVersion )
buildVersion = "v%dr%d" % ( majorVersion, minorVersion )
if patchLevel:
  version = "%sp%s" % ( version, patchLevel )
  buildVersion = "%s build %s" % ( buildVersion, patchLevel )
if preVersion:
  version = "%s-pre%s" % ( version, preVersion )
  buildVersion = "%s pre %s" % ( buildVersion, preVersion )

# Check of python version

__pythonMajorVersion = ( "2", )
__pythonMinorVersion = ( "4", "5", "6", "7" )

pythonVersion = pyPlatform.python_version_tuple()
if str( pythonVersion[0] ) not in __pythonMajorVersion or str( pythonVersion[1] ) not in __pythonMinorVersion:
  print "Python Version %s not supported by DIRAC" % pyPlatform.python_version()
  print "Supported versions are: "
  for major in __pythonMajorVersion:
    for minor in __pythonMinorVersion:
      print "%s.%s.x" % ( major, minor )

  sys.exit( 1 )

errorMail = "dirac.alarms@gmail.com"
alarmMail = "dirac.alarms@gmail.com"

# Set rootPath of DIRAC installation

pythonPath = os.path.realpath( __path__[0] )
rootPath = os.path.dirname( pythonPath )

# Import DIRAC.Core.Utils modules

#from DIRAC.Core.Utilities import *
from DIRAC.Core.Utilities.Network import getFQDN
import DIRAC.Core.Utilities.ExitCallback as ExitCallback

from DIRAC.Core.Utilities.ReturnValues import S_OK, S_ERROR

<<<<<<< HEAD
from DIRAC.Core.Utilities import DErrno
from DIRAC.Core.Utilities.DErrno import DError

#Logger
=======

# Logger
>>>>>>> 1259ab26
from DIRAC.FrameworkSystem.Client.Logger import gLogger

#Configuration client
from DIRAC.ConfigurationSystem.Client.Config import gConfig

# Some Defaults if not present in the configuration
FQDN = getFQDN()
if len( FQDN.split( '.' ) ) > 2 :
  # Use the last component of the FQDN as country code if there are more than 2 components
  _siteName = 'DIRAC.Client.%s' % FQDN.split( '.' )[-1]
else:
  # else use local as country code
  _siteName = 'DIRAC.Client.local'

__siteName = False



# # Update DErrno with the extensions errors
# from DIRAC.Core.Utilities.ObjectLoader import ObjectLoader
# from DIRAC.ConfigurationSystem.Client.Helpers import CSGlobals
# allExtensions = CSGlobals.getCSExtensions()
#
# # Update for each extension. Careful to conflict :-)
# for extension in allExtensions:
#   ol = ObjectLoader( baseModules = ["%sDIRAC" % extension] )
#   extraErrorModule = ol.loadModule( 'Core.Utilities.DErrno' )
#   if extraErrorModule['OK']:
#     extraErrorModule = extraErrorModule['Value']
#
#     # The next 3 dictionary MUST be present for consistency
#
#     # Global name of errors
#     DErrno.__dict__.update( extraErrorModule.extra_dErrName )
#     # Dictionary with the error codes
#     DErrno.dErrorCode.update( extraErrorModule.extra_dErrorCode )
#     # Error description string
#     DErrno.dStrError.update( extraErrorModule.extra_dStrError )
#
#     # extra_compatErrorString is optional
#     for err in getattr( extraErrorModule, 'extra_compatErrorString', [] ) :
#       DErrno.compatErrorString.setdefault( err, [] ).extend( extraErrorModule.extra_compatErrorString[err] )


def siteName():
  """
  Determine and return DIRAC name for current site
  """
  global __siteName
  if not __siteName:
    __siteName = gConfig.getValue( '/LocalSite/Site', _siteName )
  return __siteName

#Callbacks
ExitCallback.registerSignals()

#Set the platform
from DIRAC.Core.Utilities.Platform import getPlatformString
platform = getPlatformString()
platformTuple = tuple( platform.split( '_' ) )

def exit( exitCode = 0 ):
  """
  Finish execution using callbacks
  """
  ExitCallback.execute( exitCode, [] )
  sys.exit( exitCode )

def abort( exitCode, *args, **kwargs ):
  """
  Abort execution
  """
  try:
    gLogger.fatal( *args, **kwargs )
    os._exit( exitCode )
  except:
    gLogger.exception( 'Error while executing DIRAC.abort' )
    os._exit( exitCode )<|MERGE_RESOLUTION|>--- conflicted
+++ resolved
@@ -120,15 +120,8 @@
 
 from DIRAC.Core.Utilities.ReturnValues import S_OK, S_ERROR
 
-<<<<<<< HEAD
-from DIRAC.Core.Utilities import DErrno
-from DIRAC.Core.Utilities.DErrno import DError
-
-#Logger
-=======
 
 # Logger
->>>>>>> 1259ab26
 from DIRAC.FrameworkSystem.Client.Logger import gLogger
 
 #Configuration client
