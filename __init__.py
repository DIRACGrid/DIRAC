"""
   DIRAC - Distributed Infrastructure with Remote Agent Control

   The distributed data production and analysis system of LHCb and other VOs.

   DIRAC is a software framework for distributed computing which
   allows to integrate various computing resources in a single
   system. At the same time it integrates all kinds of computing
   activities like Monte Carlo simulations, data processing, or
   final user analysis.

   It is build as number of cooperating systems:
    - Accounting
    - Configuration
    - Core
      - Base
      - DISET
      - Security
      - Utilities
      - Workflow
    - Framework
    - RequestManagement
    - Resources
    - Transformation

    Which are used by other system providing functionality to
    the end user:
    - DataManagement
    - Interfaces
    - ResourceStatus
    - StorageManagement
    - WorkloadManagement

    It defines the following data members:
    - majorVersion:  DIRAC Major version number
    - minorVersion:  DIRAC Minor version number
    - patchLevel:    DIRAC Patch level number
    - preVersion:    DIRAC Pre release number
    - version:       DIRAC version string

    - errorMail:     mail address for important errors
    - alarmMail:     mail address for important alarms

    - pythonPath:    absolute real path to the directory that contains this file
    - rootPath:      absolute real path to the parent of DIRAC.pythonPath

    It loads Modules from :
    - DIRAC.Core.Utililies

    It loads:
    - S_OK:           OK return structure
    - S_ERROR:        ERROR return structure
    - gLogger:        global Logger object
    - gConfig:        global Config object

    It defines the following functions:
    - abort:          aborts execution
    - exit:           finish execution using callbacks
    - siteName:       returns DIRAC name for current site

    - getPlatform():      DIRAC platform string for current host
    - getPlatformTuple(): DIRAC platform tuple for current host

"""

from __future__ import print_function
import sys
import os
import platform as pyPlatform
from pkgutil import extend_path
__path__ = extend_path(__path__, __name__)

# Set the environment variable such that openssl accepts proxy cert
# Sadly, this trick was removed in openssl >= 1.1.0
# https://github.com/openssl/openssl/commit/8e21938ce3a5306df753eb40a20fe30d17cf4a68
# Lets see if they would accept to put it back
# https://github.com/openssl/openssl/issues/8177
os.environ['OPENSSL_ALLOW_PROXY_CERTS'] = "True"

__RCSID__ = "$Id$"

# Now that's one hell of a hack :)
# _strptime is not thread safe, resulting in obscure callstack
# whenever you would have multiple threads and calling datetime.datetime.strptime
# (AttributeError: 'module' object has no attribute '_strptime')
# Importing _strptime before instantiating the threads seem to be a working workaround
import _strptime


# Define Version

majorVersion = 7
<<<<<<< HEAD
minorVersion = 2
patchLevel = 0
preVersion = 8
=======
minorVersion = 1
patchLevel = 4
preVersion = 0
>>>>>>> b69ea191

version = "v%sr%s" % (majorVersion, minorVersion)
if patchLevel:
  version = "%sp%s" % (version, patchLevel)
if preVersion:
  version = "%s-pre%s" % (version, preVersion)

# Check of python version

__pythonMajorVersion = ("2", )
__pythonMinorVersion = ("7")

pythonVersion = pyPlatform.python_version_tuple()
if str(pythonVersion[0]) not in __pythonMajorVersion or str(pythonVersion[1]) not in __pythonMinorVersion:
  print("Python Version %s not supported by DIRAC" % pyPlatform.python_version())
  print("Supported versions are: ")
  for major in __pythonMajorVersion:
    for minor in __pythonMinorVersion:
      print("%s.%s.x" % (major, minor))

  sys.exit(1)

errorMail = "dirac.alarms@gmail.com"
alarmMail = "dirac.alarms@gmail.com"

# Set rootPath of DIRAC installation

pythonPath = os.path.realpath(__path__[0])
rootPath = os.path.dirname(pythonPath)

# Import DIRAC.Core.Utils modules

#from DIRAC.Core.Utilities import *
from DIRAC.Core.Utilities.Network import getFQDN
import DIRAC.Core.Utilities.ExitCallback as ExitCallback

from DIRAC.Core.Utilities.ReturnValues import S_OK, S_ERROR


# Logger
from DIRAC.FrameworkSystem.Client.Logger import gLogger

# Configuration client
from DIRAC.ConfigurationSystem.Client.Config import gConfig

# Some Defaults if not present in the configuration
FQDN = getFQDN()
if len(FQDN.split('.')) > 2:
  # Use the last component of the FQDN as country code if there are more than 2 components
  _siteName = 'DIRAC.Client.%s' % FQDN.split('.')[-1]
else:
  # else use local as country code
  _siteName = 'DIRAC.Client.local'

__siteName = False


# # Update DErrno with the extensions errors
# from DIRAC.Core.Utilities.ObjectLoader import ObjectLoader
# from DIRAC.ConfigurationSystem.Client.Helpers import CSGlobals
# allExtensions = CSGlobals.getCSExtensions()
#
# # Update for each extension. Careful to conflict :-)
# for extension in allExtensions:
#   ol = ObjectLoader( baseModules = ["%sDIRAC" % extension] )
#   extraErrorModule = ol.loadModule( 'Core.Utilities.DErrno' )
#   if extraErrorModule['OK']:
#     extraErrorModule = extraErrorModule['Value']
#
#     # The next 3 dictionary MUST be present for consistency
#
#     # Global name of errors
#     DErrno.__dict__.update( extraErrorModule.extra_dErrName )
#     # Dictionary with the error codes
#     DErrno.dErrorCode.update( extraErrorModule.extra_dErrorCode )
#     # Error description string
#     DErrno.dStrError.update( extraErrorModule.extra_dStrError )
#
#     # extra_compatErrorString is optional
#     for err in getattr( extraErrorModule, 'extra_compatErrorString', [] ) :
#       DErrno.compatErrorString.setdefault( err, [] ).extend( extraErrorModule.extra_compatErrorString[err] )


def siteName():
  """
  Determine and return DIRAC name for current site
  """
  global __siteName
  if not __siteName:
    __siteName = gConfig.getValue('/LocalSite/Site', _siteName)
  return __siteName


# Callbacks
ExitCallback.registerSignals()

# platform detection
from DIRAC.Core.Utilities.Platform import getPlatformString, getPlatform, getPlatformTuple


def exit(exitCode=0):
  """
  Finish execution using callbacks
  """
  ExitCallback.execute(exitCode, [])
  sys.exit(exitCode)


def abort(exitCode, *args, **kwargs):
  """
  Abort execution
  """
  try:
    gLogger.fatal(*args, **kwargs)
    os._exit(exitCode)
  except OSError:
    gLogger.exception('Error while executing DIRAC.abort')
    os._exit(exitCode)<|MERGE_RESOLUTION|>--- conflicted
+++ resolved
@@ -90,15 +90,9 @@
 # Define Version
 
 majorVersion = 7
-<<<<<<< HEAD
 minorVersion = 2
 patchLevel = 0
-preVersion = 8
-=======
-minorVersion = 1
-patchLevel = 4
-preVersion = 0
->>>>>>> b69ea191
+preVersion = 9
 
 version = "v%sr%s" % (majorVersion, minorVersion)
 if patchLevel:
