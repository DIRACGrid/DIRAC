"""
   DIRAC - Distributed Infrastructure with Remote Agent Control

   The distributed data production and analysis system of LHCb and other VOs.

   DIRAC is a software framework for distributed computing which
   allows to integrate various computing resources in a single
   system. At the same time it integrates all kinds of computing
   activities like Monte Carlo simulations, data processing, or
   final user analysis.

   It is build as number of cooperating systems:
    - Accounting
    - Configuration
    - Core
      - Base
      - DISET
      - Security
      - Utilities
      - Workflow
    - Framework
    - RequestManagement
    - Resources
    - Transformation

    Which are used by other system providing functionality to
    the end user:
    - DataManagement
    - Interfaces
    - ResourceStatus
    - StorageManagement
    - WorkloadManagement

    It defines the following data members:
    - majorVersion:  DIRAC Major version number
    - minorVersion:  DIRAC Minor version number
    - patchLevel:    DIRAC Patch level number
    - preVersion:    DIRAC Pre release number
    - version:       DIRAC version string
    - buildVersion:  DIRAC version string

    - errorMail:     mail address for important errors
    - alarmMail:     mail address for important alarms

    - pythonPath:    absolute real path to the directory that contains this file
    - rootPath:      absolute real path to the parent of DIRAC.pythonPath

    It loads Modules from :
    - DIRAC.Core.Utililies

    It loads:
    - S_OK:           OK return structure
    - S_ERROR:        ERROR return structure
    - gLogger:        global Logger object
    - gConfig:        global Config object

    It defines the following functions:
    - abort:          aborts execution
    - exit:           finish execution using callbacks
    - siteName:       returns DIRAC name for current site

    - getPlatform():      DIRAC platform string for current host
    - getPlatformTuple(): DIRAC platform tuple for current host

"""

import sys
import os
import platform as pyPlatform
from pkgutil import extend_path
__path__ = extend_path(__path__, __name__)


__RCSID__ = "$Id$"


# Define Version

majorVersion = 6
<<<<<<< HEAD
minorVersion = 21
patchLevel = 6
preVersion = 0
=======
minorVersion = 20
patchLevel = 0
preVersion = 28
>>>>>>> 8c30cbed

version = "v%sr%s" % (majorVersion, minorVersion)
buildVersion = "v%dr%d" % (majorVersion, minorVersion)
if patchLevel:
  version = "%sp%s" % (version, patchLevel)
  buildVersion = "%s build %s" % (buildVersion, patchLevel)
if preVersion:
  version = "%s-pre%s" % (version, preVersion)
  buildVersion = "%s pre %s" % (buildVersion, preVersion)

# Check of python version

__pythonMajorVersion = ("2", )
__pythonMinorVersion = ("7")

pythonVersion = pyPlatform.python_version_tuple()
if str(pythonVersion[0]) not in __pythonMajorVersion or str(pythonVersion[1]) not in __pythonMinorVersion:
  print "Python Version %s not supported by DIRAC" % pyPlatform.python_version()
  print "Supported versions are: "
  for major in __pythonMajorVersion:
    for minor in __pythonMinorVersion:
      print "%s.%s.x" % (major, minor)

  sys.exit(1)

errorMail = "dirac.alarms@gmail.com"
alarmMail = "dirac.alarms@gmail.com"

# Set rootPath of DIRAC installation

pythonPath = os.path.realpath(__path__[0])
rootPath = os.path.dirname(pythonPath)

# Import DIRAC.Core.Utils modules

#from DIRAC.Core.Utilities import *
from DIRAC.Core.Utilities.Network import getFQDN
import DIRAC.Core.Utilities.ExitCallback as ExitCallback

from DIRAC.Core.Utilities.ReturnValues import S_OK, S_ERROR


# Logger
from DIRAC.FrameworkSystem.Client.Logger import gLogger

# Configuration client
from DIRAC.ConfigurationSystem.Client.Config import gConfig

# Some Defaults if not present in the configuration
FQDN = getFQDN()
if len(FQDN.split('.')) > 2:
  # Use the last component of the FQDN as country code if there are more than 2 components
  _siteName = 'DIRAC.Client.%s' % FQDN.split('.')[-1]
else:
  # else use local as country code
  _siteName = 'DIRAC.Client.local'

__siteName = False


# # Update DErrno with the extensions errors
# from DIRAC.Core.Utilities.ObjectLoader import ObjectLoader
# from DIRAC.ConfigurationSystem.Client.Helpers import CSGlobals
# allExtensions = CSGlobals.getCSExtensions()
#
# # Update for each extension. Careful to conflict :-)
# for extension in allExtensions:
#   ol = ObjectLoader( baseModules = ["%sDIRAC" % extension] )
#   extraErrorModule = ol.loadModule( 'Core.Utilities.DErrno' )
#   if extraErrorModule['OK']:
#     extraErrorModule = extraErrorModule['Value']
#
#     # The next 3 dictionary MUST be present for consistency
#
#     # Global name of errors
#     DErrno.__dict__.update( extraErrorModule.extra_dErrName )
#     # Dictionary with the error codes
#     DErrno.dErrorCode.update( extraErrorModule.extra_dErrorCode )
#     # Error description string
#     DErrno.dStrError.update( extraErrorModule.extra_dStrError )
#
#     # extra_compatErrorString is optional
#     for err in getattr( extraErrorModule, 'extra_compatErrorString', [] ) :
#       DErrno.compatErrorString.setdefault( err, [] ).extend( extraErrorModule.extra_compatErrorString[err] )


def siteName():
  """
  Determine and return DIRAC name for current site
  """
  global __siteName
  if not __siteName:
    __siteName = gConfig.getValue('/LocalSite/Site', _siteName)
  return __siteName


# Callbacks
ExitCallback.registerSignals()

# platform detection
from DIRAC.Core.Utilities.Platform import getPlatformString, getPlatform, getPlatformTuple


def exit(exitCode=0):
  """
  Finish execution using callbacks
  """
  ExitCallback.execute(exitCode, [])
  sys.exit(exitCode)


def abort(exitCode, *args, **kwargs):
  """
  Abort execution
  """
  try:
    gLogger.fatal(*args, **kwargs)
    os._exit(exitCode)
  except OSError:
    gLogger.exception('Error while executing DIRAC.abort')
    os._exit(exitCode)<|MERGE_RESOLUTION|>--- conflicted
+++ resolved
@@ -77,15 +77,9 @@
 # Define Version
 
 majorVersion = 6
-<<<<<<< HEAD
 minorVersion = 21
-patchLevel = 6
+patchLevel = 7
 preVersion = 0
-=======
-minorVersion = 20
-patchLevel = 0
-preVersion = 28
->>>>>>> 8c30cbed
 
 version = "v%sr%s" % (majorVersion, minorVersion)
 buildVersion = "v%dr%d" % (majorVersion, minorVersion)
