"""
   DIRAC - Distributed Infrastructure with Remote Agent Control

   The distributed data production and analysis system of LHCb and other VOs.

   DIRAC is a software framework for distributed computing which
   allows to integrate various computing resources in a single
   system. At the same time it integrates all kinds of computing
   activities like Monte Carlo simulations, data processing, or
   final user analysis.

   It is build as number of cooperating systems:
    - Accounting
    - Configuration
    - Core
      - Base
      - DISET
      - Security
      - Utilities
      - Workflow
    - Framework
    - RequestManagement
    - Resources
    - Transformation

    Which are used by other system providing functionality to
    the end user:
    - DataManagement
    - Interfaces
    - ResourceStatus
    - StorageManagement
    - WorkloadManagement

    It defines the following data members:
    - majorVersion:  DIRAC Major version number
    - minorVersion:  DIRAC Minor version number
    - patchLevel:    DIRAC Patch level number
    - preVersion:    DIRAC Pre release number
    - version:       DIRAC version string
    - buildVersion:  DIRAC version string

    - errorMail:     mail address for important errors
    - alarmMail:     mail address for important alarms

    - pythonPath:    absolute real path to the directory that contains this file
    - rootPath:      absolute real path to the parent of DIRAC.pythonPath

    It loads Modules from :
    - DIRAC.Core.Utililies

    It loads:
    - S_OK:           OK return structure
    - S_ERROR:        ERROR return structure
    - gLogger:        global Logger object
    - gConfig:        global Config object

    It defines the following functions:
    - abort:          aborts execution
    - exit:           finish execution using callbacks
    - siteName:       returns DIRAC name for current site

    - getPlatform():      DIRAC platform string for current host
    - getPlatformTuple(): DIRAC platform tuple for current host

"""

from __future__ import print_function
import sys
import os
import platform as pyPlatform
from pkgutil import extend_path
__path__ = extend_path(__path__, __name__)

# Set the environment variable such that openssl accepts proxy cert
# Sadly, this trick was removed in openssl >= 1.1.0
# https://github.com/openssl/openssl/commit/8e21938ce3a5306df753eb40a20fe30d17cf4a68
# Lets see if they would accept to put it back
# https://github.com/openssl/openssl/issues/8177
os.environ['OPENSSL_ALLOW_PROXY_CERTS'] = "True"

__RCSID__ = "$Id$"

# Now that's one hell of a hack :)
# _strptime is not thread safe, resulting in obscure callstack
# whenever you would have multiple threads and calling datetime.datetime.strptime
# (AttributeError: 'module' object has no attribute '_strptime')
# Importing _strptime before instantiating the threads seem to be a working workaround
import _strptime


# Define Version

<<<<<<< HEAD
majorVersion = 7
minorVersion = 0
patchLevel = 4
=======
majorVersion = 6
minorVersion = 22
patchLevel = 15
>>>>>>> 297af572
preVersion = 0

version = "v%sr%s" % (majorVersion, minorVersion)
buildVersion = "v%dr%d" % (majorVersion, minorVersion)
if patchLevel:
  version = "%sp%s" % (version, patchLevel)
  buildVersion = "%s build %s" % (buildVersion, patchLevel)
if preVersion:
  version = "%s-pre%s" % (version, preVersion)
  buildVersion = "%s pre %s" % (buildVersion, preVersion)

# Check of python version

__pythonMajorVersion = ("2", )
__pythonMinorVersion = ("7")

pythonVersion = pyPlatform.python_version_tuple()
if str(pythonVersion[0]) not in __pythonMajorVersion or str(pythonVersion[1]) not in __pythonMinorVersion:
  print("Python Version %s not supported by DIRAC" % pyPlatform.python_version())
  print("Supported versions are: ")
  for major in __pythonMajorVersion:
    for minor in __pythonMinorVersion:
      print("%s.%s.x" % (major, minor))

  sys.exit(1)

errorMail = "dirac.alarms@gmail.com"
alarmMail = "dirac.alarms@gmail.com"

# Set rootPath of DIRAC installation

pythonPath = os.path.realpath(__path__[0])
rootPath = os.path.dirname(pythonPath)

# Import DIRAC.Core.Utils modules

#from DIRAC.Core.Utilities import *
from DIRAC.Core.Utilities.Network import getFQDN
import DIRAC.Core.Utilities.ExitCallback as ExitCallback

from DIRAC.Core.Utilities.ReturnValues import S_OK, S_ERROR


# Logger
from DIRAC.FrameworkSystem.Client.Logger import gLogger

# Configuration client
from DIRAC.ConfigurationSystem.Client.Config import gConfig

# Some Defaults if not present in the configuration
FQDN = getFQDN()
if len(FQDN.split('.')) > 2:
  # Use the last component of the FQDN as country code if there are more than 2 components
  _siteName = 'DIRAC.Client.%s' % FQDN.split('.')[-1]
else:
  # else use local as country code
  _siteName = 'DIRAC.Client.local'

__siteName = False


# # Update DErrno with the extensions errors
# from DIRAC.Core.Utilities.ObjectLoader import ObjectLoader
# from DIRAC.ConfigurationSystem.Client.Helpers import CSGlobals
# allExtensions = CSGlobals.getCSExtensions()
#
# # Update for each extension. Careful to conflict :-)
# for extension in allExtensions:
#   ol = ObjectLoader( baseModules = ["%sDIRAC" % extension] )
#   extraErrorModule = ol.loadModule( 'Core.Utilities.DErrno' )
#   if extraErrorModule['OK']:
#     extraErrorModule = extraErrorModule['Value']
#
#     # The next 3 dictionary MUST be present for consistency
#
#     # Global name of errors
#     DErrno.__dict__.update( extraErrorModule.extra_dErrName )
#     # Dictionary with the error codes
#     DErrno.dErrorCode.update( extraErrorModule.extra_dErrorCode )
#     # Error description string
#     DErrno.dStrError.update( extraErrorModule.extra_dStrError )
#
#     # extra_compatErrorString is optional
#     for err in getattr( extraErrorModule, 'extra_compatErrorString', [] ) :
#       DErrno.compatErrorString.setdefault( err, [] ).extend( extraErrorModule.extra_compatErrorString[err] )


def siteName():
  """
  Determine and return DIRAC name for current site
  """
  global __siteName
  if not __siteName:
    __siteName = gConfig.getValue('/LocalSite/Site', _siteName)
  return __siteName


# Callbacks
ExitCallback.registerSignals()

# platform detection
from DIRAC.Core.Utilities.Platform import getPlatformString, getPlatform, getPlatformTuple


def exit(exitCode=0):
  """
  Finish execution using callbacks
  """
  ExitCallback.execute(exitCode, [])
  sys.exit(exitCode)


def abort(exitCode, *args, **kwargs):
  """
  Abort execution
  """
  try:
    gLogger.fatal(*args, **kwargs)
    os._exit(exitCode)
  except OSError:
    gLogger.exception('Error while executing DIRAC.abort')
    os._exit(exitCode)<|MERGE_RESOLUTION|>--- conflicted
+++ resolved
@@ -90,15 +90,9 @@
 
 # Define Version
 
-<<<<<<< HEAD
 majorVersion = 7
 minorVersion = 0
-patchLevel = 4
-=======
-majorVersion = 6
-minorVersion = 22
-patchLevel = 15
->>>>>>> 297af572
+patchLevel = 5
 preVersion = 0
 
 version = "v%sr%s" % (majorVersion, minorVersion)
