--- conflicted
+++ resolved
@@ -136,19 +136,11 @@
 
     # This catches everything that is voluntarily thrown within the modules, so an error
     except RuntimeError as rte:
-<<<<<<< HEAD
       if len(rte.args) > 1:  # In this case the RuntimeError is supposed to return in rte[1] an error code
                              # (possibly from DErrno)
         self.log.error(rte[0])
         self.setApplicationStatus(rte[0])
         return S_ERROR(rte[1], rte[0])  # rte[1] should be an error code
-=======
-      if len(rte.args) > 1: # In this case the RuntimeError is supposed to return in rte[1] an error code
-                            # (possibly from DErrno)
-        self.log.error( rte[0] )
-        self.setApplicationStatus( rte[0] )
-        return S_ERROR( rte[1], rte[0] ) # rte[1] should be an error code
->>>>>>> c04bf170
 
       # If we are here it is just a string
       self.log.error(rte)
@@ -156,17 +148,10 @@
       return S_ERROR(rte)
 
     # This catches everything that is not voluntarily thrown (here, really writing an exception)
-<<<<<<< HEAD
     except BaseException as exc:  # pylint: disable=broad-except
       self.log.exception(exc)
       self.setApplicationStatus(exc)
       return S_ERROR(exc)
-=======
-    except BaseException as exc:
-      self.log.exception( exc )
-      self.setApplicationStatus( exc )
-      return S_ERROR( exc )
->>>>>>> c04bf170
 
     finally:
       self.finalize()
@@ -249,11 +234,7 @@
 
     if 'JobReport' in self.workflow_commons:
       return self.workflow_commons['JobReport']
-<<<<<<< HEAD
     jobReport = JobReport(self.jobID)
-=======
-    jobReport = JobReport( self.jobID )
->>>>>>> c04bf170
     self.workflow_commons['JobReport'] = jobReport
     return jobReport
 
@@ -311,11 +292,7 @@
 
     if 'outputDataFileMask' in self.workflow_commons:
       self.outputDataFileMask = self.workflow_commons['outputDataFileMask']
-<<<<<<< HEAD
       if isinstance(self.outputDataFileMask, basestring):
-=======
-      if isinstance( self.outputDataFileMask, basestring ):
->>>>>>> c04bf170
         self.outputDataFileMask = [i.lower().strip()
                                    for i in self.outputDataFileMask.split(';')]  # pylint: disable=no-member
 
@@ -366,11 +343,7 @@
 
       return stepInputData
 
-<<<<<<< HEAD
     return [x.strip('LFN:') for x in inputData.split(';')]
-=======
-    return [x.strip( 'LFN:' ) for x in inputData.split( ';' )]
->>>>>>> c04bf170
 
   #############################################################################
 
@@ -404,14 +377,9 @@
     if not self._WMSJob():
       self.log.info('No WMS JobID found, disabling module via control flag')
       return False
-<<<<<<< HEAD
     else:
       self.log.verbose('Found WMS JobID = %d' % self.jobID)
       return True
-=======
-    self.log.verbose( 'Found WMS JobID = %d' % self.jobID )
-    return True
->>>>>>> c04bf170
 
   #############################################################################
 
@@ -578,13 +546,8 @@
         self.log.error("!!! Both accounting and RequestDB are down? !!!")
         return result
 
-<<<<<<< HEAD
     if len(self.request):
       isValid = RequestValidator().validate(self.request)
-=======
-    if self.request:
-      isValid = RequestValidator().validate( self.request )
->>>>>>> c04bf170
       if not isValid['OK']:
         raise RuntimeError("Failover request is not valid: %s" % isValid['Message'])
       else:
